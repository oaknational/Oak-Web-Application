--- conflicted
+++ resolved
@@ -18,10 +18,7 @@
     "appBaseUrl": "http://localhost:3000",
     "appName": "Oak Web Application",
     "webinarSignUpUrl": "https://example.com/webinar-sign-up",
-<<<<<<< HEAD
     "requiredSecrets": ["CURRICULUM_API_AUTH_KEY"],
-=======
->>>>>>> b0f8dcf0
     "vercelApiUrl": "https://api.thenational.academy"
   },
   "posthog": {
