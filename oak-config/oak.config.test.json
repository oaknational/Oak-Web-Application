--- conflicted
+++ resolved
@@ -43,14 +43,8 @@
       "CURRICULUM_API_2023_AUTH_KEY",
       "EDUCATOR_API_AUTH_KEY"
     ],
-<<<<<<< HEAD
-    "personalisationApiAuthUrl": "url",
-    "personalisationApiAuthRole": "role",
-    "personalisationApiUrl": "https://personalisation-api.thenational.academy",
-=======
     "educatorApiUrl": "url",
     "educatorApiAuthRole": "role",
->>>>>>> 0365d191
     "vercelApiUrl": "https://api.thenational.academy",
     "downloadApiUrl": "https://downloads-api.thenational.academy"
   },
