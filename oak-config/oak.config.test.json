--- conflicted
+++ resolved
@@ -78,13 +78,12 @@
     "addTeacherNoteUrl": "https://pupil-api-beta.thenational.academy/v1/add-teacher-note",
     "getTeacherNoteUrl": "https://pupil-api-beta.thenational.academy/v1/get-teacher-note"
   },
-<<<<<<< HEAD
   "sentry": {
     "dsn": "https://sentry.io/00000000000000",
     "organisationIdentifier": "oak-national-academy",
     "projectIdentifier": "oak-web-application",
     "requiredSecrets": ["SENTRY_AUTH_TOKEN"]
-=======
+  },
   "seo": {
     "appName": "Oak Web Application",
     "appDescription": "Oak Web Application",
@@ -105,6 +104,5 @@
   },
   "googleSecretManager": {
     "projectId": "123451"
->>>>>>> 709e5a2f
   }
 }