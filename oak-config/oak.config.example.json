{
  "bugsnag": {
    "apiKey": "123abc"
  },
  "firebase": {
    "apiHost": "example.com",
    "apiKey": "123abc",
    "appId": "12345",
    "authDomain": "https://example.com",
    "messagingSenderId": "abc123",
    "projectId": "my_project",
    "requiredSecrets": [
      "FIREBASE_SERVICE_ACCOUNT",
      "FIREBASE_ADMIN_DATABASE_URL"
    ],
    "storageBucket": "bucket_uri",
    "tokenHost": "example.com"
  },
  "gleap": {
    "apiKey": "gleap-api-key",
    "apiUrl": "gleap-api-url",
    "widgetUrl": "gleap-widget-url"
  },
  "googleSecretManager": {
    "projectId": "test-project-584399384539"
  },
  "hasura": {
    "graphqlApiUrl": "https://example.com",
    "requiredSecrets": ["HASURA_ADMIN_SECRET"]
  },
  "hubspot": {
    "portalId": "12345",
    "newsletterFormId": "uuid-oijfeoe-ijfere-g-ererg",
    "fallbackFormId": "uuid-r0439f4fd-f43j04g-d-3r9",
    "scriptDomain": "script.domain.example.com"
  },
  "oak": {
    "appBaseUrl": "http://localhost:3000",
    "searchApiUrl": "https://example.com",
<<<<<<< HEAD
    "requiredSecrets": ["CURRICULUM_API_AUTH_KEY"],
=======
>>>>>>> b0f8dcf0
    "vercelApiUrl": "https://api.thenational.academy"
  },
  "posthog": {
    "apiHost": "http://localhost:8899",
    "apiKey": "123abc"
  },
  "sanity": {
    "revalidateSeconds": "300",
    "projectId": "abc123",
    "dataset": "production",
    "datasetTag": "default",
    "previewSecret": "preview-secret",
    "useCDN": "true",
    "requiredSecrets": ["SANITY_AUTH_SECRET", "SANITY_PREVIEW_SECRET"],
    "assetCDNHost": "example.com"
  },
  "seo": {
    "appName": "Example Site Title",
    "appDescription": "Eample description.",
    "appLocale": "en_GB",
    "appUrl": "https://www.example.com",
    "appLogo": "/images/example-logo-512.png",
    "appSocialSharingImg": "/images/sharing/default-social-sharing-2022.png",
    "appFacebook": "https://www.facebook.com/example/",
    "appTwitter": "https://twitter.com/example",
    "appTwitterHandle": "@example"
  }
}<|MERGE_RESOLUTION|>--- conflicted
+++ resolved
@@ -37,10 +37,7 @@
   "oak": {
     "appBaseUrl": "http://localhost:3000",
     "searchApiUrl": "https://example.com",
-<<<<<<< HEAD
     "requiredSecrets": ["CURRICULUM_API_AUTH_KEY"],
-=======
->>>>>>> b0f8dcf0
     "vercelApiUrl": "https://api.thenational.academy"
   },
   "posthog": {
