--- conflicted
+++ resolved
@@ -18,14 +18,10 @@
     "noUncheckedIndexedAccess": true,
     "noImplicitAny": true,
     "downlevelIteration": true,
-<<<<<<< HEAD
-    "baseUrl": "src"
-=======
     "baseUrl": ".",
     "paths": {
       "@/*": ["src/*"]
     }
->>>>>>> ddcef40f
   },
   "include": [
     "next-env.d.ts",
