import type { NextPage } from "next";
import Head from "next/head";
import Image from "next/image";
import styles from "../styles/Home.module.css";
<<<<<<< HEAD
=======

import Main from "../components/Main";
>>>>>>> da268337

const Home: NextPage = () => {
  return (
    <div className={styles.container}>
      <Head>
        <title>Create Next App</title>
        <meta name="description" content="Generated by create next app" />
        <link rel="icon" href="/favicon.ico" />
      </Head>

<<<<<<< HEAD
      <main className={styles.main}>
        <h1 className={styles.title}>
          Welcome to <a href="https://nextjs.org">Next.js!</a>
        </h1>

        <p className={styles.description}>
          Get started by editing{" "}
          <code className={styles.code}>pages/index.tsx</code>
        </p>

        <div className={styles.grid}>
          <a href="https://nextjs.org/docs" className={styles.card}>
            <h2>Documentation &rarr;</h2>
            <p>Find in-depth information about Next.js features and API.</p>
          </a>

          <a href="https://nextjs.org/learn" className={styles.card}>
            <h2>Learn &rarr;</h2>
            <p>Learn about Next.js in an interactive course with quizzes!</p>
          </a>

          <a
            href="https://github.com/vercel/next.js/tree/canary/examples"
            className={styles.card}
          >
            <h2>Examples &rarr;</h2>
            <p>Discover and deploy boilerplate example Next.js projects.</p>
          </a>

          <a
            href="https://vercel.com/new?utm_source=create-next-app&utm_medium=default-template&utm_campaign=create-next-app"
            className={styles.card}
          >
            <h2>Deploy &rarr;</h2>
            <p>
              Instantly deploy your Next.js site to a public URL with Vercel.
            </p>
          </a>
        </div>
      </main>
=======
      <Main styles={styles} />
>>>>>>> da268337

      <footer className={styles.footer}>
        <a
          href="https://vercel.com?utm_source=create-next-app&utm_medium=default-template&utm_campaign=create-next-app"
          target="_blank"
          rel="noopener noreferrer"
        >
          Powered by{" "}
          <span className={styles.logo}>
            <Image src="/vercel.svg" alt="Vercel Logo" width={72} height={16} />
          </span>
        </a>
      </footer>
    </div>
  );
};

export default Home;<|MERGE_RESOLUTION|>--- conflicted
+++ resolved
@@ -2,11 +2,8 @@
 import Head from "next/head";
 import Image from "next/image";
 import styles from "../styles/Home.module.css";
-<<<<<<< HEAD
-=======
 
 import Main from "../components/Main";
->>>>>>> da268337
 
 const Home: NextPage = () => {
   return (
@@ -17,50 +14,7 @@
         <link rel="icon" href="/favicon.ico" />
       </Head>
 
-<<<<<<< HEAD
-      <main className={styles.main}>
-        <h1 className={styles.title}>
-          Welcome to <a href="https://nextjs.org">Next.js!</a>
-        </h1>
-
-        <p className={styles.description}>
-          Get started by editing{" "}
-          <code className={styles.code}>pages/index.tsx</code>
-        </p>
-
-        <div className={styles.grid}>
-          <a href="https://nextjs.org/docs" className={styles.card}>
-            <h2>Documentation &rarr;</h2>
-            <p>Find in-depth information about Next.js features and API.</p>
-          </a>
-
-          <a href="https://nextjs.org/learn" className={styles.card}>
-            <h2>Learn &rarr;</h2>
-            <p>Learn about Next.js in an interactive course with quizzes!</p>
-          </a>
-
-          <a
-            href="https://github.com/vercel/next.js/tree/canary/examples"
-            className={styles.card}
-          >
-            <h2>Examples &rarr;</h2>
-            <p>Discover and deploy boilerplate example Next.js projects.</p>
-          </a>
-
-          <a
-            href="https://vercel.com/new?utm_source=create-next-app&utm_medium=default-template&utm_campaign=create-next-app"
-            className={styles.card}
-          >
-            <h2>Deploy &rarr;</h2>
-            <p>
-              Instantly deploy your Next.js site to a public URL with Vercel.
-            </p>
-          </a>
-        </div>
-      </main>
-=======
-      <Main styles={styles} />
->>>>>>> da268337
+      <Main />
 
       <footer className={styles.footer}>
         <a
