--- conflicted
+++ resolved
@@ -7,28 +7,17 @@
     "name": "Oak's Tracking Plan"
   },
   "branch": {
-<<<<<<< HEAD
     "id": "WmFUH4bkq",
     "name": "uk-urn-fix"
-=======
-    "id": "MnLPI4yJf",
-    "name": "update-pupil-events"
->>>>>>> 667dc14d
   },
   "sources": [
     {
       "id": "OXY1Uf7nb",
       "name": "Oak Web Application",
       "path": "src/browser-lib/avo/Avo.ts",
-<<<<<<< HEAD
-      "actionId": "8giPUkMFa3DyxjCzYzgC",
-      "branchId": "WmFUH4bkq",
-      "updatedAt": "2024-10-17T10:39:36.963Z"
-=======
-      "actionId": "zZOuC5YTLiplTTutJ8NO",
-      "branchId": "MnLPI4yJf",
-      "updatedAt": "2024-10-17T09:23:13.065Z"
->>>>>>> 667dc14d
+      "actionId": "A9p3D2c2hOo50k4wqDji",
+      "branchId": "master",
+      "updatedAt": "2024-10-16T14:21:49.832Z"
     }
   ],
   "force": false
