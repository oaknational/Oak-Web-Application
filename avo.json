--- conflicted
+++ resolved
@@ -7,28 +7,17 @@
     "name": "Oak's Tracking Plan"
   },
   "branch": {
-<<<<<<< HEAD
-    "id": "master",
-    "name": "main"
-=======
     "id": "Rx5PGc6-w",
     "name": "search-journey-update"
->>>>>>> 2bffea13
   },
   "sources": [
     {
       "id": "OXY1Uf7nb",
       "name": "Oak Web Application",
       "path": "src/browser-lib/avo/Avo.ts",
-<<<<<<< HEAD
-      "actionId": "Vr5JZnB2vmYqEBayuKX3",
-      "branchId": "master",
-      "updatedAt": "2023-12-20T13:22:08.562Z"
-=======
       "actionId": "zARgBfHTxHFzZmC29WmY",
       "branchId": "Rx5PGc6-w",
       "updatedAt": "2024-01-04T12:11:48.271Z"
->>>>>>> 2bffea13
     }
   ],
   "force": false
