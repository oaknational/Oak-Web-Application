--- conflicted
+++ resolved
@@ -7,28 +7,17 @@
     "name": "Oak's Tracking Plan"
   },
   "branch": {
-<<<<<<< HEAD
-    "id": "6hRezAaaFUP34CoCnhmW4",
-    "name": "add-save-events"
-=======
     "id": "master",
     "name": "main"
->>>>>>> 19bf549f
   },
   "sources": [
     {
       "id": "OXY1Uf7nb",
       "name": "Oak Web Application",
       "path": "src/browser-lib/avo/Avo.ts",
-<<<<<<< HEAD
-      "actionId": "N2NIZX6B7ax5qkhkKmWW",
-      "branchId": "6hRezAaaFUP34CoCnhmW4",
-      "updatedAt": "2025-05-12T10:18:31.314Z"
-=======
-      "actionId": "wDBxXzfTtVhc19S5XHpX",
+      "actionId": "EecnWF3XHi0UGQgN0xzB",
       "branchId": "master",
-      "updatedAt": "2025-05-08T15:54:09.446Z"
->>>>>>> 19bf549f
+      "updatedAt": "2025-05-14T09:04:00.848Z"
     }
   ],
   "force": false
