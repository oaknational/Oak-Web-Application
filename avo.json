{
  "avo": {
    "version": 3
  },
  "schema": {
    "id": "5PhajbVijwhXVKIJtGMT",
    "name": "Oak's Tracking Plan"
  },
  "branch": {
<<<<<<< HEAD
    "id": "lWA5n62TI",
    "name": "unit-downloads"
=======
    "id": "master",
    "name": "main"
>>>>>>> 5c69abec
  },
  "sources": [
    {
      "id": "OXY1Uf7nb",
      "name": "Oak Web Application",
      "path": "src/browser-lib/avo/Avo.ts",
<<<<<<< HEAD
      "actionId": "gbD8CjijWjz84cdukm3v",
      "branchId": "lWA5n62TI",
      "updatedAt": "2024-12-02T09:15:18.496Z"
=======
      "actionId": "bRSCVXSB2FY9GxkMSDcE",
      "branchId": "master",
      "updatedAt": "2024-11-28T12:24:45.625Z"
>>>>>>> 5c69abec
    }
  ],
  "force": false
}<|MERGE_RESOLUTION|>--- conflicted
+++ resolved
@@ -7,28 +7,17 @@
     "name": "Oak's Tracking Plan"
   },
   "branch": {
-<<<<<<< HEAD
     "id": "lWA5n62TI",
     "name": "unit-downloads"
-=======
-    "id": "master",
-    "name": "main"
->>>>>>> 5c69abec
   },
   "sources": [
     {
       "id": "OXY1Uf7nb",
       "name": "Oak Web Application",
       "path": "src/browser-lib/avo/Avo.ts",
-<<<<<<< HEAD
       "actionId": "gbD8CjijWjz84cdukm3v",
       "branchId": "lWA5n62TI",
-      "updatedAt": "2024-12-02T09:15:18.496Z"
-=======
-      "actionId": "bRSCVXSB2FY9GxkMSDcE",
-      "branchId": "master",
-      "updatedAt": "2024-11-28T12:24:45.625Z"
->>>>>>> 5c69abec
+      "updatedAt": "2024-12-03T08:27:40.880Z"
     }
   ],
   "force": false
