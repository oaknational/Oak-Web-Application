{
  "avo": {
    "version": 3
  },
  "schema": {
    "id": "5PhajbVijwhXVKIJtGMT",
    "name": "Oak's Tracking Plan"
  },
  "branch": {
    "id": "cp9vaq9ICBdBi3ctXzgG1",
    "name": "update-video-events"
  },
  "sources": [
    {
      "id": "OXY1Uf7nb",
      "name": "Oak Web Application",
      "path": "src/browser-lib/avo/Avo.ts",
<<<<<<< HEAD
      "actionId": "jPvPkqFYtCpV7icMDiOy",
      "branchId": "master",
      "updatedAt": "2025-08-08T14:45:02.394Z"
=======
      "actionId": "QEjDpRHxmcZrotn0kLfX",
      "branchId": "cp9vaq9ICBdBi3ctXzgG1",
      "updatedAt": "2025-08-18T10:49:11.448Z"
>>>>>>> 02348169
    }
  ],
  "force": false
}<|MERGE_RESOLUTION|>--- conflicted
+++ resolved
@@ -15,15 +15,9 @@
       "id": "OXY1Uf7nb",
       "name": "Oak Web Application",
       "path": "src/browser-lib/avo/Avo.ts",
-<<<<<<< HEAD
-      "actionId": "jPvPkqFYtCpV7icMDiOy",
-      "branchId": "master",
-      "updatedAt": "2025-08-08T14:45:02.394Z"
-=======
-      "actionId": "QEjDpRHxmcZrotn0kLfX",
+      "actionId": "bJd1WlhNrBWrcEuTqhlU",
       "branchId": "cp9vaq9ICBdBi3ctXzgG1",
-      "updatedAt": "2025-08-18T10:49:11.448Z"
->>>>>>> 02348169
+      "updatedAt": "2025-08-26T08:45:56.915Z"
     }
   ],
   "force": false
