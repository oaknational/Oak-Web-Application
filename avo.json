--- conflicted
+++ resolved
@@ -7,28 +7,17 @@
     "name": "Oak's Tracking Plan"
   },
   "branch": {
-<<<<<<< HEAD
     "id": "kruGF23Um",
     "name": "support-your-team-source"
-=======
-    "id": "N7tphxVrT",
-    "name": "create-webinar-events"
->>>>>>> f79cef85
   },
   "sources": [
     {
       "id": "OXY1Uf7nb",
       "name": "Oak Web Application",
       "path": "src/browser-lib/avo/Avo.ts",
-<<<<<<< HEAD
-      "actionId": "9AXmo7Fl07PDaXwNwHBr",
+      "actionId": "IddyPslhu4lO7EOhHI9P",
       "branchId": "kruGF23Um",
-      "updatedAt": "2022-11-15T12:24:43.202Z"
-=======
-      "actionId": "SL5M8t0uBEAX2hpVvqhC",
-      "branchId": "N7tphxVrT",
-      "updatedAt": "2022-11-15T11:45:38.304Z"
->>>>>>> f79cef85
+      "updatedAt": "2022-11-18T10:05:49.706Z"
     }
   ],
   "force": false
