{
  "avo": {
    "version": 3
  },
  "schema": {
    "id": "5PhajbVijwhXVKIJtGMT",
    "name": "Oak's Tracking Plan"
  },
  "branch": {
    "id": "GVRljNr4u",
    "name": "lesson-dl-share"
  },
  "sources": [
    {
      "id": "OXY1Uf7nb",
      "name": "Oak Web Application",
      "path": "src/browser-lib/avo/Avo.ts",
<<<<<<< HEAD
      "actionId": "weHbPQmsTHEaERwopdp3",
      "branchId": "master",
      "updatedAt": "2023-11-13T10:56:07.704Z"
=======
      "actionId": "7pljB9gyJYte7ZhLRCgk",
      "branchId": "GVRljNr4u",
      "updatedAt": "2023-11-09T18:23:54.679Z"
>>>>>>> 3de337f4
    }
  ],
  "force": false
}<|MERGE_RESOLUTION|>--- conflicted
+++ resolved
@@ -15,15 +15,9 @@
       "id": "OXY1Uf7nb",
       "name": "Oak Web Application",
       "path": "src/browser-lib/avo/Avo.ts",
-<<<<<<< HEAD
       "actionId": "weHbPQmsTHEaERwopdp3",
       "branchId": "master",
       "updatedAt": "2023-11-13T10:56:07.704Z"
-=======
-      "actionId": "7pljB9gyJYte7ZhLRCgk",
-      "branchId": "GVRljNr4u",
-      "updatedAt": "2023-11-09T18:23:54.679Z"
->>>>>>> 3de337f4
     }
   ],
   "force": false
