{
  "avo": {
    "version": 3
  },
  "schema": {
    "id": "5PhajbVijwhXVKIJtGMT",
    "name": "Oak's Tracking Plan"
  },
  "branch": {
<<<<<<< HEAD
    "id": "MnLPI4yJf",
    "name": "update-pupil-events"
=======
    "id": "master",
    "name": "main"
>>>>>>> 57970a38
  },
  "sources": [
    {
      "id": "OXY1Uf7nb",
      "name": "Oak Web Application",
      "path": "src/browser-lib/avo/Avo.ts",
<<<<<<< HEAD
      "actionId": "yy8Ahgr98oJeckmGOhfU",
      "branchId": "MnLPI4yJf",
      "updatedAt": "2024-10-15T13:19:58.755Z"
=======
      "actionId": "A9p3D2c2hOo50k4wqDji",
      "branchId": "master",
      "updatedAt": "2024-10-16T14:21:49.832Z"
>>>>>>> 57970a38
    }
  ],
  "force": false
}<|MERGE_RESOLUTION|>--- conflicted
+++ resolved
@@ -7,28 +7,17 @@
     "name": "Oak's Tracking Plan"
   },
   "branch": {
-<<<<<<< HEAD
-    "id": "MnLPI4yJf",
-    "name": "update-pupil-events"
-=======
     "id": "master",
     "name": "main"
->>>>>>> 57970a38
   },
   "sources": [
     {
       "id": "OXY1Uf7nb",
       "name": "Oak Web Application",
       "path": "src/browser-lib/avo/Avo.ts",
-<<<<<<< HEAD
-      "actionId": "yy8Ahgr98oJeckmGOhfU",
-      "branchId": "MnLPI4yJf",
-      "updatedAt": "2024-10-15T13:19:58.755Z"
-=======
       "actionId": "A9p3D2c2hOo50k4wqDji",
       "branchId": "master",
       "updatedAt": "2024-10-16T14:21:49.832Z"
->>>>>>> 57970a38
     }
   ],
   "force": false
