import { Story } from "@storybook/react";

import * as Avo from "../browser-lib/avo/Avo";
import { analyticsContext } from "../context/Analytics/AnalyticsProvider";
import noop from "../__tests__/__helpers__/noop";

const { NavigatedFrom, initAvo, ...trackingFns } = Avo;
type TrackingFns = typeof trackingFns;
const noopTrackingFns = Object.entries(trackingFns).reduce(
  (acc, [key, value]) => {
    // eslint-disable-next-line @typescript-eslint/ban-ts-comment
    // @ts-ignore
    acc[key] = value;
    return acc;
  },
  {} as unknown as TrackingFns
);
export default function AnalyticsDecorator(Story: Story) {
  const value = {
    identify: noop,
    track: {
<<<<<<< HEAD
      planALessonSelected: noop,
      classroomSelected: noop,
      teacherHubSelected: noop,
      developYourCurriculumSelected: noop,
      supportYourTeamSelected: noop,
      notificationSelected: noop,
      aboutSelected: noop,
      newsletterSignUpCompleted: noop,
      videoStarted: noop,
      videoPaused: noop,
      videoPlayed: noop,
      videoFinished: noop,
=======
      // planALessonSelected: noop,
      // classroomSelected: noop,
      // teacherHubSelected: noop,
      // developYourCurriculumSelected: noop,
      // notificationSelected: noop,
      // aboutSelected: noop,
      // newsletterSignUpCompleted: noop,
      // videoStarted: noop,
      // videoPaused: noop,
      // videoPlayed: noop,
      // videoFinished: noop,
      ...noopTrackingFns,
>>>>>>> f79cef85
      NavigatedFrom,
    },
  };

  return (
    <analyticsContext.Provider value={value}>
      <Story />
    </analyticsContext.Provider>
  );
}<|MERGE_RESOLUTION|>--- conflicted
+++ resolved
@@ -19,20 +19,6 @@
   const value = {
     identify: noop,
     track: {
-<<<<<<< HEAD
-      planALessonSelected: noop,
-      classroomSelected: noop,
-      teacherHubSelected: noop,
-      developYourCurriculumSelected: noop,
-      supportYourTeamSelected: noop,
-      notificationSelected: noop,
-      aboutSelected: noop,
-      newsletterSignUpCompleted: noop,
-      videoStarted: noop,
-      videoPaused: noop,
-      videoPlayed: noop,
-      videoFinished: noop,
-=======
       // planALessonSelected: noop,
       // classroomSelected: noop,
       // teacherHubSelected: noop,
@@ -45,7 +31,6 @@
       // videoPlayed: noop,
       // videoFinished: noop,
       ...noopTrackingFns,
->>>>>>> f79cef85
       NavigatedFrom,
     },
   };
