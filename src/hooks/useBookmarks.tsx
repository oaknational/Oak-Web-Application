--- conflicted
+++ resolved
@@ -54,7 +54,7 @@
   const [removeBookmarkMutation] = useBookmarkedLessonRemoveMutation();
 
   const [fetchBookmarks, { data, refetch, loading, error }] =
-    useBookmarkedLessonsLazyQuery({ fetchPolicy: "cache-only" });
+    useBookmarkedLessonsLazyQuery();
 
   useEffect(() => {
     if (isLoggedIn) {
@@ -83,13 +83,8 @@
   }, [data]);
 
   const addBookmark = useCallback(
-<<<<<<< HEAD
-    async (lessonId: number) => {
+    async (lessonId: LessonId) => {
       if (!isLoggedIn) {
-=======
-    async (lessonId: LessonId) => {
-      if (!user) {
->>>>>>> dfc81e6e
         // @TODO bugsnag
         return console.warn("Add bookmark called without user in scope");
       }
