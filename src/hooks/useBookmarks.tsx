import { createContext, FC, useCallback, useContext, useEffect } from "react";

import { useUser } from "../context/Auth";
import {
  useBookmarkedLessonAddMutation,
  useBookmarkedLessonRemoveMutation,
  useBookmarkedLessonsLazyQuery,
} from "../browser-lib/graphql/generated/apollo";
import { LS_KEY_BOOKMARKS } from "../config/localStorageKeys";
import truthy from "../utils/truthy";

import useLocalStorage from "./useLocalStorage";

/**
 * @todo LessonId should be live with Lesson related code
 */
export type LessonId = string;
type Bookmark = {
  lesson: {
    id: LessonId;
    slug: string;
    title: string;
  };
};

// Shallow compare function
const areBookmarksEqual = (old: Bookmark[], _new: Bookmark[]) => {
  return (
    old.length === _new.length &&
    old.reduce<boolean>(
      (accum, curr, i) => accum && curr.lesson.id === _new[i]?.lesson.id,
      true
    )
  );
};
export const useBookmarksCache = () => {
  return useLocalStorage<Bookmark[]>(LS_KEY_BOOKMARKS, [], areBookmarksEqual);
};

export type BookmarksContext = {
  bookmarks: Bookmark[];
  loading: boolean;
  error: string | null;
  addBookmark: (lessonId: LessonId) => Promise<void>;
  removeBookmark: (lessonId: LessonId) => Promise<void>;
  refetchBookmarks: () => Promise<void>;
  isBookmarked: (lessonId: LessonId) => boolean;
};
const bookmarksContext = createContext<BookmarksContext | null>(null);

/**
 *
 * BookmarksProvider is to be used for any lesson bookmark activity in the app.
 * Note: since bookmarks are added to state locally rather than refetching (which
 * is slower and more requests), it's important to note that sort order is
 * important. Currently in the query it is set to order_by: { created_at: desc },
 * meaning latest first.
 */
export const BookmarksProvider: FC = ({ children }) => {
  const user = useUser();

  const [bookmarks, setBookmarks] = useBookmarksCache();
  const [addBookmarkMutation, { loading: adding }] =
    useBookmarkedLessonAddMutation();
  const [removeBookmarkMutation, { loading: removing }] =
    useBookmarkedLessonRemoveMutation();

  const [fetchBookmarks, { data, loading: fetching, error, refetch }] =
    useBookmarkedLessonsLazyQuery({
      fetchPolicy: "cache-and-network",
      nextFetchPolicy: "network-only",
      notifyOnNetworkStatusChange: true,
    });

  const loading = fetching || removing || adding;

  useEffect(() => {
    if (user) {
      fetchBookmarks();
    }
  }, [user, fetchBookmarks]);

  useEffect(() => {
    /**
     * @todo: we filter by truthy here. In future we will want to monitor this,
     * and likely action it. If a bookmark has a null lesson, it's likely that the lesson
     * is no longer available, or that there was an error connecting to the curriculum
     * data.
     *
     */
    if (data?.bookmarkedLessons) {
      setBookmarks(
        data.bookmarkedLessons
          .map(({ lesson }) => lesson)
          .filter(truthy)
          .map((lesson) => ({ lesson }))
      );
    }
  }, [data, setBookmarks]);
<<<<<<< HEAD
=======

  const refetchBookmarks = useCallback(async () => {
    if (refetch) {
      await refetch();
    }
  }, [refetch]);
>>>>>>> 9f9dbcf7

  const addBookmark = useCallback(
    async (lessonId: LessonId) => {
      if (!user) {
        // @TODO bugsnag
        return console.warn("Add bookmark called without user in scope");
      }
      // Optimistically addd bookmark. Assumption made here that sort order is by createdAt DESC
      setBookmarks((bookmarks) => [{ lesson }, ...bookmarks]);
      // Attempt add bookmark to database
      const res = await addBookmarkMutation({ variables: { lessonId } });
      const bookmark = res.data?.insert_bookmarkedLessons_one;
      if (!bookmark || !bookmark.lesson) {
        // @TODO bugsnag
        return;
      }
      const lesson = bookmark.lesson;
      refetchBookmarks();
    },
<<<<<<< HEAD
    [user, addBookmarkMutation, setBookmarks, refetch]
=======
    [user, addBookmarkMutation, refetchBookmarks, setBookmarks]
>>>>>>> 9f9dbcf7
  );

  const removeBookmark = useCallback(
    async (lessonId: LessonId) => {
      if (!user) {
        // @TODO bugsnag
        return console.warn("Remove bookmark called without user in scope");
      }
      // Optimistically remove bookmark
      setBookmarks((bookmarks) =>
        bookmarks.filter((bookmark) => bookmark.lesson.id !== lessonId)
      );
      // Attempt remove bookmark from database
      await removeBookmarkMutation({
        variables: { lessonId, userId: user.id },
      });
      // Refetch to ensure consistency
      refetchBookmarks();
    },
<<<<<<< HEAD
    [user, removeBookmarkMutation, setBookmarks, refetch]
=======
    [user, removeBookmarkMutation, refetchBookmarks, setBookmarks]
>>>>>>> 9f9dbcf7
  );

  const isBookmarked = useCallback(
    (lessonId: LessonId) => {
      console.log("isBookmarked", bookmarks, lessonId);

      return bookmarks.some((bookmark) => bookmark.lesson.id === lessonId);
    },
    [bookmarks]
  );

  const value: BookmarksContext = {
    bookmarks,
    loading,
    error: error ? "Sorry, we could not load your bookmarks" : null,
    addBookmark,
    removeBookmark,
    refetchBookmarks,
    isBookmarked,
  };
  return (
    <bookmarksContext.Provider value={value}>
      {children}
    </bookmarksContext.Provider>
  );
};

const useBookmarks = () => {
  const bookmarksContextValue = useContext(bookmarksContext);
  if (!bookmarksContextValue) {
    throw new Error("useBookmarks called outside of BookmarksProvider");
  }
  return bookmarksContextValue;
};

export default useBookmarks;<|MERGE_RESOLUTION|>--- conflicted
+++ resolved
@@ -97,15 +97,12 @@
       );
     }
   }, [data, setBookmarks]);
-<<<<<<< HEAD
-=======
 
   const refetchBookmarks = useCallback(async () => {
     if (refetch) {
       await refetch();
     }
   }, [refetch]);
->>>>>>> 9f9dbcf7
 
   const addBookmark = useCallback(
     async (lessonId: LessonId) => {
@@ -125,11 +122,7 @@
       const lesson = bookmark.lesson;
       refetchBookmarks();
     },
-<<<<<<< HEAD
-    [user, addBookmarkMutation, setBookmarks, refetch]
-=======
     [user, addBookmarkMutation, refetchBookmarks, setBookmarks]
->>>>>>> 9f9dbcf7
   );
 
   const removeBookmark = useCallback(
@@ -149,11 +142,7 @@
       // Refetch to ensure consistency
       refetchBookmarks();
     },
-<<<<<<< HEAD
-    [user, removeBookmarkMutation, setBookmarks, refetch]
-=======
     [user, removeBookmarkMutation, refetchBookmarks, setBookmarks]
->>>>>>> 9f9dbcf7
   );
 
   const isBookmarked = useCallback(
