--- conflicted
+++ resolved
@@ -37,16 +37,10 @@
   it("should call setProperty with default theme values", () => {
     renderHook(() => useTheme());
 
-<<<<<<< HEAD
-    expect(documentStyleSetPropertySpy).toHaveBeenCalledWith(
-      `--color-button-primary`,
-      "#1A1A1A"
-=======
     expect(documentStyleSetPropertySpy).toHaveBeenNthCalledWith(
       1,
       "--button-border-radius",
       "12px"
->>>>>>> effef2e7
     );
   });
 
@@ -106,16 +100,10 @@
       });
 
       await waitFor(() => {
-<<<<<<< HEAD
-        expect(documentStyleSetPropertySpy).toHaveBeenCalledWith(
-          `--color-button-primary`,
-          "lightgreen"
-=======
         expect(documentStyleSetPropertySpy).toHaveBeenNthCalledWith(
-          2,
+          9,
           "--color-primary",
           "darkpurple"
->>>>>>> effef2e7
         );
       });
     });
