import mockRouter from "next-router-mock";
<<<<<<< HEAD
import { act } from "react";
=======
>>>>>>> 8be1ed75

import { useRequireOnboarding } from "./useRequireOnboarding";

import { renderHookWithProviders } from "@/__tests__/__helpers__/renderWithProviders";
import {
  mockLoadingUser,
  mockLoggedIn,
  mockLoggedOut,
} from "@/__tests__/__helpers__/mockUser";
import { setUseUserReturn } from "@/__tests__/__helpers__/mockClerk";

describe(useRequireOnboarding, () => {
  const renderHook = renderHookWithProviders();

  beforeEach(() => {
    setUseUserReturn(mockLoadingUser);
    mockRouter.setCurrentUrl("/original");
  });

  describe("when the user is not logged in", () => {
    beforeEach(() => {
      setUseUserReturn(mockLoggedOut);
    });

    it("does nothing", async () => {
      renderHook(useRequireOnboarding);

      expect(mockRouter.pathname).toEqual("/original");
    });
  });

  describe("when the user is logged in", () => {
    describe("and the user has completed onboarding", () => {
      beforeEach(() => {
        setUseUserReturn(mockLoggedIn);
      });

      it("does nothing", () => {
        renderHook(useRequireOnboarding);

        expect(mockRouter.pathname).toEqual("/original");
      });
    });

    describe("and the user has not completed onboarding", () => {
      beforeEach(() => {
        setUseUserReturn({
          ...mockLoggedIn,
          user: {
            ...mockLoggedIn.user,
            publicMetadata: { owa: { isOnboarded: false } },
          },
        });
      });

      it("redirects to the onboarding page", () => {
        renderHook(useRequireOnboarding);

        expect(mockRouter.pathname).toEqual("/onboarding");
        expect(mockRouter.query.returnTo).toEqual("/original");
      });

      it.each(["/onboarding", "/onboarding/foo", "/404", "/500"])(
        "does not redirect when the user is at %p",
        (route) => {
          mockRouter.setCurrentUrl(route);

          renderHook(useRequireOnboarding);

          expect(mockRouter.pathname).toEqual(route);
        },
      );
    });
  });
});<|MERGE_RESOLUTION|>--- conflicted
+++ resolved
@@ -1,8 +1,4 @@
 import mockRouter from "next-router-mock";
-<<<<<<< HEAD
-import { act } from "react";
-=======
->>>>>>> 8be1ed75
 
 import { useRequireOnboarding } from "./useRequireOnboarding";
 
