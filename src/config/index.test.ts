describe("config.get()", () => {
  beforeEach(() => {
    jest.clearAllMocks();
    jest.resetModules();
  });
  it("should retrieve the correct value from env", async () => {
    process.env.NEXT_PUBLIC_CLIENT_APP_BASE_URL = "www.thenational.academy";
    const { default: config } = await import(".");

    const clientAppBaseUrl = config.get("clientAppBaseUrl");

    expect(clientAppBaseUrl).toBe("www.thenational.academy");
  });
<<<<<<< HEAD
  it.skip("should warn if no value found", () => {
    process.env.NEXT_PUBLIC_CLIENT_APP_BASE_URL = undefined;

    config.get("clientAppBaseUrl");

    expect(config.get("clientAppBaseUrl")).toThrow();
  });
  it.skip("should throw for non-existent name", () => {
    const nonExistentVarName = "nonExistentVarName";
=======
  it("should return default value if present", async () => {
    process.env.NEXT_PUBLIC_CLIENT_APP_BASE_URL = undefined;
    const { default: config } = await import(".");

    expect(config.get("clientAppBaseUrl")).toEqual("http://localhost:3000");
  });
  it("should throw for non-existent name", async () => {
    const { default: config } = await import(".");

>>>>>>> 3c349554
    // eslint-disable-next-line @typescript-eslint/ban-ts-comment
    // @ts-ignore
    expect(() => config.get("nonExistentVarName")).toThrowError();
  });
});

export {};<|MERGE_RESOLUTION|>--- conflicted
+++ resolved
@@ -11,17 +11,6 @@
 
     expect(clientAppBaseUrl).toBe("www.thenational.academy");
   });
-<<<<<<< HEAD
-  it.skip("should warn if no value found", () => {
-    process.env.NEXT_PUBLIC_CLIENT_APP_BASE_URL = undefined;
-
-    config.get("clientAppBaseUrl");
-
-    expect(config.get("clientAppBaseUrl")).toThrow();
-  });
-  it.skip("should throw for non-existent name", () => {
-    const nonExistentVarName = "nonExistentVarName";
-=======
   it("should return default value if present", async () => {
     process.env.NEXT_PUBLIC_CLIENT_APP_BASE_URL = undefined;
     const { default: config } = await import(".");
@@ -31,7 +20,6 @@
   it("should throw for non-existent name", async () => {
     const { default: config } = await import(".");
 
->>>>>>> 3c349554
     // eslint-disable-next-line @typescript-eslint/ban-ts-comment
     // @ts-ignore
     expect(() => config.get("nonExistentVarName")).toThrowError();
