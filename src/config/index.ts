--- conflicted
+++ resolved
@@ -10,11 +10,8 @@
   "hasuraAdminSecret",
   "firebaseAdminDatabaseUrl",
   "firebaseServiceAccount",
-<<<<<<< HEAD
-=======
   "releaseStage",
   "appVersion",
->>>>>>> 3c349554
 ] as const;
 
 type ConfigKey = typeof CONFIG_KEYS[number];
@@ -24,8 +21,6 @@
   required: boolean;
   availableInBrowser: boolean;
   default: string | null;
-<<<<<<< HEAD
-=======
 };
 
 const parseValue = (value: string | undefined) => {
@@ -34,7 +29,6 @@
   }
 
   return value;
->>>>>>> 3c349554
 };
 
 const envVars: Record<ConfigKey, EnvVar> = {
@@ -104,8 +98,6 @@
     availableInBrowser: false,
     default: null,
   },
-<<<<<<< HEAD
-=======
   releaseStage: {
     value: process.env.NEXT_PUBLIC_RELEASE_STAGE,
     required: true,
@@ -118,7 +110,72 @@
     availableInBrowser: true,
     default: null,
   },
->>>>>>> 3c349554
+  // firebaseApiKey: {
+  //   value: process.env.NEXT_PUBLIC_FIREBASE_API_KEY,
+  //   required: true,
+  //   availableInBrowser: true,
+  //   default: null,
+  // },
+  // firebaseAuthDomain: {
+  //   value: process.env.NEXT_PUBLIC_FIREBASE_AUTH_DOMAIN,
+  //   required: true,
+  //   availableInBrowser: true,
+  //   default: null,
+  // },
+  // firebaseProjectId: {
+  //   value: process.env.NEXT_PUBLIC_FIREBASE_PROJECT_ID,
+  //   required: true,
+  //   availableInBrowser: true,
+  //   default: null,
+  // },
+  // firebaseStorageBucket: {
+  //   value: process.env.NEXT_PUBLIC_FIREBASE_STORAGE_BUCKET,
+  //   required: true,
+  //   availableInBrowser: true,
+  //   default: null,
+  // },
+  // firebaseMessagingSenderId: {
+  //   value: process.env.NEXT_PUBLIC_FIREBASE_MESSAGING_SENDER_ID,
+  //   required: true,
+  //   availableInBrowser: true,
+  //   default: null,
+  // },
+  // firebaseAppId: {
+  //   value: process.env.NEXT_PUBLIC_FIREBASE_APP_ID,
+  //   required: true,
+  //   availableInBrowser: true,
+  //   default: null,
+  // },
+  // firebaseAdminDatabaseUrl: {
+  //   value: process.env.FIREBASE_ADMIN_DATABASE_URL,
+  //   required: true,
+  //   availableInBrowser: false,
+  //   default: null,
+  // },
+  // clientAppBaseUrl: {
+  //   value: process.env.NEXT_PUBLIC_CLIENT_APP_BASE_URL,
+  //   required: true,
+  //   availableInBrowser: true,
+  //   default: "http://localhost:3000",
+  // },
+  // graphqlApiUrl: {
+  //   value: process.env.NEXT_PUBLIC_GRAPHQL_API_URL,
+  //   required: true,
+  //   availableInBrowser: true,
+  //   default: null,
+  // },
+  // hasuraAdminSecret: {
+  //   value: process.env.HASURA_ADMIN_SECRET,
+  //   required: true,
+  //   availableInBrowser: false,
+  //   default: null,
+  // },
+  // firebaseServiceAccount: {
+  //   value: process.env.FIREBASE_SERVICE_ACCOUNT,
+  //   required: true,
+  //   availableInBrowser: false,
+  //   default: null,
+  // },
 };
 
 for (const [key, { value, required, availableInBrowser }] of Object.entries(
@@ -135,16 +192,11 @@
 const configGet = (key: ConfigKey) => {
   const { value, default: defaultValue } = envVars[key] || {};
 
-<<<<<<< HEAD
-  if (value) {
-    return value;
-=======
   // Without parsing, undefined gets stringified as "undefined"
   const parsedValue = parseValue(value);
 
   if (parsedValue) {
     return parsedValue;
->>>>>>> 3c349554
   }
 
   if (defaultValue) {
