--- conflicted
+++ resolved
@@ -1,4 +1,3 @@
-<<<<<<< HEAD
 const CONFIG_KEYS = [
   "firebaseApiKey",
   "firebaseAuthDomain",
@@ -11,6 +10,8 @@
   "hasuraAdminSecret",
   "firebaseAdminDatabaseUrl",
   "firebaseServiceAccount",
+  "releaseStage",
+  "appVersion",
 ] as const;
 
 type ConfigKey = typeof CONFIG_KEYS[number];
@@ -28,19 +29,6 @@
   }
 
   return value;
-=======
-const envVars = {
-  appVersion: process.env.NEXT_PUBLIC_APP_VERSION,
-  clientAppBaseUrl: process.env.NEXT_PUBLIC_CLIENT_APP_BASE_URL,
-  firebaseApiKey: process.env.NEXT_PUBLIC_FIREBASE_API_KEY,
-  firebaseAuthDomain: process.env.NEXT_PUBLIC_FIREBASE_AUTH_DOMAIN,
-  firebaseProjectId: process.env.NEXT_PUBLIC_FIREBASE_PROJECT_ID,
-  firebaseStorageBucket: process.env.NEXT_PUBLIC_FIREBASE_STORAGE_BUCKET,
-  firebaseMessagingSenderId:
-    process.env.NEXT_PUBLIC_FIREBASE_MESSAGING_SENDER_ID,
-  firebaseAppId: process.env.NEXT_PUBLIC_FIREBASE_APP_ID,
-  releaseStage: process.env.NEXT_PUBLIC_RELEASE_STAGE,
->>>>>>> 31cffeed
 };
 
 const envVars: Record<ConfigKey, EnvVar> = {
@@ -110,6 +98,18 @@
     availableInBrowser: false,
     default: null,
   },
+  releaseStage: {
+    value: process.env.NEXT_PUBLIC_RELEASE_STAGE,
+    required: true,
+    availableInBrowser: true,
+    default: "development",
+  },
+  appVersion: {
+    value: process.env.NEXT_PUBLIC_APP_VERSION,
+    required: true,
+    availableInBrowser: true,
+    default: null,
+  },
 };
 
 for (const [key, { value, required, availableInBrowser }] of Object.entries(
