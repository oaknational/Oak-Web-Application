--- conflicted
+++ resolved
@@ -1,9 +1,6 @@
 export const LS_KEY_EMAIL_FOR_SIGN_IN = "emailForSignIn";
 export const LS_KEY_THEME = "theme";
-<<<<<<< HEAD
 export const LS_KEY_THEME_USER = "userTheme";
-=======
 export const LS_KEY_USER = "user";
 export const LS_KEY_ACCESS_TOKEN = "accessToken";
-export const LS_KEY_BOOKMARKS = "bookmarks";
->>>>>>> e6e1f586
+export const LS_KEY_BOOKMARKS = "bookmarks";