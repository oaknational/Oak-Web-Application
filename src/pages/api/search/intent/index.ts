--- conflicted
+++ resolved
@@ -19,7 +19,6 @@
 
 const reportError = errorReporter("search-intent");
 
-<<<<<<< HEAD
 const rateLimiter = createRateLimiter(
   "search-intent:rate-limit",
   Ratelimit.fixedWindow(
@@ -27,9 +26,8 @@
     "24h",
   ),
 );
-=======
+
 const CACHE_DURATION = 30 * 24 * 60 * 60; // 30 days
->>>>>>> 60017037
 
 const handler: NextApiHandler = async (req, res) => {
   const aiSearchEnabled = getServerConfig("aiSearchEnabled") === "true";
@@ -56,7 +54,6 @@
       };
       return res.status(200).json(payload);
     } else if (aiSearchEnabled) {
-      // TODO: When we have LLM response caching, only rate limit new generations
       const rateLimitResult = await checkRateLimitByIp(rateLimiter, req);
       if (!rateLimitResult.success) {
         return res.status(429).json({ error: "Rate limit exceeded" });
