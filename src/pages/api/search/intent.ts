import OpenAI from "openai";
import { zodResponseFormat } from "openai/helpers/zod";
import type { NextApiHandler } from "next";
import { z } from "zod";

import { intentRequestSchema, searchIntentSchema } from "./schemas";

import errorReporter from "@/common-lib/error-reporter/errorReporter";
import OakError from "@/errors/OakError";
import { buildSearchIntentPrompt } from "@/utils/search/promptBuilder";
import { OAK_SUBJECTS } from "@/context/Search/suggestions/oakCurriculumData";
<<<<<<< HEAD
import { invariant } from "@/utils/invariant";
=======
import getServerConfig from "@/node-lib/getServerConfig";
>>>>>>> cc8f1bd3

const reportError = errorReporter("search-intent");
const aiClient = new OpenAI({
  apiKey: process.env.AI_GATEWAY_API_KEY,
  baseURL: "https://ai-gateway.vercel.sh/v1",
});

const MODEL = "cerebras/qwen-3-32b";

const DUMMY_DIRECT_MATCH_RESPONSE = {
  directMatch: {
    subject: "maths",
    keyStage: null,
    year: null,
    examBoard: null,
  },
  suggestedFilters: [
    { type: "subject", value: "maths" },
    { type: "key-stage", value: "ks1" },
    { type: "key-stage", value: "ks2" },
    { type: "key-stage", value: "ks3" },
    { type: "key-stage", value: "ks4" },
    { type: "exam-board", value: "aqa" },
    { type: "exam-board", value: "edexcel" },
  ],
} satisfies z.infer<typeof searchIntentSchema>;

const handler: NextApiHandler = async (req, res) => {
  const aiSearchEnabled = getServerConfig("aiSearchEnabled");

  let searchTerm: string;

  try {
    const parsed = intentRequestSchema.parse(req.query);
    searchTerm = parsed.searchTerm;
  } catch (err) {
    return res.status(400).json({ error: "Invalid search term" });
  }

  try {
    // TEMP: return direct match response if searchTerm is "maths"
    if (searchTerm === "maths") {
      const payload = searchIntentSchema.parse(DUMMY_DIRECT_MATCH_RESPONSE);
      return res.status(200).json(payload);
    } else if (aiSearchEnabled) {
      const subjectsFromModel = await callModel(searchTerm);

      const payload = {
        directMatch: null,
        suggestedFilters: subjectsFromModel.map((filter) => {
          return { type: "subject", slug: filter.slug };
        }),
      };
      return res.status(200).json(payload);
    }
    return res.status(503).json({ message: "ai search currently unavailable" });
  } catch (err) {
    const error = new OakError({
      code: "search/failed-to-get-intent",
      originalError: err,
    });
    // console.error(error);
    // console.error(error.originalError);
    reportError(error);

    return res.status(500).json({ error: JSON.stringify(error) });
  }
};

export async function callModel(searchTerm: string) {
  const subjects = OAK_SUBJECTS.map((subject) => subject.slug);
  const prompt = buildSearchIntentPrompt(searchTerm, subjects);

<<<<<<< HEAD
  // console.log("Querying LLM for search intent", { model: MODEL });

  const response = await aiClient.chat.completions.parse({
    model: MODEL,
    messages: prompt,
    response_format: zodResponseFormat(
      z.object({
        subjects: z.array(
          z.object({
            slug: z.string(),
            confidence: z.number().min(1).max(5),
          }),
        ),
      }),
      "subjects",
    ),
=======
  const response = await client.responses.parse({
    model: "gpt-5-nano",
    input: prompt,
    text: {
      format: zodTextFormat(
        z.object({
          subjects: z.array(
            z.object({
              slug: z.string(),
              confidence: z.number().min(1).max(5),
            }),
          ),
        }),
        "subjects",
      ),
    },
    reasoning: {
      effort: "low",
    },
>>>>>>> cc8f1bd3
  });

<<<<<<< HEAD
  const parsedResponse = response.choices[0]?.message?.parsed;
  invariant(parsedResponse, "No LLM response");
  // console.log(`Received LLM response ${parsedResponse}`);

  const validSubjects = parsedResponse.subjects.filter((subject) =>
    subjects.includes(subject.slug),
  );
=======
  if (response.error) {
    const error = new OakError({
      code: "search/failed-to-get-intent",
      meta: {
        error: response.error,
      },
    });
    reportError(error);
  }

  const validSubjects =
    parsedResponse?.subjects?.filter((subject) =>
      subjects.includes(subject.slug),
    ) ?? [];
>>>>>>> cc8f1bd3

  const sortedResponse = validSubjects.sort(
    (a, b) => b.confidence - a.confidence,
  );
  return sortedResponse;
}

export default handler;<|MERGE_RESOLUTION|>--- conflicted
+++ resolved
@@ -9,11 +9,8 @@
 import OakError from "@/errors/OakError";
 import { buildSearchIntentPrompt } from "@/utils/search/promptBuilder";
 import { OAK_SUBJECTS } from "@/context/Search/suggestions/oakCurriculumData";
-<<<<<<< HEAD
 import { invariant } from "@/utils/invariant";
-=======
 import getServerConfig from "@/node-lib/getServerConfig";
->>>>>>> cc8f1bd3
 
 const reportError = errorReporter("search-intent");
 const aiClient = new OpenAI({
@@ -87,7 +84,6 @@
   const subjects = OAK_SUBJECTS.map((subject) => subject.slug);
   const prompt = buildSearchIntentPrompt(searchTerm, subjects);
 
-<<<<<<< HEAD
   // console.log("Querying LLM for search intent", { model: MODEL });
 
   const response = await aiClient.chat.completions.parse({
@@ -104,30 +100,8 @@
       }),
       "subjects",
     ),
-=======
-  const response = await client.responses.parse({
-    model: "gpt-5-nano",
-    input: prompt,
-    text: {
-      format: zodTextFormat(
-        z.object({
-          subjects: z.array(
-            z.object({
-              slug: z.string(),
-              confidence: z.number().min(1).max(5),
-            }),
-          ),
-        }),
-        "subjects",
-      ),
-    },
-    reasoning: {
-      effort: "low",
-    },
->>>>>>> cc8f1bd3
   });
 
-<<<<<<< HEAD
   const parsedResponse = response.choices[0]?.message?.parsed;
   invariant(parsedResponse, "No LLM response");
   // console.log(`Received LLM response ${parsedResponse}`);
@@ -135,22 +109,6 @@
   const validSubjects = parsedResponse.subjects.filter((subject) =>
     subjects.includes(subject.slug),
   );
-=======
-  if (response.error) {
-    const error = new OakError({
-      code: "search/failed-to-get-intent",
-      meta: {
-        error: response.error,
-      },
-    });
-    reportError(error);
-  }
-
-  const validSubjects =
-    parsedResponse?.subjects?.filter((subject) =>
-      subjects.includes(subject.slug),
-    ) ?? [];
->>>>>>> cc8f1bd3
 
   const sortedResponse = validSubjects.sort(
     (a, b) => b.confidence - a.confidence,
