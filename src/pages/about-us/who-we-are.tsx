--- conflicted
+++ resolved
@@ -216,75 +216,21 @@
   );
 };
 
-<<<<<<< HEAD
 export const AboutWhoWeAreNew: NextPage<AboutPageProps> = ({
   pageData,
   newAboutWhoWeArePage,
 }) => {
+  const newsletterFormProps = useNewsletterForm();
   if (!newAboutWhoWeArePage) {
     return <div />;
   }
-
-  return (
-    <Layout seoProps={getSeoProps(pageData.seo)} $background={"white"}>
-      <WhoAreWeHeader
-        title={newAboutWhoWeArePage.header.title}
-        content={newAboutWhoWeArePage.header.subTitle}
-        imageUrl={
-          "https://res.cloudinary.com/oak-web-application/image/upload/v1734018530/OWA/illustrations/auth-acorn_zyoma2.svg"
-        }
-        imageAlt={"Oak logo"}
-      />
-      {newAboutWhoWeArePage.breakout.image.asset && (
-        <WhoAreWeBreakout
-          imageUrl={newAboutWhoWeArePage.breakout.image.asset?.url}
-          imageAlt={newAboutWhoWeArePage.breakout.image.altText ?? ""}
-          content={newAboutWhoWeArePage.breakout.text}
-        />
-      )}
-      <WhoAreWeTimeline
-        title={"As teaching evolves, so do we..."}
-        subTitle={"Oak’s story"}
-        items={newAboutWhoWeArePage.timeline}
-      />
-      <WhoAreWeDesc title={"We are..."} items={newAboutWhoWeArePage.usp} />
-      <WhoAreWeExplore
-        title={"Explore more about Oak"}
-        items={[
-          {
-            iconName: "curriculum-plan",
-            title: "About Oak’s curriculum",
-            href: "#",
-          },
-          {
-            iconName: "ai-worksheet",
-            title: "Oak’s impact",
-            href: "#",
-          },
-          {
-            iconName: "ai-worksheet",
-            title: "Meet the team",
-            href: "#",
-          },
-          {
-            iconName: "ai-worksheet",
-            title: "Get involved",
-            href: "#",
-          },
-        ]}
-      />
-=======
-export const AboutWhoWeAreNew: NextPage<AboutPageProps> = ({ pageData }) => {
-  const newsletterFormProps = useNewsletterForm();
 
   return (
     <Layout seoProps={getSeoProps(pageData.seo)} $background={"white"}>
       <OakBox $overflow={"hidden"}>
         <WhoAreWeHeader
-          title={"About Oak"}
-          content={
-            "We're here to support and inspire teachers to deliver great teaching, so every pupil benefits"
-          }
+          title={newAboutWhoWeArePage.header.title}
+          content={newAboutWhoWeArePage.header.subTitle}
           imageUrl={
             "https://res.cloudinary.com/oak-web-application/image/upload/v1734018530/OWA/illustrations/auth-acorn_zyoma2.svg"
           }
@@ -301,65 +247,10 @@
         />
         <WhoAreWeTimeline
           title={"As teaching evolves, so do we..."}
-          subtitle={"Oak’s story"}
-          items={[
-            {
-              subtitle: "From then",
-              title: "A rapid response to the pandemic",
-              text: [
-                "In 2020, teachers needed a quick way to keep pupils learning during lockdown. So we brought together a group of expert partners to support schools with thousands of lessons designed for remote learning.",
-              ],
-            },
-            {
-              subtitle: "To now",
-              title: "Complete resources for the classroom, schools and trusts",
-              text: [
-                "From early years to exam years, we now provide complete curriculum support for the classroom. Every national curriculum subject, every unit, every lesson, in one place.",
-                "We’re also transforming lesson prep with AI tools that help teachers create, adapt, and enhance their lessons in minutes, while keeping quality high and content safe.",
-              ],
-            },
-            {
-              subtitle: "And beyond",
-              title: "Staying ahead in a changing world",
-              text: [
-                "We’ve always anticipated the emerging needs of teachers – from building safe and secure AI tools, to making our platform code available to partners who want to integrate it directly. We’ll keep innovating as we find new ways to help teachers stay ahead in a changing world.",
-              ],
-            },
-          ]}
-        />
-        <WhoAreWeDesc
-          title={"We are..."}
-          items={[
-            {
-              title: "Built for the reality of teaching",
-              text: "We get it. Time is tight, classes vary, and only teachers can know pupils best. That’s why our materials are flexible tools to adapt, not scripts to follow: a starting point that supports your expertise and style.",
-              imageUrl:
-                "https://res.cloudinary.com/oak-web-application/image/upload/v1763393172/icons/teacher-whiteboard-illustration_qumdkt.svg",
-              imageAlt: "",
-            },
-            {
-              title: "Expert created and quality assured",
-              text: "Created by subject and curriculum experts, our resources are informed by the best available evidence of what works, aligned to the national curriculum and tested by real teachers.",
-              imageUrl:
-                "https://res.cloudinary.com/oak-web-application/image/upload/v1749031463/icons/clipboard_yll2yj.svg",
-              imageAlt: "",
-            },
-            {
-              title: "Free, and always will be",
-              text: "We’re funded by the Department for Education. No paywalls, package tiers, or hidden costs.",
-              imageUrl:
-                "https://res.cloudinary.com/oak-web-application/image/upload/v1749033815/icons/free-tag_lijptf.svg",
-              imageAlt: "",
-            },
-            {
-              title: "Independent and optional",
-              text: "Oak is by teachers, for teachers. Our board is publicly appointed, and our partners selected through an open process.",
-              imageUrl:
-                "https://res.cloudinary.com/oak-web-application/image/upload/v1763393169/icons/teacher-planning-illustration_kgfbgx.svg",
-              imageAlt: "",
-            },
-          ]}
-        />
+          subTitle={"Oak’s story"}
+          items={newAboutWhoWeArePage.timeline}
+        />
+        <WhoAreWeDesc title={"We are..."} items={newAboutWhoWeArePage.usp} />
         <WhoAreWeExplore
           title={"Explore more about Oak"}
           items={[
@@ -396,7 +287,6 @@
           </OakMaxWidth>
         </OakBox>
       </OakBox>
->>>>>>> 10de011e
     </Layout>
   );
 };
