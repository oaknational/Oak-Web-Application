--- conflicted
+++ resolved
@@ -152,16 +152,12 @@
           {pageData.principles.map((principle) => (
             <Fragment key={principle.title}>
               <GridArea $colSpan={[12, 6]}>
-<<<<<<< HEAD
                 <Card $ph={[16, 24]} $background={"videoBlue"}>
-=======
-                <Card $background={"videoBlue"}>
                   <BrushBorders
                     hideOnMobileH
                     hideOnMobileV
                     color={"videoBlue"}
                   />
->>>>>>> 41f01371
                   <Heading
                     $fontSize={[24, 32]}
                     $lineHeight={["32px", "40px"]}
