--- conflicted
+++ resolved
@@ -38,14 +38,9 @@
     <Layout seoProps={getSeoProps(null)} $background={"white"}>
       <OakBox $overflow={"hidden"} $zIndex={"neutral"}>
         <AboutSharedHeader
-<<<<<<< HEAD
           title={"Get involved"}
           content={pageData.header.textRaw}
-=======
-          title={pageData.header.title}
-          content={pageData.header.text}
           titleHighlight="bg-decorative3-main"
->>>>>>> afd954cd
         >
           <BackgroundHeaderLoop />
         </AboutSharedHeader>
