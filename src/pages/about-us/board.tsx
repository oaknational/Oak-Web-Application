import { NextPage, GetStaticProps, GetStaticPropsResult } from "next";
import { useFeatureFlagEnabled } from "posthog-js/react";
import {
  OakFlex,
  OakMaxWidth,
  OakHeading,
  OakP,
  OakTypography,
<<<<<<< HEAD
  OakHandDrawnHR,
=======
  OakGrid,
  OakGridArea,
>>>>>>> ef84a6fd
} from "@oaknational/oak-components";

import CMSClient from "@/node-lib/cms";
import { AboutBoardPage } from "@/common-lib/cms-types";
import Layout from "@/components/AppComponents/Layout";
import Card from "@/components/SharedComponents/Card";
import GenericContactCard from "@/components/GenericPagesComponents/GenericContactCard";
import BoxBorders from "@/components/SharedComponents/SpriteSheet/BrushSvgs/BoxBorders";
import GenericIntroCard from "@/components/GenericPagesComponents/GenericIntroCard";
import IconButtonAsLink from "@/components/SharedComponents/Button/IconButtonAsLink";
import { getSeoProps } from "@/browser-lib/seo/getSeoProps";
import BioCardList from "@/components/GenericPagesComponents/BioCardList";
import GenericSummaryCard from "@/components/GenericPagesComponents/GenericSummaryCard";
import getPageProps from "@/node-lib/getPageProps";
import { PortableTextWithDefaults } from "@/components/SharedComponents/PortableText";

export type AboutPageProps = {
  pageData: AboutBoardPage;
};

const AboutUsBoard: NextPage<AboutPageProps> = ({ pageData }) => {
  const {
    seo,
    introPortableText,
    boardMembers,
    documents,
    governancePortableText,
    boardHeader,
  } = pageData;

  const bioModalsEnabled = useFeatureFlagEnabled("about-us--board--bio-modals");
  return (
    <Layout seoProps={getSeoProps(seo)} $background={"white"}>
      <OakMaxWidth
        $mb={["space-between-xl", "space-between-xxxl"]}
        $mt={["space-between-xl", "space-between-xxxl"]}
      >
        <GenericSummaryCard {...pageData} />
        <GenericIntroCard
          image={{
            illustration: "supporting",
            sizes: "(min-width: 750px) 720px, 100vw",
            priority: true,
          }}
          bodyPortableText={introPortableText}
        />
        {boardMembers && (
          <>
            <OakHeading
              $mb={["space-between-l", "space-between-m2"]}
              $font={["heading-6", "heading-5"]}
              tag={"h2"}
              $textAlign={["center"]}
            >
              {boardHeader}
            </OakHeading>
            <BioCardList
              $mb={["space-between-xxxl", "space-between-xl"]}
              $ph={["inner-padding-m", "inner-padding-none"]}
              bios={boardMembers}
              withModals={bioModalsEnabled}
            />
          </>
        )}
        <OakHeading
          $font={"heading-5"}
          tag={"h2"}
          $textAlign={["center", "left"]}
        >
          Documents
        </OakHeading>
        <OakFlex
          $mh={["space-between-s", "space-between-none"]}
          $flexDirection={"column"}
        >
          <OakTypography $width={"100%"}>
            <OakHandDrawnHR
              hrColor={"aqua"}
              $mv={"space-between-m2"}
              $height={"all-spacing-05"}
            />
          </OakTypography>

          <OakGrid
            $rg={"all-spacing-4"}
            $cg={["all-spacing-3", "all-spacing-5"]}
          >
            {documents.map((doc) => {
              const fileSizeInMB = (doc.file.asset.size / 1012 / 1012).toFixed(
                1,
              );
              return (
                <OakGridArea key={doc.title} $colSpan={[6, 3, 2]}>
                  <Card $height={220} $pa={16}>
                    <BoxBorders gapPosition="rightTop" />
                    <OakFlex
                      $justifyContent={"space-between"}
                      $flexDirection={"column"}
                      $height={"100%"}
                    >
                      <OakP $font={"heading-7"}>{doc.title}</OakP>
                      <OakFlex
                        $alignItems={"center"}
                        $justifyContent={"space-between"}
                      >
                        <OakP>{`${fileSizeInMB}MB ${doc.file.asset.extension.toUpperCase()}`}</OakP>
                        <IconButtonAsLink
                          icon={"download"}
                          aria-label={`Download ${doc.title} as ${fileSizeInMB} megabyte ${doc.file.asset.extension}`}
                          page={null}
                          href={`${doc.file.asset.url}?dl`}
                          background={"blue"}
                        />
                      </OakFlex>
                    </OakFlex>
                  </Card>
                </OakGridArea>
              );
            })}
          </OakGrid>
          <OakTypography $width={"100%"}>
            <OakHandDrawnHR
              hrColor={"aqua"}
              $mv={"space-between-m2"}
              $height={"all-spacing-05"}
            />
          </OakTypography>
        </OakFlex>
        <Card
          $mh="auto"
          $mv={[80, 92]}
          $ph={[16, 80]}
          $pv={0}
          $width={["100%", "70%"]}
        >
          <OakHeading $mb={"space-between-m"} $font={"heading-5"} tag={"h2"}>
            Governance
          </OakHeading>
          <OakTypography $font={["body-1", "body-2"]}>
            <PortableTextWithDefaults
              value={governancePortableText}
              withoutDefaultComponents
            />
          </OakTypography>
        </Card>
        <GenericContactCard {...pageData.contactSection} />
      </OakMaxWidth>
    </Layout>
  );
};

export const getStaticProps: GetStaticProps<AboutPageProps> = async (
  context,
) => {
  return getPageProps({
    page: "board::getStaticProps",
    context,
    getProps: async () => {
      const isPreviewMode = context.preview === true;

      const aboutBoardPage = await CMSClient.aboutBoardPage({
        previewMode: isPreviewMode,
      });

      if (!aboutBoardPage) {
        return {
          notFound: true,
        };
      }

      const results: GetStaticPropsResult<AboutPageProps> = {
        props: {
          pageData: aboutBoardPage,
        },
      };

      return results;
    },
  });
};

export default AboutUsBoard;<|MERGE_RESOLUTION|>--- conflicted
+++ resolved
@@ -6,12 +6,9 @@
   OakHeading,
   OakP,
   OakTypography,
-<<<<<<< HEAD
   OakHandDrawnHR,
-=======
   OakGrid,
   OakGridArea,
->>>>>>> ef84a6fd
 } from "@oaknational/oak-components";
 
 import CMSClient from "@/node-lib/cms";
