import { Html, Head, Main, NextScript } from "next/document";

import config from "../config";

export default function Document() {
  return (
    <Html lang="en-GB">
      <Head>
<<<<<<< HEAD
        <link rel="preconnect" href="https://fonts.googleapis.com" />
        <link rel="preconnect" href="https://fonts.gstatic.com" />
        <link
          href="https://fonts.googleapis.com/css2?family=Lexend:wght@300&display=swap"
          rel="stylesheet"
        />
        <link
          href="https://fonts.googleapis.com/css2?family=ABeeZee&display=swap"
          rel="stylesheet"
        />
=======
        <meta name="release-stage" content={config.get("releaseStage")} />
        <meta name="revised" content={new Date().toUTCString()} />
        <meta name="version" content={config.get("appVersion")} />
>>>>>>> 080b7a0e
      </Head>
      <body>
        <Main />
        <NextScript />
      </body>
    </Html>
  );
}<|MERGE_RESOLUTION|>--- conflicted
+++ resolved
@@ -6,7 +6,6 @@
   return (
     <Html lang="en-GB">
       <Head>
-<<<<<<< HEAD
         <link rel="preconnect" href="https://fonts.googleapis.com" />
         <link rel="preconnect" href="https://fonts.gstatic.com" />
         <link
@@ -17,11 +16,9 @@
           href="https://fonts.googleapis.com/css2?family=ABeeZee&display=swap"
           rel="stylesheet"
         />
-=======
         <meta name="release-stage" content={config.get("releaseStage")} />
         <meta name="revised" content={new Date().toUTCString()} />
         <meta name="version" content={config.get("appVersion")} />
->>>>>>> 080b7a0e
       </Head>
       <body>
         <Main />
