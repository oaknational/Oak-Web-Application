--- conflicted
+++ resolved
@@ -19,18 +19,7 @@
 import Grid from "../components/Grid";
 import GridArea from "../components/Grid/GridArea";
 import { getSeoProps } from "../browser-lib/seo/getSeoProps";
-<<<<<<< HEAD
 import Cover from "../components/Cover";
-=======
-import BrushBorders from "../components/SpriteSheet/BrushSvgs/BrushBorders";
-
-const RotatedCard = styled(Card)`
-  @media (min-width: ${getBreakpoint("small")}px) {
-    transform: rotate(2deg) translateY(18px);
-    z-index: 1;
-  }
-`;
->>>>>>> 41f01371
 
 export type CurriculumPageProps = {
   pageData: CurriculumPage;
