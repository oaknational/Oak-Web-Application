--- conflicted
+++ resolved
@@ -60,15 +60,6 @@
         }),
       })}
       $background="white"
-<<<<<<< HEAD
-      breadcrumbs={getBlogWebinarPostBreadcrumbs(
-        categories,
-        webinar,
-        "webinars",
-        "Webinars"
-      )}
-=======
->>>>>>> 81fe3ddf
     >
       <PostSingleLayout
         content={props}
@@ -136,7 +127,7 @@
 
       const categories = uniqBy(
         "title",
-        webinarResults.map((w) => w.category)
+        webinarResults.map((w) => w.category),
       ).sort((a, b) => (a.title < b.title ? -1 : 1));
 
       const webinar: SerializedWebinar = {
