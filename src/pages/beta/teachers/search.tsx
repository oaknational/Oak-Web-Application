import React from "react";
import { GetStaticProps, NextPage } from "next";

import useTrackPageView from "../../../hooks/useTrackPageView";
import { BETA_SEO_PROPS } from "../../../browser-lib/seo/Seo";
import AppLayout from "../../../components/AppLayout";
import useSearch from "../../../context/Search/useSearch";
import Search from "../../../components/SearchComponents/Search.page";
import useKeyStageFilters from "../../../context/Search/useKeyStageFilters";
import curriculumApi, {
  SearchPageData,
} from "../../../node-lib/curriculum-api";
import { decorateWithIsr } from "../../../node-lib/isr";

type SearchPageProps = {
  curriculumData: SearchPageData;
};
<<<<<<< HEAD
const SearchPage: NextPage<SearchPageProps> = (props) => {
  const { curriculumData } = props;
  const allKeyStages = curriculumData.keyStages;
  const searchProps = useSearch({ allKeyStages });
  const keyStageFilters = useKeyStageFilters({
    ...searchProps,
    allKeyStages,
  });
=======

export interface LessonSearchHit {
  _source: LessonSource & CommonProps;
  highlight?: Partial<LessonSource>;
}

export interface UnitSearchHit {
  _source: UnitSource & CommonProps;
  highlight?: Partial<UnitSource>;
}

export type SearchHit = LessonSearchHit | UnitSearchHit;

export function isLessonSearchHit(x: SearchHit): x is LessonSearchHit {
  return x._source.type === "lesson";
}

const Search = () => {
  const { text: searchTerm } = useSearchQuery();
  const { fetchSearchResults, loading, error, results, showMessage } =
    useFetchSearchResults();

  useTrackPageView({ pageName: "Search" });

  useEffect(() => {
    let isCancelled = false;

    fetchSearchResults({ isCancelled });

    return () => {
      isCancelled = true;
    };
    /**
     * When the search term or filters change, requestOptions change,
     * so fetchSearchResults (which is wrapped in useCallback) changes.
     * In short, when the term or filters change, the results are
     * fetched.
     * There is a small bug currently however, whereby if you want to
     * re-fetch results (e.g. in the case of a network error the first
     * time), you cannot simply click submit. You have to change the
     * search term.
     */
  }, [fetchSearchResults]);

  return (
    <Flex $background="white" $flexDirection={"column"}>
      <MaxWidth $ph={16}>
        <Grid $mt={48} $cg={16}>
          <GridArea $colSpan={[12, 12, 12]} $mt={24} $mb={24}>
            <Flex $flexDirection={["column"]}>
              {(searchTerm && (
                <Heading
                  tag={"h1"}
                  $font={["heading-5", "heading-4"]}
                  $mt={24}
                  $wordWrap={"break-word"}
                >
                  &ldquo;{searchTerm}&rdquo;
                </Heading>
              )) || (
                <Heading tag={"h1"} $font={["heading-5", "heading-4"]} $mt={24}>
                  Search
                </Heading>
              )}

              <Heading tag="h2" $font={"heading-light-6"} $mt={24}>
                Search for topics and key words to explore thousands of lessons
                with adaptable teaching resources
              </Heading>
              <Card
                $background={"teachersPastelYellow"}
                $width={"100%"}
                $pv={[24]}
                $ph={[16, 24]}
                $mt={24}
                $mb={20}
                $position={"relative"}
              >
                <SearchForm />
                <BrushBorders color={"teachersPastelYellow"} />
              </Card>
            </Flex>
            <ActiveFilters />
          </GridArea>
          <GridArea $colSpan={[12, 3]} $pr={16}>
            <Flex $flexDirection="column" $mb={32} $display={["none", "flex"]}>
              <SearchFilters />
            </Flex>
            <Box $mb={32}>
              <MobileFilters
                label="Filters"
                labelOpened="Close"
                iconOpened="cross"
                iconClosed="hamburger"
              >
                <SearchFilters />
              </MobileFilters>
            </Box>
          </GridArea>
          <GridArea $colSpan={[12, 9]} $pr={16}>
            {error && <p>{error}</p>}
            {loading && <p>Loading...</p>}
            {!loading && !results.length && showMessage && (
              <NoSearchResults searchTerm={searchTerm} />
            )}
            {!loading && results.length > 0 && searchTerm && (
              <SearchResults hits={results} />
            )}
          </GridArea>
        </Grid>
      </MaxWidth>
    </Flex>
  );
};

const SearchPage: NextPage = () => {
>>>>>>> 29be65fa
  return (
    <AppLayout seoProps={BETA_SEO_PROPS} $background="grey1">
      <Search
        {...searchProps}
        keyStageFilters={keyStageFilters}
        allKeyStages={allKeyStages}
      />
    </AppLayout>
  );
};

export const getStaticProps: GetStaticProps<SearchPageProps> = async () => {
  const curriculumData = await curriculumApi.searchPage();

  const results = {
    props: {
      curriculumData,
    },
  };
  const resultsWithIsr = decorateWithIsr(results);
  return resultsWithIsr;
};

export default SearchPage;<|MERGE_RESOLUTION|>--- conflicted
+++ resolved
@@ -15,7 +15,6 @@
 type SearchPageProps = {
   curriculumData: SearchPageData;
 };
-<<<<<<< HEAD
 const SearchPage: NextPage<SearchPageProps> = (props) => {
   const { curriculumData } = props;
   const allKeyStages = curriculumData.keyStages;
@@ -24,124 +23,8 @@
     ...searchProps,
     allKeyStages,
   });
-=======
-
-export interface LessonSearchHit {
-  _source: LessonSource & CommonProps;
-  highlight?: Partial<LessonSource>;
-}
-
-export interface UnitSearchHit {
-  _source: UnitSource & CommonProps;
-  highlight?: Partial<UnitSource>;
-}
-
-export type SearchHit = LessonSearchHit | UnitSearchHit;
-
-export function isLessonSearchHit(x: SearchHit): x is LessonSearchHit {
-  return x._source.type === "lesson";
-}
-
-const Search = () => {
-  const { text: searchTerm } = useSearchQuery();
-  const { fetchSearchResults, loading, error, results, showMessage } =
-    useFetchSearchResults();
-
   useTrackPageView({ pageName: "Search" });
 
-  useEffect(() => {
-    let isCancelled = false;
-
-    fetchSearchResults({ isCancelled });
-
-    return () => {
-      isCancelled = true;
-    };
-    /**
-     * When the search term or filters change, requestOptions change,
-     * so fetchSearchResults (which is wrapped in useCallback) changes.
-     * In short, when the term or filters change, the results are
-     * fetched.
-     * There is a small bug currently however, whereby if you want to
-     * re-fetch results (e.g. in the case of a network error the first
-     * time), you cannot simply click submit. You have to change the
-     * search term.
-     */
-  }, [fetchSearchResults]);
-
-  return (
-    <Flex $background="white" $flexDirection={"column"}>
-      <MaxWidth $ph={16}>
-        <Grid $mt={48} $cg={16}>
-          <GridArea $colSpan={[12, 12, 12]} $mt={24} $mb={24}>
-            <Flex $flexDirection={["column"]}>
-              {(searchTerm && (
-                <Heading
-                  tag={"h1"}
-                  $font={["heading-5", "heading-4"]}
-                  $mt={24}
-                  $wordWrap={"break-word"}
-                >
-                  &ldquo;{searchTerm}&rdquo;
-                </Heading>
-              )) || (
-                <Heading tag={"h1"} $font={["heading-5", "heading-4"]} $mt={24}>
-                  Search
-                </Heading>
-              )}
-
-              <Heading tag="h2" $font={"heading-light-6"} $mt={24}>
-                Search for topics and key words to explore thousands of lessons
-                with adaptable teaching resources
-              </Heading>
-              <Card
-                $background={"teachersPastelYellow"}
-                $width={"100%"}
-                $pv={[24]}
-                $ph={[16, 24]}
-                $mt={24}
-                $mb={20}
-                $position={"relative"}
-              >
-                <SearchForm />
-                <BrushBorders color={"teachersPastelYellow"} />
-              </Card>
-            </Flex>
-            <ActiveFilters />
-          </GridArea>
-          <GridArea $colSpan={[12, 3]} $pr={16}>
-            <Flex $flexDirection="column" $mb={32} $display={["none", "flex"]}>
-              <SearchFilters />
-            </Flex>
-            <Box $mb={32}>
-              <MobileFilters
-                label="Filters"
-                labelOpened="Close"
-                iconOpened="cross"
-                iconClosed="hamburger"
-              >
-                <SearchFilters />
-              </MobileFilters>
-            </Box>
-          </GridArea>
-          <GridArea $colSpan={[12, 9]} $pr={16}>
-            {error && <p>{error}</p>}
-            {loading && <p>Loading...</p>}
-            {!loading && !results.length && showMessage && (
-              <NoSearchResults searchTerm={searchTerm} />
-            )}
-            {!loading && results.length > 0 && searchTerm && (
-              <SearchResults hits={results} />
-            )}
-          </GridArea>
-        </Grid>
-      </MaxWidth>
-    </Flex>
-  );
-};
-
-const SearchPage: NextPage = () => {
->>>>>>> 29be65fa
   return (
     <AppLayout seoProps={BETA_SEO_PROPS} $background="grey1">
       <Search
