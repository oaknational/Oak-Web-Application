import { GetStaticProps, GetStaticPropsResult, NextPage } from "next";

import {
  getAndMergeWebinarsAndBlogs,
  HomePageProps,
  postToPostListItem,
} from "../..";
import { BETA_SEO_PROPS } from "../../../browser-lib/seo/Seo";
import AppLayout from "../../../components/AppLayout";
import Box from "../../../components/Box";
import Flex from "../../../components/Flex";
import Grid, { GridArea } from "../../../components/Grid";
import KeyStageKeypad from "../../../components/KeyStageKeypad";
import MaxWidth from "../../../components/MaxWidth/MaxWidth";
import OakLink from "../../../components/OakLink";
import {
  HomeSiteCards,
  SharedHomeContent,
} from "../../../components/pages/Home";
import usePostList from "../../../components/Posts/PostList/usePostList";
import SearchForm from "../../../components/SearchForm";
import { Heading, P, Span } from "../../../components/Typography";
import UnderlinedHeading from "../../../components/Typography/UnderlinedHeading";
import useSearch from "../../../context/Search/useSearch";
import CMSClient from "../../../node-lib/cms";
import curriculumApi, {
  TeachersHomePageData,
} from "../../../node-lib/curriculum-api";
import { decorateWithIsr } from "../../../node-lib/isr";
import useAnalytics from "../../../context/Analytics/useAnalytics";

export type TeachersHomePageProps = HomePageProps & {
  curriculumData: TeachersHomePageData;
};

const Teachers: NextPage<TeachersHomePageProps> = (props) => {
  const { curriculumData } = props;
  const posts = props.posts.map(postToPostListItem);
  const blogListProps = usePostList({ items: posts, withImage: true });
  const { setSearchTerm } = useSearch({
    allKeyStages: curriculumData.keyStages,
  });
<<<<<<< HEAD
  useTrackPageView({ pageName: "Homepage" });
  const { track } = useAnalytics();

  const trackSearchAttempted = (searchTerm: string) => {
    track.searchAttempted({
      searchTerm: searchTerm,
      analyticsUseCase: ["Teacher"],
      pageName: ["Homepage"],
      searchFilterOptionSelected: "",
      searchSource: ["homepage search suggestion"],
    });
  };
=======
>>>>>>> 9691c9b4

  return (
    <AppLayout seoProps={BETA_SEO_PROPS} $background={"grey1"}>
      <Flex $justifyContent={"center"} $background={"pupilsLightGreen"}>
        <MaxWidth>
          <Box $ph={[16, 0]}>
            <Heading
              $font={["heading-5", "heading-4"]}
              tag={"h1"}
              $mt={120}
              $color={"black"}
            >
              Your foundation for great lessons
            </Heading>
            <Heading $font={"heading-light-6"} tag={"h2"} $mt={8}>
              Find inspiration. Get support. Go teach.
            </Heading>
            <Grid $mt={48} $cg={16}>
              <GridArea $colSpan={[12, 6, 4]} $pr={16}>
                <UnderlinedHeading $font={"heading-6"} tag={"h2"} $mt={8}>
                  Search our resources by topic
                </UnderlinedHeading>
                <P $mt={16} $font={"body-2"}>
                  Discover thousands of free, adaptable teaching resources,
                  including slides, worksheets and&nbsp;quizzes.
                </P>
                <Box $mt={16}>
                  <SearchForm
                    searchTerm=""
                    handleSubmit={(value) => {
                      setSearchTerm(value);
                    }}
                    analyticsSearchSource={"homepage search box"}
                  />
                </Box>
                <P $mt={18} $font={"body-2"}>
                  Search suggestions:
                </P>
                <Span>
                  <OakLink
                    page={"search"}
                    viewType="teachers"
                    query={{ term: "algebra" }}
                    $color={"black"}
                    $font="heading-7"
                    onClick={() => trackSearchAttempted("algebra")}
                  >
                    Algebra,&nbsp;
                  </OakLink>
                  <OakLink
                    page={"search"}
                    viewType="teachers"
                    query={{ term: "computing" }}
                    $color={"black"}
                    $font="heading-7"
                    onClick={() => trackSearchAttempted("computing")}
                  >
                    Computing,&nbsp;
                  </OakLink>

                  <OakLink
                    page={"search"}
                    viewType="teachers"
                    query={{ term: "a midsummer nights dream" }}
                    $font="heading-7"
                    onClick={() =>
                      trackSearchAttempted("a midsummer nights dream")
                    }
                  >
                    A Midsummer Night's Dream
                  </OakLink>
                </Span>
              </GridArea>
              <GridArea $colSpan={[12, 6, 4]} $mt={[56, 0]}>
                <UnderlinedHeading $font={"heading-6"} tag={"h2"} $mt={8}>
                  Start exploring subjects
                </UnderlinedHeading>
                <P $mt={16} $font={"body-2"}>
                  Select a key stage to find teaching resources in your
                  subject&nbsp;area.
                </P>
                <Box $mt={40}>
                  <KeyStageKeypad keyStages={curriculumData.keyStages} />
                </Box>
              </GridArea>
            </Grid>
          </Box>
          <HomeSiteCards />
        </MaxWidth>
      </Flex>
      <SharedHomeContent
        blogListProps={blogListProps}
        pageData={props.pageData}
      />
    </AppLayout>
  );
};

export const getStaticProps: GetStaticProps<HomePageProps> = async (
  context
) => {
  const isPreviewMode = context.preview === true;

  const curriculumData = await curriculumApi.teachersHomePage();

  const teachersHomepageData = await CMSClient.homepage({
    previewMode: isPreviewMode,
  });

  if (!teachersHomepageData) {
    return {
      notFound: true,
    };
  }

  const posts = await getAndMergeWebinarsAndBlogs(isPreviewMode);

  const results: GetStaticPropsResult<TeachersHomePageProps> = {
    props: {
      pageData: teachersHomepageData,
      curriculumData,
      posts,
    },
  };
  const resultsWithIsr = decorateWithIsr(results);
  return resultsWithIsr;
};

export default Teachers;<|MERGE_RESOLUTION|>--- conflicted
+++ resolved
@@ -40,7 +40,6 @@
   const { setSearchTerm } = useSearch({
     allKeyStages: curriculumData.keyStages,
   });
-<<<<<<< HEAD
   useTrackPageView({ pageName: "Homepage" });
   const { track } = useAnalytics();
 
@@ -50,11 +49,9 @@
       analyticsUseCase: ["Teacher"],
       pageName: ["Homepage"],
       searchFilterOptionSelected: "",
-      searchSource: ["homepage search suggestion"],
+      searchSource: "homepage search suggestion",
     });
   };
-=======
->>>>>>> 9691c9b4
 
   return (
     <AppLayout seoProps={BETA_SEO_PROPS} $background={"grey1"}>
@@ -183,4 +180,8 @@
   return resultsWithIsr;
 };
 
-export default Teachers;+export default Teachers;
+// eslint-disable-next-line @typescript-eslint/no-unused-vars
+function useTrackPageView(arg0: { pageName: string }) {
+  throw new Error("Function not implemented.");
+}