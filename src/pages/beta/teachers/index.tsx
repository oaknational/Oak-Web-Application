--- conflicted
+++ resolved
@@ -37,13 +37,10 @@
   const { curriculumData } = props;
   const posts = props.posts.map(postToPostListItem);
   const blogListProps = usePostList({ items: posts, withImage: true });
-<<<<<<< HEAD
   const { setSearchTerm } = useSearch({
     allKeyStages: curriculumData.keyStages,
   });
-=======
   useTrackPageView({ pageName: "Homepage" });
->>>>>>> 29be65fa
 
   return (
     <AppLayout seoProps={BETA_SEO_PROPS} $background={"grey1"}>
