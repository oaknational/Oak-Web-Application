--- conflicted
+++ resolved
@@ -162,17 +162,10 @@
               {
                 oakLinkProps: {
                   page: "lesson-overview",
-<<<<<<< HEAD
-                  keyStage: keyStageSlug,
-                  subject: subjectSlug,
-                  unit: unitSlug,
-                  slug: lessonSlug,
-=======
                   viewType: "teachers",
                   programmeSlug: "@todo",
                   unitSlug,
                   slug,
->>>>>>> 9ab84a6a
                 },
                 label: lessonTitle,
                 disabled: true,
@@ -236,12 +229,8 @@
                     preselected: "all",
                   }}
                   programmeSlug={programmeSlug}
-<<<<<<< HEAD
                   lessonSlug={lessonSlug}
-=======
->>>>>>> 9ab84a6a
                   unitSlug={unitSlug}
-                  slug={slug}
                   onClick={() => {
                     trackDownloadResourceButtonClicked({
                       downloadResourceButtonName: "all",
