import React from "react";
import { NextPage, GetServerSideProps, GetServerSidePropsResult } from "next";

import { getSeoProps } from "../../../../../../../../../browser-lib/seo/getSeoProps";
import AppLayout from "../../../../../../../../../components/AppLayout";
import MaxWidth from "../../../../../../../../../components/MaxWidth/MaxWidth";
import curriculumApi, {
  TeachersKeyStageSubjectUnitsLessonsData,
} from "../../../../../../../../../node-lib/curriculum-api";
import TitleCard from "../../../../../../../../../components/Card/TitleCard";
import usePagination from "../../../../../../../../../components/Pagination/usePagination";
import Box from "../../../../../../../../../components/Box";
import LessonList from "../../../../../../../../../components/UnitAndLessonLists/LessonList";
import Breadcrumbs from "../../../../../../../../../components/Breadcrumbs";

export type LessonListPageProps = {
  curriculumData: TeachersKeyStageSubjectUnitsLessonsData;
};

const LessonListPage: NextPage<LessonListPageProps> = ({ curriculumData }) => {
  const {
    unitSlug,
    keyStageTitle,
    keyStageSlug,
    unitTitle,
    lessons,
    subjectSlug,
    subjectTitle,
  } = curriculumData;

  const paginationProps = usePagination({
    totalResults: lessons.length,
    pageSize: 20,
    items: lessons,
  });

  const { currentPageItems } = paginationProps;

  return (
    <AppLayout
      seoProps={getSeoProps({
        title: "Lesson Listing", // @todo add real data
        description: "Lessons in Unit",
      })}
      $background="white"
    >
      <MaxWidth $ph={16}>
        <Box $mv={[24, 48]}>
          <Breadcrumbs
            breadcrumbs={[
<<<<<<< HEAD
              { href: "/beta/teachers/", label: "Home" },
              {
                href: `/beta/teachers/key-stages/${keyStageSlug}/subjects`,
                label: keyStageTitle,
              },
              {
                href: `/beta/teachers/key-stages/${keyStageSlug}/subjects/${subjectSlug}/units`,
                label: subjectTitle,
              },
              {
                href: `/beta/teachers/key-stages/${keyStageSlug}/subjects/${subjectSlug}/units/${unitSlug}`,
=======
              { oakLinkProps: { page: "beta-teachers-home" }, label: "Home" },
              {
                oakLinkProps: { page: "subject-index", slug: keyStageSlug },
                label: keyStageTitle,
              },
              {
                oakLinkProps: {
                  page: "unit-index",
                  keyStage: keyStageSlug,
                  subject: subjectSlug,
                },
                label: subjectTitle,
              },

              {
                oakLinkProps: {
                  page: "lesson-index",
                  slug: unitSlug,
                  keyStage: keyStageSlug,
                  subject: subjectSlug,
                },

>>>>>>> 9a4a01e6
                label: unitTitle,
                disabled: true,
              },
            ]}
          />
        </Box>

        <TitleCard
          page={"lessons"}
          keyStage={keyStageTitle}
          keyStageSlug={keyStageSlug}
          subjectSlug={subjectSlug}
          subject={subjectTitle}
          title={unitTitle}
<<<<<<< HEAD
=======
          iconName={"rocket"}
>>>>>>> 9a4a01e6
          $mt={0}
          $mb={24}
          $alignSelf={"flex-start"}
        />
        <Box $mt={56}>
          <LessonList
            {...curriculumData}
            currentPageItems={currentPageItems}
            paginationProps={paginationProps}
            headingTag={"h2"}
          />
        </Box>
      </MaxWidth>
    </AppLayout>
  );
};

export type URLParams = {
  keyStageSlug: string;
  subjectSlug: string;
  unitSlug: string;
};

export const getServerSideProps: GetServerSideProps<
  LessonListPageProps,
  URLParams
> = async (context) => {
  if (!context.params) {
    throw new Error("no context.params");
  }
  const { keyStageSlug, subjectSlug, unitSlug } = context.params;
  if (!keyStageSlug || !subjectSlug || !unitSlug) {
    throw new Error("unexpected context.params");
  }
  const curriculumData = await curriculumApi.teachersKeyStageSubjectUnitLessons(
    {
      keyStageSlug,
      subjectSlug,
      unitSlug,
    }
  );

  const results: GetServerSidePropsResult<LessonListPageProps> = {
    props: {
      curriculumData,
    },
  };
  return results;
};

export default LessonListPage;<|MERGE_RESOLUTION|>--- conflicted
+++ resolved
@@ -48,19 +48,6 @@
         <Box $mv={[24, 48]}>
           <Breadcrumbs
             breadcrumbs={[
-<<<<<<< HEAD
-              { href: "/beta/teachers/", label: "Home" },
-              {
-                href: `/beta/teachers/key-stages/${keyStageSlug}/subjects`,
-                label: keyStageTitle,
-              },
-              {
-                href: `/beta/teachers/key-stages/${keyStageSlug}/subjects/${subjectSlug}/units`,
-                label: subjectTitle,
-              },
-              {
-                href: `/beta/teachers/key-stages/${keyStageSlug}/subjects/${subjectSlug}/units/${unitSlug}`,
-=======
               { oakLinkProps: { page: "beta-teachers-home" }, label: "Home" },
               {
                 oakLinkProps: { page: "subject-index", slug: keyStageSlug },
@@ -83,7 +70,6 @@
                   subject: subjectSlug,
                 },
 
->>>>>>> 9a4a01e6
                 label: unitTitle,
                 disabled: true,
               },
@@ -98,10 +84,6 @@
           subjectSlug={subjectSlug}
           subject={subjectTitle}
           title={unitTitle}
-<<<<<<< HEAD
-=======
-          iconName={"rocket"}
->>>>>>> 9a4a01e6
           $mt={0}
           $mb={24}
           $alignSelf={"flex-start"}
