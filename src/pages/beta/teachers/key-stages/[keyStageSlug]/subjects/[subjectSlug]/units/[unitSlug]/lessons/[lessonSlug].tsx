import React from "react";
import {
  GetStaticPathsResult,
  GetStaticProps,
  GetStaticPropsResult,
  NextPage,
} from "next";

import {
  decorateWithIsr,
  getFallbackBlockingConfig,
  shouldSkipInitialBuild,
} from "../../../../../../../../../../node-lib/isr";
import { resolveOakHref } from "../../../../../../../../../../common-lib/urls";
import AppLayout from "../../../../../../../../../../components/AppLayout";
import Flex from "../../../../../../../../../../components/Flex";
import MaxWidth from "../../../../../../../../../../components/MaxWidth/MaxWidth";
import TitleCard from "../../../../../../../../../../components/Card/SubjectUnitLessonTitleCard";
import { getSeoProps } from "../../../../../../../../../../browser-lib/seo/getSeoProps";
import {
  Heading,
  Hr,
  LI,
  UL,
} from "../../../../../../../../../../components/Typography";
import ButtonAsLink from "../../../../../../../../../../components/Button/ButtonAsLink";
import Grid from "../../../../../../../../../../components/Grid";
import curriculumApi, {
  TeachersLessonOverviewData,
} from "../../../../../../../../../../node-lib/curriculum-api";
import LessonHelper from "../../../../../../../../../../components/LessonHelper";
import OverviewPresentation from "../../../../../../../../../../components/pages/TeachersLessonOverview/OverviewPresentation";
import OverviewVideo from "../../../../../../../../../../components/pages/TeachersLessonOverview/OverviewVideo";
import OverviewTranscript from "../../../../../../../../../../components/pages/TeachersLessonOverview/OverviewTranscript";
import ExpandingContainer from "../../../../../../../../../../components/ExpandingContainer";
import QuizContainer from "../../../../../../../../../../components/QuizContainer";
import Breadcrumbs, {
  Breadcrumb,
} from "../../../../../../../../../../components/Breadcrumbs";
import Box from "../../../../../../../../../../components/Box";

export type LessonOverviewPageProps = {
  curriculumData: TeachersLessonOverviewData;
};

// Array to be used in downlaods as well to avoid duplication
export const lessonBreadcrumbArray = (
  keyStageTitle: string,
  keyStageSlug: string,
  subjectSlug: string,
  subjectTitle: string,
  unitSlug: string,
  unitTitle: string
): Breadcrumb[] => {
  return [
    { oakLinkProps: { page: "beta-teachers-home" }, label: "Home" },
    {
      oakLinkProps: { page: "subject-index", slug: keyStageSlug },
      label: keyStageTitle,
    },
    {
      oakLinkProps: {
        page: "unit-index",
        keyStage: keyStageSlug,
        subject: subjectSlug,
      },
      label: subjectTitle,
    },
    {
      oakLinkProps: {
        page: "lesson-index",
        slug: unitSlug,
        keyStage: keyStageSlug,
        subject: subjectSlug,
      },
      label: unitTitle,
    },
  ];
};
const LessonOverviewPage: NextPage<LessonOverviewPageProps> = ({
  curriculumData,
}) => {
  const {
    title,
    slug,
    keyStageTitle,
    keyStageSlug,
    coreContent,
    subjectSlug,
    subjectTitle,
    equipmentRequired,
    supervisionLevel,
    contentGuidance,
    videoMuxPlaybackId,
    videoWithSignLanguageMuxPlaybackId,
    presentationUrl,
    worksheetUrl,
    transcript,
    hasCopyrightMaterial,
    hasDownloadableResources,
    introQuiz,
    exitQuiz,
    introQuizInfo,
    exitQuizInfo,
    unitTitle,
    unitSlug,
  } = curriculumData;

<<<<<<< HEAD
  console.log(title, "<<<<<<<<<title<<<<<<<< render");

  const router = useRouter();
  const { lessonSlug, unitSlug } = router.query;

=======
>>>>>>> 963e2c20
  const downLoadLink = resolveOakHref({
    page: "downloads",
    keyStage: keyStageSlug,
    subject: subjectSlug,
    unit: `${unitSlug}`,
    slug: `${slug}`,
  });

  return (
    <AppLayout
      seoProps={getSeoProps({
        title: "Lesson overview", // @todo add real data
        description: "Overview of lesson",
      })}
    >
      <MaxWidth $ph={16}>
        <Box $mv={[24, 48]}>
          {" "}
          <Breadcrumbs
            breadcrumbs={[
              ...lessonBreadcrumbArray(
                keyStageTitle,
                keyStageSlug,
                subjectSlug,
                subjectTitle,
                unitSlug,
                unitTitle
              ),
              {
                oakLinkProps: {
                  page: "lesson-overview",
                  keyStage: keyStageSlug,
                  subject: subjectSlug,
                  unit: unitSlug,
                  slug: slug,
                },
                label: title,
                disabled: true,
              },
            ]}
          />
        </Box>

        <Flex $mb={36} $display={"inline-flex"} $mt={0}>
          <TitleCard
            page={"lesson"}
            keyStage={keyStageTitle}
            keyStageSlug={keyStageSlug}
            subject={subjectTitle}
            subjectSlug={subjectSlug}
            title={title}
          />
        </Flex>
        <Flex $flexDirection="column">
          <Heading tag={"h2"} $font={"heading-6"} $mb={16}>
            Core content
          </Heading>
          <UL $pl={28}>
            {coreContent.map((contentString, i) => {
              if (!contentString) {
                return null;
              }
              return (
                <LI key={`core-content-string-${i}`} $font={"list-item-1"}>
                  {contentString}
                </LI>
              );
            })}
          </UL>
        </Flex>
        <Flex $mt={12} $flexWrap={"wrap"}>
          {hasDownloadableResources && (
            <ButtonAsLink
              $mr={24}
              icon="save"
              iconBackground="teachersHighlight"
              label="All lesson resources"
              href={downLoadLink}
              page={null}
              size="large"
              variant="minimal"
              $iconPosition={"trailing"}
              $mt={16}
              data-testid={"download-all-button"}
            />
          )}
          {/*
          todo
           <Button
            $mr={24}
            icon="send"
            iconBackground="teachersHighlight"
            label="Send to pupil"
            onClick={() => null}
            size="large"
            variant="minimal"
            $iconPosition={"trailing"}
            $mt={16}
          /> */}
        </Flex>
        <Hr $color={"oakGrey3"} />
        {presentationUrl && !hasCopyrightMaterial && (
          <ExpandingContainer
            title={"Slide deck"}
            downloadable={true}
            downloadLink={downLoadLink}
            toggleClosed={false}
          >
            <OverviewPresentation asset={presentationUrl} title={title} />
          </ExpandingContainer>
        )}
        {videoMuxPlaybackId && (
          <ExpandingContainer title={"Video"}>
            <OverviewVideo
              video={videoMuxPlaybackId}
              signLanguageVideo={videoWithSignLanguageMuxPlaybackId}
              title={title}
              hasCaptions={Boolean(transcript)}
            />
          </ExpandingContainer>
        )}
        {worksheetUrl && (
          <ExpandingContainer
            title={"Worksheet"}
            downloadable={true}
            downloadLink={downLoadLink}
          >
            <OverviewPresentation asset={worksheetUrl} title={title} />
          </ExpandingContainer>
        )}
        {introQuiz.length > 0 ? (
          <ExpandingContainer
            title={"Starter quiz"}
            downloadable={true}
            downloadLink={downLoadLink}
          >
            <QuizContainer questions={introQuiz} info={introQuizInfo} />
          </ExpandingContainer>
        ) : (
          ""
        )}
        {exitQuiz.length > 0 && (
          <ExpandingContainer
            title={"Exit quiz"}
            downloadable={true}
            downloadLink={downLoadLink}
          >
            <QuizContainer questions={exitQuiz} info={exitQuizInfo} />
          </ExpandingContainer>
        )}

        {transcript && (
          <ExpandingContainer title={"Transcript"}>
            <OverviewTranscript transcript={transcript} />
          </ExpandingContainer>
        )}
      </MaxWidth>
      <MaxWidth $ph={[0, 16, 16]}>
        {(equipmentRequired || supervisionLevel || contentGuidance) && (
          <Hr $color={"oakGrey3"} />
        )}
        <Grid $rg={32} $cg={32} $mv={16}>
          <LessonHelper
            helperTitle={"Equipment required"}
            helperIcon={"equipment-required"}
            helperDescription={equipmentRequired}
          />
          <LessonHelper
            helperTitle={"Supervision level"}
            helperIcon={"supervision-level"}
            helperDescription={supervisionLevel}
          />
          <LessonHelper
            helperTitle={"Content guidance"}
            helperIcon={"content-guidance"}
            helperDescription={contentGuidance}
          />
        </Grid>
      </MaxWidth>
      <MaxWidth $ph={16}>
        <Hr $color={"oakGrey3"} />
      </MaxWidth>
    </AppLayout>
  );
};

export type URLParams = {
  lessonSlug: string;
  keyStageSlug: string;
  subjectSlug: string;
  unitSlug: string;
};

export const getStaticPaths = async () => {
  if (shouldSkipInitialBuild) {
    return getFallbackBlockingConfig();
  }

  const { lessons } = await curriculumApi.teachersLessonOverviewPaths();
  const paths = lessons.map((params) => ({ params: params }));

  const config: GetStaticPathsResult<URLParams> = {
    fallback: false,
    paths,
  };
  return config;
};

export const getStaticProps: GetStaticProps<
  LessonOverviewPageProps,
  URLParams
> = async (context) => {
  if (!context.params) {
    throw new Error("No context.params");
  }
  const { lessonSlug, keyStageSlug, subjectSlug, unitSlug } = context.params;

  const curriculumData = await curriculumApi.teachersLessonOverview({
    lessonSlug,
    keyStageSlug,
    subjectSlug,
    unitSlug,
  });

  if (!curriculumData) {
    return {
      notFound: true,
    };
  }

  const results: GetStaticPropsResult<LessonOverviewPageProps> = {
    props: {
      curriculumData,
    },
  };

  console.log(results.props.curriculumData.title, "getStaticProps");

  const resultsWithIsr = decorateWithIsr(results);
  return resultsWithIsr;
};

export default LessonOverviewPage;<|MERGE_RESOLUTION|>--- conflicted
+++ resolved
@@ -106,14 +106,6 @@
     unitSlug,
   } = curriculumData;
 
-<<<<<<< HEAD
-  console.log(title, "<<<<<<<<<title<<<<<<<< render");
-
-  const router = useRouter();
-  const { lessonSlug, unitSlug } = router.query;
-
-=======
->>>>>>> 963e2c20
   const downLoadLink = resolveOakHref({
     page: "downloads",
     keyStage: keyStageSlug,
