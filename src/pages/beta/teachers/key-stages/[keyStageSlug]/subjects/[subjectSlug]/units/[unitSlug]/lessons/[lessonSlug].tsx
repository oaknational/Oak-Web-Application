import React from "react";
import { useRouter } from "next/router";
import {
  GetServerSideProps,
  GetServerSidePropsResult,
  //GetStaticPaths,
  // GetStaticProps,
  // GetStaticPropsResult,
  NextPage,
} from "next";

import { resolveOakHref } from "../../../../../../../../../../common-lib/urls";
//import { decorateWithIsr } from "../../../../../../../../../../node-lib/isr";
import AppLayout from "../../../../../../../../../../components/AppLayout";
import Flex from "../../../../../../../../../../components/Flex";
import MaxWidth from "../../../../../../../../../../components/MaxWidth/MaxWidth";
import TitleCard from "../../../../../../../../../../components/Card/TitleCard";
import { getSeoProps } from "../../../../../../../../../../browser-lib/seo/getSeoProps";
import {
  Heading,
  Hr,
  LI,
  UL,
} from "../../../../../../../../../../components/Typography";
import ButtonAsLink from "../../../../../../../../../../components/Button/ButtonAsLink";
import Grid from "../../../../../../../../../../components/Grid";
import curriculumApi, {
  TeachersLessonOverviewData,
} from "../../../../../../../../../../node-lib/curriculum-api";
import LessonHelper from "../../../../../../../../../../components/LessonHelper";
import OverviewPresentation from "../../../../../../../../../../components/pages/TeachersLessonOverview/OverviewPresentation";
import OverviewVideo from "../../../../../../../../../../components/pages/TeachersLessonOverview/OverviewVideo";
import OverviewTranscript from "../../../../../../../../../../components/pages/TeachersLessonOverview/OverviewTranscript";
import ExpandingContainer from "../../../../../../../../../../components/ExpandingContainer";
import QuizContainer from "../../../../../../../../../../components/QuizContainer";

export type LessonOverviewPageProps = {
  curriculumData: TeachersLessonOverviewData;
};

const LessonOverviewPage: NextPage<LessonOverviewPageProps> = ({
  curriculumData,
}) => {
  const {
    title,
    keyStageTitle,
    keyStageSlug,
    coreContent,
    subjectSlug,
    subjectTitle,
    equipmentRequired,
    supervisionLevel,
    contentGuidance,
    videoMuxPlaybackId,
    videoWithSignLanguageMuxPlaybackId,
    presentationUrl,
    worksheetUrl,
    transcript,
    hasCopyrightMaterial,
<<<<<<< HEAD
    hasDownloadableResources,
=======
    introQuiz,
    exitQuiz,
>>>>>>> b0336783
  } = curriculumData;

  const router = useRouter();
  const { lessonSlug, unitSlug } = router.query;

  const downLoadLink = resolveOakHref({
    page: "downloads",
    keyStage: keyStageSlug,
    subject: subjectSlug,
    unit: `${unitSlug}`,
    slug: `${lessonSlug}`,
  });

  return (
    <AppLayout
      seoProps={getSeoProps({
        title: "Lesson overview", // @todo add real data
        description: "Overview of lesson",
      })}
    >
      <MaxWidth $ph={16}>
        <Flex $mb={36} $display={"inline-flex"} $mt={50}>
          <TitleCard
            page={"lesson"}
            keyStage={keyStageTitle}
            keyStageSlug={keyStageSlug}
            subject={subjectTitle}
            subjectSlug={subjectSlug}
            title={title}
            iconName={"Rocket"}
          />
        </Flex>
        <Flex $flexDirection="column">
          <Heading tag={"h2"} $font={"heading-6"} $mb={16}>
            Core content
          </Heading>
          <UL $pl={28}>
            {coreContent.map((contentString, i) => {
              if (!contentString) {
                return null;
              }
              return (
                <LI key={`core-content-string-${i}`} $font={"list-item-1"}>
                  {contentString}
                </LI>
              );
            })}
          </UL>
        </Flex>
        <Flex $mt={12} $flexWrap={"wrap"}>
          {hasDownloadableResources && (
            <ButtonAsLink
              $mr={24}
              icon="Save"
              iconBackground="teachersHighlight"
              label="All lesson resources"
              href={downLoadLink}
              page={null}
              size="large"
              variant="minimal"
              $iconPosition={"trailing"}
              $mt={16}
              data-testid={"download-all-button"}
            />
          )}
          {/*
          todo
           <Button
            $mr={24}
            icon="SendToPupil"
            iconBackground="teachersHighlight"
            label="Send to pupil"
            onClick={() => null}
            size="large"
            variant="minimal"
            $iconPosition={"trailing"}
            $mt={16}
          /> */}
        </Flex>
        <Hr $color={"oakGrey3"} />
        {presentationUrl && !hasCopyrightMaterial && (
          <ExpandingContainer
            title={"Presentation"}
            downloadable={true}
            downloadLink={downLoadLink}
            toggleClosed={false}
          >
            <OverviewPresentation asset={presentationUrl} title={title} />
          </ExpandingContainer>
        )}
        {videoMuxPlaybackId && (
          <ExpandingContainer title={"Video"}>
            <OverviewVideo
              video={videoMuxPlaybackId}
              signLanguageVideo={videoWithSignLanguageMuxPlaybackId}
              title={title}
              hasCaptions={Boolean(transcript)}
            />
          </ExpandingContainer>
        )}
        {worksheetUrl && (
          <ExpandingContainer
            title={"Worksheet"}
            downloadable={true}
            downloadLink={downLoadLink}
          >
            <OverviewPresentation asset={worksheetUrl} title={title} />
          </ExpandingContainer>
        )}
        {introQuiz.length > 0 ? (
          <ExpandingContainer
            title={"Starter quiz"}
            downloadable={true}
            downloadLink={downLoadLink}
          >
            <QuizContainer questions={introQuiz} />
          </ExpandingContainer>
        ) : (
          ""
        )}
        {exitQuiz.length > 0 && (
          <ExpandingContainer
            title={"Exit quiz"}
            downloadable={true}
            downloadLink={downLoadLink}
          >
            <QuizContainer questions={exitQuiz} />
          </ExpandingContainer>
        )}

        {transcript && (
          <ExpandingContainer title={"Transcript"}>
            <OverviewTranscript transcript={transcript} />
          </ExpandingContainer>
        )}
      </MaxWidth>
      <MaxWidth $ph={[0, 16, 16]}>
        {(equipmentRequired || supervisionLevel || contentGuidance) && (
          <Hr $color={"oakGrey3"} />
        )}
        <Grid $rg={32} $cg={32} $mv={16}>
          <LessonHelper
            helperTitle={"Equipment required"}
            helperIcon={"EquipmentRequired"}
            helperDescription={equipmentRequired}
          />
          <LessonHelper
            helperTitle={"Supervision level"}
            helperIcon={"SupervisionLevel"}
            helperDescription={supervisionLevel}
          />
          <LessonHelper
            helperTitle={"Content guidance"}
            helperIcon={"ContentGuidance"}
            helperDescription={contentGuidance}
          />
        </Grid>
      </MaxWidth>
      <MaxWidth $ph={16}>
        <Hr $color={"oakGrey3"} />
      </MaxWidth>
    </AppLayout>
  );
};

export type URLParams = {
  lessonSlug: string;
  keyStageSlug: string;
  subjectSlug: string;
  unitSlug: string;
};

// export const getStaticPaths: GetStaticPaths<URLParams> = async () => {
//   const { lessons } = await curriculumApi.teachersLessonOverviewPaths();
//   const paths = lessons.map((params) => ({ params: params }));

//   return {
//     fallback: false,
//     paths,
//   };
// };

export const getServerSideProps: GetServerSideProps<
  LessonOverviewPageProps,
  URLParams
> = async (context) => {
  if (!context.params) {
    throw new Error("No context.params");
  }
  const { lessonSlug, keyStageSlug, subjectSlug, unitSlug } = context.params;

  const curriculumData = await curriculumApi.teachersLessonOverview({
    lessonSlug,
    keyStageSlug,
    subjectSlug,
    unitSlug,
  });

  if (!curriculumData) {
    return {
      notFound: true,
    };
  }

  const results: GetServerSidePropsResult<LessonOverviewPageProps> = {
    props: {
      curriculumData,
    },
  };
  // const resultsWithIsr = decorateWithIsr(results);
  // return resultsWithIsr;
  return results;
};

export default LessonOverviewPage;<|MERGE_RESOLUTION|>--- conflicted
+++ resolved
@@ -57,12 +57,9 @@
     worksheetUrl,
     transcript,
     hasCopyrightMaterial,
-<<<<<<< HEAD
     hasDownloadableResources,
-=======
     introQuiz,
     exitQuiz,
->>>>>>> b0336783
   } = curriculumData;
 
   const router = useRouter();
