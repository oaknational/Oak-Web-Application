import React from "react";
import {
  GetStaticPathsResult,
  GetStaticProps,
  GetStaticPropsResult,
  NextPage,
} from "next";

import {
  decorateWithIsr,
  getFallbackBlockingConfig,
  shouldSkipInitialBuild,
} from "../../../../../../../../../../node-lib/isr";
import { resolveOakHref } from "../../../../../../../../../../common-lib/urls";
import AppLayout from "../../../../../../../../../../components/AppLayout";
import Flex from "../../../../../../../../../../components/Flex";
import MaxWidth from "../../../../../../../../../../components/MaxWidth/MaxWidth";
import TitleCard from "../../../../../../../../../../components/Card/TitleCard";
import { getSeoProps } from "../../../../../../../../../../browser-lib/seo/getSeoProps";
import {
  Heading,
  Hr,
  LI,
  UL,
} from "../../../../../../../../../../components/Typography";
import ButtonAsLink from "../../../../../../../../../../components/Button/ButtonAsLink";
import Grid from "../../../../../../../../../../components/Grid";
import curriculumApi, {
  TeachersLessonOverviewData,
} from "../../../../../../../../../../node-lib/curriculum-api";
import LessonHelper from "../../../../../../../../../../components/LessonHelper";
import OverviewPresentation from "../../../../../../../../../../components/pages/TeachersLessonOverview/OverviewPresentation";
import OverviewVideo from "../../../../../../../../../../components/pages/TeachersLessonOverview/OverviewVideo";
import OverviewTranscript from "../../../../../../../../../../components/pages/TeachersLessonOverview/OverviewTranscript";
import ExpandingContainer from "../../../../../../../../../../components/ExpandingContainer";
import QuizContainer from "../../../../../../../../../../components/QuizContainer";
import Breadcrumbs from "../../../../../../../../../../components/Breadcrumbs";
import Box from "../../../../../../../../../../components/Box";

export type LessonOverviewPageProps = {
  curriculumData: TeachersLessonOverviewData;
};

const LessonOverviewPage: NextPage<LessonOverviewPageProps> = ({
  curriculumData,
}) => {
  const {
    title,
    slug,
    keyStageTitle,
    keyStageSlug,
    coreContent,
    subjectSlug,
    subjectTitle,
    equipmentRequired,
    supervisionLevel,
    contentGuidance,
    videoMuxPlaybackId,
    videoWithSignLanguageMuxPlaybackId,
    presentationUrl,
    worksheetUrl,
    transcript,
    hasCopyrightMaterial,
    hasDownloadableResources,
    introQuiz,
    exitQuiz,
    introQuizInfo,
    exitQuizInfo,
    unitTitle,
    unitSlug,
  } = curriculumData;

  const downLoadLink = resolveOakHref({
    page: "downloads",
    keyStage: keyStageSlug,
    subject: subjectSlug,
    unit: `${unitSlug}`,
    slug: `${slug}`,
  });

  return (
    <AppLayout
      seoProps={getSeoProps({
        title: "Lesson overview", // @todo add real data
        description: "Overview of lesson",
      })}
    >
      <MaxWidth $ph={16}>
        <Box $mv={[24, 48]}>
          {" "}
          <Breadcrumbs
            breadcrumbs={[
<<<<<<< HEAD
              { href: "/beta/teachers/", label: "Home" },
              {
                href: `/beta/teachers/key-stages/${keyStageSlug}/subjects`,
                label: keyStageTitle,
              },
              {
                href: `/beta/teachers/key-stages/${keyStageSlug}/subjects/${subjectSlug}/units`,
                label: subjectTitle,
              },
              {
                href: `/beta/teachers/key-stages/${keyStageSlug}/subjects/${subjectSlug}/units/${unitSlug}`,
                label: unitTitle,
              },
              {
                href: `/beta/teachers/key-stages/${keyStageSlug}/subjects/${subjectSlug}/units/${unitSlug}/lessons/${slug}`,
=======
              { oakLinkProps: { page: "beta-teachers-home" }, label: "Home" },
              {
                oakLinkProps: { page: "subject-index", slug: keyStageSlug },
                label: keyStageTitle,
              },
              {
                oakLinkProps: {
                  page: "unit-index",
                  keyStage: keyStageSlug,
                  subject: subjectSlug,
                },
                label: subjectTitle,
              },
              {
                oakLinkProps: {
                  page: "lesson-index",
                  slug: unitSlug,
                  keyStage: keyStageSlug,
                  subject: subjectSlug,
                },
                label: unitTitle,
              },
              {
                oakLinkProps: {
                  page: "lesson-overview",
                  keyStage: keyStageSlug,
                  subject: subjectSlug,
                  unit: unitSlug,
                  slug: slug,
                },
>>>>>>> 9a4a01e6
                label: title,
                disabled: true,
              },
            ]}
          />
        </Box>

        <Flex $mb={36} $display={"inline-flex"} $mt={0}>
          <TitleCard
            page={"lesson"}
            keyStage={keyStageTitle}
            keyStageSlug={keyStageSlug}
            subject={subjectTitle}
            subjectSlug={subjectSlug}
            title={title}
          />
        </Flex>
        <Flex $flexDirection="column">
          <Heading tag={"h2"} $font={"heading-6"} $mb={16}>
            Core content
          </Heading>
          <UL $pl={28}>
            {coreContent.map((contentString, i) => {
              if (!contentString) {
                return null;
              }
              return (
                <LI key={`core-content-string-${i}`} $font={"list-item-1"}>
                  {contentString}
                </LI>
              );
            })}
          </UL>
        </Flex>
        <Flex $mt={12} $flexWrap={"wrap"}>
          {hasDownloadableResources && (
            <ButtonAsLink
              $mr={24}
              icon="save"
              iconBackground="teachersHighlight"
              label="All lesson resources"
              href={downLoadLink}
              page={null}
              size="large"
              variant="minimal"
              $iconPosition={"trailing"}
              $mt={16}
              data-testid={"download-all-button"}
            />
          )}
          {/*
          todo
           <Button
            $mr={24}
            icon="send"
            iconBackground="teachersHighlight"
            label="Send to pupil"
            onClick={() => null}
            size="large"
            variant="minimal"
            $iconPosition={"trailing"}
            $mt={16}
          /> */}
        </Flex>
        <Hr $color={"oakGrey3"} />
        {presentationUrl && !hasCopyrightMaterial && (
          <ExpandingContainer
            title={"Slide deck"}
            downloadable={true}
            downloadLink={downLoadLink}
            toggleClosed={false}
          >
            <OverviewPresentation asset={presentationUrl} title={title} />
          </ExpandingContainer>
        )}
        {videoMuxPlaybackId && (
          <ExpandingContainer title={"Video"}>
            <OverviewVideo
              video={videoMuxPlaybackId}
              signLanguageVideo={videoWithSignLanguageMuxPlaybackId}
              title={title}
              hasCaptions={Boolean(transcript)}
            />
          </ExpandingContainer>
        )}
        {worksheetUrl && (
          <ExpandingContainer
            title={"Worksheet"}
            downloadable={true}
            downloadLink={downLoadLink}
          >
            <OverviewPresentation asset={worksheetUrl} title={title} />
          </ExpandingContainer>
        )}
        {introQuiz.length > 0 ? (
          <ExpandingContainer
            title={"Starter quiz"}
            downloadable={true}
            downloadLink={downLoadLink}
          >
            <QuizContainer questions={introQuiz} info={introQuizInfo} />
          </ExpandingContainer>
        ) : (
          ""
        )}
        {exitQuiz.length > 0 && (
          <ExpandingContainer
            title={"Exit quiz"}
            downloadable={true}
            downloadLink={downLoadLink}
          >
            <QuizContainer questions={exitQuiz} info={exitQuizInfo} />
          </ExpandingContainer>
        )}

        {transcript && (
          <ExpandingContainer title={"Transcript"}>
            <OverviewTranscript transcript={transcript} />
          </ExpandingContainer>
        )}
      </MaxWidth>
      <MaxWidth $ph={[0, 16, 16]}>
        {(equipmentRequired || supervisionLevel || contentGuidance) && (
          <Hr $color={"oakGrey3"} />
        )}
        <Grid $rg={32} $cg={32} $mv={16}>
          <LessonHelper
            helperTitle={"Equipment required"}
            helperIcon={"equipment-required"}
            helperDescription={equipmentRequired}
          />
          <LessonHelper
            helperTitle={"Supervision level"}
            helperIcon={"supervision-level"}
            helperDescription={supervisionLevel}
          />
          <LessonHelper
            helperTitle={"Content guidance"}
            helperIcon={"content-guidance"}
            helperDescription={contentGuidance}
          />
        </Grid>
      </MaxWidth>
      <MaxWidth $ph={16}>
        <Hr $color={"oakGrey3"} />
      </MaxWidth>
    </AppLayout>
  );
};

export type URLParams = {
  lessonSlug: string;
  keyStageSlug: string;
  subjectSlug: string;
  unitSlug: string;
};

export const getStaticPaths = async () => {
  if (shouldSkipInitialBuild) {
    return getFallbackBlockingConfig();
  }

  const { lessons } = await curriculumApi.teachersLessonOverviewPaths();
  const paths = lessons.map((params) => ({ params: params }));

  const config: GetStaticPathsResult<URLParams> = {
    fallback: false,
    paths,
  };
  return config;
};

export const getStaticProps: GetStaticProps<
  LessonOverviewPageProps,
  URLParams
> = async (context) => {
  if (!context.params) {
    throw new Error("No context.params");
  }
  const { lessonSlug, keyStageSlug, subjectSlug, unitSlug } = context.params;

  const curriculumData = await curriculumApi.teachersLessonOverview({
    lessonSlug,
    keyStageSlug,
    subjectSlug,
    unitSlug,
  });

  if (!curriculumData) {
    return {
      notFound: true,
    };
  }

  const results: GetStaticPropsResult<LessonOverviewPageProps> = {
    props: {
      curriculumData,
    },
  };
  const resultsWithIsr = decorateWithIsr(results);
  return resultsWithIsr;
};

export default LessonOverviewPage;<|MERGE_RESOLUTION|>--- conflicted
+++ resolved
@@ -90,23 +90,6 @@
           {" "}
           <Breadcrumbs
             breadcrumbs={[
-<<<<<<< HEAD
-              { href: "/beta/teachers/", label: "Home" },
-              {
-                href: `/beta/teachers/key-stages/${keyStageSlug}/subjects`,
-                label: keyStageTitle,
-              },
-              {
-                href: `/beta/teachers/key-stages/${keyStageSlug}/subjects/${subjectSlug}/units`,
-                label: subjectTitle,
-              },
-              {
-                href: `/beta/teachers/key-stages/${keyStageSlug}/subjects/${subjectSlug}/units/${unitSlug}`,
-                label: unitTitle,
-              },
-              {
-                href: `/beta/teachers/key-stages/${keyStageSlug}/subjects/${subjectSlug}/units/${unitSlug}/lessons/${slug}`,
-=======
               { oakLinkProps: { page: "beta-teachers-home" }, label: "Home" },
               {
                 oakLinkProps: { page: "subject-index", slug: keyStageSlug },
@@ -137,7 +120,6 @@
                   unit: unitSlug,
                   slug: slug,
                 },
->>>>>>> 9a4a01e6
                 label: title,
                 disabled: true,
               },
