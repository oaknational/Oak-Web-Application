--- conflicted
+++ resolved
@@ -55,13 +55,7 @@
     worksheetUrl,
     transcript,
   } = curriculumData;
-<<<<<<< HEAD
-
-  console.log(curriculumData);
-
-=======
-  console.log("transcript", transcript);
->>>>>>> 71b32487
+
   return (
     <AppLayout
       seoProps={getSeoProps({
