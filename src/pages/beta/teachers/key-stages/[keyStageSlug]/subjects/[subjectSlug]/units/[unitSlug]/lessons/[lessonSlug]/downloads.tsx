import { ChangeEvent, useState } from "react";
import { NextPage, GetServerSideProps, GetServerSidePropsResult } from "next";
import { Controller, useForm } from "react-hook-form";
import { zodResolver } from "@hookform/resolvers/zod";
import { debounce } from "lodash";
import { z } from "zod";

import AppLayout from "../../../../../../../../../../../components/AppLayout";
import Flex from "../../../../../../../../../../../components/Flex";
import Box from "../../../../../../../../../../../components/Box";
import MaxWidth from "../../../../../../../../../../../components/MaxWidth/MaxWidth";
import TitleCard from "../../../../../../../../../../../components/Card/SubjectUnitLessonTitleCard";
import {
  Heading,
  Hr,
  P,
} from "../../../../../../../../../../../components/Typography";
import OakLink from "../../../../../../../../../../../components/OakLink";
import Button from "../../../../../../../../../../../components/Button";
import Input from "../../../../../../../../../../../components/Input";
import { getSeoProps } from "../../../../../../../../../../../browser-lib/seo/getSeoProps";
import Grid, {
  GridArea,
} from "../../../../../../../../../../../components/Grid";
import curriculumApi, {
  type TeachersKeyStageSubjectUnitsLessonsDownloadsData,
} from "../../../../../../../../../../../node-lib/curriculum-api";
import downloadSelectedLessonResources from "../../../../../../../../../../../components/DownloadComponents/helpers/downloadLessonResources";
import useDownloadExistenceCheck from "../../../../../../../../../../../components/DownloadComponents/hooks/useDownloadExistenceCheck";
import type {
  ResourcesToDownloadArrayType,
  DownloadResourceType,
} from "../../../../../../../../../../../components/DownloadComponents/downloads.types";
import SchoolPicker from "../../../../../../../../../../../components/SchoolPicker";
import useSchoolPicker from "../../../../../../../../../../../components/SchoolPicker/useSchoolPicker";
import RadioGroup from "../../../../../../../../../../../components/RadioButtons/RadioGroup";
import Radio from "../../../../../../../../../../../components/RadioButtons/Radio";
import TermsAndConditionsCheckbox from "../../../../../../../../../../../components/DownloadComponents/TermsAndConditionsCheckbox";
import Breadcrumbs from "../../../../../../../../../../../components/Breadcrumbs";
import { lessonBreadcrumbArray } from "../[lessonSlug]";
import DownloadCardGroup from "../../../../../../../../../../../components/DownloadComponents/DownloadCard/DownloadCardGroup";

export type LessonDownloadsPageProps = {
  curriculumData: TeachersKeyStageSubjectUnitsLessonsDownloadsData;
};

const schema = z.object({
  school: z.string().min(1, { message: "Name can't be empty" }),
  schoolRadio: z.string().min(1, "Please select an option"),
  email: z
    .string()
    .email({
      message: "Email not valid",
    })
    .optional()
    .or(z.literal("")),
  terms: z.literal(true, {
    errorMap: () => ({ message: "You must accept terms and conditions" }),
  }),
  downloads: z.array(z.string()),
});

type DownloadFormValues = z.infer<typeof schema>;
export type DownloadFormProps = {
  onSubmit: (values: DownloadFormValues) => Promise<string | void>;
  email: string;
  terms: boolean;
<<<<<<< HEAD
  schoolRadio: string;
  school: string;
=======
  downloads: DownloadResourceType[];
>>>>>>> 184873ba
};

const LessonDownloadsPage: NextPage<LessonDownloadsPageProps> = ({
  curriculumData,
}) => {
  const {
    title,
    slug,
    keyStageTitle,
    keyStageSlug,
    subjectSlug,
    subjectTitle,
    downloads,
    unitSlug,
    unitTitle,
  } = curriculumData;
  const [selectedRadio, setSelectedRadio] = useState("");
  const { inputValue, setInputValue, selectedValue, setSelectedValue, data } =
    useSchoolPicker();

  const onRadioChange = (e: string) => {
    if (selectedValue) {
      setInputValue("");
      setValue("school", "");
    }
    setSelectedRadio(e);
    setValue("schoolRadio", e.toString());
  };

  const onSchoolPickerInputChange = (value: React.SetStateAction<string>) => {
    if (selectedRadio && selectedValue) {
      setSelectedRadio("");
      setValue("schoolRadio", "");
    }
    setInputValue(value);
    setValue("school", value.toString());
  };

  const { register, formState, setValue, control } = useForm<DownloadFormProps>(
    {
      resolver: zodResolver(schema),
      mode: "onBlur",
    }
<<<<<<< HEAD
  );
=======
    setSelectedRadio(e);
  };

  const { register, formState, control, watch, setValue } =
    useForm<DownloadFormProps>({
      resolver: zodResolver(schema),
      mode: "onBlur",
    });
>>>>>>> 184873ba

  const { errors } = formState;
  const selectedResources = watch().downloads || [];

  const [isAttemptingDownload, setIsAttemptingDownload] =
    useState<boolean>(false);

  const getInitialResourcesToDownloadState = () => {
    const initialResourcesToDownloadState: ResourcesToDownloadArrayType = [];

    downloads?.forEach((download) => {
      if (download.exists && !download.forbidden) {
        initialResourcesToDownloadState.push(download.type);
      }
    });

    return initialResourcesToDownloadState;
  };

  const [resourcesToDownload, setResourcesToDownload] =
    useState<ResourcesToDownloadArrayType>(
      getInitialResourcesToDownloadState()
    );

  const onSelectAllClick = () => setValue("downloads", resourcesToDownload);
  const onDeselectAllClick = () => setValue("downloads", []);

  const allResourcesToDownloadCount = resourcesToDownload.length;
  const selectedResourcesToDownloadCount = selectedResources?.length;

  const debouncedDownloadResources = debounce(
    () => {
      setIsAttemptingDownload(true);
      downloadSelectedLessonResources(slug, selectedResources);
    },
    4000,
    { leading: true }
  );

  const onFormSubmit = async () => {
    await debouncedDownloadResources();
    setTimeout(() => setIsAttemptingDownload(false), 4000);
  };

  useDownloadExistenceCheck({
    lessonSlug: slug,
    resourcesToCheck: resourcesToDownload,
    onComplete: setResourcesToDownload,
  });

  return (
    <AppLayout
      seoProps={getSeoProps({
        title: "Lesson downloads", // @todo add real data
        description: "Lesson downloads",
      })}
    >
      <MaxWidth $ph={[12]} $maxWidth={[480, 840, 1280]}>
        <Box $mv={[24, 48]}>
          {" "}
          <Breadcrumbs
            breadcrumbs={[
              ...lessonBreadcrumbArray(
                keyStageTitle,
                keyStageSlug,
                subjectSlug,
                subjectTitle,
                unitSlug,
                unitTitle
              ),
              {
                oakLinkProps: {
                  page: "lesson-overview",
                  keyStage: keyStageSlug,
                  subject: subjectSlug,
                  unit: unitSlug,
                  slug: slug,
                },
                label: title,
              },
              {
                oakLinkProps: {
                  page: "downloads",
                  keyStage: keyStageSlug,
                  subject: subjectSlug,
                  unit: unitSlug,
                  slug: slug,
                },
                label: "Downloads",
                disabled: true,
              },
            ]}
          />
        </Box>

        <Flex $mb={8} $display={"inline-flex"} $mt={0}>
          <TitleCard
            page={"lesson"}
            keyStage={keyStageTitle}
            keyStageSlug={keyStageSlug}
            subject={subjectTitle}
            subjectSlug={subjectSlug}
            title={`Downloads: ${title}`}
          />
        </Flex>
        <Box $maxWidth={[null, 420, 420]} $mb={96}>
          <Heading tag="h2" $font={"heading-5"} $mb={16} $mt={[24, 48]}>
            Your details
          </Heading>
          <Heading tag="h3" $font={"heading-7"} $mt={0} $mb={24}>
            Find your school in the field below (required)
          </Heading>
          <SchoolPicker
            hasError={false}
            inputValue={inputValue}
            setInputValue={onSchoolPickerInputChange}
            schools={data}
            label={"Name of school"}
            setSelectedValue={setSelectedValue}
            required={true}
          />
          <Box $mt={12} $ml={24} $mb={32}>
            <P $mb={12} $font={"body-2"}>
              Or select one of the following:
            </P>
            <Flex>
              <RadioGroup
                validationState={"valid"}
                errorMessage={
                  "Please select/search a school or an option from above"
                }
                aria-label={"home school or my school isn't listed"}
                value={selectedRadio}
                onChange={onRadioChange}
              >
                <Radio data-testid={"radio-download"} value={"homeschool"}>
                  Homeschool
                </Radio>
                <Radio value={"notListed"}>My school isn’t listed</Radio>
              </RadioGroup>
            </Flex>
          </Box>
          <Heading
            tag="h3"
            $font={"heading-7"}
            $mt={16}
            $mb={24}
            data-testid="email-heading"
          >
            For regular updates from Oak (optional)
          </Heading>
          <Input
            id={"email"}
            label="Email address"
            placeholder="Enter email address here"
            {...register("email")}
            error={errors.email?.message}
          />
          <P $font="body-3" $mt={-24} $mb={40}>
            Join our community to get free lessons, resources and other helpful
            content. Unsubscribe at any time. Our{" "}
            <OakLink page={"privacy-policy"} $isInline>
              privacy policy
            </OakLink>
            .
          </P>
          <Controller
            control={control}
            name="terms"
            render={({ field: { value, onChange, name, onBlur } }) => {
              const onChangeHandler = (e: ChangeEvent<HTMLInputElement>) => {
                return onChange(e.target.checked);
              };
              return (
                <TermsAndConditionsCheckbox
                  name={name}
                  checked={value}
                  onChange={onChangeHandler}
                  onBlur={onBlur}
                  id={"terms"}
                />
              );
            }}
          />
        </Box>

        <Grid $mt={32}>
          <GridArea $colSpan={[12]}>
            <Flex
              $alignItems={["left", "center"]}
              $flexDirection={["column", "row"]}
            >
              <Heading tag="h2" $font={"heading-5"} $mb={[16, 8]}>
                Lesson resources
              </Heading>
              <Box $ml={[0, 48]}>
                <Button
                  label="Select all"
                  variant="minimal"
                  onClick={() => onSelectAllClick()}
                />
                <Button
                  label="Deselect all"
                  variant="minimal"
                  onClick={() => onDeselectAllClick()}
                  $ml={24}
                />
              </Box>
            </Flex>
            <Hr $color={"oakGrey3"} $mt={[18, 30]} $mb={48} />
          </GridArea>
          <DownloadCardGroup control={control} downloads={downloads} />

          <GridArea $colSpan={[12]}>
            <Hr $color={"oakGrey3"} $mt={48} $mb={[48, 96]} />
            <Flex $justifyContent={"right"} $alignItems={"center"}>
              <P
                $color={"oakGrey4"}
                $font={"body-2"}
                data-testid="selectedResourcesCount"
                $mr={24}
              >
                {`${selectedResourcesToDownloadCount}/${allResourcesToDownloadCount} files selected`}
              </P>

              <Button
                label={"Download .zip"}
                onClick={() => {
                  onFormSubmit();
                }}
                background={"teachersHighlight"}
                icon="download"
                $iconPosition="trailing"
                iconBackground="teachersYellow"
                disabled={
                  isAttemptingDownload || selectedResourcesToDownloadCount === 0
                }
                $mt={8}
                $mb={16}
                $mr={8}
                $ml={8}
              />
            </Flex>
          </GridArea>
        </Grid>
      </MaxWidth>
    </AppLayout>
  );
};

export type URLParams = {
  lessonSlug: string;
  keyStageSlug: string;
  subjectSlug: string;
  unitSlug: string;
};

export const getServerSideProps: GetServerSideProps<
  LessonDownloadsPageProps,
  URLParams
> = async (context) => {
  if (!context.params) {
    throw new Error("No context.params");
  }
  const { lessonSlug, keyStageSlug, subjectSlug, unitSlug } = context.params;

  const curriculumData =
    await curriculumApi.teachersKeyStageSubjectUnitLessonsDownloads({
      lessonSlug,
      keyStageSlug,
      subjectSlug,
      unitSlug,
    });

  if (!curriculumData) {
    return {
      notFound: true,
    };
  }

  const results: GetServerSidePropsResult<LessonDownloadsPageProps> = {
    props: {
      curriculumData,
    },
  };
  return results;
};

export default LessonDownloadsPage;<|MERGE_RESOLUTION|>--- conflicted
+++ resolved
@@ -65,12 +65,9 @@
   onSubmit: (values: DownloadFormValues) => Promise<string | void>;
   email: string;
   terms: boolean;
-<<<<<<< HEAD
   schoolRadio: string;
   school: string;
-=======
   downloads: DownloadResourceType[];
->>>>>>> 184873ba
 };
 
 const LessonDownloadsPage: NextPage<LessonDownloadsPageProps> = ({
@@ -109,23 +106,12 @@
     setValue("school", value.toString());
   };
 
-  const { register, formState, setValue, control } = useForm<DownloadFormProps>(
+  const { register, formState, setValue, watch, control } = useForm<DownloadFormProps>(
     {
       resolver: zodResolver(schema),
       mode: "onBlur",
     }
-<<<<<<< HEAD
   );
-=======
-    setSelectedRadio(e);
-  };
-
-  const { register, formState, control, watch, setValue } =
-    useForm<DownloadFormProps>({
-      resolver: zodResolver(schema),
-      mode: "onBlur",
-    });
->>>>>>> 184873ba
 
   const { errors } = formState;
   const selectedResources = watch().downloads || [];
