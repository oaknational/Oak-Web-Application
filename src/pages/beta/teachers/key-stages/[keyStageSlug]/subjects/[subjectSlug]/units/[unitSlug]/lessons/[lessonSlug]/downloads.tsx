--- conflicted
+++ resolved
@@ -103,11 +103,7 @@
     setSelectedRadio(e);
   };
 
-<<<<<<< HEAD
-  const { register, formState, control, handleSubmit } =
-=======
-  const { register, formState, control, watch, setValue } =
->>>>>>> 184873ba
+  const { register, formState, control, watch, setValue, handleSubmit } =
     useForm<DownloadFormProps>({
       resolver: zodResolver(schema),
       mode: "onBlur",
@@ -153,8 +149,8 @@
 
   const onFormSubmit = async (data, e) => {
     console.log(data, e);
-    // await debouncedDownloadResources();
-    // setTimeout(() => setIsAttemptingDownload(false), 4000);
+    await debouncedDownloadResources();
+    setTimeout(() => setIsAttemptingDownload(false), 4000);
   };
   const onFormError = (errors, e) => console.log(errors, e);
 
