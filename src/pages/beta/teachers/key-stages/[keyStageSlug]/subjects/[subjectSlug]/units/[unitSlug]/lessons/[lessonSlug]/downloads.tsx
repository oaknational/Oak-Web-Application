import { useState } from "react";
import { NextPage, GetServerSideProps, GetServerSidePropsResult } from "next";
import { useForm } from "react-hook-form";
import { zodResolver } from "@hookform/resolvers/zod";
import { z } from "zod";

import AppLayout from "../../../../../../../../../../../components/AppLayout";
import Flex from "../../../../../../../../../../../components/Flex";
import Box from "../../../../../../../../../../../components/Box";
import MaxWidth from "../../../../../../../../../../../components/MaxWidth/MaxWidth";
import TitleCard from "../../../../../../../../../../../components/Card/TitleCard";
import {
  Heading,
  Hr,
  P,
} from "../../../../../../../../../../../components/Typography";
import OakLink from "../../../../../../../../../../../components/OakLink";
import Button from "../../../../../../../../../../../components/Button";
import Input from "../../../../../../../../../../../components/Input";
import Checkbox from "../../../../../../../../../../../components/Checkbox";
import DownloadCard, {
  type DownloadResourceType,
} from "../../../../../../../../../../../components/DownloadCard";
import BrushBorders from "../../../../../../../../../../../components/SpriteSheet/BrushSvgs/BrushBorders";
import { getSeoProps } from "../../../../../../../../../../../browser-lib/seo/getSeoProps";
import Grid, {
  GridArea,
} from "../../../../../../../../../../../components/Grid";
import curriculumApi, {
  type TeachersKeyStageSubjectUnitsLessonsDownloadsData,
} from "../../../../../../../../../../../node-lib/curriculum-api";

export type LessonDownloadsPageProps = {
  curriculumData: TeachersKeyStageSubjectUnitsLessonsDownloadsData;
};

export type ResourcesToDownloadType = {
  [key in DownloadResourceType]: boolean;
};

const schema = z.object({
  email: z
    .string()
    .email({
      message: "Email not valid",
    })
    .optional()
    .or(z.literal("")),
  terms: z.literal(true, {
    errorMap: () => ({ message: "You must accept terms and conditions" }),
  }),
});

type DownloadFormValues = z.infer<typeof schema>;
export type DownloadFormProps = {
  onSubmit: (values: DownloadFormValues) => Promise<string | void>;
  email: string;
  terms: boolean;
};

type ResourceTypes = {
  [key: string]: boolean;
};

const LessonDownloadsPage: NextPage<LessonDownloadsPageProps> = ({
  curriculumData,
}) => {
  const {
    title,
    keyStageTitle,
    keyStageSlug,
    subjectSlug,
    subjectTitle,
    slug,
    downloads,
  } = curriculumData;
  const { register, formState } = useForm<DownloadFormProps>({
    resolver: zodResolver(schema),
    mode: "onBlur",
  });

  const { errors } = formState;

  const [acceptedTCs, setAcceptedTCs] = useState<boolean>(false);

<<<<<<< HEAD
  const [resourcesToDownload, setResourcesToDownload] = useState<ResourceTypes>(
    {}
  );

  const createAndClickHiddenDownloadLink = (url: string) => {
    const a = document.createElement("a");
    a.style.display = "none";
    a.href = url;
    a.setAttribute("download", "test.pdf");
    document.body.appendChild(a);
    a.click();
    window.URL.revokeObjectURL(url);
    return;
  };

  const checkExistenceOfSelectedResources = async (
    lessonSlug: string,
    resourceTypesString: string
  ) => {
    if (!process.env.VERCEL_API_URL) {
      throw new TypeError("process.env.VERCEL_API_URL must be defined");
    }

    const endpoint = `${process.env.VERCEL_API_URL}/api/downloads/lesson/${lessonSlug}/check-files?selection=${resourceTypesString}`;

    const res = await fetch(endpoint);
    const { data, error } = await res.json();

    if (!res.ok && error) {
      throw new Error(error);
    } else if (!res.ok) {
      throw new Error("API error");
    }
    console.log("all resources exist");
    return data;
  };

  const downloadSelectedResources = async (
    lessonSlug: string,
    resourceTypes: ResourceTypes
  ) => {
    if (Object.keys(resourceTypes)?.length === 0) {
      console.log("no resources to download");
      return;
    }

    const resourceTypesAsArray = Object.entries(resourceTypes);
    const selectedResourceTypesAsArray = resourceTypesAsArray
      .filter(([value]) => value === true)
      .map(([key]) => key);

    const selection = selectedResourceTypesAsArray.join(",");

    if (!process.env.VERCEL_API_URL) {
      throw new TypeError("process.env.VERCEL_API_URL must be defined");
    }

    const downloadEnpoint = `${process.env.VERCEL_API_URL}/api/downloads/lesson/${lessonSlug}?selection=${selection}`;

    const doSelectedResourcesExist = await checkExistenceOfSelectedResources(
      lessonSlug,
      selection
    );
    const res = doSelectedResourcesExist && (await fetch(downloadEnpoint));
    const { data, error } = await res.json();

    if (!res.ok && error) {
      throw new Error(error);
    } else if (!res.ok) {
      throw new Error("API error");
    }

    createAndClickHiddenDownloadLink(data.url);
    return data;
  };
=======
  const getInitialResourcesToDownloadState = () => {
    const initialResourcesToDownloadState = {} as ResourcesToDownloadType;

    downloads?.forEach((download) => {
      if (download.exists) {
        initialResourcesToDownloadState[download.type as DownloadResourceType] =
          false;
      }
    });

    return initialResourcesToDownloadState;
  };

  const [resourcesToDownload, setResourcesToDownload] = useState<{
    [key in DownloadResourceType]: boolean;
  }>(getInitialResourcesToDownloadState());
>>>>>>> 8d0c9ed9

  const onResourceToDownloadToggle = (
    toggledResource: DownloadResourceType
  ) => {
    setResourcesToDownload({
      ...resourcesToDownload,
      [toggledResource]: resourcesToDownload[toggledResource] ? false : true,
    });
  };

  const onSelectAllClick = () => {
    const allResourcesToDownloadKeys = Object.keys(resourcesToDownload);
    const updatedResourcesToDownload = {} as ResourcesToDownloadType;
    allResourcesToDownloadKeys?.forEach((resourceToDownload) => {
      updatedResourcesToDownload[resourceToDownload as DownloadResourceType] =
        true;
    });
    setResourcesToDownload(updatedResourcesToDownload);
  };

  const onDeselectAllClick = () => {
    const allResourcesToDownloadKeys = Object.keys(resourcesToDownload);
    const updatedResourcesToDownload = {} as ResourcesToDownloadType;
    allResourcesToDownloadKeys?.forEach((resourceToDownload) => {
      updatedResourcesToDownload[resourceToDownload as DownloadResourceType] =
        false;
    });
    setResourcesToDownload(updatedResourcesToDownload);
  };

  const allResourcesToDownloadCount = Object.keys(resourcesToDownload).length;
  const selectedResourcesToDownloadCount = Object.keys(
    resourcesToDownload
  ).filter(
    (resource) => resourcesToDownload[resource as DownloadResourceType] === true
  ).length;

  return (
    <AppLayout
      seoProps={getSeoProps({
        title: "Lesson downloads", // @todo add real data
        description: "Lesson downloads",
      })}
    >
      <MaxWidth $ph={[12]} $maxWidth={[480, 840, 1280]}>
        <Flex $mb={8} $display={"inline-flex"} $mt={50}>
          <TitleCard
            page={"lesson"}
            keyStage={keyStageTitle}
            keyStageSlug={keyStageSlug}
            subject={subjectTitle}
            subjectSlug={subjectSlug}
            title={`Downloads: ${title}`}
            iconName={"Rocket"}
          />
        </Flex>
        <Box $maxWidth={[null, 420, 420]} $mb={96}>
          <Heading tag="h2" $font={"heading-5"} $mb={16} $mt={[24, 48]}>
            Your details
          </Heading>
          <Heading
            tag="h3"
            $font={"heading-7"}
            $mt={0}
            $mb={24}
            data-testid="email-heading"
          >
            For regular updates from Oak (optional)
          </Heading>
          <Input
            id={"email"}
            label="Email address:"
            placeholder="Enter email address here"
            {...register("email")}
            error={errors.email?.message}
          />
          <P $font="body-3" $mt={-24} $mb={40}>
            Join our community to get free lessons, resources and other helpful
            content. Unsubscribe at any time. Our{" "}
            <OakLink page={"privacy-policy"} $isInline>
              privacy policy
            </OakLink>
            .
          </P>
          <Box
            $position={"relative"}
            $background={"pastelTurquoise"}
            $pv={8}
            $ph={8}
            $mb={24}
          >
            <BrushBorders
              hideOnMobileH
              hideOnMobileV
              color={"pastelTurquoise"}
            />
            <Checkbox
              labelText={"I accept terms and conditions (required)"}
              id={"terms"}
              name={"termsAndConditions"}
              checked={acceptedTCs}
              onChange={() => setAcceptedTCs(!acceptedTCs)}
              $mb={0}
              required
              error={errors.terms?.message}
            />
          </Box>
          <P $font="body-3">
            Read our{" "}
            <OakLink page={"terms-and-conditions"} $isInline>
              terms &amp; conditions
            </OakLink>
            .
          </P>
        </Box>

        <Grid $mt={32}>
          <GridArea $colSpan={[12]}>
            <Flex
              $alignItems={["left", "center"]}
              $flexDirection={["column", "row"]}
            >
              <Heading tag="h2" $font={"heading-5"} $mb={[16, 8]}>
                Lesson resources
              </Heading>
              <Box $ml={[0, 48]}>
                <Button
                  label="Select all"
                  variant="minimal"
                  onClick={() => onSelectAllClick()}
                />
                <Button
                  label="Deselect all"
                  variant="minimal"
                  onClick={() => onDeselectAllClick()}
                  $ml={24}
                />
              </Box>
            </Flex>
            <Hr $color={"oakGrey3"} $mt={[18, 30]} $mb={48} />
          </GridArea>
          {downloads?.map((download) => {
            if (download.exists && !download.forbidden) {
              return (
                <GridArea
                  $colSpan={[6, 3, 2]}
                  key={download.type}
                  data-testid={"lessonResourcesToDownload"}
                >
                  <DownloadCard
                    id={download.type}
                    name={"lessonResourcesToDownload"}
                    label={download.label}
                    extension={download.ext}
                    resourceType={download.type as DownloadResourceType}
                    checked={resourcesToDownload[download.type] || false}
                    onChange={() =>
                      onResourceToDownloadToggle(`${download.type}`)
                    }
                  />
                </GridArea>
              );
            }
          })}
          <GridArea $colSpan={[12]}>
<<<<<<< HEAD
            <Flex $mb={32} $mt={32} $justifyContent={"right"}>
              <Button
                label="Download .zip"
                onClick={() => {
                  downloadSelectedResources(slug, resourcesToDownload);
                }}
                background={"teachersHighlight"}
              />
=======
            <Hr $color={"oakGrey3"} $mt={48} $mb={96} />
            <Flex $justifyContent={"right"}>
              <P
                $color={"oakGrey4"}
                $font={"body-2"}
                data-testid="selectedResourcesCount"
              >
                {`${selectedResourcesToDownloadCount}/${allResourcesToDownloadCount} files selected`}
              </P>
>>>>>>> 8d0c9ed9
            </Flex>
          </GridArea>
        </Grid>
      </MaxWidth>
    </AppLayout>
  );
};

export type URLParams = {
  lessonSlug: string;
  keyStageSlug: string;
  subjectSlug: string;
  unitSlug: string;
};

export const getServerSideProps: GetServerSideProps<
  LessonDownloadsPageProps,
  URLParams
> = async (context) => {
  if (!context.params) {
    throw new Error("No context.params");
  }
  const { lessonSlug, keyStageSlug, subjectSlug, unitSlug } = context.params;

  const curriculumData =
    await curriculumApi.teachersKeyStageSubjectUnitLessonsDownloads({
      lessonSlug,
      keyStageSlug,
      subjectSlug,
      unitSlug,
    });

  if (!curriculumData) {
    return {
      notFound: true,
    };
  }

  const results: GetServerSidePropsResult<LessonDownloadsPageProps> = {
    props: {
      curriculumData,
    },
  };
  return results;
};

export default LessonDownloadsPage;<|MERGE_RESOLUTION|>--- conflicted
+++ resolved
@@ -83,11 +83,6 @@
 
   const [acceptedTCs, setAcceptedTCs] = useState<boolean>(false);
 
-<<<<<<< HEAD
-  const [resourcesToDownload, setResourcesToDownload] = useState<ResourceTypes>(
-    {}
-  );
-
   const createAndClickHiddenDownloadLink = (url: string) => {
     const a = document.createElement("a");
     a.style.display = "none";
@@ -132,7 +127,7 @@
 
     const resourceTypesAsArray = Object.entries(resourceTypes);
     const selectedResourceTypesAsArray = resourceTypesAsArray
-      .filter(([value]) => value === true)
+      .filter(([, value]) => value === true)
       .map(([key]) => key);
 
     const selection = selectedResourceTypesAsArray.join(",");
@@ -159,7 +154,6 @@
     createAndClickHiddenDownloadLink(data.url);
     return data;
   };
-=======
   const getInitialResourcesToDownloadState = () => {
     const initialResourcesToDownloadState = {} as ResourcesToDownloadType;
 
@@ -176,7 +170,6 @@
   const [resourcesToDownload, setResourcesToDownload] = useState<{
     [key in DownloadResourceType]: boolean;
   }>(getInitialResourcesToDownloadState());
->>>>>>> 8d0c9ed9
 
   const onResourceToDownloadToggle = (
     toggledResource: DownloadResourceType
@@ -342,8 +335,21 @@
             }
           })}
           <GridArea $colSpan={[12]}>
-<<<<<<< HEAD
-            <Flex $mb={32} $mt={32} $justifyContent={"right"}>
+            <Hr $color={"oakGrey3"} $mt={48} $mb={96} />
+            <Flex
+              $justifyContent={"right"}
+              $alignItems={"center"}
+              $pt={30}
+              $pb={30}
+            >
+              <P
+                $color={"oakGrey4"}
+                $font={"body-2"}
+                data-testid="selectedResourcesCount"
+                $mr={30}
+              >
+                {`${selectedResourcesToDownloadCount}/${allResourcesToDownloadCount} files selected`}
+              </P>
               <Button
                 label="Download .zip"
                 onClick={() => {
@@ -351,17 +357,6 @@
                 }}
                 background={"teachersHighlight"}
               />
-=======
-            <Hr $color={"oakGrey3"} $mt={48} $mb={96} />
-            <Flex $justifyContent={"right"}>
-              <P
-                $color={"oakGrey4"}
-                $font={"body-2"}
-                data-testid="selectedResourcesCount"
-              >
-                {`${selectedResourcesToDownloadCount}/${allResourcesToDownloadCount} files selected`}
-              </P>
->>>>>>> 8d0c9ed9
             </Flex>
           </GridArea>
         </Grid>
