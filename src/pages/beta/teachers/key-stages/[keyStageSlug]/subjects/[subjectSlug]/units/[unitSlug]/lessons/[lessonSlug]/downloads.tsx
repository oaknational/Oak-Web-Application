--- conflicted
+++ resolved
@@ -103,12 +103,9 @@
     setInputValue(value);
     setValue("school", value.toString());
   };
-
-<<<<<<< HEAD
-  const { register, formState, setValue } = useForm<DownloadFormProps>({
-=======
-  const { register, formState, control } = useForm<DownloadFormProps>({
->>>>>>> 364cf280
+  
+  const { register, formState, setValue, control } = useForm<DownloadFormProps>({
+
     resolver: zodResolver(schema),
     mode: "onBlur",
   });
