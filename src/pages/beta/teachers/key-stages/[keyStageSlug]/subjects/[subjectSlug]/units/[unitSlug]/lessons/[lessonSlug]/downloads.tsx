import { ChangeEvent, useCallback, useEffect, useState } from "react";
import { NextPage, GetServerSideProps, GetServerSidePropsResult } from "next";
import { Controller, useForm } from "react-hook-form";
import { zodResolver } from "@hookform/resolvers/zod";
import { debounce } from "lodash";
import { useRouter } from "next/router";

import AppLayout from "../../../../../../../../../../../components/AppLayout";
import Flex from "../../../../../../../../../../../components/Flex";
import Box from "../../../../../../../../../../../components/Box";
import MaxWidth from "../../../../../../../../../../../components/MaxWidth/MaxWidth";
import TitleCard from "../../../../../../../../../../../components/Card/SubjectUnitLessonTitleCard";
import {
  Heading,
  Hr,
  P,
} from "../../../../../../../../../../../components/Typography";
import OakLink from "../../../../../../../../../../../components/OakLink";
import Button from "../../../../../../../../../../../components/Button";
import Input from "../../../../../../../../../../../components/Input";
import { getSeoProps } from "../../../../../../../../../../../browser-lib/seo/getSeoProps";
import useAnalytics from "../../../../../../../../../../../context/Analytics/useAnalytics";
import Grid, {
  GridArea,
} from "../../../../../../../../../../../components/Grid";
import curriculumApi, {
  type TeachersKeyStageSubjectUnitsLessonsDownloadsData,
} from "../../../../../../../../../../../node-lib/curriculum-api";
import {
  KeyStageTitleValueType,
  ResourceTypeValueType,
} from "../../../../../../../../../../../browser-lib/avo/Avo";
import useAnalyticsUseCase from "../../../../../../../../../../../hooks/useAnalyticsUseCase";
import getDownloadFormErrorMessage from "../../../../../../../../../../../components/DownloadComponents/helpers/getDownloadFormErrorMessage";
import useDownloadExistenceCheck from "../../../../../../../../../../../components/DownloadComponents/hooks/useDownloadExistenceCheck";
import useLocalStorageForDownloads from "../../../../../../../../../../../components/DownloadComponents/hooks/useLocalStorageForDownloads";
import useDownloadForm from "../../../../../../../../../../../components/DownloadComponents/hooks/useDownloadForm";
import { getPreselectedDownloadResourceTypes } from "../../../../../../../../../../../components/DownloadComponents/helpers/getDownloadResourceType";
import type {
  ResourcesToDownloadArrayType,
  ErrorKeysType,
  DownloadFormProps,
  DownloadResourceType,
} from "../../../../../../../../../../../components/DownloadComponents/downloads.types";
import { schema } from "../../../../../../../../../../../components/DownloadComponents/downloads.types";
import TermsAndConditionsCheckbox from "../../../../../../../../../../../components/DownloadComponents/TermsAndConditionsCheckbox";
import Breadcrumbs from "../../../../../../../../../../../components/Breadcrumbs";
import { lessonBreadcrumbArray } from "../[lessonSlug]";
import DownloadCardGroup from "../../../../../../../../../../../components/DownloadComponents/DownloadCard/DownloadCardGroup";
import FieldError from "../../../../../../../../../../../components/FormFields/FieldError";
import SchoolPickerRadio from "../../../../../../../../../../../components/DownloadComponents/SchoolpickerRadio";
import DetailsCompleted from "../../../../../../../../../../../components/DownloadComponents/DetailsCompleted";
import NoResourcesToDownload from "../../../../../../../../../../../components/DownloadComponents/NoResourcesToDownload";

export type LessonDownloadsPageProps = {
  curriculumData: TeachersKeyStageSubjectUnitsLessonsDownloadsData;
};

const LessonDownloadsPage: NextPage<LessonDownloadsPageProps> = ({
  curriculumData,
}) => {
  const {
    title,
    slug,
    keyStageTitle,
    keyStageSlug,
    subjectSlug,
    subjectTitle,
    downloads,
    unitSlug,
    unitTitle,
  } = curriculumData;

  const router = useRouter();
  const { track } = useAnalytics();
  const analyticsUseCase = useAnalyticsUseCase();

  const { register, formState, control, watch, setValue, handleSubmit } =
    useForm<DownloadFormProps>({
      resolver: zodResolver(schema),
      mode: "onBlur",
    });

  const getInitialResourcesToDownloadState = useCallback(() => {
    return downloads
      .filter((download) => download.exists && !download.forbidden)
      .map((download) => download.type);
  }, [downloads]);

  useEffect(() => {
    const preselected = getPreselectedDownloadResourceTypes(
      router.query.preselected
    );

    if (preselected) {
      preselected === "all"
        ? setValue("downloads", getInitialResourcesToDownloadState())
        : setValue("downloads", preselected);
    }
  }, [getInitialResourcesToDownloadState, router.query.preselected, setValue]);

  const {
    schoolFromLocalStorage,
    emailFromLocalStorage,
    termsFromLocalStorage,
    hasDetailsFromLocaleStorage,
  } = useLocalStorageForDownloads();

  const {
    schoolName: schoolNameFromLocalStorage,
    schoolId: schoolIdFromLocalStorage,
  } = schoolFromLocalStorage;

  const [isLocalStorageLoading, setIsLocalStorageLoading] = useState(true);
  useEffect(() => {
    setIsLocalStorageLoading(false);
  }, [hasDetailsFromLocaleStorage]);

  // use values from local storage if available (initial value on School Picker is set within that component)
  useEffect(() => {
    if (emailFromLocalStorage) {
      setValue("email", emailFromLocalStorage);
    }

    if (termsFromLocalStorage) {
      setValue("terms", termsFromLocalStorage);
    }

    if (schoolIdFromLocalStorage) {
      setValue("school", schoolIdFromLocalStorage);
    }
  }, [
    setValue,
    emailFromLocalStorage,
    termsFromLocalStorage,
    schoolIdFromLocalStorage,
  ]);

  const [editDetailsClicked, setEditDetailsClicked] = useState(false);

  const shouldDisplayDetailsCompleted =
    hasDetailsFromLocaleStorage && !editDetailsClicked;
  const [localStorageDetails, setLocalStorageDetails] = useState(false);

  useEffect(() => {
    if (hasDetailsFromLocaleStorage || shouldDisplayDetailsCompleted) {
      setLocalStorageDetails(true);
    }
    if (editDetailsClicked) {
      setLocalStorageDetails(false);
    }
  }, [
    hasDetailsFromLocaleStorage,
    localStorageDetails,
    editDetailsClicked,
    shouldDisplayDetailsCompleted,
  ]);

  const setSchool = useCallback(
    (value: string, name?: string) => {
      setValue("school", value, {
        shouldValidate: true,
      });
      setValue("schoolName", name || schoolNameFromLocalStorage, {
        shouldValidate: true,
      });
    },
    [setValue, schoolNameFromLocalStorage]
  );

  const { errors } = formState;
  const hasFormErrors = Object.keys(errors)?.length > 0;
  const selectedResources = (watch().downloads || []) as DownloadResourceType[];

  const [isAttemptingDownload, setIsAttemptingDownload] =
    useState<boolean>(false);

  const [resourcesToDownload, setResourcesToDownload] =
    useState<ResourcesToDownloadArrayType>(
      getInitialResourcesToDownloadState()
    );

  const hasResourcesToDownload =
    getInitialResourcesToDownloadState().length > 0;

  const onSelectAllClick = () => setValue("downloads", resourcesToDownload);
  const onDeselectAllClick = () => setValue("downloads", []);

  const allResourcesToDownloadCount = resourcesToDownload.length;
  const selectedResourcesToDownloadCount = selectedResources?.length;

  const { onSubmit } = useDownloadForm();

  const onFormSubmit = async (data: DownloadFormProps) => {
    const debouncedOnSubmit = debounce(
      () => {
        setIsAttemptingDownload(true);
<<<<<<< HEAD
        onSubmit(data, slug);
=======
        onSubmit(data, slug, selectedResources).then(() => {
          track.resourcesDownloaded({
            keyStageTitle: keyStageTitle as KeyStageTitleValueType,
            keyStageSlug,
            unitName: unitTitle,
            unitSlug,
            subjectTitle,
            subjectSlug,
            lessonName: title,
            lessonSlug: slug,
            resourceType: selectedResources as ResourceTypeValueType[],
            analyticsUseCase,
          });
        });
>>>>>>> 61587a32
      },
      4000,
      { leading: true }
    );

    debouncedOnSubmit();
    setTimeout(() => setIsAttemptingDownload(false), 4000);
    setEditDetailsClicked(false);
  };

  const getFormErrorMessage = () => {
    const errorKeyArray = Object.keys(errors);
    const errorMessage = getDownloadFormErrorMessage(
      errorKeyArray as ErrorKeysType[]
    );

    return errorMessage;
  };

  useDownloadExistenceCheck({
    lessonSlug: slug,
    resourcesToCheck: resourcesToDownload,
    onComplete: setResourcesToDownload,
  });

  const handleEditDetailsCompletedClick = () => {
    setEditDetailsClicked(true);
    setLocalStorageDetails(false);
  };

  return (
    <AppLayout
      seoProps={{
        ...getSeoProps({
          title: "Lesson downloads", // @todo add real data
          description: "Lesson downloads",
        }),
        ...{ noFollow: true, noIndex: true },
      }}
    >
      <MaxWidth $ph={[12]} $maxWidth={[480, 840, 1280]}>
        <Box $mv={[24, 48]}>
          {" "}
          <Breadcrumbs
            breadcrumbs={[
              ...lessonBreadcrumbArray(
                keyStageTitle,
                keyStageSlug,
                subjectSlug,
                subjectTitle,
                unitSlug,
                unitTitle
              ),
              {
                oakLinkProps: {
                  page: "lesson-overview",
                  keyStage: keyStageSlug,
                  subject: subjectSlug,
                  unit: unitSlug,
                  slug: slug,
                },
                label: title,
              },
              {
                oakLinkProps: {
                  page: "lesson-downloads",
                  keyStageSlug: keyStageSlug,
                  subjectSlug: subjectSlug,
                  unitSlug: unitSlug,
                  slug: slug,
                },
                label: "Downloads",
                disabled: true,
              },
            ]}
          />
        </Box>
        <Flex $mb={8} $display={"inline-flex"} $mt={0}>
          <TitleCard
            page={"lesson"}
            keyStage={keyStageTitle}
            keyStageSlug={keyStageSlug}
            subject={subjectTitle}
            subjectSlug={subjectSlug}
            title={`Downloads: ${title}`}
          />
        </Flex>

        {!hasResourcesToDownload ? (
          <NoResourcesToDownload />
        ) : (
          <>
            {isLocalStorageLoading && <P $mt={24}>Loading...</P>}
            {!isLocalStorageLoading && (
              <>
                {localStorageDetails ? (
                  <DetailsCompleted
                    email={emailFromLocalStorage}
                    school={schoolNameFromLocalStorage}
                    onEditClick={handleEditDetailsCompletedClick}
                  />
                ) : (
                  <Box $maxWidth={[null, 420, 420]} $mb={96}>
                    <SchoolPickerRadio
                      errors={errors}
                      setSchool={setSchool}
                      initialValue={
                        schoolIdFromLocalStorage?.length > 0
                          ? schoolIdFromLocalStorage
                          : undefined
                      }
                      initialSchoolName={schoolNameFromLocalStorage}
                    />
                    <Heading
                      tag="h3"
                      $font={"heading-7"}
                      $mt={16}
                      $mb={24}
                      data-testid="email-heading"
                    >
                      For regular updates from Oak (optional)
                    </Heading>
                    <Input
                      id={"email"}
                      label="Email address"
                      placeholder="Enter email address here"
                      {...register("email")}
                      error={errors.email?.message}
                    />
                    <P $font="body-3" $mt={-24} $mb={40}>
                      Join our community to get free lessons, resources and
                      other helpful content. Unsubscribe at any time. Our{" "}
                      <OakLink page={"privacy-policy"} $isInline>
                        privacy policy
                      </OakLink>
                      .
                    </P>
                    <Controller
                      control={control}
                      name="terms"
                      render={({
                        field: { value, onChange, name, onBlur },
                      }) => {
                        const onChangeHandler = (
                          e: ChangeEvent<HTMLInputElement>
                        ) => {
                          return onChange(e.target.checked);
                        };
                        return (
                          <TermsAndConditionsCheckbox
                            name={name}
                            checked={value}
                            onChange={onChangeHandler}
                            onBlur={onBlur}
                            id={"terms"}
                            errorMessage={errors?.terms?.message}
                          />
                        );
                      }}
                    />
                  </Box>
                )}
              </>
            )}

            <Grid $mt={32}>
              <DownloadCardGroup
                control={control}
                downloads={downloads}
                hasError={errors?.downloads ? true : false}
                errorMessage={errors?.downloads?.message}
                onSelectAllClick={() => onSelectAllClick()}
                onDeselectAllClick={() => onDeselectAllClick()}
              />

              <GridArea $colSpan={[12]}>
                <Hr $color={"oakGrey3"} $mt={48} $mb={[48, 96]} />
                <Flex
                  $flexDirection={["column", "row"]}
                  $justifyContent={"right"}
                  $alignItems={"center"}
                >
                  {hasFormErrors && (
                    <Box $mr={24} $textAlign={"left"}>
                      <FieldError
                        id="download-form-error"
                        variant={"large"}
                        withoutMarginBottom
                      >
                        {getFormErrorMessage()}
                      </FieldError>
                    </Box>
                  )}
                  <Flex $justifyContent={"right"} $alignItems={"center"}>
                    <Box $minWidth={130} $mr={24}>
                      <P
                        $color={"oakGrey4"}
                        $font={"body-2"}
                        data-testid="selectedResourcesCount"
                      >
                        {`${selectedResourcesToDownloadCount}/${allResourcesToDownloadCount} files selected`}
                      </P>
                    </Box>
                    <Button
                      label={"Download .zip"}
                      onClick={handleSubmit(onFormSubmit)}
                      background={"teachersHighlight"}
                      icon="download"
                      $iconPosition="trailing"
                      iconBackground="teachersYellow"
                      disabled={isAttemptingDownload}
                      $mt={8}
                      $mb={16}
                      $mr={8}
                      $ml={8}
                    />
                  </Flex>
                </Flex>
              </GridArea>
            </Grid>
          </>
        )}
      </MaxWidth>
    </AppLayout>
  );
};

export type URLParams = {
  lessonSlug: string;
  keyStageSlug: string;
  subjectSlug: string;
  unitSlug: string;
};

export const getServerSideProps: GetServerSideProps<
  LessonDownloadsPageProps,
  URLParams
> = async (context) => {
  if (!context.params) {
    throw new Error("No context.params");
  }
  const { lessonSlug, keyStageSlug, subjectSlug, unitSlug } = context.params;

  const curriculumData =
    await curriculumApi.teachersKeyStageSubjectUnitLessonsDownloads({
      lessonSlug,
      keyStageSlug,
      subjectSlug,
      unitSlug,
    });

  if (!curriculumData) {
    return {
      notFound: true,
    };
  }

  const results: GetServerSidePropsResult<LessonDownloadsPageProps> = {
    props: {
      curriculumData,
    },
  };
  return results;
};

export default LessonDownloadsPage;<|MERGE_RESOLUTION|>--- conflicted
+++ resolved
@@ -103,7 +103,7 @@
     schoolFromLocalStorage,
     emailFromLocalStorage,
     termsFromLocalStorage,
-    hasDetailsFromLocaleStorage,
+    hasDetailsFromLocalStorage,
   } = useLocalStorageForDownloads();
 
   const {
@@ -114,7 +114,7 @@
   const [isLocalStorageLoading, setIsLocalStorageLoading] = useState(true);
   useEffect(() => {
     setIsLocalStorageLoading(false);
-  }, [hasDetailsFromLocaleStorage]);
+  }, [hasDetailsFromLocalStorage]);
 
   // use values from local storage if available (initial value on School Picker is set within that component)
   useEffect(() => {
@@ -139,18 +139,18 @@
   const [editDetailsClicked, setEditDetailsClicked] = useState(false);
 
   const shouldDisplayDetailsCompleted =
-    hasDetailsFromLocaleStorage && !editDetailsClicked;
+    hasDetailsFromLocalStorage && !editDetailsClicked;
   const [localStorageDetails, setLocalStorageDetails] = useState(false);
 
   useEffect(() => {
-    if (hasDetailsFromLocaleStorage || shouldDisplayDetailsCompleted) {
+    if (hasDetailsFromLocalStorage || shouldDisplayDetailsCompleted) {
       setLocalStorageDetails(true);
     }
     if (editDetailsClicked) {
       setLocalStorageDetails(false);
     }
   }, [
-    hasDetailsFromLocaleStorage,
+    hasDetailsFromLocalStorage,
     localStorageDetails,
     editDetailsClicked,
     shouldDisplayDetailsCompleted,
@@ -195,10 +195,7 @@
     const debouncedOnSubmit = debounce(
       () => {
         setIsAttemptingDownload(true);
-<<<<<<< HEAD
-        onSubmit(data, slug);
-=======
-        onSubmit(data, slug, selectedResources).then(() => {
+        onSubmit(data, slug).then(() => {
           track.resourcesDownloaded({
             keyStageTitle: keyStageTitle as KeyStageTitleValueType,
             keyStageSlug,
@@ -212,7 +209,6 @@
             analyticsUseCase,
           });
         });
->>>>>>> 61587a32
       },
       4000,
       { leading: true }
