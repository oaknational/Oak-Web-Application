import { useState } from "react";
import { NextPage, GetServerSideProps, GetServerSidePropsResult } from "next";
import { useForm } from "react-hook-form";
import { zodResolver } from "@hookform/resolvers/zod";
import { debounce } from "lodash";
import { z } from "zod";

import AppLayout from "../../../../../../../../../../../components/AppLayout";
import Flex from "../../../../../../../../../../../components/Flex";
import Box from "../../../../../../../../../../../components/Box";
import MaxWidth from "../../../../../../../../../../../components/MaxWidth/MaxWidth";
import TitleCard from "../../../../../../../../../../../components/Card/TitleCard";
import {
  Heading,
  Hr,
  P,
} from "../../../../../../../../../../../components/Typography";
import OakLink from "../../../../../../../../../../../components/OakLink";
import Button from "../../../../../../../../../../../components/Button";
import Input from "../../../../../../../../../../../components/Input";
import Checkbox from "../../../../../../../../../../../components/Checkbox";
import DownloadCard from "../../../../../../../../../../../components/DownloadComponents/DownloadCard";
import BrushBorders from "../../../../../../../../../../../components/SpriteSheet/BrushSvgs/BrushBorders";
import { getSeoProps } from "../../../../../../../../../../../browser-lib/seo/getSeoProps";
import Grid, {
  GridArea,
} from "../../../../../../../../../../../components/Grid";
import curriculumApi, {
  type TeachersKeyStageSubjectUnitsLessonsDownloadsData,
} from "../../../../../../../../../../../node-lib/curriculum-api";
import downloadSelectedLessonResources from "../../../../../../../../../../../components/DownloadComponents/helpers/downloadLessonResources";
import useDownloadExistenceCheck from "../../../../../../../../../../../components/DownloadComponents/hooks/useDownloadExistenceCheck";
import type {
  ResourcesToDownloadType,
  DownloadResourceType,
} from "../../../../../../../../../../../components/DownloadComponents/downloads.types";
import SchoolPicker from "../../../../../../../../../../../components/SchoolPicker";
import useSchoolPicker from "../../../../../../../../../../../components/SchoolPicker/useSchoolPicker";
import RadioGroup from "../../../../../../../../../../../components/RadioButtons/RadioGroup";
import Radio from "../../../../../../../../../../../components/RadioButtons/Radio";
import Breadcrumbs from "../../../../../../../../../../../components/Breadcrumbs";

export type LessonDownloadsPageProps = {
  curriculumData: TeachersKeyStageSubjectUnitsLessonsDownloadsData;
};

const schema = z.object({
  email: z
    .string()
    .email({
      message: "Email not valid",
    })
    .optional()
    .or(z.literal("")),
  terms: z.literal(true, {
    errorMap: () => ({ message: "You must accept terms and conditions" }),
  }),
});

type DownloadFormValues = z.infer<typeof schema>;
export type DownloadFormProps = {
  onSubmit: (values: DownloadFormValues) => Promise<string | void>;
  email: string;
  terms: boolean;
};

const LessonDownloadsPage: NextPage<LessonDownloadsPageProps> = ({
  curriculumData,
}) => {
  const {
    title,
    slug,
    keyStageTitle,
    keyStageSlug,
    subjectSlug,
    subjectTitle,
    downloads,
    unitSlug,
    unitTitle,
  } = curriculumData;

  const [selectedRadio, setSelectedRadio] = useState("");
  const { inputValue, setInputValue, selectedValue, setSelectedValue, data } =
    useSchoolPicker();

  const onSchoolPickerInputChange = (value: React.SetStateAction<string>) => {
    if (selectedRadio && selectedValue) {
      setSelectedRadio("");
    }
    setInputValue(value);
  };

  const onRadioChange = (e: string) => {
    if (selectedValue) {
      setInputValue("");
    }
    setSelectedRadio(e);
  };

  const { register, formState } = useForm<DownloadFormProps>({
    resolver: zodResolver(schema),
    mode: "onBlur",
  });

  const { errors } = formState;

  const [acceptedTCs, setAcceptedTCs] = useState<boolean>(false);
  const [isAttemptingDownload, setIsAttemptingDownload] =
    useState<boolean>(false);

  const getInitialResourcesToDownloadState = () => {
    const initialResourcesToDownloadState = {} as ResourcesToDownloadType;

    downloads?.forEach((download) => {
      if (download.exists && !download.forbidden) {
        initialResourcesToDownloadState[download.type as DownloadResourceType] =
          false;
      }
    });

    return initialResourcesToDownloadState;
  };

  const [resourcesToDownload, setResourcesToDownload] =
    useState<ResourcesToDownloadType>(getInitialResourcesToDownloadState());

  const onResourceToDownloadToggle = (
    toggledResource: DownloadResourceType
  ) => {
    setResourcesToDownload({
      ...resourcesToDownload,
      [toggledResource]: resourcesToDownload[toggledResource] ? false : true,
    });
  };

  const onSelectAllClick = () => {
    const allResourcesToDownloadKeys = Object.keys(resourcesToDownload);
    const updatedResourcesToDownload = {} as ResourcesToDownloadType;
    allResourcesToDownloadKeys?.forEach((resourceToDownload) => {
      updatedResourcesToDownload[resourceToDownload as DownloadResourceType] =
        true;
    });
    setResourcesToDownload(updatedResourcesToDownload);
  };

  const onDeselectAllClick = () => {
    const allResourcesToDownloadKeys = Object.keys(resourcesToDownload);
    const updatedResourcesToDownload = {} as ResourcesToDownloadType;
    allResourcesToDownloadKeys?.forEach((resourceToDownload) => {
      updatedResourcesToDownload[resourceToDownload as DownloadResourceType] =
        false;
    });
    setResourcesToDownload(updatedResourcesToDownload);
  };

  const debouncedDownloadResources = debounce(
    () => {
      setIsAttemptingDownload(true);
      downloadSelectedLessonResources(slug, resourcesToDownload);
    },
    4000,
    { leading: true }
  );

  const onFormSubmit = async () => {
    await debouncedDownloadResources();
    setTimeout(() => setIsAttemptingDownload(false), 4000);
  };

  const allResourcesToDownloadCount = Object.keys(resourcesToDownload).length;
  const selectedResourcesToDownloadCount = Object.keys(
    resourcesToDownload
  ).filter(
    (resource) => resourcesToDownload[resource as DownloadResourceType] === true
  ).length;

  useDownloadExistenceCheck({
    lessonSlug: slug,
    resourcesToCheck: resourcesToDownload,
    onComplete: setResourcesToDownload,
  });

  return (
    <AppLayout
      seoProps={getSeoProps({
        title: "Lesson downloads", // @todo add real data
        description: "Lesson downloads",
      })}
    >
      <MaxWidth $ph={[12]} $maxWidth={[480, 840, 1280]}>
        <Box $mv={[24, 48]}>
          {" "}
          <Breadcrumbs
            breadcrumbs={[
<<<<<<< HEAD
              { href: "/beta/teachers/", label: "Home" },
              {
                href: `/beta/teachers/key-stages/${keyStageSlug}/subjects`,
                label: keyStageTitle,
              },
              {
                href: `/beta/teachers/key-stages/${keyStageSlug}/subjects/${subjectSlug}/units`,
                label: subjectTitle,
              },
              {
                href: `/beta/teachers/key-stages/${keyStageSlug}/subjects/${subjectSlug}/units/${unitSlug}`,
                label: unitTitle,
              },
              {
                href: `/beta/teachers/key-stages/${keyStageSlug}/subjects/${subjectSlug}/units/${unitSlug}/lessons/${slug}`,
                label: title,
              },
              {
                href: `/beta/teachers/key-stages/${keyStageSlug}/subjects/${subjectSlug}/units/${unitSlug}/lessons/${slug}/downloads`,
=======
              { oakLinkProps: { page: "beta-teachers-home" }, label: "Home" },
              {
                oakLinkProps: { page: "subject-index", slug: keyStageSlug },
                label: keyStageTitle,
              },
              {
                oakLinkProps: {
                  page: "unit-index",
                  keyStage: keyStageSlug,
                  subject: subjectSlug,
                },
                label: subjectTitle,
              },
              {
                oakLinkProps: {
                  page: "lesson-index",
                  slug: unitSlug,
                  keyStage: keyStageSlug,
                  subject: subjectSlug,
                },
                label: unitTitle,
              },
              {
                oakLinkProps: {
                  page: "lesson-overview",
                  keyStage: keyStageSlug,
                  subject: subjectSlug,
                  unit: unitSlug,
                  slug: slug,
                },
                label: title,
              },
              {
                oakLinkProps: {
                  page: "downloads",
                  keyStage: keyStageSlug,
                  subject: subjectSlug,
                  unit: unitSlug,
                  slug: slug,
                },
>>>>>>> 9a4a01e6
                label: "Downloads",
                disabled: true,
              },
            ]}
          />
        </Box>

        <Flex $mb={8} $display={"inline-flex"} $mt={0}>
          <TitleCard
            page={"lesson"}
            keyStage={keyStageTitle}
            keyStageSlug={keyStageSlug}
            subject={subjectTitle}
            subjectSlug={subjectSlug}
            title={`Downloads: ${title}`}
          />
        </Flex>
        <Box $maxWidth={[null, 420, 420]} $mb={96}>
          <Heading tag="h2" $font={"heading-5"} $mb={16} $mt={[24, 48]}>
            Your details
          </Heading>
          <Heading tag="h3" $font={"heading-7"} $mt={0} $mb={24}>
            Find your school in the field below (required)
          </Heading>
          <SchoolPicker
            inputValue={inputValue}
            setInputValue={onSchoolPickerInputChange}
            schools={data}
            label={"Name of school:"}
            setSelectedValue={setSelectedValue}
          />
          <Box $mt={12} $ml={24} $mb={32}>
            <P $mb={12} $font={"body-2"}>
              Or select one of the following:
            </P>
            <Flex>
              <RadioGroup
                aria-label={"home school or my school isn't listed"}
                value={selectedRadio}
                onChange={onRadioChange}
              >
                <Radio data-testid={"radio-download"} value={"homeschool"}>
                  Homeschool
                </Radio>
                <Radio value={"notListed"}>My school isn’t listed</Radio>
              </RadioGroup>
            </Flex>
          </Box>
          <Heading
            tag="h3"
            $font={"heading-7"}
            $mt={16}
            $mb={24}
            data-testid="email-heading"
          >
            For regular updates from Oak (optional)
          </Heading>
          <Input
            id={"email"}
            label="Email address:"
            placeholder="Enter email address here"
            {...register("email")}
            error={errors.email?.message}
          />
          <P $font="body-3" $mt={-24} $mb={40}>
            Join our community to get free lessons, resources and other helpful
            content. Unsubscribe at any time. Our{" "}
            <OakLink page={"privacy-policy"} $isInline>
              privacy policy
            </OakLink>
            .
          </P>
          <Box
            $position={"relative"}
            $background={"pastelTurquoise"}
            $pv={8}
            $ph={8}
            $mb={24}
          >
            <BrushBorders
              hideOnMobileH
              hideOnMobileV
              color={"pastelTurquoise"}
            />
            <Checkbox
              labelText={"I accept terms and conditions (required)"}
              id={"terms"}
              name={"termsAndConditions"}
              checked={acceptedTCs}
              onChange={() => setAcceptedTCs(!acceptedTCs)}
              $mb={0}
              required
              error={errors.terms?.message}
            />
          </Box>
          <P $font="body-3">
            Read our{" "}
            <OakLink page={"terms-and-conditions"} $isInline>
              terms &amp; conditions
            </OakLink>
            .
          </P>
        </Box>

        <Grid $mt={32}>
          <GridArea $colSpan={[12]}>
            <Flex
              $alignItems={["left", "center"]}
              $flexDirection={["column", "row"]}
            >
              <Heading tag="h2" $font={"heading-5"} $mb={[16, 8]}>
                Lesson resources
              </Heading>
              <Box $ml={[0, 48]}>
                <Button
                  label="Select all"
                  variant="minimal"
                  onClick={() => onSelectAllClick()}
                />
                <Button
                  label="Deselect all"
                  variant="minimal"
                  onClick={() => onDeselectAllClick()}
                  $ml={24}
                />
              </Box>
            </Flex>
            <Hr $color={"oakGrey3"} $mt={[18, 30]} $mb={48} />
          </GridArea>
          {downloads?.map((download) => {
            if (download.exists && !download.forbidden) {
              return (
                <GridArea
                  $colSpan={[6, 3, 2]}
                  key={download.type}
                  data-testid={"lessonResourcesToDownload"}
                >
                  <DownloadCard
                    id={download.type}
                    name={"lessonResourcesToDownload"}
                    label={download.label}
                    extension={download.ext}
                    resourceType={download.type}
                    checked={resourcesToDownload[download.type] || false}
                    onChange={() =>
                      onResourceToDownloadToggle(`${download.type}`)
                    }
                    data-testid={`download-card-${download.type}`}
                  />
                </GridArea>
              );
            }
          })}
          <GridArea $colSpan={[12]}>
            <Hr $color={"oakGrey3"} $mt={48} $mb={[48, 96]} />
            <Flex $justifyContent={"right"} $alignItems={"center"}>
              <P
                $color={"oakGrey4"}
                $font={"body-2"}
                data-testid="selectedResourcesCount"
                $mr={24}
              >
                {`${selectedResourcesToDownloadCount}/${allResourcesToDownloadCount} files selected`}
              </P>

              <Button
                label={"Download .zip"}
                onClick={() => {
                  onFormSubmit();
                }}
                background={"teachersHighlight"}
                icon="download"
                $iconPosition="trailing"
                iconBackground="teachersYellow"
                disabled={
                  isAttemptingDownload || selectedResourcesToDownloadCount === 0
                }
                $mt={8}
                $mb={16}
                $mr={8}
                $ml={8}
              />
            </Flex>
          </GridArea>
        </Grid>
      </MaxWidth>
    </AppLayout>
  );
};

export type URLParams = {
  lessonSlug: string;
  keyStageSlug: string;
  subjectSlug: string;
  unitSlug: string;
};

export const getServerSideProps: GetServerSideProps<
  LessonDownloadsPageProps,
  URLParams
> = async (context) => {
  if (!context.params) {
    throw new Error("No context.params");
  }
  const { lessonSlug, keyStageSlug, subjectSlug, unitSlug } = context.params;

  const curriculumData =
    await curriculumApi.teachersKeyStageSubjectUnitLessonsDownloads({
      lessonSlug,
      keyStageSlug,
      subjectSlug,
      unitSlug,
    });

  if (!curriculumData) {
    return {
      notFound: true,
    };
  }

  const results: GetServerSidePropsResult<LessonDownloadsPageProps> = {
    props: {
      curriculumData,
    },
  };
  return results;
};

export default LessonDownloadsPage;<|MERGE_RESOLUTION|>--- conflicted
+++ resolved
@@ -192,27 +192,6 @@
           {" "}
           <Breadcrumbs
             breadcrumbs={[
-<<<<<<< HEAD
-              { href: "/beta/teachers/", label: "Home" },
-              {
-                href: `/beta/teachers/key-stages/${keyStageSlug}/subjects`,
-                label: keyStageTitle,
-              },
-              {
-                href: `/beta/teachers/key-stages/${keyStageSlug}/subjects/${subjectSlug}/units`,
-                label: subjectTitle,
-              },
-              {
-                href: `/beta/teachers/key-stages/${keyStageSlug}/subjects/${subjectSlug}/units/${unitSlug}`,
-                label: unitTitle,
-              },
-              {
-                href: `/beta/teachers/key-stages/${keyStageSlug}/subjects/${subjectSlug}/units/${unitSlug}/lessons/${slug}`,
-                label: title,
-              },
-              {
-                href: `/beta/teachers/key-stages/${keyStageSlug}/subjects/${subjectSlug}/units/${unitSlug}/lessons/${slug}/downloads`,
-=======
               { oakLinkProps: { page: "beta-teachers-home" }, label: "Home" },
               {
                 oakLinkProps: { page: "subject-index", slug: keyStageSlug },
@@ -253,7 +232,6 @@
                   unit: unitSlug,
                   slug: slug,
                 },
->>>>>>> 9a4a01e6
                 label: "Downloads",
                 disabled: true,
               },
