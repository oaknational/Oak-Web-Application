--- conflicted
+++ resolved
@@ -102,6 +102,7 @@
           $alignSelf={"flex-start"}
         />
         {/* not part of mvp page, add later */}
+
           {/* <Flex $mb={64} $display={"inline-flex"}>
           <ButtonAsLink
             variant="minimal"
@@ -179,7 +180,6 @@
                   )}
                 </Flex>
 
-<<<<<<< HEAD
                 {tiers.length > 0 && (
                   <nav aria-label="tiers">
                     <TabularNav
@@ -191,7 +191,8 @@
                         subject: subjectSlug,
                         search: { tier: slug },
                         page: "unit-index",
-                        isCurrent: slug === tierSlug,
+                        isCurrent: slug === tier,
+                        currentStyles: ["color", "text-underline"],
                       }))}
                     />
                   </nav>
@@ -208,36 +209,6 @@
       </AppLayout>
     );
   }
-=======
-              {tiers.length > 0 && (
-                <nav aria-label="tiers">
-                  <TabularNav
-                    $mb={[10, 16]}
-                    label="tiers"
-                    links={tiers.map(({ title, slug, unitCount }) => ({
-                      label: `${title} (${unitCount})`,
-                      keyStage: keyStageSlug,
-                      subject: subjectSlug,
-                      search: { tier: slug },
-                      page: "unit-index",
-                      isCurrent: slug === tier,
-                      currentStyles: ["color", "text-underline"],
-                    }))}
-                  />
-                </nav>
-              )}
-            </Flex>
-            <UnitList
-              {...curriculumData}
-              currentPageItems={currentPageItems}
-              paginationProps={paginationProps}
-            />
-          </GridArea>
-        </Grid>
-      </MaxWidth>
-    </AppLayout>
-  );
->>>>>>> 8f82c02b
 };
 
 export type URLParams = {
@@ -266,7 +237,7 @@
       ? learningTheme[0]
       : null
     : learningTheme;
-<<<<<<< HEAD
+
   const tierSlug = Array.isArray(tier) ? tier[0] : tier;
   /**
    * ! - curriculumData query to be refactored so this can be done in one req
@@ -279,10 +250,7 @@
       keyStageSlug,
     }
   );
-=======
->>>>>>> 8f82c02b
-
-  const tierSlug = Array.isArray(tier) ? tier[0] : tier;
+
   const curriculumData = await curriculumApi.teachersKeyStageSubjectUnits({
     subjectSlug,
     keyStageSlug,
