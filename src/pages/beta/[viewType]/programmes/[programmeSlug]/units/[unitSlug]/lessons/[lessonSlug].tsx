--- conflicted
+++ resolved
@@ -269,41 +269,6 @@
             </Typography>
           </Box>
         ) : (
-<<<<<<< HEAD
-          <>
-            <Grid $pt={[48]}>
-              <GridArea $colSpan={[12, 3]} />
-              <GridArea $colSpan={[12, 9]}>
-                <Flex $flexDirection={"column"}>
-                  {presentationUrl && !hasCopyrightMaterial && (
-                    <LessonItemContainer
-                      title={"Slide deck"}
-                      downloadable={true}
-                      onDownloadButtonClick={() => {
-                        trackDownloadResourceButtonClicked({
-                          downloadResourceButtonName: "slide deck",
-                        });
-                      }}
-                      slugs={slugs}
-                    >
-                      <OverviewPresentation
-                        asset={presentationUrl}
-                        title={lessonTitle}
-                        isWorksheet={false}
-                      />
-                    </LessonItemContainer>
-                  )}
-
-                  <LessonItemContainer title={"Lesson details"}>
-                    <LessonDetails
-                      keyLearningPoints={keyLearningPoints}
-                      commonMisconceptions={misconceptionsAndCommonMistakes}
-                      keyWords={lessonKeywords}
-                      teacherTips={teacherTips}
-                      equipmentAndResources={lessonEquipmentAndResources}
-                      contentGuidance={contentGuidance}
-                      supervisionLevel={supervisionLevel}
-=======
           <Grid $mt={[48]}>
             <GridArea
               $colSpan={[12, 3]}
@@ -340,7 +305,6 @@
                       asset={presentationUrl}
                       title={lessonTitle}
                       isWorksheet={false}
->>>>>>> fbe5159e
                     />
                   </LessonItemContainer>
                 )}
@@ -354,6 +318,9 @@
                     commonMisconceptions={misconceptionsAndCommonMistakes}
                     keyWords={lessonKeywords}
                     teacherTips={teacherTips}
+                    equipmentAndResources={lessonEquipmentAndResources}
+                    contentGuidance={contentGuidance}
+                    supervisionLevel={supervisionLevel}
                   />
                 </LessonItemContainer>
 
