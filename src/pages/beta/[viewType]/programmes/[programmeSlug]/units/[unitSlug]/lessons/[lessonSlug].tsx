import React from "react";
import {
  GetStaticPathsResult,
  GetStaticProps,
  GetStaticPropsResult,
  NextPage,
} from "next";

import {
  getFallbackBlockingConfig,
  shouldSkipInitialBuild,
<<<<<<< HEAD
} from "../../../../../../../../node-lib/isr";
import AppLayout from "../../../../../../../../components/AppLayout";
import Flex from "../../../../../../../../components/Flex";
import MaxWidth from "../../../../../../../../components/MaxWidth/MaxWidth";
import TitleCard from "../../../../../../../../components/Card/SubjectUnitLessonTitleCard";
import { getSeoProps } from "../../../../../../../../browser-lib/seo/getSeoProps";
import Typography, {
  Heading,
  Hr,
} from "../../../../../../../../components/Typography";
import ButtonAsLink from "../../../../../../../../components/Button/ButtonAsLink";
import Grid, { GridArea } from "../../../../../../../../components/Grid";
import curriculumApi, {
  LessonOverviewData,
} from "../../../../../../../../node-lib/curriculum-api";
import curriculumApi2023 from "../../../../../../../../node-lib/curriculum-api-2023";
import LessonHelper from "../../../../../../../../components/LessonHelper";
import OverviewPresentation from "../../../../../../../../components/pages/TeachersLessonOverview/OverviewPresentation";
import OverviewVideo from "../../../../../../../../components/pages/TeachersLessonOverview/OverviewVideo";
import OverviewTranscript from "../../../../../../../../components/pages/TeachersLessonOverview/OverviewTranscript";
import ExpandingContainer from "../../../../../../../../components/ExpandingContainer";
import QuizContainer from "../../../../../../../../components/QuizContainer";
import Breadcrumbs, {
  Breadcrumb,
} from "../../../../../../../../components/Breadcrumbs";
import Box from "../../../../../../../../components/Box";
import useAnalytics from "../../../../../../../../context/Analytics/useAnalytics";
import type {
  KeyStageTitleValueType,
  DownloadResourceButtonNameValueType,
} from "../../../../../../../../browser-lib/avo/Avo";
import useAnalyticsPageProps from "../../../../../../../../hooks/useAnalyticsPageProps";
import { ViewType } from "../../../../../../../../common-lib/urls";
import getPageProps from "../../../../../../../../node-lib/getPageProps";
import LessonDetails from "../../../../../../../../components/LessonDetails/LessonDetails";
import { LessonItemContainer } from "../../../../../../../../components/LessonItemContainer/LessonItemContainer";
=======
} from "@/node-lib/isr";
import AppLayout from "@/components/AppLayout";
import Flex from "@/components/Flex";
import MaxWidth from "@/components/MaxWidth/MaxWidth";
import TitleCard from "@/components/Card/SubjectUnitLessonTitleCard";
import { getSeoProps } from "@/browser-lib/seo/getSeoProps";
import Typography, { Heading, Hr } from "@/components/Typography";
import ButtonAsLink from "@/components/Button/ButtonAsLink";
import Grid from "@/components/Grid";
import curriculumApi, { LessonOverviewData } from "@/node-lib/curriculum-api";
import curriculumApi2023 from "@/node-lib/curriculum-api-2023";
import LessonHelper from "@/components/LessonHelper";
import OverviewPresentation from "@/components/pages/TeachersLessonOverview/OverviewPresentation";
import OverviewVideo from "@/components/pages/TeachersLessonOverview/OverviewVideo";
import OverviewTranscript from "@/components/pages/TeachersLessonOverview/OverviewTranscript";
import ExpandingContainer from "@/components/ExpandingContainer";
import QuizContainer from "@/components/QuizContainer";
import Breadcrumbs, { Breadcrumb } from "@/components/Breadcrumbs";
import Box from "@/components/Box";
import useAnalytics from "@/context/Analytics/useAnalytics";
import type {
  KeyStageTitleValueType,
  DownloadResourceButtonNameValueType,
} from "@/browser-lib/avo/Avo";
import useAnalyticsPageProps from "@/hooks/useAnalyticsPageProps";
import { ViewType } from "@/common-lib/urls";
import getPageProps from "@/node-lib/getPageProps";
import LessonDetails from "@/components/LessonDetails/LessonDetails";
>>>>>>> ddcef40f

export type LessonOverviewPageProps = {
  curriculumData: LessonOverviewData;
};

// Array to be used in downloads as well to avoid duplication
export const lessonBreadcrumbArray = (
  keyStageTitle: string,
  keyStageSlug: string,
  programmeSlug: string,
  subjectTitle: string,
  unitSlug: string,
  unitTitle: string
): Breadcrumb[] => {
  return [
    {
      oakLinkProps: {
        page: "home",
        viewType: "teachers",
      },
      label: "Home",
    },
    {
      oakLinkProps: {
        page: "subject-index",
        viewType: "teachers",
        keyStageSlug,
      },
      label: keyStageTitle,
    },
    {
      oakLinkProps: {
        page: "unit-index",
        viewType: "teachers",
        programmeSlug,
      },
      label: subjectTitle,
    },
    {
      oakLinkProps: {
        page: "lesson-index",
        viewType: "teachers",
        programmeSlug,
        unitSlug,
      },
      label: unitTitle,
    },
  ];
};
const LessonOverviewPage: NextPage<LessonOverviewPageProps> = ({
  curriculumData,
}) => {
  const {
    lessonTitle,
    lessonSlug,
    programmeSlug,
    keyStageTitle,
    keyStageSlug,
    keyLearningPoints,
    subjectSlug,
    subjectTitle,
    supervisionLevel,
    contentGuidance,
    misconceptionsAndCommonMistakes,
    lessonKeywords,
    teacherTips,
    videoMuxPlaybackId,
    videoWithSignLanguageMuxPlaybackId,
    lessonEquipmentAndResources,
    presentationUrl,
    worksheetUrl,
    isWorksheetLandscape,
    transcriptSentences,
    hasCopyrightMaterial,
    hasDownloadableResources,
    introQuiz,
    exitQuiz,
    introQuizInfo,
    exitQuizInfo,
    unitTitle,
    unitSlug,
    expired,
  } = curriculumData;

  const { track } = useAnalytics();
  const { analyticsUseCase } = useAnalyticsPageProps();

  const trackDownloadResourceButtonClicked = ({
    downloadResourceButtonName,
  }: {
    downloadResourceButtonName: DownloadResourceButtonNameValueType;
  }) => {
    track.downloadResourceButtonClicked({
      keyStageTitle: keyStageTitle as KeyStageTitleValueType,
      keyStageSlug,
      subjectTitle,
      subjectSlug,
      unitName: unitTitle,
      unitSlug,
      lessonName: lessonTitle,
      lessonSlug,
      downloadResourceButtonName,
      analyticsUseCase,
    });
  };

  return (
    <AppLayout
      seoProps={{
        ...getSeoProps({
          title: `Lesson: ${lessonTitle} | ${keyStageSlug.toUpperCase()} ${subjectTitle}`,
          description: "Overview of lesson",
        }),
        ...{ noFollow: true, noIndex: true },
      }}
    >
      <MaxWidth $ph={16}>
        <Flex $flexDirection={"column"} $alignItems={"start"}>
          <Box $mv={[24, 48]}>
            <Breadcrumbs
              breadcrumbs={[
                ...lessonBreadcrumbArray(
                  keyStageTitle,
                  keyStageSlug,
                  programmeSlug,
                  subjectTitle,
                  unitSlug,
                  unitTitle
                ),
                {
                  oakLinkProps: {
                    page: "lesson-overview",
                    viewType: "teachers",
                    programmeSlug,
                    unitSlug,
                    lessonSlug,
                  },
                  label: lessonTitle,
                  disabled: true,
                },
              ]}
            />
          </Box>

          <TitleCard
            page={"lesson"}
            keyStage={keyStageTitle}
            keyStageSlug={keyStageSlug}
            subject={subjectTitle}
            subjectSlug={subjectSlug}
            title={lessonTitle}
          />

          {!expired && hasDownloadableResources && (
            <ButtonAsLink
              $mr={24}
              icon="download"
              iconBackground="teachersHighlight"
              label="Download all resources"
              page={"lesson-downloads"}
              viewType="teachers"
              size="small"
              variant="minimal"
              $iconPosition={"trailing"}
              $mt={16}
              data-testid={"download-all-button"}
              query={{
                preselected: "all",
              }}
              programmeSlug={programmeSlug}
              lessonSlug={lessonSlug}
              unitSlug={unitSlug}
              onClick={() => {
                trackDownloadResourceButtonClicked({
                  downloadResourceButtonName: "all",
                });
              }}
            />
          )}
          {/*
          TODO: Uncomment when we have a way to send to pupil
           <Button
            $mr={24}
            icon="send"
            iconBackground="teachersHighlight"
            label="Send to pupil"
            onClick={() => null}
            size="large"
            variant="minimal"
            $iconPosition={"trailing"}
            $mt={16}
          /> */}
        </Flex>
        {expired ? (
          <Box $pa={16} $mb={64}>
            <Heading $font={"heading-7"} tag={"h2"} $mb={16}>
              No lesson available
            </Heading>
            <Typography $font={"body-1"}>
              Sorry, this lesson no longer exists.
            </Typography>
          </Box>
        ) : (
          <>
            <Grid $pt={[48]}>
              <GridArea $colSpan={[12, 3]} />
              <GridArea $colSpan={[12, 9]}>
                <Flex $flexDirection={"column"}>
                  {presentationUrl && !hasCopyrightMaterial && (
                    <LessonItemContainer
                      title={"Slide deck"}
                      downloadable={true}
                      onDownloadButtonClick={() => {
                        trackDownloadResourceButtonClicked({
                          downloadResourceButtonName: "slide deck",
                        });
                      }}
                      curriculumData={curriculumData}
                    >
                      <OverviewPresentation
                        asset={presentationUrl}
                        title={lessonTitle}
                        isWorksheet={false}
                      />
                    </LessonItemContainer>
                  )}

                  <LessonItemContainer title={"Lesson details"}>
                    <LessonDetails
                      keyLearningPoints={keyLearningPoints}
                      commonMisconceptions={misconceptionsAndCommonMistakes}
                      keyWords={lessonKeywords}
                    />
                  </LessonItemContainer>

<<<<<<< HEAD
                  {videoMuxPlaybackId && (
                    <ExpandingContainer {...curriculumData} title={"Video"}>
                      <OverviewVideo
                        video={videoMuxPlaybackId}
                        signLanguageVideo={videoWithSignLanguageMuxPlaybackId}
                        title={lessonTitle}
                        hasCaptions={Boolean(transcriptSentences)}
                      />
                    </ExpandingContainer>
                  )}
                  {worksheetUrl && (
                    <ExpandingContainer
                      downloadable={true}
                      {...curriculumData}
                      title={"Worksheet"}
                      onDownloadButtonClick={() => {
                        trackDownloadResourceButtonClicked({
                          downloadResourceButtonName: "worksheet",
                        });
                      }}
                    >
                      <OverviewPresentation
                        asset={worksheetUrl}
                        title={lessonTitle}
                        isWorksheetLandscape={isWorksheetLandscape}
                        isWorksheet={true}
                      />
                    </ExpandingContainer>
                  )}
                  {introQuiz.length > 0 ? (
                    <ExpandingContainer
                      downloadable={true}
                      {...curriculumData}
                      title={"Starter quiz"}
                      onDownloadButtonClick={() => {
                        trackDownloadResourceButtonClicked({
                          downloadResourceButtonName: "starter quiz",
                        });
                      }}
                    >
                      <QuizContainer
                        questions={introQuiz}
                        info={introQuizInfo}
                      />
                    </ExpandingContainer>
                  ) : (
                    ""
                  )}
                  {exitQuiz.length > 0 && (
                    <ExpandingContainer
                      downloadable={true}
                      {...curriculumData}
                      title={"Exit quiz"}
                      onDownloadButtonClick={() => {
                        trackDownloadResourceButtonClicked({
                          downloadResourceButtonName: "exit quiz",
                        });
                      }}
                    >
                      <QuizContainer questions={exitQuiz} info={exitQuizInfo} />
                    </ExpandingContainer>
                  )}
=======
            {presentationUrl && !hasCopyrightMaterial && (
              <ExpandingContainer
                downloadable={true}
                toggleClosed={false}
                {...curriculumData}
                title={"Slide deck"}
                onDownloadButtonClick={() => {
                  trackDownloadResourceButtonClicked({
                    downloadResourceButtonName: "slide deck",
                  });
                }}
              >
                <OverviewPresentation
                  asset={presentationUrl}
                  title={lessonTitle}
                  isWorksheet={false}
                />
              </ExpandingContainer>
            )}
            <Hr $color={"teachersPastelBlue"} $mb={[12, 24]} />
            <LessonDetails
              keyLearningPoints={keyLearningPoints}
              commonMisconceptions={misconceptionsAndCommonMistakes}
              keyWords={lessonKeywords}
              teacherTips={teacherTips}
            />

            {videoMuxPlaybackId && (
              <ExpandingContainer {...curriculumData} title={"Video"}>
                <OverviewVideo
                  video={videoMuxPlaybackId}
                  signLanguageVideo={videoWithSignLanguageMuxPlaybackId}
                  title={lessonTitle}
                  hasCaptions={Boolean(transcriptSentences)}
                />
              </ExpandingContainer>
            )}
            {worksheetUrl && (
              <ExpandingContainer
                downloadable={true}
                {...curriculumData}
                title={"Worksheet"}
                onDownloadButtonClick={() => {
                  trackDownloadResourceButtonClicked({
                    downloadResourceButtonName: "worksheet",
                  });
                }}
              >
                <OverviewPresentation
                  asset={worksheetUrl}
                  title={lessonTitle}
                  isWorksheetLandscape={isWorksheetLandscape}
                  isWorksheet={true}
                />
              </ExpandingContainer>
            )}
            {introQuiz.length > 0 ? (
              <ExpandingContainer
                downloadable={true}
                {...curriculumData}
                title={"Starter quiz"}
                onDownloadButtonClick={() => {
                  trackDownloadResourceButtonClicked({
                    downloadResourceButtonName: "starter quiz",
                  });
                }}
              >
                <QuizContainer questions={introQuiz} info={introQuizInfo} />
              </ExpandingContainer>
            ) : (
              ""
            )}
            {exitQuiz.length > 0 && (
              <ExpandingContainer
                downloadable={true}
                {...curriculumData}
                title={"Exit quiz"}
                onDownloadButtonClick={() => {
                  trackDownloadResourceButtonClicked({
                    downloadResourceButtonName: "exit quiz",
                  });
                }}
              >
                <QuizContainer questions={exitQuiz} info={exitQuizInfo} />
              </ExpandingContainer>
            )}
>>>>>>> ddcef40f

                  {transcriptSentences && (
                    <ExpandingContainer
                      {...curriculumData}
                      title={"Transcript"}
                    >
                      <OverviewTranscript
                        transcriptSentences={transcriptSentences}
                      />
                    </ExpandingContainer>
                  )}
                </Flex>
              </GridArea>
              <GridArea $colSpan={[1]} />
            </Grid>
          </>
        )}
      </MaxWidth>
      {!expired && (
        <>
          <MaxWidth $ph={[0, 16, 16]}>
            {(lessonEquipmentAndResources ||
              supervisionLevel ||
              contentGuidance) && <Hr $color={"oakGrey3"} />}
            <Grid $rg={32} $cg={32} $mv={16}>
              <LessonHelper
                helperTitle={"Equipment required"}
                helperIcon={"equipment-required"}
                equipment={lessonEquipmentAndResources}
              />
              <LessonHelper
                helperTitle={"Supervision level"}
                helperIcon={"supervision-level"}
                supervisionLevel={supervisionLevel}
              />
              <LessonHelper
                helperTitle={"Content guidance"}
                helperIcon={"content-guidance"}
                contentGuidance={contentGuidance}
              />
            </Grid>
          </MaxWidth>
          <MaxWidth $ph={16}>
            <Hr $color={"oakGrey3"} />
          </MaxWidth>
        </>
      )}
    </AppLayout>
  );
};

export type URLParams = {
  lessonSlug: string;
  unitSlug: string;
  programmeSlug: string;
  viewType: ViewType;
};

export const getStaticPaths = async () => {
  if (shouldSkipInitialBuild) {
    return getFallbackBlockingConfig();
  }

  const config: GetStaticPathsResult<URLParams> = {
    fallback: "blocking",
    paths: [],
  };
  return config;
};

export const getStaticProps: GetStaticProps<
  LessonOverviewPageProps,
  URLParams
> = async (context) => {
  return getPageProps({
    page: "lesson-overview::getStaticProps",
    context,
    getProps: async () => {
      if (!context.params) {
        throw new Error("No context.params");
      }
      const { lessonSlug, unitSlug, programmeSlug } = context.params;

      const curriculumData =
        context?.params.viewType === "teachers-2023"
          ? await curriculumApi2023.lessonOverview({
              lessonSlug,
            })
          : await curriculumApi.lessonOverview({
              programmeSlug,
              lessonSlug,
              unitSlug,
            });

      if (!curriculumData) {
        return {
          notFound: true,
        };
      }

      const results: GetStaticPropsResult<LessonOverviewPageProps> = {
        props: {
          curriculumData,
        },
      };

      return results;
    },
  });
};

export default LessonOverviewPage;<|MERGE_RESOLUTION|>--- conflicted
+++ resolved
@@ -9,44 +9,6 @@
 import {
   getFallbackBlockingConfig,
   shouldSkipInitialBuild,
-<<<<<<< HEAD
-} from "../../../../../../../../node-lib/isr";
-import AppLayout from "../../../../../../../../components/AppLayout";
-import Flex from "../../../../../../../../components/Flex";
-import MaxWidth from "../../../../../../../../components/MaxWidth/MaxWidth";
-import TitleCard from "../../../../../../../../components/Card/SubjectUnitLessonTitleCard";
-import { getSeoProps } from "../../../../../../../../browser-lib/seo/getSeoProps";
-import Typography, {
-  Heading,
-  Hr,
-} from "../../../../../../../../components/Typography";
-import ButtonAsLink from "../../../../../../../../components/Button/ButtonAsLink";
-import Grid, { GridArea } from "../../../../../../../../components/Grid";
-import curriculumApi, {
-  LessonOverviewData,
-} from "../../../../../../../../node-lib/curriculum-api";
-import curriculumApi2023 from "../../../../../../../../node-lib/curriculum-api-2023";
-import LessonHelper from "../../../../../../../../components/LessonHelper";
-import OverviewPresentation from "../../../../../../../../components/pages/TeachersLessonOverview/OverviewPresentation";
-import OverviewVideo from "../../../../../../../../components/pages/TeachersLessonOverview/OverviewVideo";
-import OverviewTranscript from "../../../../../../../../components/pages/TeachersLessonOverview/OverviewTranscript";
-import ExpandingContainer from "../../../../../../../../components/ExpandingContainer";
-import QuizContainer from "../../../../../../../../components/QuizContainer";
-import Breadcrumbs, {
-  Breadcrumb,
-} from "../../../../../../../../components/Breadcrumbs";
-import Box from "../../../../../../../../components/Box";
-import useAnalytics from "../../../../../../../../context/Analytics/useAnalytics";
-import type {
-  KeyStageTitleValueType,
-  DownloadResourceButtonNameValueType,
-} from "../../../../../../../../browser-lib/avo/Avo";
-import useAnalyticsPageProps from "../../../../../../../../hooks/useAnalyticsPageProps";
-import { ViewType } from "../../../../../../../../common-lib/urls";
-import getPageProps from "../../../../../../../../node-lib/getPageProps";
-import LessonDetails from "../../../../../../../../components/LessonDetails/LessonDetails";
-import { LessonItemContainer } from "../../../../../../../../components/LessonItemContainer/LessonItemContainer";
-=======
 } from "@/node-lib/isr";
 import AppLayout from "@/components/AppLayout";
 import Flex from "@/components/Flex";
@@ -55,7 +17,7 @@
 import { getSeoProps } from "@/browser-lib/seo/getSeoProps";
 import Typography, { Heading, Hr } from "@/components/Typography";
 import ButtonAsLink from "@/components/Button/ButtonAsLink";
-import Grid from "@/components/Grid";
+import Grid, { GridArea } from "@/components/Grid";
 import curriculumApi, { LessonOverviewData } from "@/node-lib/curriculum-api";
 import curriculumApi2023 from "@/node-lib/curriculum-api-2023";
 import LessonHelper from "@/components/LessonHelper";
@@ -75,7 +37,7 @@
 import { ViewType } from "@/common-lib/urls";
 import getPageProps from "@/node-lib/getPageProps";
 import LessonDetails from "@/components/LessonDetails/LessonDetails";
->>>>>>> ddcef40f
+import { LessonItemContainer } from "@/components/LessonItemContainer/LessonItemContainer";
 
 export type LessonOverviewPageProps = {
   curriculumData: LessonOverviewData;
@@ -141,7 +103,6 @@
     contentGuidance,
     misconceptionsAndCommonMistakes,
     lessonKeywords,
-    teacherTips,
     videoMuxPlaybackId,
     videoWithSignLanguageMuxPlaybackId,
     lessonEquipmentAndResources,
@@ -181,6 +142,8 @@
       analyticsUseCase,
     });
   };
+
+  const slugs = { unitSlug, lessonSlug, programmeSlug };
 
   return (
     <AppLayout
@@ -293,7 +256,7 @@
                           downloadResourceButtonName: "slide deck",
                         });
                       }}
-                      curriculumData={curriculumData}
+                      slugs={slugs}
                     >
                       <OverviewPresentation
                         asset={presentationUrl}
@@ -311,7 +274,6 @@
                     />
                   </LessonItemContainer>
 
-<<<<<<< HEAD
                   {videoMuxPlaybackId && (
                     <ExpandingContainer {...curriculumData} title={"Video"}>
                       <OverviewVideo
@@ -374,94 +336,6 @@
                       <QuizContainer questions={exitQuiz} info={exitQuizInfo} />
                     </ExpandingContainer>
                   )}
-=======
-            {presentationUrl && !hasCopyrightMaterial && (
-              <ExpandingContainer
-                downloadable={true}
-                toggleClosed={false}
-                {...curriculumData}
-                title={"Slide deck"}
-                onDownloadButtonClick={() => {
-                  trackDownloadResourceButtonClicked({
-                    downloadResourceButtonName: "slide deck",
-                  });
-                }}
-              >
-                <OverviewPresentation
-                  asset={presentationUrl}
-                  title={lessonTitle}
-                  isWorksheet={false}
-                />
-              </ExpandingContainer>
-            )}
-            <Hr $color={"teachersPastelBlue"} $mb={[12, 24]} />
-            <LessonDetails
-              keyLearningPoints={keyLearningPoints}
-              commonMisconceptions={misconceptionsAndCommonMistakes}
-              keyWords={lessonKeywords}
-              teacherTips={teacherTips}
-            />
-
-            {videoMuxPlaybackId && (
-              <ExpandingContainer {...curriculumData} title={"Video"}>
-                <OverviewVideo
-                  video={videoMuxPlaybackId}
-                  signLanguageVideo={videoWithSignLanguageMuxPlaybackId}
-                  title={lessonTitle}
-                  hasCaptions={Boolean(transcriptSentences)}
-                />
-              </ExpandingContainer>
-            )}
-            {worksheetUrl && (
-              <ExpandingContainer
-                downloadable={true}
-                {...curriculumData}
-                title={"Worksheet"}
-                onDownloadButtonClick={() => {
-                  trackDownloadResourceButtonClicked({
-                    downloadResourceButtonName: "worksheet",
-                  });
-                }}
-              >
-                <OverviewPresentation
-                  asset={worksheetUrl}
-                  title={lessonTitle}
-                  isWorksheetLandscape={isWorksheetLandscape}
-                  isWorksheet={true}
-                />
-              </ExpandingContainer>
-            )}
-            {introQuiz.length > 0 ? (
-              <ExpandingContainer
-                downloadable={true}
-                {...curriculumData}
-                title={"Starter quiz"}
-                onDownloadButtonClick={() => {
-                  trackDownloadResourceButtonClicked({
-                    downloadResourceButtonName: "starter quiz",
-                  });
-                }}
-              >
-                <QuizContainer questions={introQuiz} info={introQuizInfo} />
-              </ExpandingContainer>
-            ) : (
-              ""
-            )}
-            {exitQuiz.length > 0 && (
-              <ExpandingContainer
-                downloadable={true}
-                {...curriculumData}
-                title={"Exit quiz"}
-                onDownloadButtonClick={() => {
-                  trackDownloadResourceButtonClicked({
-                    downloadResourceButtonName: "exit quiz",
-                  });
-                }}
-              >
-                <QuizContainer questions={exitQuiz} info={exitQuizInfo} />
-              </ExpandingContainer>
-            )}
->>>>>>> ddcef40f
 
                   {transcriptSentences && (
                     <ExpandingContainer
