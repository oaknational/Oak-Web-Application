--- conflicted
+++ resolved
@@ -9,23 +9,17 @@
   getFallbackBlockingConfig,
   shouldSkipInitialBuild,
 } from "../../../../../../node-lib/isr";
-<<<<<<< HEAD
-import { ViewType } from "../../../../../../common-lib/urls";
-import curriculumApi2023 from "../../../../../../node-lib/curriculum-api-2023";
-import { KeyStageSubjectData } from "../../../../../../node-lib/curriculum-api-2023/queries/subjectListing/subjectListing.schema";
-=======
 import Box from "../../../../../../components/Box";
 import { ViewType } from "../../../../../../common-lib/urls";
 import curriculumApi2023 from "../../../../../../node-lib/curriculum-api-2023";
 import {
   KeyStageData,
   KeyStageSubjectData,
-  SubjectListingPageData,
 } from "../../../../../../node-lib/curriculum-api-2023/queries/subjectListing/subjectListing.schema";
->>>>>>> 45a153a3
 import getPageProps from "../../../../../../node-lib/getPageProps";
 
 import KeyStageKeypad from "@/components/KeyStageKeypad/KeyStageKeypad";
+import MaxWidth from "@/components/MaxWidth/MaxWidth";
 
 export type KeyStagePageProps = {
   keyStageTitle: string;
@@ -59,18 +53,10 @@
       }}
       $background="white"
     >
-<<<<<<< HEAD
-      <SubjectListingPage
-        subjects={props.subjects}
-        keyStageSlug={keyStageSlug}
-        keyStageTitle={keyStageTitle}
-      />
-=======
       <Box
-        $mb={40}
         $background={"lavender50"}
         $height={[120, 140]}
-        $minWidth={"min-content"}
+        // $minWidth={"min-content"}
       >
         <MaxWidth $ph={12} $maxWidth={[480, 840, 1280]}>
           <Box $pv={32}>
@@ -78,13 +64,12 @@
           </Box>
         </MaxWidth>
       </Box>
-      <MaxWidth $ph={12} $maxWidth={[480, 840, 1280]}>
-        <Heading tag={"h1"} $font={["heading-5", "heading-3"]}>
-          {`${keyStageTitle} subjects`}
-        </Heading>
-      </MaxWidth>
-      <SubjectListingPage {...props} />
->>>>>>> 45a153a3
+      <SubjectListingPage
+        subjects={props.subjects}
+        keyStageSlug={keyStageSlug}
+        keyStageTitle={keyStageTitle}
+        keyStages={props.keyStages}
+      />
     </AppLayout>
   );
 };
@@ -132,34 +117,10 @@
         };
       }
 
-<<<<<<< HEAD
-      const { keyStageSlug, keyStageTitle } = curriculumData;
+      const { keyStageSlug, keyStageTitle, keyStages } = curriculumData;
       const subjectSlugs = curriculumData.subjects.map((s) => s.subjectSlug);
       const subjectSlugs2023 = curriculumData2023.subjects.map(
         (s) => s.subjectSlug
-=======
-      const {
-        subjects,
-        subjectsUnavailable,
-        keyStageSlug,
-        keyStageTitle,
-        keyStages,
-      } = curriculumData;
-
-      const keyStageSubjectAvailable = Object.values(
-        groupBy(
-          subjects,
-          (subject: SubjectListingPageData["subjects"][number]) =>
-            subject.subjectSlug
-        )
-      );
-      const keyStageSubjectUnavailable = Object.values(
-        groupBy(
-          subjectsUnavailable,
-          (subject: SubjectListingPageData["subjects"][number]) =>
-            subject.subjectSlug
-        )
->>>>>>> 45a153a3
       );
 
       const uniqueSubjectSlugs = [
@@ -184,14 +145,8 @@
         props: {
           keyStageSlug,
           keyStageTitle,
-<<<<<<< HEAD
           subjects: subjects,
-          subjectsUnavailable: [],
-=======
-          subjects: keyStageSubjectAvailable,
-          subjectsUnavailable: keyStageSubjectUnavailable,
           keyStages,
->>>>>>> 45a153a3
         },
       };
 
