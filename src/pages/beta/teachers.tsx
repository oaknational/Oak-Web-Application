import { GetStaticProps, GetStaticPropsResult, NextPage } from "next";

import AppLayout from "../../components/AppLayout";
import { DEFAULT_SEO_PROPS } from "../../browser-lib/seo/Seo";
import { Heading, P, UnderlinedHeading } from "../../components/Typography";
import {
  getAndMergeWebinarsAndBlogs,
  HomePageProps,
  postToPostListItem,
} from "..";
import CMSClient from "../../node-lib/cms";
import { decorateWithIsr } from "../../node-lib/isr";
import Flex from "../../components/Flex";
import MaxWidth from "../../components/MaxWidth/MaxWidth";
import { HomeSiteCards, SharedHomeContent } from "../../components/pages/Home";
import KeyStageKeypad from "../../components/KeyStageKeypad";
import Grid, { GridArea } from "../../components/Grid";
import usePostList from "../../components/Posts/PostList/usePostList";
import Box from "../../components/Box";
import curriculumApi, {
  TeachersHomePageData,
} from "../../node-lib/curriculum-api";

export type TeachersHomePageProps = HomePageProps & {
  curriculumData: TeachersHomePageData;
};

const Teachers: NextPage<TeachersHomePageProps> = (props) => {
  const { curriculumData } = props;
  const posts = props.posts.map(postToPostListItem);
  const blogListProps = usePostList({ items: posts, withImage: true });

  return (
    <AppLayout seoProps={DEFAULT_SEO_PROPS} $background={"grey1"}>
      <Flex $justifyContent={"center"} $background={"pupilsLightGreen"}>
        <MaxWidth>
          <Box $ph={[16, 0]}>
            <Heading
              $font={["heading-5", "heading-4"]}
              tag={"h1"}
              $mt={120}
              $color={"black"}
            >
              Your foundation for great lessons
            </Heading>
            <Heading $font={"heading-light-6"} tag={"h2"} $mt={8}>
              Find inspiration. Get support. Go teach.
            </Heading>
            <Grid $mt={48}>
              <GridArea $colSpan={[12, 6, 4]}>
<<<<<<< HEAD
                <UnderlinedHeading $font={"heading-6"} tag={"h2"} $mt={8}>
                  Start exploring subjects
                </UnderlinedHeading>
                <P $mt={16} $font={"body-2"}>
                  Select a key stage to find teaching resources in your subject
                  &nbsp;area.
                </P>
                <Box $mt={40}>
                  <KeyStageKeypad keyStages={keyStageKeypad.keyStages} />
                </Box>
=======
                <KeyStageKeypad keyStages={curriculumData.keyStages} />
>>>>>>> 39b4f0d4
              </GridArea>
            </Grid>
          </Box>
          <HomeSiteCards />
        </MaxWidth>
      </Flex>
      <SharedHomeContent
        blogListProps={blogListProps}
        pageData={props.pageData}
      />
    </AppLayout>
  );
};

export const getStaticProps: GetStaticProps<HomePageProps> = async (
  context
) => {
  const isPreviewMode = context.preview === true;

  const curriculumData = await curriculumApi.teachersHomePage();

  const teachersHomepageData = await CMSClient.homepage({
    previewMode: isPreviewMode,
  });

  if (!teachersHomepageData) {
    return {
      notFound: true,
    };
  }

  const posts = await getAndMergeWebinarsAndBlogs(isPreviewMode);

  const results: GetStaticPropsResult<TeachersHomePageProps> = {
    props: {
      pageData: teachersHomepageData,
      curriculumData,
      posts,
    },
  };
  const resultsWithIsr = decorateWithIsr(results);
  return resultsWithIsr;
};

export default Teachers;<|MERGE_RESOLUTION|>--- conflicted
+++ resolved
@@ -48,7 +48,6 @@
             </Heading>
             <Grid $mt={48}>
               <GridArea $colSpan={[12, 6, 4]}>
-<<<<<<< HEAD
                 <UnderlinedHeading $font={"heading-6"} tag={"h2"} $mt={8}>
                   Start exploring subjects
                 </UnderlinedHeading>
@@ -57,11 +56,8 @@
                   &nbsp;area.
                 </P>
                 <Box $mt={40}>
-                  <KeyStageKeypad keyStages={keyStageKeypad.keyStages} />
+                  <KeyStageKeypad keyStages={curriculumData.keyStages} />
                 </Box>
-=======
-                <KeyStageKeypad keyStages={curriculumData.keyStages} />
->>>>>>> 39b4f0d4
               </GridArea>
             </Grid>
           </Box>
