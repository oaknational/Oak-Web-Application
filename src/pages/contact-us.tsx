import React from "react";
import { NextPage } from "next";

import { Heading, P, Span } from "../components/Typography";
import Layout from "../components/Layout";
import MaxWidth from "../components/MaxWidth/MaxWidth";
import Card from "../components/Card";
import Flex from "../components/Flex";
import NewsletterForm, {
  useNewsletterForm,
} from "../components/Forms/NewsletterForm";
import SummaryCard from "../components/Card/SummaryCard";
import Box from "../components/Box";
import { useCookieConsent } from "../browser-lib/cookie-consent/CookieConsentProvider";
import UnstyledButton from "../components/UnstyledButton";
<<<<<<< HEAD
=======
import { getHelpUrl } from "../common-lib/urls";
import { getSeoProps } from "../browser-lib/seo/getSeoProps";
>>>>>>> c44c694c

const ContactUs: NextPage = () => {
  const newsletterFormProps = useNewsletterForm();
  const { showConsentManager } = useCookieConsent();

  const data = {
    title: `Contact us`,
    heading: `We're here to help support you`,
    summaryPortableText: `You'll find options to get in touch with us here. We can only keep improving with your help, so whether it's a question, feedback or just an idea, we want to hear it.`,
    contactDetails: [
      {
        title: `Find help`,
        paragraph: (
          <>
            Search our FAQs and find useful information for teachers, schools,
            pupils and parents in our{" "}
            <a href={"https://support.thenational.academy"} target="_blank">
              help centre.
            </a>
          </>
        ),
      },
      {
        title: `Report a problem`,
        paragraph: (
          <>
            If you've found a technical problem or error with an Oak lesson
            please help us out by filling in{" "}
            <a
              href="https://support.thenational.academy/kb-tickets/new"
              target="_blank"
            >
              this short form
            </a>{" "}
            or submit a report via our feedback tool at the bottom right corner
            of the screen (look for the question mark).
          </>
        ),
      },
      {
        title: `General enquiries`,
        paragraph: (
          <>
            For general enquiries and help please email{" "}
            <a href="mailto:help@thenational.academy">
              help@thenational.academy
            </a>
            .
          </>
        ),
      },
      {
        title: `Media enquiries`,
        paragraph: (
          <>
            For media enquiries, please contact{" "}
            <a href="mailto:media@thenational.academy">
              media@thenational.academy
            </a>
            .
          </>
        ),
      },
      {
        title: `Privacy`,
        paragraph: (
          <>
            <P>
              At Oak National Academy we're committed to protecting the data of
              all our users. We always treat your data in accordance with our{" "}
              <a href="https://www.thenational.academy/legal/privacy-policy">
                privacy policy
              </a>
              .
            </P>
            <P $mt={[16, 24]}>
              You can make a subject access request to us if you wish to amend
              or delete any data we hold about you. If you have a complaint,
              concern or subject access request you can email{" "}
              <a href="mailto:privacy@thenational.academy">
                privacy@thenational.academy
              </a>
              .
            </P>
            <P $mt={[16, 24]}>
              You can customise your cookie preferences across Oak National
              Academy. These can be changed at any time.{" "}
              <UnstyledButton onClick={showConsentManager}>
                <Span $color="hyperlink">Manage cookie settings.</Span>
              </UnstyledButton>
            </P>
          </>
        ),
      },
    ],
    seo: {
      title: "Contact us",
      description: `We love to help and always welcome any feedback too. You'll find options to get in touch with us here.`,
    },
  };

  const { title, heading, summaryPortableText, contactDetails } = data;

  return (
    <Layout seoProps={getSeoProps(data.seo)} $background={"white"}>
      <MaxWidth $pt={[72, 80]} $pb={[64, 92]}>
        <SummaryCard
          title={title}
          heading={heading}
          summary={summaryPortableText}
        />
        <Card
          $justifyContent={"space-between"}
          $background={"twilight"}
          $ph={[16, 24]}
          $pv={[24]}
          $mt={[72, 80]}
        >
          <Flex
            $alignItems={["flex-start", "center"]}
            $flexDirection={["column", "row"]}
          >
            <Box $maxWidth={720}>
              {contactDetails.map((section, i) => {
                return (
                  <Flex
                    $flexDirection={"column"}
                    $mt={i !== 0 ? 32 : 0}
                    key={`contact-us-contact-details-section-${i}`}
                  >
                    <Heading $fontSize={24} tag={"h3"} $mb={8}>
                      {section.title}
                    </Heading>
                    <P>{section.paragraph}</P>
                  </Flex>
                );
              })}
            </Box>
            <NewsletterForm
              {...newsletterFormProps}
              containerProps={{
                $display: ["none", "flex"],
                $minWidth: 360,
                $ml: 64,
              }}
            />
          </Flex>
        </Card>
        <NewsletterForm
          {...newsletterFormProps}
          containerProps={{ $display: ["flex", "none"], $mt: 32 }}
        />
      </MaxWidth>
    </Layout>
  );
};

export default ContactUs;<|MERGE_RESOLUTION|>--- conflicted
+++ resolved
@@ -13,11 +13,7 @@
 import Box from "../components/Box";
 import { useCookieConsent } from "../browser-lib/cookie-consent/CookieConsentProvider";
 import UnstyledButton from "../components/UnstyledButton";
-<<<<<<< HEAD
-=======
-import { getHelpUrl } from "../common-lib/urls";
 import { getSeoProps } from "../browser-lib/seo/getSeoProps";
->>>>>>> c44c694c
 
 const ContactUs: NextPage = () => {
   const newsletterFormProps = useNewsletterForm();
