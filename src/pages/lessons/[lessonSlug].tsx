--- conflicted
+++ resolved
@@ -5,12 +5,8 @@
   NextPage,
 } from "next";
 
-<<<<<<< HEAD
 import { CourseJsonLd } from "../../browser-lib/seo/getJsonLd";
 import Seo from "../../browser-lib/seo/Seo";
-import BookmarkLessonButton from "../../components/BookmarkLessonButton";
-=======
->>>>>>> 72f02d67
 import Breadcrumbs from "../../components/Breadcrumbs";
 import Layout from "../../components/Layout/Layout";
 import LessonHeader from "../../components/LessonHeader/LessonHeader";
@@ -32,7 +28,6 @@
           "This lesson revises the Forces subject knowledge of the GCSE Physics Science only, and gives an opportunity to work through some independent tasks and exam questions."
         }
       />
-<<<<<<< HEAD
       <CourseJsonLd
         courseName={lesson.title}
         description={"lesson.description"}
@@ -47,47 +42,10 @@
             { href: "/", label: "[unit-name]" },
           ]}
         />
-        <div className={styles["primary-buttons"]}>
-          <BookmarkLessonButton lessonId={lesson.id} />
-          <Button
-            background="teachers-primary"
-            href="/"
-            label="Download"
-            icon="Download"
-          />
-          <Button
-            background="teachers-primary"
-            href="/"
-            label="Share Lesson"
-            icon="Share"
-          />
-        </div>
-        <h1 className={styles["title"]}>
-          <span className={styles["lesson-overview-text"]}>
-            Lesson overview:
-          </span>
-          <br />
-          {lesson.title}
-        </h1>
-        <div className={styles["secondary-buttons"]}>
-          {buttons.map((buttonProps) => {
-            return (
-              <Button
-                key={buttonProps.label}
-                variant="text-link"
-                {...buttonProps}
-              />
-            );
-          })}
-        </div>
-        <Card>Lesson content</Card>
+        <LessonHeader {...lesson} />
+        <div className={styles["primary-buttons"]}></div>
       </Layout>
     </>
-=======
-      <LessonHeader {...lesson} />
-      <div className={styles["primary-buttons"]}></div>
-    </Layout>
->>>>>>> 72f02d67
   );
 };
 
