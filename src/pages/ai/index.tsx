import { GetStaticProps, NextPage } from "next";

import AppLayout from "@/components/SharedComponents/AppLayout";
import getPageProps from "@/node-lib/getPageProps";
import HomePageTabImageNav from "@/components/GenericPagesComponents/HomePageTabImageNav";
import { HomePage } from "@/common-lib/cms-types";
import Banners from "@/components/CurriculumComponents/Banners";
import { HomePageLowerView } from "@/components/GenericPagesViews/HomePageLower/HomePageLower.view";
import AiTab from "@/components/GenericPagesComponents/AiTab";
import {
  getPropsFunction,
  SerializedPost,
} from "@/pages-helpers/home/getBlogPosts";

export type PupilHomePageProps = {
  pageData: HomePage;
  posts: SerializedPost[];
};

const Ai: NextPage<PupilHomePageProps> = (props) => (
<<<<<<< HEAD
  <AppLayout seoProps={DEFAULT_SEO_PROPS} $background={"white"}>
    <Banners />
=======
  <AppLayout
    seoProps={{
      title: "Free, AI-powered lesson assistant | Oak National Academy",
      description:
        "Looking to create tailor-made lesson resources? Use our free AI-powered lesson assistant to make bespoke lesson plans, worksheets, quizzes and slides in minutes.",
    }}
    $background={"white"}
  >
>>>>>>> f5bc9152
    <HomePageTabImageNav current={"ai"} />
    <AiTab aria-current="page" />
    <HomePageLowerView posts={props.posts} />
  </AppLayout>
);

export const getStaticProps: GetStaticProps<PupilHomePageProps> = async (
  context,
) => {
  return getPageProps({
    page: "ai-home-page::getStaticProps",
    context,
    getProps: getPropsFunction(context),
  });
};

export default Ai;<|MERGE_RESOLUTION|>--- conflicted
+++ resolved
@@ -18,10 +18,6 @@
 };
 
 const Ai: NextPage<PupilHomePageProps> = (props) => (
-<<<<<<< HEAD
-  <AppLayout seoProps={DEFAULT_SEO_PROPS} $background={"white"}>
-    <Banners />
-=======
   <AppLayout
     seoProps={{
       title: "Free, AI-powered lesson assistant | Oak National Academy",
@@ -30,7 +26,7 @@
     }}
     $background={"white"}
   >
->>>>>>> f5bc9152
+    <Banners />
     <HomePageTabImageNav current={"ai"} />
     <AiTab aria-current="page" />
     <HomePageLowerView posts={props.posts} />
