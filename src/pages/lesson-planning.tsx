import { FC } from "react";
import { NextPage, GetStaticProps } from "next";
import Image from "next/image";
import { PortableText } from "@portabletext/react";

import CMSClient, { PlanningPage, PortableTextJSON } from "../node-lib/cms";
import Card, { CardProps } from "../components/Card";
import Flex from "../components/Flex";
import Grid, { GridArea } from "../components/Grid";
import Layout from "../components/Layout";
import Typography, { Heading } from "../components/Typography";
import ButtonAsLink from "../components/Button/ButtonAsLink";
import Icon, { IconName } from "../components/Icon";
import LessonElementLinks from "../components/LessonElementLinks";
import { OakColorName } from "../styles/theme";
import MaxWidth from "../components/MaxWidth/MaxWidth";
import SummaryCard from "../components/Card/SummaryCard";
import Circle from "../components/Circle";
import Box from "../components/Box";
import CardTitle from "../components/Card/CardComponents/CardTitle";
import AnchorTarget from "../components/AnchorTarget";
import Cover from "../components/Cover";
import { getTeachersUrl } from "../common-lib/urls";
<<<<<<< HEAD
import VideoPlayer from "../components/VideoPlayer";
import { getSeoProps } from "../browser-lib/seo/getSeoProps";
=======
import CMSVideo from "../components/CMSVideo";
>>>>>>> d5a860d2

export type PlanALessonProps = {
  pageData: PlanningPage;
  isPreviewMode: boolean;
};

const lessonElementIds = {
  introQuiz: "intro-quiz",
  video: "video",
  slides: "lesson-slides",
  worksheet: "worksheet",
  exitQuiz: "exit-quiz",
};

const getLessonElementCards = (
  planningPage: PlanningPage
): {
  id: string;
  icon: IconName;
  title: string;
  portableText: PortableTextJSON;
  background?: OakColorName;
}[] => [
  {
    id: lessonElementIds.introQuiz,
    icon: "Quiz",
    title: planningPage.lessonElements.introQuiz.title,
    portableText: planningPage.lessonElements.introQuiz.bodyPortableText,
  },
  {
    id: lessonElementIds.video,
    icon: "Video",
    title: planningPage.lessonElements.video.title,
    portableText: planningPage.lessonElements.video.bodyPortableText,
  },
  {
    id: lessonElementIds.slides,
    icon: "Presentation",
    title: planningPage.lessonElements.slides.title,
    portableText: planningPage.lessonElements.slides.bodyPortableText,
  },
  {
    id: lessonElementIds.worksheet,
    icon: "Worksheet",
    title: planningPage.lessonElements.worksheet.title,
    portableText: planningPage.lessonElements.worksheet.bodyPortableText,
  },
  {
    id: lessonElementIds.exitQuiz,
    icon: "Quiz",
    title: planningPage.lessonElements.exitQuiz.title,
    portableText: planningPage.lessonElements.exitQuiz.bodyPortableText,
  },
];

const getLessonPlanningCards = (planningPage: PlanningPage) => {
  /**
   * @todo should we check here that planningPage.steps.length === 4?
   * Since that is what this layout is designed for?
   */

  const getTitle = (i: number) => `${i + 1}. ${planningPage.steps[i]?.title}`;
  const getPortableText = (i: number) =>
    planningPage.steps[i]?.bodyPortableText;

  return [
    {
      id: "find",
      imageSrc: "/images/illustrations/calendar.png",
      title: getTitle(0),
      portableText: getPortableText(0),
    },
    {
      id: "personalise",
      imageSrc: "/images/illustrations/atoms.png",
      title: getTitle(1),
      portableText: getPortableText(1),
    },
    {
      id: "tailor",
      imageSrc: "/images/illustrations/test-tubes.png",
      title: getTitle(2),
      portableText: getPortableText(2),
    },
    {
      id: "teach",
      imageSrc: "/images/illustrations/pupils-at-desk.png",
      title: getTitle(3),
      portableText: getPortableText(3),
      withSearchCTA: true,
    },
  ];
};

const SectionHeader: FC = (props) => {
  return <Box as="header" $width={"100%"} {...props} />;
};

const SectionTitle: FC = (props) => {
  return (
    <Flex
      $justifyContent="center"
      $maxWidth={["100%", "50%"]}
      $mh="auto"
      $pt={[56, 80]}
      $pb={48}
      $ph={12}
      $mt={12}
    >
      <Heading $fontSize={[20, 24]} $textAlign="center" tag="h2" {...props} />
    </Flex>
  );
};

const LessonElementsCard: FC<CardProps> = (props) => (
  <Card
    $alignItems="flex-start"
    $flexDirection="column"
    $ph={[16, 24]}
    $pv={24}
    {...props}
  />
);

const PlanALesson: NextPage<PlanALessonProps> = ({
  pageData,
  isPreviewMode,
}) => {
  return (
    <Layout
      seoProps={getSeoProps(pageData.seo)}
      $background={"white"}
      isPreviewMode={isPreviewMode}
    >
      <MaxWidth $pt={[72, 80, 80]}>
        <SummaryCard
          title={pageData.title}
          heading={pageData.heading}
          summary={pageData.summaryPortableText}
          imageProps={{
            src: "/images/illustrations/planning.png",
            alt: "planning illustration",
          }}
          imageContainerProps={{
            $minHeight: 160,
          }}
        />
        {/* Elements of lesson cards */}
        <section>
          <SectionHeader>
            <Flex
              $justifyContent="center"
              $maxWidth={["100%", "50%"]}
              $mh="auto"
              $pt={64}
              $pb={48}
              $ph={12}
            >
              <Heading $fontSize={24} $textAlign="center" tag="h2">
                Choose from our resources to support your planning
              </Heading>
            </Flex>
            <Flex
              $flexDirection="column"
              $justifyContent={"center"}
              $alignItems="center"
              $width={"100%"}
              $mb={[0, 48]}
            >
              <LessonElementLinks linkTargetIds={lessonElementIds} />
            </Flex>
          </SectionHeader>
          <Grid $cg={16} $rg={[32]}>
            {getLessonElementCards(pageData).map(
              ({ title, portableText, icon, id }) => (
                <GridArea
                  key={`plan-a-lessing--element-card--${id}`}
                  $colSpan={[12, 6]}
                >
                  <LessonElementsCard $background={"twilight"}>
                    <AnchorTarget id={id} />
                    <Circle
                      size={120}
                      $mb={40}
                      $background={"teachersYellow"}
                      $alignSelf={"center"}
                    >
                      <Icon size={80} name={icon} />
                    </Circle>
                    <CardTitle fontSize={[24, 32]} tag="h3">
                      {title}
                    </CardTitle>
                    <Typography $fontSize={18} $lineHeight={"28px"}>
                      <PortableText value={portableText} />
                    </Typography>
                  </LessonElementsCard>
                </GridArea>
              )
            )}
            <GridArea $colSpan={[12, 6]}>
              <Card
                $position="relative"
                $width={["100%", "auto"]}
                $minWidth={"50%"}
                $height={[360, 240]}
                $background="pastelTurqoise"
                $justifyContent={"flex-end"}
                $alignItems={["center", "center", "flex-end"]}
                $pr={[0, 24]}
                $pb={24}
                $pa={0}
              >
                <Cover
                  $right={[0, 0, "50%"]}
                  $left={[0, 0, 32]}
                  $top={48}
                  $bottom={[92, 92, 20]}
                >
                  <Image
                    layout="fill"
                    objectFit="contain"
                    objectPosition="center bottom"
                    alt=""
                    src={
                      "/images/illustrations/teacher-carrying-stuff-237-286.png"
                    }
                  />
                </Cover>
                <ButtonAsLink
                  icon="Search"
                  iconPosition="trailing"
                  label={pageData.lessonElementsCTA.label}
                  href={getTeachersUrl()}
                  htmlAnchorProps={{
                    target: "_blank",
                  }}
                />
              </Card>
            </GridArea>
          </Grid>
        </section>
      </MaxWidth>

      {/* How to plan a lesson */}

      <section>
        <MaxWidth>
          <SectionHeader>
            <SectionTitle>{pageData.stepsHeading}</SectionTitle>
          </SectionHeader>
          <Grid $cg={24} $rg={0}>
            {getLessonPlanningCards(pageData).map(
              ({ title, portableText, imageSrc, withSearchCTA }, i, arr) => {
                const isFirstOrLast = i === 0 || i == arr.length - 1;
                return (
                  <GridArea
                    key={`plan-a-lesson--planning-card--${i}`}
                    $alignItems={"center"}
                    $justifyContent={"center"}
                    $colSpan={[12, isFirstOrLast ? 12 : 6]}
                    $mb={i !== arr.length - 1 ? [24, 56] : 0}
                  >
                    <Card
                      $width={["100%", isFirstOrLast ? "50%" : "100%"]}
                      $alignItems="flex-start"
                      $flexDirection="column"
                      $ph={[16, 24]}
                      $pv={24}
                    >
                      <Box
                        $position="relative"
                        $height={80}
                        $width={[120, "100%"]}
                        $mb={24}
                        $mh={["auto", null]}
                      >
                        <Image
                          alt=""
                          layout="fill"
                          objectFit="contain"
                          objectPosition="left bottom"
                          src={imageSrc}
                        />
                      </Box>

                      <Flex $flexDirection={"column"}>
                        <Heading
                          $mb={24}
                          tag={"h3"}
                          $lineHeight={["40px", "32px"]}
                          $fontSize={[24, 32]}
                        >
                          {title}
                        </Heading>
                        <Typography $fontSize={18} $lineHeight={"24px"}>
                          <PortableText value={portableText} />
                        </Typography>
                        {withSearchCTA && (
                          <Flex $justifyContent={["center", "flex-start"]}>
                            <ButtonAsLink
                              icon="Search"
                              iconPosition="trailing"
                              $mt={24}
                              label={"Search our lessons"}
                              href={getTeachersUrl()}
                              htmlAnchorProps={{
                                target: "_blank",
                              }}
                            />
                          </Flex>
                        )}
                      </Flex>
                    </Card>
                  </GridArea>
                );
              }
            )}
          </Grid>
        </MaxWidth>
      </section>
      <section>
        {/* `Plan for section` */}
        <MaxWidth $mb={120}>
          <Flex $mt={[56, 80]} $mb={32} $background="teachersPastelYellow">
            <Card
              $maxWidth={["100%", 812, "100%"]}
              $pv={24}
              $ph={[16, 24]}
              $flexDirection={["column", "column", "row"]}
            >
              <Box $minWidth={["50%"]}>
                <Box $display={["block", "block", "none"]}>
                  <CardTitle fontSize={[24, 32, 32]} tag="h4">
                    {pageData.learnMoreBlock1.title}
                  </CardTitle>
                </Box>
                <Flex
                  $justifyContent={"center"}
                  $pb={[24, 24, 0]}
                  $pr={[0, 0, 72]}
                  $minWidth={["50%"]}
                >
                  {pageData.learnMoreBlock1.mediaType == "video" && (
                    <CMSVideo video={pageData.learnMoreBlock1.video} />
                  )}
                </Flex>
              </Box>
              <Flex
                $justifyContent={"center"}
                $flexDirection={"column"}
                $minWidth={["50%"]}
              >
                <Box $display={["none", "none", "block"]}>
                  <CardTitle fontSize={32} tag="h4">
                    {pageData.learnMoreBlock1.title}
                  </CardTitle>
                </Box>
                <Typography $fontSize={[16, 18]} $lineHeight={["24px", "28px"]}>
                  <PortableText
                    value={pageData.learnMoreBlock1.bodyPortableText}
                  />
                </Typography>
              </Flex>
            </Card>
          </Flex>
          <Card
            $pv={[24, 24]}
            $ph={[0, 24, 24]}
            $flexDirection={["column", "column", "row"]}
            $background={"teachersPastelYellow"}
            $alignItems="center"
            $maxWidth={["100%", 812, "100%"]}
          >
            <Box
              $minWidth={"50%"}
              $pr={[null, null, 72]}
              $mb={[48, 48, 0]}
              $ph={[16, 0, 0]}
            >
              <CardTitle fontSize={[24, 32]} tag={"h4"}>
                {pageData.learnMoreBlock2.title}
              </CardTitle>
              <Typography $fontSize={[16, 18]} $lineHeight={["24px", "28px"]}>
                <PortableText
                  value={pageData.learnMoreBlock2.bodyPortableText}
                />
              </Typography>
            </Box>
            <Card
              $position="relative"
              $width={["100%", "100%", "auto"]}
              $minWidth={"50%"}
              $height={[360, 240]}
              $background="pastelTurqoise"
              $justifyContent={"flex-end"}
              $alignItems={["center", "center", "flex-end"]}
              $pr={[0, 24]}
              $pb={24}
              $pa={0}
            >
              <Cover
                $right={[0, 0, "50%"]}
                $left={[0, 0, 16]}
                $top={16}
                $bottom={[92, 92, 20]}
              >
                <Image
                  layout="fill"
                  objectFit="contain"
                  objectPosition="center bottom"
                  alt=""
                  src={
                    "/images/illustrations/teacher-carrying-stuff-237-286.png"
                  }
                />
              </Cover>

              <ButtonAsLink
                icon="Search"
                iconPosition="trailing"
                label={pageData.lessonElementsCTA.label}
                href={getTeachersUrl()}
                htmlAnchorProps={{
                  target: "_blank",
                }}
              />
            </Card>
          </Card>
        </MaxWidth>
      </section>
    </Layout>
  );
};

export const getStaticProps: GetStaticProps<PlanALessonProps> = async (
  context
) => {
  const isPreviewMode = context.preview === true;

  const planningPage = await CMSClient.planningPage({
    previewMode: isPreviewMode,
  });

  return {
    props: {
      pageData: planningPage,
      isPreviewMode,
    },
    revalidate: 10,
  };
};

export default PlanALesson;<|MERGE_RESOLUTION|>--- conflicted
+++ resolved
@@ -21,12 +21,8 @@
 import AnchorTarget from "../components/AnchorTarget";
 import Cover from "../components/Cover";
 import { getTeachersUrl } from "../common-lib/urls";
-<<<<<<< HEAD
-import VideoPlayer from "../components/VideoPlayer";
 import { getSeoProps } from "../browser-lib/seo/getSeoProps";
-=======
 import CMSVideo from "../components/CMSVideo";
->>>>>>> d5a860d2
 
 export type PlanALessonProps = {
   pageData: PlanningPage;
