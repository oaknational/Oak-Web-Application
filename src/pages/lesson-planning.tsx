--- conflicted
+++ resolved
@@ -160,18 +160,10 @@
           title={pageData.title}
           heading={pageData.heading}
           summary={pageData.summaryPortableText}
-<<<<<<< HEAD
-          image={{
-            imageSrc: "/images/illustrations/planning.svg",
-            alt: "planning illustration",
-          }}
-          background="teachersPastelYellow"
-=======
           cardImageProps={{
             imageSrc: "/images/illustrations/planning.svg",
             alt: "planning illustration",
           }}
->>>>>>> da6894d5
         />
         {/* Elements of lesson cards */}
         <section>
