--- conflicted
+++ resolved
@@ -33,11 +33,8 @@
 import { OmitKeepDiscriminated } from "../../utils/generics";
 import ButtonAsLink from "../../components/Button/ButtonAsLink";
 import { BasePortableTextProvider } from "../../components/PortableText";
-<<<<<<< HEAD
 import { BlogJsonLd } from "../../browser-lib/seo/getJsonLd";
-=======
 import CMSVideo from "../../components/CMSVideo";
->>>>>>> d5a860d2
 
 export type SerializedBlog = Omit<BlogPost, "date"> & {
   date: string;
