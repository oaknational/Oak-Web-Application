import React from "react";
import {
  GetStaticPathsResult,
  GetStaticProps,
  GetStaticPropsResult,
  NextPage,
} from "next";
import { useNextSanityImage } from "next-sanity-image";
import { uniqBy } from "lodash/fp";

import Layout from "../../components/Layout";
import CMSClient from "../../node-lib/cms";
import { BlogPost } from "../../common-lib/cms-types";
import {
  decorateWithIsr,
  getFallbackBlockingConfig,
  shouldSkipInitialBuild,
} from "../../node-lib/isr";
import Box from "../../components/Box";
import { BlogJsonLd } from "../../browser-lib/seo/getJsonLd";
import BlogPortableText from "../../components/Posts/PostPortableText/PostPortableText";
import { getSeoProps } from "../../browser-lib/seo/getSeoProps";
import { sanityClientLike } from "../../components/CMSImage";
import { getBlogWebinarPostBreadcrumbs } from "../../components/Breadcrumbs/getBreadcrumbs";
import PostSingleLayout from "../../components/Posts/PostSingleLayout";

export type SerializedBlog = Omit<BlogPost, "date"> & {
  date: string;
};

export type BlogSinglePageProps = {
  blog: SerializedBlog;
  categories: { title: string; slug: string }[];
};

const BlogSinglePage: NextPage<BlogSinglePageProps> = (props) => {
  const { blog, categories } = props;

  /**
   * @todo add various sizes for sharing on different platforms
   * Possibly add options on CMS too, at the moment it crops images
   * 2:1 (optimised for twitter)
   */
  const sharingImage = useNextSanityImage(
    sanityClientLike,
    props.blog.mainImage,
    {
      imageBuilder: (imageUrlBuilder) =>
        imageUrlBuilder.width(1400).height(700).fit("crop").crop("center"),
    }
  );

  return (
    <Layout
      seoProps={getSeoProps({
        ...props.blog.seo,
        title: props.blog.seo?.title || props.blog.title,
        description: props.blog.seo?.description || props.blog.summary,
        imageUrl: sharingImage.src,
      })}
      $background="white"
      breadcrumbs={getBlogWebinarPostBreadcrumbs(
        categories,
        blog,
        "blog",
        "Blog"
      )}
    >
      <PostSingleLayout content={props}>
        <Box $mt={[48]}>
          <BlogPortableText portableText={props.blog.contentPortableText} />
        </Box>
      </PostSingleLayout>
      <BlogJsonLd blog={props.blog} />
    </Layout>
  );
};

type URLParams = { blogSlug: string };

export const getStaticPaths = async () => {
  if (shouldSkipInitialBuild) {
    return getFallbackBlockingConfig();
  }

  const blogResults = await CMSClient.blogPosts();

  const paths = blogResults.map((blog) => ({
    params: { blogSlug: blog.slug },
  }));

<<<<<<< HEAD
  const config: GetStaticPathsResult<URLParams> = {
    fallback: false,
=======
  return {
    fallback: "blocking",
>>>>>>> deb3b20e
    paths,
  };
  return config;
};

export const getStaticProps: GetStaticProps<
  BlogSinglePageProps,
  URLParams
> = async (context) => {
  const blogSlug = context.params?.blogSlug as string;
  const isPreviewMode = context.preview === true;

  const blogResult = await CMSClient.blogPostBySlug(blogSlug, {
    previewMode: isPreviewMode,
  });

  const blogResults = await CMSClient.blogPosts();
  const categories = uniqBy(
    "title",
    blogResults.map((blogResult) => blogResult.category)
  ).sort((a, b) => (a.title < b.title ? -1 : 1));

  if (!blogResult) {
    return {
      notFound: true,
    };
  }

  const blog = {
    ...blogResult,
    date: blogResult.date.toISOString(),
  };

  const results: GetStaticPropsResult<BlogSinglePageProps> = {
    props: {
      categories,
      blog,
    },
  };
  const resultsWithIsr = decorateWithIsr(results);
  return resultsWithIsr;
};

export default BlogSinglePage;<|MERGE_RESOLUTION|>--- conflicted
+++ resolved
@@ -89,13 +89,8 @@
     params: { blogSlug: blog.slug },
   }));
 
-<<<<<<< HEAD
   const config: GetStaticPathsResult<URLParams> = {
-    fallback: false,
-=======
-  return {
     fallback: "blocking",
->>>>>>> deb3b20e
     paths,
   };
   return config;
