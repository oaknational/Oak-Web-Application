--- conflicted
+++ resolved
@@ -281,12 +281,6 @@
               {blog.title}
             </Heading>
             <Flex $alignItems={"center"} $mt={16}>
-<<<<<<< HEAD
-              <Heading tag="h2" $fontSize={16} $lineHeight={"20px"} $mr={40}>
-                {blog.author.name}
-              </Heading>
-              <CopyLinkButton />
-=======
               {blog.author.image && (
                 <Circle $mr={12} $overflow={"hidden"} size={56}>
                   <CMSImage
@@ -298,7 +292,7 @@
                   />
                 </Circle>
               )}
-              <Box>
+              <Box $mr={48}>
                 <Heading tag="h2" $fontSize={16} $lineHeight={"20px"} $mr={40}>
                   {blog.author.name}
                 </Heading>
@@ -308,9 +302,7 @@
                   </P>
                 )}
               </Box>
-              {/* TODO: add more UI for copy link button */}
-              {/* <CopyLinkButton /> */}
->>>>>>> 309376df
+              <CopyLinkButton />
             </Flex>
             <Box $mt={[48]}>
               <BasePortableTextProvider>
