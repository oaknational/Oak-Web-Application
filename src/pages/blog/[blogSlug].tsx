--- conflicted
+++ resolved
@@ -35,13 +35,10 @@
 import { BlogJsonLd } from "../../browser-lib/seo/getJsonLd";
 import CMSVideo from "../../components/CMSVideo";
 import { getSeoProps } from "../../browser-lib/seo/getSeoProps";
-<<<<<<< HEAD
 import MobileBlogFilters from "../../components/MobileBlogFilters";
 import OakLink from "../../components/OakLink";
 import BlogCategoryList from "../../components/BlogCategoryList";
-=======
 import Circle from "../../components/Circle";
->>>>>>> 3416fb54
 
 export type SerializedBlog = Omit<BlogPost, "date"> & {
   date: string;
@@ -274,8 +271,8 @@
           <GridArea $order={[0, 2]} $colSpan={[12, 3]}>
             <Box
               $display={["none", "block"]}
-              $position={[null, null, "sticky"]}
-              $top={[null, null, HEADER_HEIGHT]}
+              $position={[null, "sticky"]}
+              $top={[null, HEADER_HEIGHT]}
               $pt={[48, 72]}
             >
               {/* @todo this should be a heading once we refactor typography */}
