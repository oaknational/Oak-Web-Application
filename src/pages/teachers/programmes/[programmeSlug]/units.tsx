import React, { useId, useState } from "react";
import { useRouter } from "next/router";
import {
  GetStaticPathsResult,
  GetStaticProps,
  GetStaticPropsResult,
  NextPage,
} from "next";
import {
  OakBox,
  OakGrid,
  OakGridArea,
  OakHeading,
  OakSecondaryButton,
  OakThemeProvider,
  oakDefaultTheme,
} from "@oaknational/oak-components";
import { examboards, tierSlugs } from "@oaknational/oak-curriculum-schema";
import { z } from "zod";
import styled from "styled-components";

import {
  getFallbackBlockingConfig,
  shouldSkipInitialBuild,
} from "@/node-lib/isr";
import type { KeyStageTitleValueType } from "@/browser-lib/avo/Avo";
import AppLayout from "@/components/SharedComponents/AppLayout";
import Flex from "@/components/SharedComponents/Flex.deprecated";
import MaxWidth from "@/components/SharedComponents/MaxWidth";
import { getSeoProps } from "@/browser-lib/seo/getSeoProps";
import usePagination from "@/components/SharedComponents/Pagination/usePagination";
import UnitList from "@/components/TeacherComponents/UnitList";
import UnitsLearningThemeFilters from "@/components/TeacherComponents/UnitsLearningThemeFilters";
import MobileFilters from "@/components/SharedComponents/MobileFilters";
import TabularNav from "@/components/SharedComponents/TabularNav";
import { RESULTS_PER_PAGE } from "@/utils/resultsPerPage";
import getPageProps from "@/node-lib/getPageProps";
import curriculumApi2023 from "@/node-lib/curriculum-api-2023";
import filterUnits from "@/utils/filterUnits/filterUnits";
import HeaderListing from "@/components/TeacherComponents/HeaderListing/HeaderListing";
import isSlugLegacy from "@/utils/slugModifiers/isSlugLegacy";
import useAnalytics from "@/context/Analytics/useAnalytics";
import { UnitListItemProps } from "@/components/TeacherComponents/UnitListItem/UnitListItem";
import { SpecialistUnit } from "@/node-lib/curriculum-api-2023/queries/specialistUnitListing/specialistUnitListing.schema";
import { UnitListingData } from "@/node-lib/curriculum-api-2023/queries/unitListing/unitListing.schema";
import { toSentenceCase } from "@/node-lib/curriculum-api-2023/helpers";
import NewContentBanner from "@/components/TeacherComponents/NewContentBanner/NewContentBanner";
import PaginationHead from "@/components/SharedComponents/Pagination/PaginationHead";
import { TierSchema } from "@/node-lib/curriculum-api-2023/queries/unitListing/tiers/tiers.schema";
import SubjectCategoryFilters from "@/components/TeacherComponents/SubjectCategoryFilters";
import YearGroupFilters from "@/components/TeacherComponents/YearGroupFilters";

export type UnitListingPageProps = {
  curriculumData: UnitListingData;
};

const StyledFieldset = styled.fieldset`
  border: 0px;
  margin: 0;
  padding: 0;
`;

const UnitListingPage: NextPage<UnitListingPageProps> = ({
  curriculumData,
}) => {
  const {
    programmeSlug,
    keyStageTitle,
    keyStageSlug,
    subjectTitle,
    subjectSlug,
    tierSlug,
    tiers,
    units,
    examBoardTitle,
    hasNewContent,
    subjectCategories,
    yearGroups,
  } = curriculumData;

  const { track } = useAnalytics();

  const learningThemes = curriculumData.learningThemes ?? [];

  const router = useRouter();
  const themeSlug = router.query["learning-theme"]?.toString();
  const categorySlug = router.query["category"]?.toString();
  const yearGroupSlug = router.query["year"]?.toString();
  const [selectedCategory, setSelectedCategory] = useState<string | null>(null);
  const [skipFiltersButton, setSkipFiltersButton] = useState(false);

<<<<<<< HEAD
  const filteredUnits = filterUnits({
    themeSlug,
    categorySlug,
    yearGroup: yearGroupSlug,
    units,
  });
=======
  const [selectedThemeSlug, setSelectedThemeSlug] = useState<
    string | undefined
  >(themeSlug);

  const unitsFilteredByLearningTheme = filterLearningTheme(
    selectedThemeSlug,
    units,
  );

>>>>>>> c7b8efc0
  const paginationProps = usePagination({
    totalResults: filteredUnits.length,
    pageSize: RESULTS_PER_PAGE,
    items: filteredUnits,
  });

  const {
    paginationTitle,
    prevPageUrlObject,
    nextPageUrlObject,
    currentPageItems,
    isLastPage,
    isFirstPage,
  } = paginationProps;

  const learningThemesId = useId();
  const learningThemesFilterId = useId();

  const unitsSEO = {
    ...getSeoProps({
      title: `Free ${keyStageSlug.toUpperCase()} ${subjectTitle} teaching resources${paginationTitle}`,
      description: `Get fully sequenced teaching resources and lesson plans in ${keyStageSlug.toUpperCase()} ${subjectTitle}`,
    }),
  };

  const trackUnitSelected = (
    props: UnitListItemProps | SpecialistUnit,
    examBoardTitle: z.infer<typeof examboards> | null,
    tierSlug: z.infer<typeof tierSlugs> | null,
    tiers: TierSchema,
  ) => {
    // Temporary until tracking for specialist units
    const isSpecialistUnit = (
      x: UnitListItemProps | SpecialistUnit,
    ): x is SpecialistUnit => {
      return "developmentStageTitle" in x;
    };

    if (!isSpecialistUnit(props)) {
      const tier = tiers.find((t) => t.tierSlug === tierSlug)?.tierTitle;
      return track.unitAccessed({
        platform: "owa",
        product: "teacher lesson resources",
        engagementIntent: "refine",
        componentType: "unit_card",
        eventVersion: "2.0.0",
        analyticsUseCase: "Teacher",
        unitName: props.title,
        unitSlug: props.slug,
        keyStageSlug: keyStageSlug,
        keyStageTitle: keyStageTitle as KeyStageTitleValueType,
        subjectTitle: subjectTitle,
        subjectSlug: subjectSlug,
        yearGroupName: props.yearTitle,
        yearGroupSlug: (props as UnitListItemProps).year,
        tierName: tier ?? null,
        examBoard: examBoardTitle,
      });
    }
  };

  return (
    <OakThemeProvider theme={oakDefaultTheme}>
      <AppLayout seoProps={unitsSEO}>
        <PaginationHead
          prevPageUrlObject={prevPageUrlObject}
          nextPageUrlObject={nextPageUrlObject}
          isFirstPage={isFirstPage}
          isLastPage={isLastPage}
        />
        <HeaderListing
          breadcrumbs={[
            {
              oakLinkProps: { page: "home" },
              label: "Home",
            },
            {
              oakLinkProps: {
                page: "subject-index",

                keyStageSlug,
              },
              label: toSentenceCase(keyStageTitle),
            },
            {
              oakLinkProps: {
                page: "unit-index",

                programmeSlug,
              },
              label: subjectTitle,
              disabled: true,
            },
          ]}
          background={"lavender30"}
          subjectIconBackgroundColor={"lavender"}
          title={`${subjectTitle} ${examBoardTitle ? examBoardTitle : ""}`}
          programmeFactor={toSentenceCase(keyStageTitle)}
          isNew={hasNewContent ?? false}
          hasCurriculumDownload={isSlugLegacy(programmeSlug)}
          {...curriculumData}
        />
        <MaxWidth $ph={16}>
          <OakGrid>
            <OakGridArea $colSpan={[12, 12, 9]}>
              <NewContentBanner
                keyStageSlug={keyStageSlug}
                subjectSlug={subjectSlug}
                subjectTitle={subjectTitle.toLowerCase()}
                programmeSlug={programmeSlug}
                isUnitListing={true}
                isLegacy={isSlugLegacy(programmeSlug)}
              />
            </OakGridArea>
          </OakGrid>
          <OakGrid>
            <OakGridArea
              $order={[0, 2, 2]}
              $colSpan={[12, 12, 3]}
              $pl={["inner-padding-xl"]}
            >
              <OakBox
                $display={["none", "none", "block"]}
<<<<<<< HEAD
                $position={[null, null, "sticky"]}
                $pt={["inner-padding-xl4"]}
                $maxWidth={"all-spacing-20"}
              >
                <StyledFieldset>
                  <OakHeading
                    tag="h3"
                    $font="heading-6"
                    $mb={"space-between-ssx"}
                  >
                    Filters
                  </OakHeading>
                  <OakBox $mb={skipFiltersButton ? "space-between-xs" : "auto"}>
                    <OakSecondaryButton
                      element="a"
                      aria-label="Skip to units"
                      href="#unit-list"
                      onFocus={() => setSkipFiltersButton(true)}
                      onBlur={() => setSkipFiltersButton(false)}
                      style={
                        skipFiltersButton
                          ? {}
                          : {
                              position: "absolute",
                              top: "-9999px",
                              left: "-9999px",
                            }
                      }
                    >
                      Skip to units
                    </OakSecondaryButton>
                  </OakBox>
                  {yearGroups.length > 1 && (
                    <YearGroupFilters
                      yearGroups={yearGroups}
                      idSuffix="desktop"
                      browseRefined={track.browseRefined}
=======
                $mt={[0, 0, 24]}
                $pt={[48]}
              >
                {learningThemes?.length > 1 && (
                  <Flex $flexDirection={"column"}>
                    <OakHeading
                      id={learningThemesId}
                      tag="h3"
                      $font="heading-7"
                      $mb="space-between-s"
                    >
                      {/* Though still called "Learning themes" internally, these should be referred to as "Threads" in user facing displays */}
                      Threads
                    </OakHeading>
                    <UnitsLearningThemeFilters
                      labelledBy={learningThemesId}
                      learningThemes={learningThemes}
                      selectedThemeSlug={themeSlug ? themeSlug : "all"}
                      linkProps={{
                        page: "unit-index",
                        programmeSlug,
                      }}
                      trackingProps={{
                        keyStageSlug,
                        keyStageTitle: keyStageTitle as KeyStageTitleValueType,
                        subjectTitle,
                        subjectSlug,
                      }}
                      idSuffix="desktop"
                      onChangeCallback={setSelectedThemeSlug}
>>>>>>> c7b8efc0
                    />
                  )}
                  {subjectCategories && subjectCategories.length > 1 && (
                    <SubjectCategoryFilters
                      idSuffix="desktop"
                      subjectCategories={subjectCategories}
                      categorySlug={categorySlug}
                      browseRefined={track.browseRefined}
                      setSelectedCategory={setSelectedCategory}
                    />
                  )}
                  {learningThemes?.length > 1 && (
                    <Flex $flexDirection={"column"}>
                      <OakHeading
                        id={learningThemesId}
                        tag="h3"
                        $font="heading-7"
                        $mb="space-between-s"
                      >
                        {/* Though still called "Learning themes" internally, these should be referred to as "Threads" in user facing displays */}
                        Threads
                      </OakHeading>
                      <UnitsLearningThemeFilters
                        labelledBy={learningThemesId}
                        learningThemes={learningThemes}
                        selectedThemeSlug={themeSlug ? themeSlug : "all"}
                        linkProps={{
                          page: "unit-index",
                          programmeSlug,
                        }}
                        trackingProps={{
                          keyStageSlug,
                          keyStageTitle:
                            keyStageTitle as KeyStageTitleValueType,
                          subjectTitle,
                          subjectSlug,
                        }}
                      />
                    </Flex>
                  )}
                </StyledFieldset>
              </OakBox>
            </OakGridArea>

            <OakGridArea
              $order={[1, 1, 0]}
              $colSpan={[12, 12, 9]}
              $mt={"space-between-m2"}
            >
              <Flex
                $flexDirection={["column-reverse", "column-reverse", "column"]}
              >
                <Flex
                  $flexDirection={"row"}
                  $minWidth={["100%", "auto"]}
                  $justifyContent={"space-between"}
                  $position={"relative"}
                  $alignItems={"center"}
                >
                  {tiers.length === 0 && currentPageItems.length > 1 && (
                    <Flex $minWidth={120} $mb={16} $position={"relative"}>
                      <OakHeading $font={"heading-5"} tag={"h2"}>
                        {`Units (${filteredUnits.length})`}
                      </OakHeading>
                    </Flex>
                  )}

<<<<<<< HEAD
                  <MobileFilters
                    $position={tiers.length === 0 ? "absolute" : "relative"}
                    providedId={learningThemesFilterId}
                    label="Filters"
                    $mt={0}
                    $mb={[16, 16, 0]}
                    applyForTablet
                  >
                    <StyledFieldset>
                      {yearGroups.length > 1 && (
                        <YearGroupFilters
                          idSuffix="mobile"
                          yearGroups={yearGroups}
                          browseRefined={track.browseRefined}
                        />
                      )}
                      {subjectCategories && subjectCategories.length > 1 && (
                        <SubjectCategoryFilters
                          idSuffix="mobile"
                          setSelectedCategory={setSelectedCategory}
                          subjectCategories={subjectCategories}
                          categorySlug={categorySlug}
                          browseRefined={track.browseRefined}
                        />
                      )}
                      {learningThemes.length > 1 && (
                        <>
                          <OakHeading
                            tag="h3"
                            $font="heading-7"
                            $mb={"space-between-m"}
                          >
                            Threads
                          </OakHeading>

                          <UnitsLearningThemeFilters
                            labelledBy={learningThemesFilterId}
                            learningThemes={learningThemes}
                            selectedThemeSlug={themeSlug ? themeSlug : "all"}
                            linkProps={{
                              page: "unit-index",
                              programmeSlug,
                            }}
                            trackingProps={{
                              keyStageSlug,
                              keyStageTitle:
                                keyStageTitle as KeyStageTitleValueType,
                              subjectTitle,
                              subjectSlug,
                            }}
                          />
                        </>
                      )}
                    </StyledFieldset>
                  </MobileFilters>
=======
                  {learningThemes.length > 1 && (
                    <MobileFilters
                      $position={tiers.length === 0 ? "absolute" : "relative"}
                      providedId={learningThemesFilterId}
                      label="Threads"
                      $mt={0}
                      $mb={[16, 16, 0]}
                      applyForTablet
                    >
                      <UnitsLearningThemeFilters
                        labelledBy={learningThemesFilterId}
                        learningThemes={learningThemes}
                        selectedThemeSlug={themeSlug ? themeSlug : "all"}
                        linkProps={{
                          page: "unit-index",
                          programmeSlug,
                        }}
                        trackingProps={{
                          keyStageSlug,
                          keyStageTitle:
                            keyStageTitle as KeyStageTitleValueType,
                          subjectTitle,
                          subjectSlug,
                        }}
                        idSuffix="mobile"
                        onChangeCallback={setSelectedThemeSlug}
                      />
                    </MobileFilters>
                  )}
>>>>>>> c7b8efc0
                </Flex>

                {tiers.length > 0 && currentPageItems.length >= 1 && (
                  <nav aria-label="tiers" data-testid="tiers-nav">
                    <TabularNav
                      $mb={[10, 10, 24]}
                      label="tiers"
                      links={tiers.map(
                        ({
                          tierTitle: title,
                          tierSlug: slug,
                          tierProgrammeSlug,
                        }) => ({
                          label: title,
                          programmeSlug: tierProgrammeSlug,
                          page: "unit-index",
                          isCurrent: tierSlug === slug,
                          currentStyles: ["underline"],
                        }),
                      )}
                    />
                  </nav>
                )}
              </Flex>
              {currentPageItems.length >= 1 ? (
                <UnitList
                  {...curriculumData}
                  currentPageItems={currentPageItems}
                  paginationProps={paginationProps}
                  selectedCategory={selectedCategory}
                  filteredUnits={filteredUnits}
                  onClick={(props) =>
                    trackUnitSelected(
                      props,
                      curriculumData.examBoardTitle,
                      curriculumData.tierSlug,
                      curriculumData.tiers,
                    )
                  }
                />
              ) : (
                <OakHeading
                  tag="h3"
                  $font={"heading-light-6"}
                  $mb={"space-between-m2"}
                >
                  No results. Please try removing some filters.
                </OakHeading>
              )}
            </OakGridArea>
          </OakGrid>
        </MaxWidth>
      </AppLayout>
    </OakThemeProvider>
  );
};

export type URLParams = {
  programmeSlug: string;
};

export const getStaticPaths = async () => {
  if (shouldSkipInitialBuild) {
    return getFallbackBlockingConfig();
  }

  const config: GetStaticPathsResult<URLParams> = {
    fallback: "blocking",
    paths: [],
  };
  return config;
};

export const getStaticProps: GetStaticProps<
  UnitListingPageProps,
  URLParams
> = async (context) => {
  return getPageProps({
    page: "unit-listing::getStaticProps",
    context,
    getProps: async () => {
      if (!context.params) {
        throw new Error("No context.params");
      }
      const { programmeSlug } = context.params;
      try {
        const curriculumData = await curriculumApi2023.unitListing({
          programmeSlug,
        });

        if (!curriculumData) {
          return {
            notFound: true,
          };
        }

        const legacyCurriculumData = await curriculumApi2023.unitListing({
          programmeSlug: programmeSlug + "-l",
        });

        if (legacyCurriculumData) {
          curriculumData.units = [
            ...curriculumData.units,
            ...legacyCurriculumData.units,
          ];
        }

        const results: GetStaticPropsResult<UnitListingPageProps> = {
          props: {
            curriculumData,
          },
        };

        return results;
      } catch (error) {
        return {
          notFound: true,
        };
      }
    },
  });
};

export default UnitListingPage;<|MERGE_RESOLUTION|>--- conflicted
+++ resolved
@@ -89,24 +89,16 @@
   const [selectedCategory, setSelectedCategory] = useState<string | null>(null);
   const [skipFiltersButton, setSkipFiltersButton] = useState(false);
 
-<<<<<<< HEAD
+  const [selectedThemeSlug, setSelectedThemeSlug] = useState<
+    string | undefined
+  >(themeSlug);
+
   const filteredUnits = filterUnits({
-    themeSlug,
+    themeSlug: selectedThemeSlug,
     categorySlug,
     yearGroup: yearGroupSlug,
     units,
   });
-=======
-  const [selectedThemeSlug, setSelectedThemeSlug] = useState<
-    string | undefined
-  >(themeSlug);
-
-  const unitsFilteredByLearningTheme = filterLearningTheme(
-    selectedThemeSlug,
-    units,
-  );
-
->>>>>>> c7b8efc0
   const paginationProps = usePagination({
     totalResults: filteredUnits.length,
     pageSize: RESULTS_PER_PAGE,
@@ -230,7 +222,6 @@
             >
               <OakBox
                 $display={["none", "none", "block"]}
-<<<<<<< HEAD
                 $position={[null, null, "sticky"]}
                 $pt={["inner-padding-xl4"]}
                 $maxWidth={"all-spacing-20"}
@@ -268,38 +259,8 @@
                       yearGroups={yearGroups}
                       idSuffix="desktop"
                       browseRefined={track.browseRefined}
-=======
-                $mt={[0, 0, 24]}
-                $pt={[48]}
-              >
-                {learningThemes?.length > 1 && (
-                  <Flex $flexDirection={"column"}>
-                    <OakHeading
-                      id={learningThemesId}
-                      tag="h3"
-                      $font="heading-7"
-                      $mb="space-between-s"
-                    >
-                      {/* Though still called "Learning themes" internally, these should be referred to as "Threads" in user facing displays */}
-                      Threads
-                    </OakHeading>
-                    <UnitsLearningThemeFilters
-                      labelledBy={learningThemesId}
-                      learningThemes={learningThemes}
-                      selectedThemeSlug={themeSlug ? themeSlug : "all"}
-                      linkProps={{
-                        page: "unit-index",
-                        programmeSlug,
-                      }}
-                      trackingProps={{
-                        keyStageSlug,
-                        keyStageTitle: keyStageTitle as KeyStageTitleValueType,
-                        subjectTitle,
-                        subjectSlug,
-                      }}
-                      idSuffix="desktop"
-                      onChangeCallback={setSelectedThemeSlug}
->>>>>>> c7b8efc0
+                      selectedThemeSlug={selectedThemeSlug}
+                      programmeSlug={programmeSlug}
                     />
                   )}
                   {subjectCategories && subjectCategories.length > 1 && (
@@ -309,6 +270,8 @@
                       categorySlug={categorySlug}
                       browseRefined={track.browseRefined}
                       setSelectedCategory={setSelectedCategory}
+                      programmeSlug={programmeSlug}
+                      selectedThemeSlug={selectedThemeSlug}
                     />
                   )}
                   {learningThemes?.length > 1 && (
@@ -323,9 +286,14 @@
                         Threads
                       </OakHeading>
                       <UnitsLearningThemeFilters
+                        idSuffix="desktop"
+                        onChangeCallback={setSelectedThemeSlug}
                         labelledBy={learningThemesId}
                         learningThemes={learningThemes}
                         selectedThemeSlug={themeSlug ? themeSlug : "all"}
+                        categorySlug={categorySlug}
+                        yearGroupSlug={yearGroupSlug}
+                        programmeSlug={programmeSlug}
                         linkProps={{
                           page: "unit-index",
                           programmeSlug,
@@ -367,7 +335,6 @@
                     </Flex>
                   )}
 
-<<<<<<< HEAD
                   <MobileFilters
                     $position={tiers.length === 0 ? "absolute" : "relative"}
                     providedId={learningThemesFilterId}
@@ -380,6 +347,7 @@
                       {yearGroups.length > 1 && (
                         <YearGroupFilters
                           idSuffix="mobile"
+                          programmeSlug={programmeSlug}
                           yearGroups={yearGroups}
                           browseRefined={track.browseRefined}
                         />
@@ -387,6 +355,7 @@
                       {subjectCategories && subjectCategories.length > 1 && (
                         <SubjectCategoryFilters
                           idSuffix="mobile"
+                          programmeSlug={programmeSlug}
                           setSelectedCategory={setSelectedCategory}
                           subjectCategories={subjectCategories}
                           categorySlug={categorySlug}
@@ -404,6 +373,9 @@
                           </OakHeading>
 
                           <UnitsLearningThemeFilters
+                            idSuffix="mobile"
+                            programmeSlug={programmeSlug}
+                            onChangeCallback={setSelectedThemeSlug}
                             labelledBy={learningThemesFilterId}
                             learningThemes={learningThemes}
                             selectedThemeSlug={themeSlug ? themeSlug : "all"}
@@ -423,37 +395,6 @@
                       )}
                     </StyledFieldset>
                   </MobileFilters>
-=======
-                  {learningThemes.length > 1 && (
-                    <MobileFilters
-                      $position={tiers.length === 0 ? "absolute" : "relative"}
-                      providedId={learningThemesFilterId}
-                      label="Threads"
-                      $mt={0}
-                      $mb={[16, 16, 0]}
-                      applyForTablet
-                    >
-                      <UnitsLearningThemeFilters
-                        labelledBy={learningThemesFilterId}
-                        learningThemes={learningThemes}
-                        selectedThemeSlug={themeSlug ? themeSlug : "all"}
-                        linkProps={{
-                          page: "unit-index",
-                          programmeSlug,
-                        }}
-                        trackingProps={{
-                          keyStageSlug,
-                          keyStageTitle:
-                            keyStageTitle as KeyStageTitleValueType,
-                          subjectTitle,
-                          subjectSlug,
-                        }}
-                        idSuffix="mobile"
-                        onChangeCallback={setSelectedThemeSlug}
-                      />
-                    </MobileFilters>
-                  )}
->>>>>>> c7b8efc0
                 </Flex>
 
                 {tiers.length > 0 && currentPageItems.length >= 1 && (
