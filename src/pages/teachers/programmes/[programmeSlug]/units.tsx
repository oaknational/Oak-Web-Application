import React, { useId, useState, useRef, useEffect } from "react";
import { useRouter } from "next/router";
import {
  GetStaticPathsResult,
  GetStaticProps,
  GetStaticPropsResult,
  NextPage,
} from "next";
import { examboards, tierSlugs } from "@oaknational/oak-curriculum-schema";
import { z } from "zod";
import {
  OakBox,
  OakGrid,
  OakGridArea,
  OakHeading,
  OakSecondaryButton,
  OakThemeProvider,
  oakDefaultTheme,
  OakFlex,
} from "@oaknational/oak-components";
<<<<<<< HEAD
=======
import { examboards, tierSlugs } from "@oaknational/oak-curriculum-schema";
import { z } from "zod";
import styled from "styled-components";
>>>>>>> 484f67cc

import {
  getFallbackBlockingConfig,
  shouldSkipInitialBuild,
} from "@/node-lib/isr";
import type { KeyStageTitleValueType } from "@/browser-lib/avo/Avo";
import AppLayout from "@/components/SharedComponents/AppLayout";
import Flex from "@/components/SharedComponents/Flex.deprecated";
import MaxWidth from "@/components/SharedComponents/MaxWidth";
import { getSeoProps } from "@/browser-lib/seo/getSeoProps";
import usePagination from "@/components/SharedComponents/Pagination/usePagination";
import UnitList from "@/components/TeacherComponents/UnitList";
import UnitsLearningThemeFilters from "@/components/TeacherComponents/UnitsLearningThemeFilters";
import TabularNav from "@/components/SharedComponents/TabularNav";
import { RESULTS_PER_PAGE } from "@/utils/resultsPerPage";
import getPageProps from "@/node-lib/getPageProps";
import curriculumApi2023 from "@/node-lib/curriculum-api-2023";
import filterUnits from "@/utils/filterUnits/filterUnits";
import HeaderListing from "@/components/TeacherComponents/HeaderListing/HeaderListing";
import isSlugLegacy from "@/utils/slugModifiers/isSlugLegacy";
import useAnalytics from "@/context/Analytics/useAnalytics";
import { UnitListItemProps } from "@/components/TeacherComponents/UnitListItem/UnitListItem";
import { SpecialistUnit } from "@/node-lib/curriculum-api-2023/queries/specialistUnitListing/specialistUnitListing.schema";
import { UnitListingData } from "@/node-lib/curriculum-api-2023/queries/unitListing/unitListing.schema";
import { toSentenceCase } from "@/node-lib/curriculum-api-2023/helpers";
import NewContentBanner from "@/components/TeacherComponents/NewContentBanner/NewContentBanner";
import PaginationHead from "@/components/SharedComponents/Pagination/PaginationHead";
import { TierSchema } from "@/node-lib/curriculum-api-2023/queries/unitListing/tiers/tiers.schema";
import SubjectCategoryFilters from "@/components/TeacherComponents/SubjectCategoryFilters";
import YearGroupFilters from "@/components/TeacherComponents/YearGroupFilters";
import MobileUnitFilters from "@/components/TeacherComponents/MobileUnitFilters";

export type UnitListingPageProps = {
  curriculumData: UnitListingData;
};

const StyledFieldset = styled.fieldset`
  border: 0px;
  margin: 0;
  padding: 0;
`;

const UnitListingPage: NextPage<UnitListingPageProps> = ({
  curriculumData,
}) => {
  const {
    programmeSlug,
    keyStageTitle,
    keyStageSlug,
    subjectTitle,
    subjectSlug,
    tierSlug,
    tiers,
    units,
    examBoardTitle,
    hasNewContent,
    subjectCategories,
    yearGroups,
  } = curriculumData;

  const { track } = useAnalytics();

  const learningThemes = curriculumData.learningThemes ?? [];

  const router = useRouter();
  const themeSlug = router.query["learning-theme"]?.toString();
  const categorySlug = router.query["category"]?.toString();
  const yearGroupSlug = router.query["year"]?.toString();
  const [skipFiltersButton, setSkipFiltersButton] = useState(false);
  const filtersRef = useRef<HTMLDivElement>(null);
  const isFiltersAvailable =
    yearGroups.length > 1 ||
    subjectCategories.length > 1 ||
    learningThemes.length > 1;

  const [selectedThemeSlug, setSelectedThemeSlug] = useState<
    string | undefined
  >(themeSlug);

  useEffect(() => {
    if (categorySlug || yearGroupSlug) {
      if (filtersRef.current) {
        filtersRef.current.scrollIntoView({ behavior: "smooth" });
      }
    }
  }, [categorySlug, yearGroupSlug]);

  const filteredUnits = filterUnits({
    themeSlug: selectedThemeSlug,
    categorySlug,
    yearGroup: yearGroupSlug,
    units,
  });
  const paginationProps = usePagination({
    totalResults: filteredUnits.length,
    pageSize: RESULTS_PER_PAGE,
    items: filteredUnits,
  });

  const {
    paginationTitle,
    prevPageUrlObject,
    nextPageUrlObject,
    currentPageItems,
    isLastPage,
    isFirstPage,
  } = paginationProps;

  const learningThemesId = useId();
  const learningThemesFilterId = useId();

  const unitsSEO = {
    ...getSeoProps({
      title: `Free ${keyStageSlug.toUpperCase()} ${subjectTitle} teaching resources${paginationTitle}`,
      description: `Get fully sequenced teaching resources and lesson plans in ${keyStageSlug.toUpperCase()} ${subjectTitle}`,
    }),
  };

  const trackUnitSelected = (
    props: UnitListItemProps | SpecialistUnit,
    examBoardTitle: z.infer<typeof examboards> | null,
    tierSlug: z.infer<typeof tierSlugs> | null,
    tiers: TierSchema,
  ) => {
    // Temporary until tracking for specialist units
    const isSpecialistUnit = (
      x: UnitListItemProps | SpecialistUnit,
    ): x is SpecialistUnit => {
      return "developmentStageTitle" in x;
    };

    if (!isSpecialistUnit(props)) {
      const tier = tiers.find((t) => t.tierSlug === tierSlug)?.tierTitle;
      return track.unitAccessed({
        platform: "owa",
        product: "teacher lesson resources",
        engagementIntent: "refine",
        componentType: "unit_card",
        eventVersion: "2.0.0",
        analyticsUseCase: "Teacher",
        unitName: props.title,
        unitSlug: props.slug,
        keyStageSlug: keyStageSlug,
        keyStageTitle: keyStageTitle as KeyStageTitleValueType,
        subjectTitle: subjectTitle,
        subjectSlug: subjectSlug,
        yearGroupName: props.yearTitle,
        yearGroupSlug: (props as UnitListItemProps).year,
        tierName: tier ?? null,
        examBoard: examBoardTitle,
      });
    }
  };

  return (
    <OakThemeProvider theme={oakDefaultTheme}>
      <AppLayout seoProps={unitsSEO}>
        <PaginationHead
          prevPageUrlObject={prevPageUrlObject}
          nextPageUrlObject={nextPageUrlObject}
          isFirstPage={isFirstPage}
          isLastPage={isLastPage}
        />
        <HeaderListing
          breadcrumbs={[
            {
              oakLinkProps: { page: "home" },
              label: "Home",
            },
            {
              oakLinkProps: {
                page: "subject-index",

                keyStageSlug,
              },
              label: toSentenceCase(keyStageTitle),
            },
            {
              oakLinkProps: {
                page: "unit-index",

                programmeSlug,
              },
              label: subjectTitle,
              disabled: true,
            },
          ]}
          background={"lavender30"}
          subjectIconBackgroundColor={"lavender"}
          title={`${subjectTitle} ${examBoardTitle ? examBoardTitle : ""}`}
          programmeFactor={toSentenceCase(keyStageTitle)}
          isNew={hasNewContent ?? false}
          hasCurriculumDownload={isSlugLegacy(programmeSlug)}
          {...curriculumData}
        />
        <MaxWidth $ph={16}>
          <OakGrid>
            <OakGridArea $colSpan={[12, 12, 9]}>
              <NewContentBanner
                keyStageSlug={keyStageSlug}
                subjectSlug={subjectSlug}
                subjectTitle={subjectTitle.toLowerCase()}
                programmeSlug={programmeSlug}
                isUnitListing={true}
                isLegacy={isSlugLegacy(programmeSlug)}
              />
            </OakGridArea>
          </OakGrid>
          <OakGrid>
            <OakGridArea
              $order={[0, 2, 2]}
              $colSpan={[12, 12, 3]}
              $pl={["inner-padding-xl"]}
            >
              <OakBox
                $display={["none", "none", "block"]}
                $position={[null, null, "sticky"]}
                $pt={["inner-padding-xl4"]}
                $maxWidth={"all-spacing-20"}
              >
<<<<<<< HEAD
                {learningThemes?.length > 1 && (
                  <Flex $flexDirection={"column"}>
                    <OakHeading
                      id={learningThemesId}
                      tag="h3"
                      $font="heading-7"
                      $mb="space-between-s"
                    >
                      {/* Though still called "Learning themes" internally, these should be referred to as "Threads" in user facing displays */}
                      Threads
                    </OakHeading>
                    <UnitsLearningThemeFilters
                      labelledBy={learningThemesId}
                      learningThemes={learningThemes}
                      selectedThemeSlug={selectedThemeSlug ?? "all"}
                      linkProps={{
                        page: "unit-index",
                        programmeSlug,
                      }}
                      trackingProps={{
                        keyStageSlug,
                        keyStageTitle: keyStageTitle as KeyStageTitleValueType,
                        subjectTitle,
                        subjectSlug,
                      }}
=======
                <StyledFieldset>
                  {isFiltersAvailable && (
                    <OakBox $mb={"space-between-m2"}>
                      <OakHeading
                        tag="h3"
                        $font="heading-6"
                        $mb={"space-between-ssx"}
                      >
                        Filters
                      </OakHeading>

                      <OakBox ref={filtersRef}>
                        <OakSecondaryButton
                          element="a"
                          aria-label="Skip to units"
                          href="#unit-list"
                          onFocus={() => setSkipFiltersButton(true)}
                          onBlur={() => setSkipFiltersButton(false)}
                          style={
                            skipFiltersButton
                              ? {}
                              : {
                                  position: "absolute",
                                  top: "-9999px",
                                  left: "-9999px",
                                }
                          }
                        >
                          Skip to units
                        </OakSecondaryButton>
                      </OakBox>
                    </OakBox>
                  )}
                  {yearGroups.length > 1 && (
                    <YearGroupFilters
                      yearGroups={yearGroups}
>>>>>>> 484f67cc
                      idSuffix="desktop"
                      browseRefined={track.browseRefined}
                      selectedThemeSlug={selectedThemeSlug}
                      programmeSlug={programmeSlug}
                    />
                  )}
                  {subjectCategories && subjectCategories.length > 1 && (
                    <SubjectCategoryFilters
                      idSuffix="desktop"
                      subjectCategories={subjectCategories}
                      categorySlug={categorySlug}
                      browseRefined={track.browseRefined}
                      programmeSlug={programmeSlug}
                      selectedThemeSlug={selectedThemeSlug}
                    />
                  )}
                  {learningThemes?.length > 1 && (
                    <OakFlex $flexDirection={"column"}>
                      <OakHeading
                        id={learningThemesId}
                        tag="h3"
                        $font="heading-7"
                        $mb="space-between-s"
                      >
                        {/* Though still called "Learning themes" internally, these should be referred to as "Threads" in user facing displays */}
                        Threads
                      </OakHeading>
                      <UnitsLearningThemeFilters
                        idSuffix="desktop"
                        onChangeCallback={setSelectedThemeSlug}
                        labelledBy={learningThemesId}
                        learningThemes={learningThemes}
<<<<<<< HEAD
                        selectedThemeSlug={
                          selectedThemeSlug ? selectedThemeSlug : "all"
                        }
=======
                        selectedThemeSlug={selectedThemeSlug ?? "all"}
                        categorySlug={categorySlug}
                        yearGroupSlug={yearGroupSlug}
                        programmeSlug={programmeSlug}
>>>>>>> 484f67cc
                        linkProps={{
                          page: "unit-index",
                          programmeSlug,
                        }}
                        trackingProps={{
                          keyStageSlug,
                          keyStageTitle:
                            keyStageTitle as KeyStageTitleValueType,
                          subjectTitle,
                          subjectSlug,
                        }}
                        browseRefined={track.browseRefined}
                      />
                    </OakFlex>
                  )}
                </StyledFieldset>
              </OakBox>
            </OakGridArea>

            <OakGridArea
              $order={[1, 1, 0]}
              $colSpan={[12, 12, 9]}
              $mt={"space-between-m2"}
            >
              <OakFlex
                $flexDirection={["column-reverse", "column-reverse", "column"]}
              >
                <OakFlex
                  $flexDirection={"row"}
                  $minWidth={["100%", "auto"]}
                  $justifyContent={"space-between"}
                  $position={"relative"}
                >
                  {tiers.length === 0 && currentPageItems.length >= 1 && (
                    <>
                      <Flex $minWidth={120} $mb={16} $position={"relative"}>
                        <OakHeading $font={"heading-5"} tag={"h2"}>
                          {`Units (${filteredUnits.length})`}
                        </OakHeading>
                      </Flex>
                      {isFiltersAvailable && (
                        <OakBox $display={["auto", "auto", "none"]}>
                          <MobileUnitFilters
                            {...curriculumData}
                            numberOfUnits={filteredUnits.length}
                            browseRefined={track.browseRefined}
                            setSelectedThemeSlug={setSelectedThemeSlug}
                            learningThemesFilterId={learningThemesFilterId}
                          />
                        </OakBox>
                      )}
                    </>
                  )}
                </OakFlex>
                {tiers.length > 0 && currentPageItems.length >= 1 && (
                  <OakFlex $justifyContent={"space-between"}>
                    <nav aria-label="tiers" data-testid="tiers-nav">
                      <TabularNav
                        $mb={[10, 10, 24]}
                        label="tiers"
                        links={tiers.map(
                          ({
                            tierTitle: title,
                            tierSlug: slug,
                            tierProgrammeSlug,
                          }) => ({
                            label: title,
                            programmeSlug: tierProgrammeSlug,
                            page: "unit-index",
                            isCurrent: tierSlug === slug,
                            currentStyles: ["underline"],
                          }),
                        )}
                      />
                    </nav>
                    {isFiltersAvailable && (
                      <OakBox $display={["auto", "auto", "none"]}>
                        <MobileUnitFilters
                          {...curriculumData}
                          numberOfUnits={filteredUnits.length}
                          browseRefined={track.browseRefined}
                          setSelectedThemeSlug={setSelectedThemeSlug}
                          learningThemesFilterId={learningThemesFilterId}
                        />
                      </OakBox>
                    )}
                  </OakFlex>
                )}
              </OakFlex>
              {currentPageItems.length >= 1 ? (
                <UnitList
                  {...curriculumData}
                  currentPageItems={currentPageItems}
                  paginationProps={paginationProps}
                  filteredUnits={filteredUnits}
                  onClick={(props) =>
                    trackUnitSelected(
                      props,
                      curriculumData.examBoardTitle,
                      curriculumData.tierSlug,
                      curriculumData.tiers,
                    )
                  }
                />
              ) : (
                <OakHeading
                  tag="h3"
                  $font={"heading-light-6"}
                  $mb={"space-between-m2"}
                >
                  No results. Please try removing some filters.
                </OakHeading>
              )}
            </OakGridArea>
          </OakGrid>
        </MaxWidth>
      </AppLayout>
    </OakThemeProvider>
  );
};

export type URLParams = {
  programmeSlug: string;
};

export const getStaticPaths = async () => {
  if (shouldSkipInitialBuild) {
    return getFallbackBlockingConfig();
  }

  const config: GetStaticPathsResult<URLParams> = {
    fallback: "blocking",
    paths: [],
  };
  return config;
};

export const getStaticProps: GetStaticProps<
  UnitListingPageProps,
  URLParams
> = async (context) => {
  return getPageProps({
    page: "unit-listing::getStaticProps",
    context,
    getProps: async () => {
      if (!context.params) {
        throw new Error("No context.params");
      }
      const { programmeSlug } = context.params;
      try {
        const curriculumData = await curriculumApi2023.unitListing({
          programmeSlug,
        });

        if (!curriculumData) {
          return {
            notFound: true,
          };
        }

        const legacyCurriculumData = await curriculumApi2023.unitListing({
          programmeSlug: programmeSlug + "-l",
        });

        if (legacyCurriculumData) {
          curriculumData.units = [
            ...curriculumData.units,
            ...legacyCurriculumData.units,
          ];
        }

        const results: GetStaticPropsResult<UnitListingPageProps> = {
          props: {
            curriculumData,
          },
        };

        return results;
      } catch (error) {
        return {
          notFound: true,
        };
      }
    },
  });
};

export default UnitListingPage;<|MERGE_RESOLUTION|>--- conflicted
+++ resolved
@@ -18,12 +18,7 @@
   oakDefaultTheme,
   OakFlex,
 } from "@oaknational/oak-components";
-<<<<<<< HEAD
-=======
-import { examboards, tierSlugs } from "@oaknational/oak-curriculum-schema";
-import { z } from "zod";
 import styled from "styled-components";
->>>>>>> 484f67cc
 
 import {
   getFallbackBlockingConfig,
@@ -244,33 +239,6 @@
                 $pt={["inner-padding-xl4"]}
                 $maxWidth={"all-spacing-20"}
               >
-<<<<<<< HEAD
-                {learningThemes?.length > 1 && (
-                  <Flex $flexDirection={"column"}>
-                    <OakHeading
-                      id={learningThemesId}
-                      tag="h3"
-                      $font="heading-7"
-                      $mb="space-between-s"
-                    >
-                      {/* Though still called "Learning themes" internally, these should be referred to as "Threads" in user facing displays */}
-                      Threads
-                    </OakHeading>
-                    <UnitsLearningThemeFilters
-                      labelledBy={learningThemesId}
-                      learningThemes={learningThemes}
-                      selectedThemeSlug={selectedThemeSlug ?? "all"}
-                      linkProps={{
-                        page: "unit-index",
-                        programmeSlug,
-                      }}
-                      trackingProps={{
-                        keyStageSlug,
-                        keyStageTitle: keyStageTitle as KeyStageTitleValueType,
-                        subjectTitle,
-                        subjectSlug,
-                      }}
-=======
                 <StyledFieldset>
                   {isFiltersAvailable && (
                     <OakBox $mb={"space-between-m2"}>
@@ -307,7 +275,6 @@
                   {yearGroups.length > 1 && (
                     <YearGroupFilters
                       yearGroups={yearGroups}
->>>>>>> 484f67cc
                       idSuffix="desktop"
                       browseRefined={track.browseRefined}
                       selectedThemeSlug={selectedThemeSlug}
@@ -340,16 +307,10 @@
                         onChangeCallback={setSelectedThemeSlug}
                         labelledBy={learningThemesId}
                         learningThemes={learningThemes}
-<<<<<<< HEAD
-                        selectedThemeSlug={
-                          selectedThemeSlug ? selectedThemeSlug : "all"
-                        }
-=======
                         selectedThemeSlug={selectedThemeSlug ?? "all"}
                         categorySlug={categorySlug}
                         yearGroupSlug={yearGroupSlug}
                         programmeSlug={programmeSlug}
->>>>>>> 484f67cc
                         linkProps={{
                           page: "unit-index",
                           programmeSlug,
