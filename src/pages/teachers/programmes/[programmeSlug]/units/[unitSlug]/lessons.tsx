import React, { useEffect, useState } from "react";
import {
  NextPage,
  GetStaticProps,
  GetStaticPropsResult,
  GetStaticPathsResult,
} from "next";
import { useUser } from "@clerk/nextjs";

import {
  OakGrid,
  OakGridArea,
  OakThemeProvider,
  oakDefaultTheme,
  OakMaxWidth,
  OakInlineRegistrationBanner,
  OakHeading,
  OakLink,
  OakSpan,
} from "@oaknational/oak-components";
import AppLayout from "@/components/SharedComponents/AppLayout";
import { getSeoProps } from "@/browser-lib/seo/getSeoProps";
import LessonList from "@/components/TeacherComponents/LessonList";
import usePagination from "@/components/SharedComponents/Pagination/usePagination";
import {
  getFallbackBlockingConfig,
  shouldSkipInitialBuild,
} from "@/node-lib/isr";
import { RESULTS_PER_PAGE } from "@/utils/resultsPerPage";
import curriculumApi2023 from "@/node-lib/curriculum-api-2023";
import { LessonListingPageData } from "@/node-lib/curriculum-api-2023/queries/lessonListing/lessonListing.schema";
import getPageProps from "@/node-lib/getPageProps";
import HeaderListing from "@/components/TeacherComponents/HeaderListing";
import isSlugLegacy from "@/utils/slugModifiers/isSlugLegacy";
import { LessonListItemProps } from "@/components/TeacherComponents/LessonListItem";
import { KeyStageTitleValueType } from "@/browser-lib/avo/Avo";
import useAnalytics from "@/context/Analytics/useAnalytics";
import { NEW_COHORT } from "@/config/cohort";
import { SpecialistLesson } from "@/node-lib/curriculum-api-2023/queries/specialistLessonListing/specialistLessonListing.schema";
import removeLegacySlugSuffix from "@/utils/slugModifiers/removeLegacySlugSuffix";
import isSlugEYFS from "@/utils/slugModifiers/isSlugEYFS";
import PaginationHead from "@/components/SharedComponents/Pagination/PaginationHead";
import { isLessonListItem } from "@/components/TeacherComponents/LessonListItem/LessonListItem";
import { useShareExperiment } from "@/pages-helpers/teacher/share-experiments/useShareExperiment";
import { TeacherShareButton } from "@/components/TeacherComponents/TeacherShareButton/TeacherShareButton";
import { ExpiringBanner } from "@/components/SharedComponents/ExpiringBanner";
import { CurriculumTrackingProps } from "@/pages-helpers/teacher/share-experiments/shareExperimentTypes";
import { useNewsletterForm } from "@/components/GenericPagesComponents/NewsletterForm";
import { resolveOakHref } from "@/common-lib/urls";

export type LessonListingPageProps = {
  curriculumData: LessonListingPageData;
};

/**
 * This function takes a unit and returns an array of lessons with the unit data
 * embedded in each lesson.
 *
 * We do this so that we don't have to send duplicate unit data for each lesson.
 * This data gets stored in the browser and is used to render the lesson list,
 * so it's important to keep it as small as possible.
 */
function getHydratedLessonsFromUnit(unit: LessonListingPageData) {
  const { lessons, ...rest } = unit;
  return lessons.map((lesson) => {
    if (lesson.isUnpublished) {
      return lesson;
    } else {
      return {
        ...lesson,
        ...rest,
      };
    }
  });
}

const LessonListPage: NextPage<LessonListingPageProps> = ({
  curriculumData,
}) => {
  const {
    unitSlug,
    unitvariantId,
    keyStageTitle,
    keyStageSlug,
    unitTitle,
    subjectTitle,
    programmeSlug,
    subjectSlug,
    actions,
  } = curriculumData;

  const [showExpiredLessonsBanner, setShowExpiredLessonsBanner] =
    useState<boolean>(actions?.displayExpiringBanner ?? false);

  const unitListingHref = `/teachers/key-stages/${keyStageSlug}/subjects/${subjectSlug}/programmes`;
  const { shareUrl, browserUrl, shareActivated } = useShareExperiment({
    programmeSlug: programmeSlug ?? undefined,
    source: "lesson-listing",
    curriculumTrackingProps: {
      lessonName: null,
      lessonSlug: null,
      unitName: unitTitle,
      unitSlug: unitSlug,
      subjectSlug,
      subjectTitle,
      keyStageSlug,
      keyStageTitle: keyStageTitle as CurriculumTrackingProps["keyStageTitle"],
    },
    overrideExistingShareId: true,
  });

  useEffect(() => {
    if (window.location.href !== browserUrl) {
      window.history.replaceState({}, "", browserUrl);
    }
  }, [browserUrl]);

  const teacherShareButton = (
    <TeacherShareButton
      variant="primary"
      shareUrl={shareUrl}
      shareActivated={shareActivated}
      label="Share"
    />
  );

  const lessons = getHydratedLessonsFromUnit(curriculumData);
  const hasNewContent = lessons.some(
    (lesson) => !lesson.isUnpublished && lesson.lessonCohort === NEW_COHORT,
  );
  const paginationProps = usePagination({
    totalResults: lessons.length,
    pageSize: RESULTS_PER_PAGE,
    items: lessons,
  });

  const {
    currentPageItems,
    paginationTitle,
    prevPageUrlObject,
    nextPageUrlObject,
    isFirstPage,
    isLastPage,
  } = paginationProps;

  const { track } = useAnalytics();

  const trackLessonSelected = ({
    ...props
  }: LessonListItemProps | SpecialistLesson) => {
    if (isLessonListItem(props)) {
      track.lessonAccessed({
        platform: "owa",
        product: "teacher lesson resources",
        engagementIntent: "use",
        componentType: "lesson_card",
        eventVersion: "2.0.0",
        analyticsUseCase: "Teacher",
        lessonName: props.lessonTitle,
        lessonSlug: props.lessonSlug,
        unitName: unitTitle,
        unitSlug: unitSlug,
        keyStageSlug: keyStageSlug,
        keyStageTitle: keyStageTitle as KeyStageTitleValueType,
        yearGroupName: props.yearTitle,
        yearGroupSlug: props.yearSlug,
      });
    }
  };

  const isNew = hasNewContent ?? false;
  const { isSignedIn } = useUser();
  const showRiskAssessmentBanner = !!actions?.isPePractical && isSignedIn;

  const unpublishedLessonCount = lessons.filter(
    (lesson) => lesson.isUnpublished,
  ).length;

  const lessonCountHeader = unpublishedLessonCount
    ? `${lessons.length - unpublishedLessonCount}/${lessons.length} lessons available`
    : `Lessons (${lessons.length})`;

  const newsletterFormProps = useNewsletterForm();

<<<<<<< HEAD
  // stub save implementation
  const [unitSaved, setUnitSaved] = useState<boolean>(false);
=======
  const getSlugifiedTitle = (title: string) => {
    return title
      .replaceAll(/\s+/g, "-")
      .replaceAll(/[^\dA-Za-z-]/g, "")
      .replaceAll(/-+/g, "-")
      .toLowerCase();
  };
>>>>>>> daecbfcc

  return (
    <AppLayout
      seoProps={{
        ...getSeoProps({
          title: `Unit: ${unitTitle} | ${keyStageSlug.toUpperCase()} ${subjectTitle}${paginationTitle}`,
          description: `Free lessons and teaching resources about ${unitTitle.toLowerCase()}`,
        }),
      }}
      $background="white"
    >
      <PaginationHead
        prevPageUrlObject={prevPageUrlObject}
        nextPageUrlObject={nextPageUrlObject}
        isFirstPage={isFirstPage}
        isLastPage={isLastPage}
      />
      <OakThemeProvider theme={oakDefaultTheme}>
        <HeaderListing
          breadcrumbs={[
            {
              oakLinkProps: {
                page: "home",
              },
              label: "Home",
            },
            {
              oakLinkProps: {
                page: "subject-index",
                keyStageSlug,
              },
              label: keyStageTitle,
            },
            {
              oakLinkProps: {
                page: "unit-index",
                programmeSlug:
                  subjectSlug === "maths" && !isSlugEYFS(programmeSlug)
                    ? removeLegacySlugSuffix(programmeSlug)
                    : programmeSlug,
              },
              label: subjectTitle,
            },

            {
              oakLinkProps: {
                page: "lesson-index",
                unitSlug,
                programmeSlug: programmeSlug,
              },

              label: unitTitle,
              disabled: true,
            },
          ]}
          background={"pink30"}
          subjectIconBackgroundColor={"pink"}
          title={unitTitle}
          programmeFactor={keyStageTitle} // this should be changed to year LESQ-242
          isNew={isNew}
          hasCurriculumDownload={isSlugLegacy(programmeSlug)}
          {...curriculumData}
          shareButton={teacherShareButton}
          unitDownloadFileId={`${getSlugifiedTitle(unitTitle)}-${unitvariantId}`}
          onUnitDownloadSuccess={() =>
            track.unitDownloadInitiated({
              platform: "owa",
              product: "teacher lesson resources",
              engagementIntent: "use",
              componentType: "unit_download_button",
              eventVersion: "2.0.0",
              analyticsUseCase: "Teacher",
              unitName: unitTitle,
              unitSlug: unitSlug,
              keyStageSlug: keyStageSlug,
              keyStageTitle: keyStageTitle as KeyStageTitleValueType,
              subjectSlug: subjectSlug,
              subjectTitle: subjectTitle,
            })
          }
          showRiskAssessmentBanner={showRiskAssessmentBanner}
          isIncompleteUnit={unpublishedLessonCount > 0}
          isUnitSaved={unitSaved}
          onSave={() => setUnitSaved((prev) => !prev)}
        />
        <OakMaxWidth $ph={"inner-padding-m"}>
          <OakGrid>
            <OakGridArea
              $colSpan={[12, 9]}
              $mt={["space-between-s", "space-between-m2"]}
            >
              {unpublishedLessonCount > 0 && (
                <OakInlineRegistrationBanner
                  onSubmit={(email) => {
                    const emailPattern =
                      /^[A-Z0-9._%+-]{1,64}@[A-Z0-9-]+(?:\.[A-Z0-9-]+){0,2}\.[A-Z]{2,64}$/i;
                    const isValidEmail = emailPattern.test(email);
                    if (!isValidEmail) {
                      throw new Error("Please enter a valid email address");
                    }
                    return newsletterFormProps.onSubmit({
                      email,
                      userRole: "Teacher",
                    });
                  }}
                  bodyText={
                    <OakSpan $font="body-1">
                      We’re busy creating the final lessons. We’ll let you know
                      when the rest of this unit is ready - and send you other
                      helpful content and resources. Unsubscribe at any time.
                      Read our{" "}
                      <OakLink
                        href={resolveOakHref({
                          page: "legal",
                          legalSlug: "privacy-policy",
                        })}
                      >
                        privacy policy
                      </OakLink>
                      .
                    </OakSpan>
                  }
                  headerText={
                    <OakHeading
                      tag="h2"
                      $font={["heading-5", "heading-4", "heading-4"]}
                    >
                      Full unit on the way!
                    </OakHeading>
                  }
                />
              )}
              <LessonList
                {...curriculumData}
                lessonCount={lessons.length}
                lessonCountHeader={lessonCountHeader}
                currentPageItems={currentPageItems}
                paginationProps={paginationProps}
                headingTag={"h2"}
                unitTitle={unitTitle}
                onClick={trackLessonSelected}
                expiringBanner={
                  <ExpiringBanner
                    isOpen={showExpiredLessonsBanner}
                    isResourcesMessage={true}
                    onwardHref={unitListingHref}
                    onClose={() => {
                      setShowExpiredLessonsBanner(false);
                    }}
                  />
                }
              />
            </OakGridArea>
          </OakGrid>
        </OakMaxWidth>
      </OakThemeProvider>
    </AppLayout>
  );
};

export type URLParams = {
  programmeSlug: string;
  unitSlug: string;
};

export const getStaticPaths = async () => {
  if (shouldSkipInitialBuild) {
    return getFallbackBlockingConfig();
  }

  const config: GetStaticPathsResult<URLParams> = {
    fallback: "blocking",
    paths: [],
  };
  return config;
};

export const getStaticProps: GetStaticProps<
  LessonListingPageProps,
  URLParams
> = async (context) => {
  return getPageProps({
    page: "lesson-listing::getStaticProps",
    context,
    getProps: async () => {
      if (!context.params) {
        throw new Error("no context.params");
      }
      const { programmeSlug, unitSlug } = context.params;
      if (!programmeSlug || !unitSlug) {
        throw new Error("unexpected context.params");
      }

      const curriculumData = await curriculumApi2023.lessonListing({
        programmeSlug,
        unitSlug,
      });

      if (!curriculumData) {
        return {
          notFound: true,
        };
      }

      const results: GetStaticPropsResult<LessonListingPageProps> = {
        props: {
          curriculumData,
        },
      };
      return results;
    },
  });
};

export default LessonListPage;<|MERGE_RESOLUTION|>--- conflicted
+++ resolved
@@ -182,10 +182,6 @@
 
   const newsletterFormProps = useNewsletterForm();
 
-<<<<<<< HEAD
-  // stub save implementation
-  const [unitSaved, setUnitSaved] = useState<boolean>(false);
-=======
   const getSlugifiedTitle = (title: string) => {
     return title
       .replaceAll(/\s+/g, "-")
@@ -193,7 +189,9 @@
       .replaceAll(/-+/g, "-")
       .toLowerCase();
   };
->>>>>>> daecbfcc
+
+  // stub save implementation
+  const [unitSaved, setUnitSaved] = useState<boolean>(false);
 
   return (
     <AppLayout
