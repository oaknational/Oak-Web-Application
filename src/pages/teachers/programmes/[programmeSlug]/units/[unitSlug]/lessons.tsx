--- conflicted
+++ resolved
@@ -48,12 +48,8 @@
 import { useNewsletterForm } from "@/components/GenericPagesComponents/NewsletterForm";
 import { resolveOakHref } from "@/common-lib/urls";
 import { useTeacherShareButton } from "@/components/TeacherComponents/TeacherShareButton/useTeacherShareButton";
-<<<<<<< HEAD
-import SavingSignedOutModal from "@/components/TeacherComponents/SavingSignedOutModal";
-=======
 import { useGetEducatorData } from "@/node-lib/educator-api/helpers/useGetEducatorData";
 import { useSaveUnits } from "@/node-lib/educator-api/helpers/saveUnits/useSaveUnits";
->>>>>>> 300a2bc4
 
 export type LessonListingPageProps = {
   curriculumData: LessonListingPageData;
@@ -192,7 +188,7 @@
   };
 
   const isNew = hasNewContent ?? false;
-  const { isSignedIn, isLoaded, user } = useUser();
+  const { isSignedIn } = useUser();
   const showRiskAssessmentBanner = !!actions?.isPePractical && isSignedIn;
 
   const unpublishedLessonCount = lessons.filter(
@@ -213,20 +209,10 @@
       .toLowerCase();
   };
 
-<<<<<<< HEAD
-  // stub save implementation
-  const [unitSaved, setUnitSaved] = useState<boolean>(false);
-  const [openSavingSignedOutModal, setOpenSavingSignedOutModal] =
-    useState<boolean>(false);
-
-  const isSignedOut = isLoaded && !isSignedIn;
-  const isOnboarded = user && user.publicMetadata?.owa?.isOnboarded;
-=======
   const { data: savedUnit } = useGetEducatorData(
     `/api/educator-api/getSavedUnits/${programmeSlug}`,
   );
   const { onSaveToggle, isUnitSaved } = useSaveUnits(savedUnit, programmeSlug);
->>>>>>> 300a2bc4
 
   return (
     <AppLayout
@@ -310,17 +296,8 @@
           }
           showRiskAssessmentBanner={showRiskAssessmentBanner}
           isIncompleteUnit={unpublishedLessonCount > 0}
-<<<<<<< HEAD
-          isUnitSaved={unitSaved}
-          onSave={() =>
-            isSignedOut || !isOnboarded
-              ? setOpenSavingSignedOutModal(true)
-              : setUnitSaved((prev) => !prev)
-          }
-=======
           isUnitSaved={isUnitSaved(unitSlug)}
           onSave={() => onSaveToggle(unitSlug)}
->>>>>>> 300a2bc4
         />
         <OakMaxWidth $ph={"inner-padding-m"}>
           <OakGrid>
@@ -389,14 +366,6 @@
             </OakGridArea>
           </OakGrid>
         </OakMaxWidth>
-        {openSavingSignedOutModal && (
-          <SavingSignedOutModal
-            isOpen={openSavingSignedOutModal}
-            onClose={() => {
-              setOpenSavingSignedOutModal(false);
-            }}
-          />
-        )}
       </OakThemeProvider>
     </AppLayout>
   );
