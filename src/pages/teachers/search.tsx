import React from "react";
import { GetStaticProps, NextPage } from "next";

import AppLayout from "@/components/AppLayout";
import useSearch from "@/context/Search/useSearch";
import Search from "@/components/SearchComponents/Search.page";
import curriculumApi2023, {
  SearchPageData,
} from "@/node-lib/curriculum-api-2023";
import { getSeoProps } from "@/browser-lib/seo/getSeoProps";
import useSearchFilters from "@/context/Search/useSearchFilters";
import usePagination from "@/components/Pagination/usePagination";
import { RESULTS_PER_PAGE } from "@/components/SearchResults/SearchResults";
import getPageProps from "@/node-lib/getPageProps";
import curriculumApi2023 from "@/node-lib/curriculum-api-2023";

type SearchPageProps = {
  curriculumData: SearchPageData;
};

const SearchPage: NextPage<SearchPageProps> = (props) => {
  const { curriculumData } = props;
  const {
    subjects: allSubjects,
    keyStages: allKeyStages,
    contentTypes: allContentTypes,
    examBoards: allExamBoards,
  } = curriculumData;

  const searchProps = useSearch({
    allKeyStages,
    allSubjects,
    allContentTypes,
    allExamBoards,
  });
  const { results } = searchProps;

  const paginationProps = usePagination({
    totalResults: results.length,
    pageSize: RESULTS_PER_PAGE,
    items: results,
  });

  const { paginationTitle } = paginationProps;

  const searchFilters = useSearchFilters({
    ...searchProps,
    allKeyStages,
    allSubjects,
    allContentTypes,
    allExamBoards,
  });

  return (
    <AppLayout
      seoProps={{
        ...getSeoProps({
          title: `Search for Free Teaching Resources${paginationTitle}`,

          description: "Search for Free Teaching Resources",
        }),
        ...{ noFollow: true, noIndex: true },
      }}
      $background="grey20"
    >
      <Search
        {...searchProps}
        searchFilters={searchFilters}
        allKeyStages={allKeyStages}
      />
    </AppLayout>
  );
};

export const getStaticProps: GetStaticProps<SearchPageProps> = async (
  context,
) => {
  return getPageProps({
    page: "teachers-search::getStaticProps",
    context,
    getProps: async () => {
<<<<<<< HEAD
      const curriculumData = await curriculumApi2023.searchPage();
=======
      const curriculumData2020 = await curriculumApi.searchPage();
      const curriculumData2023 = await curriculumApi2023.searchPage();

      const subjects = [
        ...curriculumData2020.subjects,
        ...curriculumData2023.subjects,
      ];

      const uniqueSubjects = subjects.reduce(
        (acc: SearchPageData["subjects"], subject) => {
          const existingSubject = acc.find(
            (s: SearchPageData["subjects"][number]) => s.slug === subject.slug,
          );

          if (!existingSubject) {
            acc.push(subject);
          }

          return acc;
        },
        [],
      );

      const curriculumData = {
        ...curriculumData2023,
        subjects: uniqueSubjects,
      };

>>>>>>> 2bffea13
      const results = {
        props: {
          curriculumData,
        },
      };
      return results;
    },
  });
};

export default SearchPage;<|MERGE_RESOLUTION|>--- conflicted
+++ resolved
@@ -12,7 +12,6 @@
 import usePagination from "@/components/Pagination/usePagination";
 import { RESULTS_PER_PAGE } from "@/components/SearchResults/SearchResults";
 import getPageProps from "@/node-lib/getPageProps";
-import curriculumApi2023 from "@/node-lib/curriculum-api-2023";
 
 type SearchPageProps = {
   curriculumData: SearchPageData;
@@ -79,9 +78,6 @@
     page: "teachers-search::getStaticProps",
     context,
     getProps: async () => {
-<<<<<<< HEAD
-      const curriculumData = await curriculumApi2023.searchPage();
-=======
       const curriculumData2020 = await curriculumApi.searchPage();
       const curriculumData2023 = await curriculumApi2023.searchPage();
 
@@ -110,7 +106,6 @@
         subjects: uniqueSubjects,
       };
 
->>>>>>> 2bffea13
       const results = {
         props: {
           curriculumData,
