--- conflicted
+++ resolved
@@ -5,13 +5,10 @@
   OakUL,
   OakLI,
   OakP,
-<<<<<<< HEAD
   OakIcon,
-=======
   OakHandDrawnHR,
   OakBox,
   OakMaxWidth,
->>>>>>> 08bbfcd8
 } from "@oaknational/oak-components";
 
 import { getSeoProps } from "@/browser-lib/seo/getSeoProps";
