import assert from "assert";

import { NextPage } from "next";
import { useRouter } from "next/router";
import React, { useEffect, useMemo, useRef, useState } from "react";
import {
<<<<<<< HEAD
  OakFlex,
  OakHeading,
  OakP,
  OakIcon,
=======
  OakBox,
  OakFlex,
  OakHandDrawnHR,
  OakHeading,
  OakP,
>>>>>>> 08bbfcd8
} from "@oaknational/oak-components";

import AppLayout from "@/components/SharedComponents/AppLayout";
import Box from "@/components/SharedComponents/Box/Box";
import curriculumPreviousDownloadsFixture, {
  DOWNLOAD_CATEGORIES,
  DownloadCategory,
} from "@/node-lib/curriculum-api-2023/fixtures/curriculumPreviousDownloads.fixture";
import { getSeoProps } from "@/browser-lib/seo/getSeoProps";
import Breadcrumbs from "@/components/SharedComponents/Breadcrumbs/Breadcrumbs";
import TabularNav from "@/components/SharedComponents/TabularNav";
<<<<<<< HEAD
import Hr from "@/components/SharedComponents/Typography/Hr";
=======
import Icon from "@/components/SharedComponents/Icon/Icon";
>>>>>>> 08bbfcd8
import BrushBorders from "@/components/SharedComponents/SpriteSheet/BrushSvgs/BrushBorders";
import { ButtonAsLinkProps } from "@/components/SharedComponents/Button/ButtonAsLink";
import CurriculumDownloads, {
  CurriculumDownload,
  CurriculumDownloadsRef,
} from "@/components/CurriculumComponents/CurriculumDownloads/CurriculumDownloads";
import DropdownSelect from "@/components/GenericPagesComponents/DropdownSelect";
import getBrowserConfig from "@/browser-lib/getBrowserConfig";

const CurriculumPreviousDownloadsPage: NextPage = () => {
  const router = useRouter();
  const data = curriculumPreviousDownloadsFixture();
  const [activeTab, setActiveTab] = useState<DownloadCategory>("EYFS");
  const downloadsRef = useRef<CurriculumDownloadsRef>(null);
  type Document = (typeof data)["documents"][0];

  const categoryDocuments = useMemo(() => {
    const documents: { [key in DownloadCategory]?: Document[] } = {};
    data.documents.forEach((document) => {
      const documentsArray = documents[document.category] || [];
      documentsArray.push(document);
      documents[document.category] = documentsArray;
    });
    return documents;
  }, [data.documents]);

  const assertIsDownloadCategory = (input: string) => {
    const category = DOWNLOAD_CATEGORIES.find((c) => c === input);
    assert(category);
    return category;
  };

  const updateTab = (categoryRaw: string) => {
    const category = assertIsDownloadCategory(categoryRaw);
    setActiveTab(category);
    const newUrl = `${window.location.pathname}#${category}`;
    window.history.replaceState(
      { ...window.history.state, as: newUrl, url: newUrl },
      "",
      newUrl,
    );
    delete router.query.keystage;
    downloadsRef.current?.clearSelection();
  };

  const downloads: CurriculumDownload[] = [];
  const links: ButtonAsLinkProps[] = [];
  const LEGACY_DOWNLOADS_API_URL = getBrowserConfig("vercelApiUrl");

  for (const category of Object.keys(categoryDocuments) as DownloadCategory[]) {
    if (category == activeTab) {
      categoryDocuments[category as DownloadCategory]?.forEach((document) => {
        downloads.push({
          label: document.subject,
          url: `${LEGACY_DOWNLOADS_API_URL}/api/download-asset?type=curriculum-map&extension=pdf&id=${document.slug}`,
          icon: document.icon,
        });
      });
    }
    links.push({
      label: category,
      page: "curriculum-previous-downloads",
      isCurrent: activeTab == category,
      currentStyles: ["underline"],
      scroll: false,
      onClick: (event) => {
        event.preventDefault();
        updateTab(category);
      },
    });
  }

  useEffect(() => {
    const keystage = router.query.keystage as string;
    const hashTab = (keystage?.toUpperCase() ||
      window.location.hash.slice(1)) as DownloadCategory;
    if (hashTab && categoryDocuments[hashTab]) {
      setActiveTab(hashTab);
    }
  }, [categoryDocuments, router.query.keystage]);

  return (
    <AppLayout
      seoProps={{
        ...getSeoProps({
          title: "Curriculum Previous Downloads",
          description: "Curriculum Previous Downloads",
        }),
      }}
      $background={"white"}
    >
      <OakBox $background={"mint"} $pt="inner-padding-l">
        <Box
          $maxWidth={1280}
          $mh={"auto"}
          $ph={28}
          $pb={56}
          $width={"100%"}
          data-testid="breadcrumbsContainer"
        >
          <Breadcrumbs
            breadcrumbs={[
              {
                oakLinkProps: {
                  page: "home",
                },
                label: "Home",
              },
              {
                oakLinkProps: {
                  page: "curriculum-landing-page",
                },
                label: "Curriculum resources",
              },
              {
                oakLinkProps: {
                  page: "curriculum-previous-downloads",
                },
                label: "Previous downloads",
                disabled: true,
              },
            ]}
          />

          <OakHandDrawnHR
            hrColor={"white"}
            $height={"all-spacing-05"}
            $mv={"space-between-m"}
          />
          <OakFlex>
            <Box
              $background={"mint30"}
              $mr={12}
              $mv={"auto"}
              $position={"relative"}
            >
              <BrushBorders color="mint30" />
              <OakIcon
                iconName={"download"}
                $width={"all-spacing-16"}
                $height={"all-spacing-16"}
                data-testid="icon"
              />
            </Box>
            <OakBox $ml="space-between-m2">
              <OakHeading
                tag={"h1"}
                $font={["heading-4", "heading-3"]}
                $mb={"space-between-m"}
                data-testid="heading1"
              >
                Previously released curricula
              </OakHeading>
              <Box $maxWidth={720}>
                <OakP $font="body-1" data-testid="description">
                  Download our curricula from previous academic years to explore
                  our curriculum sequences, lesson information and the
                  curriculum principles that underpin them.
                </OakP>
              </Box>
            </OakBox>
          </OakFlex>
        </Box>
      </OakBox>

      <OakBox $background={"mint30"}>
        <Box
          $display={["block", "none", "none"]}
          $maxWidth={1280}
          $mh={"auto"}
          $ph={28}
          $pv={24}
          $width={"100%"}
        >
          <DropdownSelect
            id={"select-category"}
            name={"select-category"}
            onChange={(event) => updateTab(event.target.value)}
            placeholder="Placeholder"
            data-testid="dropdownNav"
            label="Select a category:"
            listItems={Object.keys(categoryDocuments).map((category) => ({
              value: category,
              label: category,
            }))}
            selectedValue={activeTab}
            $zIndex={"dropdownMenu"}
          />
        </Box>
        <Box
          $display={["none", "block", "block"]}
          $maxWidth={1280}
          $mh={"auto"}
          $width={"100%"}
          $ph={28}
          $pt={32}
        >
          <OakP $color="grey70" $font="heading-7" $mb={"space-between-m"}>
            Select a category:
          </OakP>
          <TabularNav
            $font={"heading-6"}
            $maxWidth={1280}
            $mh={"auto"}
            label="Curriculum Selection"
            links={links}
            data-testid="tabularNav"
          />
        </Box>
      </OakBox>

      <CurriculumDownloads
        category={activeTab}
        downloads={downloads}
        ref={downloadsRef}
      />
    </AppLayout>
  );
};

export default CurriculumPreviousDownloadsPage;<|MERGE_RESOLUTION|>--- conflicted
+++ resolved
@@ -4,18 +4,12 @@
 import { useRouter } from "next/router";
 import React, { useEffect, useMemo, useRef, useState } from "react";
 import {
-<<<<<<< HEAD
   OakFlex,
   OakHeading,
   OakP,
   OakIcon,
-=======
   OakBox,
-  OakFlex,
   OakHandDrawnHR,
-  OakHeading,
-  OakP,
->>>>>>> 08bbfcd8
 } from "@oaknational/oak-components";
 
 import AppLayout from "@/components/SharedComponents/AppLayout";
@@ -27,11 +21,6 @@
 import { getSeoProps } from "@/browser-lib/seo/getSeoProps";
 import Breadcrumbs from "@/components/SharedComponents/Breadcrumbs/Breadcrumbs";
 import TabularNav from "@/components/SharedComponents/TabularNav";
-<<<<<<< HEAD
-import Hr from "@/components/SharedComponents/Typography/Hr";
-=======
-import Icon from "@/components/SharedComponents/Icon/Icon";
->>>>>>> 08bbfcd8
 import BrushBorders from "@/components/SharedComponents/SpriteSheet/BrushSvgs/BrushBorders";
 import { ButtonAsLinkProps } from "@/components/SharedComponents/Button/ButtonAsLink";
 import CurriculumDownloads, {
