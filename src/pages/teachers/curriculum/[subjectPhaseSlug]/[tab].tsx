--- conflicted
+++ resolved
@@ -33,15 +33,8 @@
 import CurriculumDownloadTab from "@/components/CurriculumComponents/CurriculumDownloadTab";
 import {
   Thread,
-<<<<<<< HEAD
-  Tier,
-  Domain,
-  Discipline,
-  Subject,
-=======
   Subject,
   Tier,
->>>>>>> 54fb7e34
   Unit,
   SubjectCategory,
 } from "@/components/CurriculumComponents/CurriculumVisualiser";
@@ -73,11 +66,7 @@
     childSubjects: Subject[];
     subjectCategories: SubjectCategory[];
     tiers: Tier[];
-<<<<<<< HEAD
-    disciplines: Discipline[];
     pathways: Pathway[];
-=======
->>>>>>> 54fb7e34
     ref?: MutableRefObject<HTMLDivElement>;
   };
 };
@@ -352,11 +341,7 @@
         childSubjects: [],
         subjectCategories: [],
         tiers: [],
-<<<<<<< HEAD
-        disciplines: [],
         pathways: [],
-=======
->>>>>>> 54fb7e34
       };
       yearData[unit.year] = currentYearData;
     }
@@ -392,7 +377,6 @@
       });
     }
 
-<<<<<<< HEAD
     if (
       unit.pathway &&
       unit.pathway_slug &&
@@ -406,18 +390,6 @@
       });
     }
 
-    // Loop through tags array and populate disciplines.
-    unit.tags?.forEach((tag) => {
-      if (tag.category === "Discipline") {
-        if (
-          currentYearData?.disciplines.findIndex((d) => d.id === tag.id) === -1
-        ) {
-          currentYearData.disciplines.push({
-            id: tag.id,
-            title: tag.title,
-          });
-        }
-=======
     // Loop through tags array and populate subject categories.
     unit.subjectcategories?.forEach((subjectCategory) => {
       if (
@@ -429,7 +401,6 @@
           id: subjectCategory.id,
           title: subjectCategory.title,
         });
->>>>>>> 54fb7e34
       }
     });
   });
