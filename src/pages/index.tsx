import { FC } from "react";

import LandingPageLayout from "../components/Layout/LandingPageLayout";
import { DEFAULT_SEO_PROPS } from "../browser-lib/seo/Seo";
import Grid from "../components/Grid";
import GridArea from "../components/Grid/GridArea";
import Card from "../components/Card";
import { Heading, P } from "../components/Typography";
import BlogList from "../components/BlogList/BlogList";
import Flex from "../components/Flex";
import CardTitle from "../components/Card/CardComponents/CardTitle";
import ButtonAsLink from "../components/Button/ButtonAsLink";
import Icon from "../components/Icon";
import NewsletterForm, {
  useNewsletterForm,
} from "../components/Forms/NewsletterForm";
import blogListItems from "../browser-lib/fixtures/blogListItems";
<<<<<<< HEAD
import CardLink from "../components/Card/CardLink";
import { useCookieConsent } from "../browser-lib/cookie-consent/CookieConsentProvider";
=======
>>>>>>> c3dcbd86

const Home: FC = () => {
  const { onSubmit } = useNewsletterForm();

  return (
    <LandingPageLayout seoProps={DEFAULT_SEO_PROPS} background={"grey1"}>
      <Grid cg={16} rg={[16, 48, 80]}>
        <GridArea colSpan={[12, 12, 8]}>
          <Heading
            fontSize={48}
            tag={"h1"}
            mt={64}
            data-testid="home-page-title"
          >
            Oak National Academy
          </Heading>
        </GridArea>
        <GridArea colSpan={[12, 12, 4]}>
          <Card background={"white"} mt={48}>
            <Heading fontSize={20} tag={"h2"}>
              <CardLink href={"/beta/onboarding"}>Use Oak in Beta</CardLink>
            </Heading>
          </Card>
        </GridArea>

        <GridArea colSpan={[12, 12, 6]}>
          <Card
            background={"white"}
            flexDirection={"column"}
            justifyContent={"center"}
            alignItems="center"
          >
            <Icon name={"GraduationCap"} size={64} />
            <Heading mt={24} mb={0} fontSize={24} tag={"h5"} color={"grey8"}>
              <CardLink href="https://classroom.thenational.academy/">
                Classroom
              </CardLink>
            </Heading>
          </Card>
        </GridArea>
        <GridArea colSpan={[12, 12, 6]}>
          <Card
            background={"white"}
            flexDirection={"column"}
            justifyContent={"center"}
            alignItems="center"
          >
            <Icon name={"University"} size={64} />
            <Heading mt={24} mb={0} fontSize={24} tag={"h5"} color={"grey8"}>
              <CardLink href="https://teachers.thenational.academy/">
                Teacher Hub
              </CardLink>
            </Heading>
          </Card>
        </GridArea>

        <GridArea colSpan={[12, 4, 4]}>
          <Card
            flexDirection={"column"}
            justifyContent={"center"}
            alignItems="center"
            background={"white"}
          >
            <Icon name={"University"} size={64} />
            <Heading mt={24} mb={0} fontSize={24} tag={"h5"} color={"grey8"}>
              <CardLink href="/">Curriculum</CardLink>
            </Heading>
          </Card>
        </GridArea>
        <GridArea colSpan={[12, 4, 4]}>
          <Card
            flexDirection={"column"}
            justifyContent={"center"}
            alignItems={"center"}
            background={"white"}
          >
            <Icon name={"University"} size={64} />
            <Heading mt={24} mb={0} fontSize={24} tag={"h5"} color={"grey8"}>
              <CardLink href="/">Lesson Planning</CardLink>
            </Heading>
          </Card>
        </GridArea>
        <GridArea colSpan={[12, 4, 4]}>
          <Card
            flexDirection={"column"}
            justifyContent={"center"}
            alignItems="center"
            background={"white"}
          >
            <Icon name={"GraduationCap"} size={64} />
            <Heading mt={24} mb={0} fontSize={24} tag={"h5"} color={"grey8"}>
              <CardLink href="/">Oak for Schools</CardLink>
            </Heading>
          </Card>
        </GridArea>
      </Grid>

      <Grid cg={16} rg={[16]} mt={[16, 48, 80]}>
        <GridArea colSpan={[12, 6, 4]} order={[0, 0, 0]}>
          <Card background="white">
            <CardTitle
              icon="Home"
              iconPosition="leading"
              iconSize={32}
              tag="h2"
            >
              About Oak Academy
            </CardTitle>
            <P fontSize={16} mb={24}>
              Preview, plan and customise each element of our lessons to meet
              your needs -
            </P>
            <ButtonAsLink
              mt={"auto"}
              fullWidth
              href="/"
              label="Find out more"
            />
          </Card>
        </GridArea>

        <GridArea colSpan={[12, 12, 8]} rowSpan={3} order={[3, 1, 0]}>
          <Flex background={"white"} pa={24}>
            <BlogList
              title={"Stay up to date!"}
              items={blogListItems}
              titleTag={"h2"}
            />
          </Flex>
        </GridArea>

        <GridArea colSpan={[12, 6, 4]} order={[2, 0, 0]}>
          <Card background="white">
            <CardTitle
              icon="Home"
              iconPosition="leading"
              iconSize={32}
              tag="h2"
            >
              Need some help?
            </CardTitle>
            <P fontSize={16} mb={24}>
              Preview, plan and customise each element of our lessons to meet
              your needs - whether inside and outside the classroom.
            </P>
            <ButtonAsLink
              mt={"auto"}
              fullWidth
              href="https://support.thenational.academy/"
              label="Visit Help Center"
            />
          </Card>
        </GridArea>
        <GridArea colSpan={[12, 6, 4]} order={[2, 0, 0]}>
          <NewsletterForm onSubmit={onSubmit} />
        </GridArea>
      </Grid>
    </LandingPageLayout>
  );
};

export default Home;<|MERGE_RESOLUTION|>--- conflicted
+++ resolved
@@ -15,11 +15,7 @@
   useNewsletterForm,
 } from "../components/Forms/NewsletterForm";
 import blogListItems from "../browser-lib/fixtures/blogListItems";
-<<<<<<< HEAD
 import CardLink from "../components/Card/CardLink";
-import { useCookieConsent } from "../browser-lib/cookie-consent/CookieConsentProvider";
-=======
->>>>>>> c3dcbd86
 
 const Home: FC = () => {
   const { onSubmit } = useNewsletterForm();
