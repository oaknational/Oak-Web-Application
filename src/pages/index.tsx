--- conflicted
+++ resolved
@@ -5,14 +5,11 @@
 import Grid from "../components/Grid";
 import GridArea from "../components/Grid/GridArea";
 import Card from "../components/Card";
-import { Heading } from "../components/Typography";
+import { Heading, P } from "../components/Typography";
 import Icon from "../components/Icon";
 import CardLink from "../components/Card/CardLink";
-<<<<<<< HEAD
 import AboutContactBlogList from "../components/AboutContactBlogList/AboutContactBlogList";
-=======
 import DismissibleCard from "../components/Card/DismissibleCard";
->>>>>>> 09a4225d
 
 const Home: FC = () => {
   return (
