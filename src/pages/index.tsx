--- conflicted
+++ resolved
@@ -23,10 +23,8 @@
   useNewsletterForm,
 } from "../components/Forms/NewsletterForm";
 import Svg from "../components/Svg";
-<<<<<<< HEAD
 import useAnalytics from "../context/Analytics/useAnalytics";
 import { getPupilsUrl, getTeachersUrl } from "../common-lib/urls";
-=======
 import BlogListItem, {
   BlogListItemProps,
 } from "../components/BlogList/BlogListItem";
@@ -37,7 +35,6 @@
   SerializedBlogPostPreview,
 } from "./blog";
 import { SerializedWebinarPreview, webinarToBlogListItem } from "./webinars";
->>>>>>> 3355a938
 
 const Notification: FC = () => {
   const { track } = useAnalytics();
@@ -87,28 +84,23 @@
   );
 };
 
-<<<<<<< HEAD
-const Home: FC = () => {
+export type SerializedPost =
+  | ({ type: "blog-post" } & SerializedBlogPostPreview)
+  | ({ type: "webinar" } & SerializedWebinarPreview);
+
+export type HomePageProps = {
+  posts: SerializedPost[];
+  // webinars
+  isPreviewMode: boolean;
+};
+
+const Home: NextPage<HomePageProps> = (props) => {
   const { track } = useAnalytics();
   const newsletterFormProps = useNewsletterForm({
     onSubmit: track.newsletterSignUpCompleted,
   });
-=======
-export type SerializedPost =
-  | ({ type: "blog-post" } & SerializedBlogPostPreview)
-  | ({ type: "webinar" } & SerializedWebinarPreview);
-
-export type HomePageProps = {
-  posts: SerializedPost[];
-  // webinars
-  isPreviewMode: boolean;
-};
-
-const Home: NextPage<HomePageProps> = (props) => {
-  const newsletterFormProps = useNewsletterForm();
   const posts = props.posts.map(postToBlogListItem);
 
->>>>>>> 3355a938
   return (
     <Layout seoProps={DEFAULT_SEO_PROPS} isPreviewMode={props.isPreviewMode}>
       <Flex $flexDirection={"column"} $position="relative">
