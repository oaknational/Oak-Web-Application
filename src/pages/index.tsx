import { FC, useEffect } from "react";

import LandingPageLayout from "../components/Layout/LandingPageLayout";
import { DEFAULT_SEO_PROPS } from "../browser-lib/seo/Seo";
import Grid from "../components/Grid";
import GridArea from "../components/Grid/GridArea";
import Card from "../components/Card";
import { Heading, P } from "../components/Typography";
import Icon from "../components/Icon";
<<<<<<< HEAD
=======
import NewsletterForm, {
  useNewsletterForm,
} from "../components/Forms/NewsletterForm";
import blogListItems from "../browser-lib/fixtures/blogListItems";
import useAnalytics from "../context/Analytics/useAnalytics";
>>>>>>> 0f071244
import CardLink from "../components/Card/CardLink";
import AboutContactBlogList from "../components/AboutContactBlogList/AboutContactBlogList";
import DismissibleCard from "../components/Card/DismissibleCard";
import Flex from "../components/Flex";

const Home: FC = () => {
<<<<<<< HEAD
=======
  const { onSubmit } = useNewsletterForm();
  const { track } = useAnalytics();

  useEffect(() => {
    track("test-event", {
      testProperty:
        "some value (currently should send once when the page loads)",
    });
  }, [track]);

>>>>>>> 0f071244
  return (
    <LandingPageLayout seoProps={DEFAULT_SEO_PROPS} background={"grey1"}>
      <Grid cg={16} rg={[16, 48, 80]}>
        <GridArea colSpan={[12, 12, 8]}>
          <Heading
            fontSize={48}
            tag={"h1"}
            mt={80}
            data-testid="home-page-title"
          >
            Supporting Schools To Build Their Curriculum
          </Heading>
          <P mt={16}>
            Free tools, research and 40,000 editable lesson resources to support
            schools to develop a high-quality curriculum
          </P>
        </GridArea>

        <GridArea colSpan={[12, 12, 4]}>
          <DismissibleCard title="Beta">
            <Heading fontSize={20} tag={"h2"}>
              <Flex alignItems={"center"} mb={12}>
                <Icon size={24} name={"GraduationCap"} mr={8} color={"grey8"} />
                <P color={"grey8"} fontSize={16} fontWeight={400}>
                  Next Webinar
                </P>
              </Flex>
              <CardLink href={"/beta/onboarding"}>Use Oak in Beta</CardLink>
              <P color={"grey8"} fontSize={16} fontWeight={400} mt={8}>
                16/03/2022 &bull; 3:30pm
              </P>
            </Heading>
          </DismissibleCard>
        </GridArea>

        <GridArea colSpan={[12, 12, 6]}>
          <Card
            background={"white"}
            flexDirection={"column"}
            justifyContent={"center"}
            alignItems="center"
          >
            <Icon name={"GraduationCap"} size={64} />
            <Heading mt={24} mb={0} fontSize={24} tag={"h5"} color={"grey8"}>
              <CardLink href="https://classroom.thenational.academy/">
                Classroom
              </CardLink>
            </Heading>
          </Card>
        </GridArea>
        <GridArea colSpan={[12, 12, 6]}>
          <Card
            background={"white"}
            flexDirection={"column"}
            justifyContent={"center"}
            alignItems="center"
          >
            <Icon name={"University"} size={64} />
            <Heading mt={24} mb={0} fontSize={24} tag={"h5"} color={"grey8"}>
              <CardLink href="https://teachers.thenational.academy/">
                Teacher Hub
              </CardLink>
            </Heading>
          </Card>
        </GridArea>

        <GridArea colSpan={[12, 4, 4]}>
          <Card
            flexDirection={"column"}
            justifyContent={"center"}
            alignItems="center"
            background={"white"}
          >
            <Icon name={"University"} size={64} />
            <Heading mt={24} mb={0} fontSize={24} tag={"h5"} color={"grey8"}>
              <CardLink href="/">Curriculum</CardLink>
            </Heading>
          </Card>
        </GridArea>
        <GridArea colSpan={[12, 4, 4]}>
          <Card
            flexDirection={"column"}
            justifyContent={"center"}
            alignItems={"center"}
            background={"white"}
          >
            <Icon name={"University"} size={64} />
            <Heading mt={24} mb={0} fontSize={24} tag={"h5"} color={"grey8"}>
              <CardLink href="/">Lesson Planning</CardLink>
            </Heading>
          </Card>
        </GridArea>
        <GridArea colSpan={[12, 4, 4]}>
          <Card
            flexDirection={"column"}
            justifyContent={"center"}
            alignItems="center"
            background={"white"}
          >
            <Icon name={"GraduationCap"} size={64} />
            <Heading mt={24} mb={0} fontSize={24} tag={"h5"} color={"grey8"}>
              <CardLink href="/">Oak for Schools</CardLink>
            </Heading>
          </Card>
        </GridArea>
      </Grid>
      <AboutContactBlogList />
    </LandingPageLayout>
  );
};

export default Home;<|MERGE_RESOLUTION|>--- conflicted
+++ resolved
@@ -7,23 +7,13 @@
 import Card from "../components/Card";
 import { Heading, P } from "../components/Typography";
 import Icon from "../components/Icon";
-<<<<<<< HEAD
-=======
-import NewsletterForm, {
-  useNewsletterForm,
-} from "../components/Forms/NewsletterForm";
-import blogListItems from "../browser-lib/fixtures/blogListItems";
 import useAnalytics from "../context/Analytics/useAnalytics";
->>>>>>> 0f071244
 import CardLink from "../components/Card/CardLink";
 import AboutContactBlogList from "../components/AboutContactBlogList/AboutContactBlogList";
 import DismissibleCard from "../components/Card/DismissibleCard";
 import Flex from "../components/Flex";
 
 const Home: FC = () => {
-<<<<<<< HEAD
-=======
-  const { onSubmit } = useNewsletterForm();
   const { track } = useAnalytics();
 
   useEffect(() => {
@@ -33,7 +23,6 @@
     });
   }, [track]);
 
->>>>>>> 0f071244
   return (
     <LandingPageLayout seoProps={DEFAULT_SEO_PROPS} background={"grey1"}>
       <Grid cg={16} rg={[16, 48, 80]}>
