--- conflicted
+++ resolved
@@ -49,49 +49,48 @@
   `;
 
   return (
-<<<<<<< HEAD
     <LandingPageLayout seoProps={DEFAULT_SEO_PROPS}>
-      <Flex flexDirection={"column"} position="relative">
-        <Flex justifyContent={"center"} background={"pupilsLightGreen"}>
+      <Flex $flexDirection={"column"} $position="relative">
+        <Flex $justifyContent={"center"} $background={"pupilsLightGreen"}>
           <MaxWidth>
-            <Grid cg={[8, 16]}>
-              <GridArea colSpan={[12, 12, 8]}>
+            <Grid $cg={[8, 16]}>
+              <GridArea $colSpan={[12, 12, 8]}>
                 <Heading
-                  fontSize={[32, 48]}
+                  $fontSize={[32, 48]}
                   tag={"h1"}
-                  lineHeight={56}
-                  mt={[64, 80]}
-                  mb={[20, 24]}
+                  $lineHeight={56}
+                  $mt={[64, 80]}
+                  $mb={[20, 24]}
                   data-testid="home-page-title"
-                  color={"black"}
+                  $color={"black"}
                 >
                   Oak Is Changing...
                 </Heading>
                 <Heading
                   tag={"h2"}
-                  lineHeight={32}
-                  fontSize={[16, 24]}
-                  mb={[32, 64]}
+                  $lineHeight={32}
+                  $fontSize={[16, 24]}
+                  $mb={[32, 64]}
                 >
                   Over 40,000 curriculum-aligned resources for everyday use,
                   completely free.
                 </Heading>
               </GridArea>
 
-              <GridArea colSpan={[6, 6, 6]}>
-                <Card
-                  background={"white"}
-                  flexDirection={["column-reverse", "row"]}
-                  justifyContent={"space-between"}
-                  alignItems="center"
-                  pa={0}
+              <GridArea $colSpan={[6, 6, 6]}>
+                <Card
+                  $background={"white"}
+                  $flexDirection={["column-reverse", "row"]}
+                  $justifyContent={"space-between"}
+                  $alignItems="center"
+                  $pa={0}
                 >
                   <TransformClassroomImageWrap
-                    width={"100%"}
-                    flexGrow={1}
-                    pv={[0, 16]}
-                    justifyContent={"center"}
-                    alignItems={"center"}
+                    $width={"100%"}
+                    $flexGrow={1}
+                    $pv={[0, 16]}
+                    $justifyContent={"center"}
+                    $alignItems={"center"}
                   >
                     <CardImage
                       alt={"classroom illustration"}
@@ -100,11 +99,11 @@
                   </TransformClassroomImageWrap>
 
                   <Heading
-                    mr={[0, 72]}
-                    fontSize={[20, 32]}
+                    $mr={[0, 72]}
+                    $fontSize={[20, 32]}
                     tag={"h3"}
-                    color={"black"}
-                    mt={[12, 0]}
+                    $color={"black"}
+                    $mt={[12, 0]}
                   >
                     <CardLink href="https://classroom.thenational.academy/">
                       Classroom
@@ -112,20 +111,20 @@
                   </Heading>
                 </Card>
               </GridArea>
-              <GridArea colSpan={[6, 6, 6]}>
-                <Card
-                  background={"white"}
-                  flexDirection={["column-reverse", "row"]}
-                  justifyContent={["center", "space-between"]}
-                  alignItems="center"
-                  pa={0}
+              <GridArea $colSpan={[6, 6, 6]}>
+                <Card
+                  $background={"white"}
+                  $flexDirection={["column-reverse", "row"]}
+                  $justifyContent={["center", "space-between"]}
+                  $alignItems="center"
+                  $pa={0}
                 >
                   <TransformTeacherImageWrap
-                    justifyContent={"center"}
-                    alignItems={"center"}
-                    flexGrow={1}
-                    width={["100%", "50%"]}
-                    // ml={[72, 56]}
+                    $justifyContent={"center"}
+                    $alignItems={"center"}
+                    $flexGrow={1}
+                    $width={["100%", "50%"]}
+                    $
                   >
                     <CardImage
                       alt="teacher hub illustration"
@@ -134,11 +133,11 @@
                   </TransformTeacherImageWrap>
 
                   <Heading
-                    mr={[0, 56]}
-                    fontSize={[20, 32]}
+                    $mr={[0, 56]}
+                    $fontSize={[20, 32]}
                     tag={"h3"}
-                    color={"black"}
-                    mt={[12, 0]}
+                    $color={"black"}
+                    $mt={[12, 0]}
                   >
                     <CardLink href="https://teachers.thenational.academy/">
                       Teachers Hub
@@ -146,51 +145,51 @@
                   </Heading>
                 </Card>
               </GridArea>
-              <TransformYGridArea colSpan={[12, 4, 4]}>
-                <Card
-                  flexDirection={"row"}
-                  justifyContent={"space-between"}
-                  alignItems="center"
-                  background={"white"}
-                  ph={16}
-                  pv={[24, 40]}
-                  mb={[16, 0]}
-                >
-                  <Heading fontSize={[20, 24]} tag={"h4"} color={"black"}>
+              <TransformYGridArea $colSpan={[12, 4, 4]}>
+                <Card
+                  $flexDirection={"row"}
+                  $justifyContent={"space-between"}
+                  $alignItems="center"
+                  $background={"white"}
+                  $ph={16}
+                  $pv={[24, 40]}
+                  $mb={[16, 0]}
+                >
+                  <Heading $fontSize={[20, 24]} tag={"h4"} $color={"black"}>
                     <CardLink href="/planning">Plan a lesson</CardLink>
                   </Heading>
 
                   <Icon name={"ArrowRight"} size={32} />
                 </Card>
               </TransformYGridArea>
-              <TransformYGridArea colSpan={[12, 4, 4]}>
-                <Card
-                  flexDirection={"row"}
-                  justifyContent={"space-between"}
-                  alignItems="center"
-                  background={"teachersYellow"}
-                  ph={16}
-                  pv={[24, 40]}
-                  mb={[16, 0]}
-                >
-                  <Heading fontSize={[20, 24]} tag={"h4"} color={"black"}>
+              <TransformYGridArea $colSpan={[12, 4, 4]}>
+                <Card
+                  $flexDirection={"row"}
+                  $justifyContent={"space-between"}
+                  $alignItems="center"
+                  $background={"teachersYellow"}
+                  $ph={16}
+                  $pv={[24, 40]}
+                  $mb={[16, 0]}
+                >
+                  <Heading $fontSize={[20, 24]} tag={"h4"} $color={"black"}>
                     <CardLink href="/">Develop Your Curriculum</CardLink>
                   </Heading>
 
                   <Icon name={"ArrowRight"} size={32} />
                 </Card>
               </TransformYGridArea>
-              <TransformYGridArea colSpan={[12, 4, 4]}>
-                <Card
-                  flexDirection={"row"}
-                  justifyContent={"space-between"}
-                  alignItems="center"
-                  background={"pupilsPink"}
-                  ph={16}
-                  pv={[24, 40]}
-                  mb={[16, 0]}
-                >
-                  <Heading fontSize={[20, 24]} tag={"h4"} color={"black"}>
+              <TransformYGridArea $colSpan={[12, 4, 4]}>
+                <Card
+                  $flexDirection={"row"}
+                  $justifyContent={"space-between"}
+                  $alignItems="center"
+                  $background={"pupilsPink"}
+                  $ph={16}
+                  $pv={[24, 40]}
+                  $mb={[16, 0]}
+                >
+                  <Heading $fontSize={[20, 24]} tag={"h4"} $color={"black"}>
                     <CardLink href="/planning">Support Your Team</CardLink>
                   </Heading>
 
@@ -201,154 +200,11 @@
           </MaxWidth>
         </Flex>
       </Flex>
-      <Flex background={"teachersPastelYellow"} justifyContent={"center"}>
-        <MaxWidth ph={[0, 12]} mt={[80, 32]} mb={64}>
+      <Flex $background={"teachersPastelYellow"} $justifyContent={"center"}>
+        <MaxWidth $ph={[0, 12]} $mt={[80, 32]} $mb={64}>
           <AboutContactBlogList />
         </MaxWidth>
       </Flex>
-=======
-    <LandingPageLayout seoProps={DEFAULT_SEO_PROPS} $background={"grey1"}>
-      <Grid $cg={16} $rg={[16, 48, 80]}>
-        <GridArea $colSpan={[12, 12, 8]}>
-          <Heading
-            $fontSize={48}
-            tag={"h1"}
-            $mt={80}
-            data-testid="home-page-title"
-          >
-            Supporting Schools To Build Their Curriculum
-          </Heading>
-          <P $mt={16}>
-            Free tools, research and 40,000 editable lesson resources to support
-            schools to develop a high-quality curriculum
-          </P>
-        </GridArea>
-
-        <GridArea $colSpan={[12, 12, 4]}>
-          <DismissibleCard title="Oak beta banner">
-            <Heading $fontSize={20} tag={"h2"}>
-              <Flex $alignItems={"center"} $mb={12}>
-                <Icon
-                  size={24}
-                  name={"GraduationCap"}
-                  $mr={8}
-                  $color={"grey8"}
-                />
-                <P $color={"grey8"} $fontSize={16} $fontWeight={400}>
-                  Next Webinar
-                </P>
-              </Flex>
-              <CardLink href={"/beta/onboarding"}>Use Oak in Beta</CardLink>
-              <P $color={"grey8"} $fontSize={16} $fontWeight={400} $mt={8}>
-                16/03/2022 &bull; 3:30pm
-              </P>
-            </Heading>
-          </DismissibleCard>
-        </GridArea>
-
-        <GridArea $colSpan={[12, 12, 6]}>
-          <Card
-            $background={"white"}
-            $flexDirection={"column"}
-            $justifyContent={"center"}
-            $alignItems="center"
-          >
-            <Icon name={"GraduationCap"} size={64} />
-            <Heading
-              $mt={24}
-              $mb={0}
-              $fontSize={24}
-              tag={"h5"}
-              $color={"grey8"}
-            >
-              <CardLink href="https://classroom.thenational.academy/">
-                Classroom
-              </CardLink>
-            </Heading>
-          </Card>
-        </GridArea>
-        <GridArea $colSpan={[12, 12, 6]}>
-          <Card
-            $background={"white"}
-            $flexDirection={"column"}
-            $justifyContent={"center"}
-            $alignItems="center"
-          >
-            <Icon name={"University"} size={64} />
-            <Heading
-              $mt={24}
-              $mb={0}
-              $fontSize={24}
-              tag={"h5"}
-              $color={"grey8"}
-            >
-              <CardLink href="https://teachers.thenational.academy/">
-                Teacher Hub
-              </CardLink>
-            </Heading>
-          </Card>
-        </GridArea>
-
-        <GridArea $colSpan={[12, 4, 4]}>
-          <Card
-            $flexDirection={"column"}
-            $justifyContent={"center"}
-            $alignItems="center"
-            $background={"white"}
-          >
-            <Icon name={"University"} size={64} />
-            <Heading
-              $mt={24}
-              $mb={0}
-              $fontSize={24}
-              tag={"h5"}
-              $color={"grey8"}
-            >
-              <CardLink href="/">Curriculum</CardLink>
-            </Heading>
-          </Card>
-        </GridArea>
-        <GridArea $colSpan={[12, 4, 4]}>
-          <Card
-            $flexDirection={"column"}
-            $justifyContent={"center"}
-            $alignItems={"center"}
-            $background={"white"}
-          >
-            <Icon name={"University"} size={64} />
-            <Heading
-              $mt={24}
-              $mb={0}
-              $fontSize={24}
-              tag={"h5"}
-              $color={"grey8"}
-            >
-              <CardLink href="/">Lesson Planning</CardLink>
-            </Heading>
-          </Card>
-        </GridArea>
-        <GridArea $colSpan={[12, 4, 4]}>
-          <Card
-            $flexDirection={"column"}
-            $justifyContent={"center"}
-            $alignItems="center"
-            $background={"white"}
-          >
-            <Icon name={"GraduationCap"} size={64} />
-            <Heading
-              $mt={24}
-              $mb={0}
-              $fontSize={24}
-              tag={"h5"}
-              $color={"grey8"}
-            >
-              <CardLink href="/">Oak for Schools</CardLink>
-            </Heading>
-          </Card>
-        </GridArea>
-      </Grid>
-      <AboutContactBlogList />
->>>>>>> ddd29c2c
     </LandingPageLayout>
   );
 };
