--- conflicted
+++ resolved
@@ -15,11 +15,8 @@
   useNewsletterForm,
 } from "../components/Forms/NewsletterForm";
 import blogListItems from "../browser-lib/fixtures/blogListItems";
-<<<<<<< HEAD
 import { useAnalytics } from "../context/Analytics/AnalyticsProvider";
-=======
 import CardLink from "../components/Card/CardLink";
->>>>>>> 73b74e59
 
 const Home: FC = () => {
   const { onSubmit } = useNewsletterForm();
