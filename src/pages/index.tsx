--- conflicted
+++ resolved
@@ -25,264 +25,149 @@
   }, [track]);
 
   return (
-<<<<<<< HEAD
-    <LandingPageLayout seoProps={DEFAULT_SEO_PROPS} background={"grey1"}>
+    <LandingPageLayout seoProps={DEFAULT_SEO_PROPS} $background={"grey1"}>
       <MaxWidth>
-        <Grid cg={16} rg={[16, 48, 80]}>
-          <GridArea colSpan={[12, 12, 8]}>
+        <Grid $cg={16} $rg={[16, 48, 80]}>
+          <GridArea $colSpan={[12, 12, 8]}>
             <Heading
-              fontSize={48}
+              $fontSize={48}
               tag={"h1"}
-              mt={80}
+              $mt={80}
               data-testid="home-page-title"
             >
               Supporting Schools To Build Their Curriculum
             </Heading>
-            <P mt={16}>
+            <P $mt={16}>
               Free tools, research and 40,000 editable lesson resources to
               support schools to develop a high-quality curriculum
             </P>
           </GridArea>
 
-          <GridArea colSpan={[12, 12, 4]}>
-            <DismissibleCard title="Beta">
-              <Heading fontSize={20} tag={"h2"}>
-                <Flex alignItems={"center"} mb={12}>
+          <GridArea $colSpan={[12, 12, 4]}>
+            <DismissibleCard title="Oak beta banner">
+              <Heading $fontSize={20} tag={"h2"}>
+                <Flex $alignItems={"center"} $mb={12}>
                   <Icon
                     size={24}
                     name={"GraduationCap"}
-                    mr={8}
-                    color={"grey8"}
+                    $mr={8}
+                    $color={"grey8"}
                   />
-                  <P color={"grey8"} fontSize={16} fontWeight={400}>
+                  <P $color={"grey8"} $fontSize={16} $fontWeight={400}>
                     Next Webinar
                   </P>
                 </Flex>
                 <CardLink href={"/beta/onboarding"}>Use Oak in Beta</CardLink>
-                <P color={"grey8"} fontSize={16} fontWeight={400} mt={8}>
+                <P $color={"grey8"} $fontSize={16} $fontWeight={400} $mt={8}>
                   16/03/2022 &bull; 3:30pm
                 </P>
               </Heading>
             </DismissibleCard>
           </GridArea>
 
-          <GridArea colSpan={[12, 12, 6]}>
+          <GridArea $colSpan={[12, 12, 6]}>
             <Card
-              background={"white"}
-              flexDirection={"column"}
-              justifyContent={"center"}
-              alignItems="center"
+              $background={"white"}
+              $flexDirection={"column"}
+              $justifyContent={"center"}
+              $alignItems="center"
             >
               <Icon name={"GraduationCap"} size={64} />
-              <Heading mt={24} mb={0} fontSize={24} tag={"h5"} color={"grey8"}>
+              <Heading
+                $mt={24}
+                $mb={0}
+                $fontSize={24}
+                tag={"h5"}
+                $color={"grey8"}
+              >
                 <CardLink href="https://classroom.thenational.academy/">
                   Classroom
                 </CardLink>
               </Heading>
             </Card>
           </GridArea>
-          <GridArea colSpan={[12, 12, 6]}>
+          <GridArea $colSpan={[12, 12, 6]}>
             <Card
-              background={"white"}
-              flexDirection={"column"}
-              justifyContent={"center"}
-              alignItems="center"
+              $background={"white"}
+              $flexDirection={"column"}
+              $justifyContent={"center"}
+              $alignItems="center"
             >
               <Icon name={"University"} size={64} />
-              <Heading mt={24} mb={0} fontSize={24} tag={"h5"} color={"grey8"}>
+              <Heading
+                $mt={24}
+                $mb={0}
+                $fontSize={24}
+                tag={"h5"}
+                $color={"grey8"}
+              >
                 <CardLink href="https://teachers.thenational.academy/">
                   Teacher Hub
                 </CardLink>
               </Heading>
             </Card>
           </GridArea>
-          <GridArea colSpan={[12, 4, 4]}>
+
+          <GridArea $colSpan={[12, 4, 4]}>
             <Card
-              flexDirection={"column"}
-              justifyContent={"center"}
-              alignItems={"center"}
-              background={"white"}
+              $flexDirection={"column"}
+              $justifyContent={"center"}
+              $alignItems="center"
+              $background={"white"}
             >
               <Icon name={"University"} size={64} />
-              <Heading mt={24} mb={0} fontSize={24} tag={"h5"} color={"grey8"}>
-                <CardLink href="/planning">Plan a lesson</CardLink>
+              <Heading
+                $mt={24}
+                $mb={0}
+                $fontSize={24}
+                tag={"h5"}
+                $color={"grey8"}
+              >
+                <CardLink href="/">Curriculum</CardLink>
               </Heading>
             </Card>
           </GridArea>
-
-          <GridArea colSpan={[12, 4, 4]}>
+          <GridArea $colSpan={[12, 4, 4]}>
             <Card
-              flexDirection={"column"}
-              justifyContent={"center"}
-              alignItems="center"
-              background={"white"}
+              $flexDirection={"column"}
+              $justifyContent={"center"}
+              $alignItems={"center"}
+              $background={"white"}
             >
               <Icon name={"University"} size={64} />
-              <Heading mt={24} mb={0} fontSize={24} tag={"h5"} color={"grey8"}>
-                <CardLink href="/">Improve your curriculum</CardLink>
+              <Heading
+                $mt={24}
+                $mb={0}
+                $fontSize={24}
+                tag={"h5"}
+                $color={"grey8"}
+              >
+                <CardLink href="/">Lesson Planning</CardLink>
               </Heading>
             </Card>
           </GridArea>
-
-          <GridArea colSpan={[12, 4, 4]}>
+          <GridArea $colSpan={[12, 4, 4]}>
             <Card
-              flexDirection={"column"}
-              justifyContent={"center"}
-              alignItems="center"
-              background={"white"}
+              $flexDirection={"column"}
+              $justifyContent={"center"}
+              $alignItems="center"
+              $background={"white"}
             >
               <Icon name={"GraduationCap"} size={64} />
-              <Heading mt={24} mb={0} fontSize={24} tag={"h5"} color={"grey8"}>
-                <CardLink href="/">Oak for School leaders</CardLink>
+              <Heading
+                $mt={24}
+                $mb={0}
+                $fontSize={24}
+                tag={"h5"}
+                $color={"grey8"}
+              >
+                <CardLink href="/">Oak for Schools</CardLink>
               </Heading>
             </Card>
           </GridArea>
         </Grid>
         <AboutContactBlogList />
       </MaxWidth>
-=======
-    <LandingPageLayout seoProps={DEFAULT_SEO_PROPS} $background={"grey1"}>
-      <Grid $cg={16} $rg={[16, 48, 80]}>
-        <GridArea $colSpan={[12, 12, 8]}>
-          <Heading
-            $fontSize={48}
-            tag={"h1"}
-            $mt={80}
-            data-testid="home-page-title"
-          >
-            Supporting Schools To Build Their Curriculum
-          </Heading>
-          <P $mt={16}>
-            Free tools, research and 40,000 editable lesson resources to support
-            schools to develop a high-quality curriculum
-          </P>
-        </GridArea>
-
-        <GridArea $colSpan={[12, 12, 4]}>
-          <DismissibleCard title="Oak beta banner">
-            <Heading $fontSize={20} tag={"h2"}>
-              <Flex $alignItems={"center"} $mb={12}>
-                <Icon
-                  size={24}
-                  name={"GraduationCap"}
-                  $mr={8}
-                  $color={"grey8"}
-                />
-                <P $color={"grey8"} $fontSize={16} $fontWeight={400}>
-                  Next Webinar
-                </P>
-              </Flex>
-              <CardLink href={"/beta/onboarding"}>Use Oak in Beta</CardLink>
-              <P $color={"grey8"} $fontSize={16} $fontWeight={400} $mt={8}>
-                16/03/2022 &bull; 3:30pm
-              </P>
-            </Heading>
-          </DismissibleCard>
-        </GridArea>
-
-        <GridArea $colSpan={[12, 12, 6]}>
-          <Card
-            $background={"white"}
-            $flexDirection={"column"}
-            $justifyContent={"center"}
-            $alignItems="center"
-          >
-            <Icon name={"GraduationCap"} size={64} />
-            <Heading
-              $mt={24}
-              $mb={0}
-              $fontSize={24}
-              tag={"h5"}
-              $color={"grey8"}
-            >
-              <CardLink href="https://classroom.thenational.academy/">
-                Classroom
-              </CardLink>
-            </Heading>
-          </Card>
-        </GridArea>
-        <GridArea $colSpan={[12, 12, 6]}>
-          <Card
-            $background={"white"}
-            $flexDirection={"column"}
-            $justifyContent={"center"}
-            $alignItems="center"
-          >
-            <Icon name={"University"} size={64} />
-            <Heading
-              $mt={24}
-              $mb={0}
-              $fontSize={24}
-              tag={"h5"}
-              $color={"grey8"}
-            >
-              <CardLink href="https://teachers.thenational.academy/">
-                Teacher Hub
-              </CardLink>
-            </Heading>
-          </Card>
-        </GridArea>
-
-        <GridArea $colSpan={[12, 4, 4]}>
-          <Card
-            $flexDirection={"column"}
-            $justifyContent={"center"}
-            $alignItems="center"
-            $background={"white"}
-          >
-            <Icon name={"University"} size={64} />
-            <Heading
-              $mt={24}
-              $mb={0}
-              $fontSize={24}
-              tag={"h5"}
-              $color={"grey8"}
-            >
-              <CardLink href="/">Curriculum</CardLink>
-            </Heading>
-          </Card>
-        </GridArea>
-        <GridArea $colSpan={[12, 4, 4]}>
-          <Card
-            $flexDirection={"column"}
-            $justifyContent={"center"}
-            $alignItems={"center"}
-            $background={"white"}
-          >
-            <Icon name={"University"} size={64} />
-            <Heading
-              $mt={24}
-              $mb={0}
-              $fontSize={24}
-              tag={"h5"}
-              $color={"grey8"}
-            >
-              <CardLink href="/">Lesson Planning</CardLink>
-            </Heading>
-          </Card>
-        </GridArea>
-        <GridArea $colSpan={[12, 4, 4]}>
-          <Card
-            $flexDirection={"column"}
-            $justifyContent={"center"}
-            $alignItems="center"
-            $background={"white"}
-          >
-            <Icon name={"GraduationCap"} size={64} />
-            <Heading
-              $mt={24}
-              $mb={0}
-              $fontSize={24}
-              tag={"h5"}
-              $color={"grey8"}
-            >
-              <CardLink href="/">Oak for Schools</CardLink>
-            </Heading>
-          </Card>
-        </GridArea>
-      </Grid>
-      <AboutContactBlogList />
->>>>>>> ccf76dbb
     </LandingPageLayout>
   );
 };
