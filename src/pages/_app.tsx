import { FC } from "react";
import type { AppProps } from "next/app";
import { ApolloProvider } from "@apollo/client";

import { AuthProvider } from "../auth/useAuth";
import theme from "../styles/themes";
import "../styles/constants.css";
import "../styles/reset.css";
import "../styles/globals.css";
import { useApolloClient } from "../data-layer/graphql/apolloClient";
import useTheme from "../hooks/useTheme";

const MyApp: FC<AppProps> = ({ Component, pageProps }) => {
  useTheme(theme);
  const apolloClient = useApolloClient({});

  return (
    <>
<<<<<<< HEAD
      <AuthProvider>
        <Component {...pageProps} />
      </AuthProvider>
=======
      <ApolloProvider client={apolloClient}>
        <Component {...pageProps} />
      </ApolloProvider>
>>>>>>> 07bf5c70
    </>
  );
};

export default MyApp;<|MERGE_RESOLUTION|>--- conflicted
+++ resolved
@@ -16,15 +16,11 @@
 
   return (
     <>
-<<<<<<< HEAD
       <AuthProvider>
-        <Component {...pageProps} />
+        <ApolloProvider client={apolloClient}>
+          <Component {...pageProps} />
+        </ApolloProvider>
       </AuthProvider>
-=======
-      <ApolloProvider client={apolloClient}>
-        <Component {...pageProps} />
-      </ApolloProvider>
->>>>>>> 07bf5c70
     </>
   );
 };
