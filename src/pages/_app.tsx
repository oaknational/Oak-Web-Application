--- conflicted
+++ resolved
@@ -2,12 +2,9 @@
 import type { AppProps } from "next/app";
 import { ThemeProvider } from "styled-components";
 import { SSRProvider } from "@react-aria/ssr";
-<<<<<<< HEAD
 import { OverlayProvider } from "react-aria";
-=======
 import posthog from "posthog-js";
 import { PostHogProvider } from "posthog-js/react";
->>>>>>> adcd3b69
 
 /**
  * Custom global styles (which should be kept to a minimum) must all be imported in _app.tsx
@@ -45,30 +42,21 @@
         <ThemeProvider theme={theme}>
           <ErrorBoundary>
             <SSRProvider>
-<<<<<<< HEAD
-              <AnalyticsProvider {...analyticsOptions}>
-                <DefaultSeo />
-                <OverlayProvider>
-=======
               <PostHogProvider client={posthog}>
                 <AnalyticsProvider {...analyticsOptions}>
                   <DefaultSeo />
->>>>>>> adcd3b69
-                  <SearchProvider>
-                    <MenuProvider>
-                      <ToastProvider>
-                        <Component {...pageProps} />
-                        <AppHooks />
-                      </ToastProvider>
-                    </MenuProvider>
-                  </SearchProvider>
-<<<<<<< HEAD
-                </OverlayProvider>
-              </AnalyticsProvider>
-=======
+                  <OverlayProvider>
+                    <SearchProvider>
+                      <MenuProvider>
+                        <ToastProvider>
+                          <Component {...pageProps} />
+                          <AppHooks />
+                        </ToastProvider>
+                      </MenuProvider>
+                    </SearchProvider>
+                  </OverlayProvider>
                 </AnalyticsProvider>
               </PostHogProvider>
->>>>>>> adcd3b69
             </SSRProvider>
           </ErrorBoundary>
           <SpriteSheet />
