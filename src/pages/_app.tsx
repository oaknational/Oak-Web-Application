import { FC, useState } from "react";
import type { AppProps } from "next/app";

import { AuthProvider } from "../auth/useAuth";
import "../styles/constants.css";
import "../styles/reset.css";
import "../styles/globals.css";
import useTheme from "../hooks/useTheme";
import { SearchContext, SearchTerm } from "../context/SearchContext";

const MyApp: FC<AppProps> = ({ Component, pageProps }) => {
  useTheme();
<<<<<<< HEAD
  const [searchText, setSearchText] = useState("");
  const [keystage, setKeystage] = useState("");
  const searchTerm: SearchTerm = {
    text: searchText,
    setText: setSearchText,
    keystage,
    setKeystage,
  };
=======
>>>>>>> 3c349554

  const apolloClient = useApolloClient({});
  return (
    <>
      <AuthProvider>
<<<<<<< HEAD
        <ApolloProvider client={apolloClient}>
            <SearchContext.Provider value={searchTerm}>
              <Component {...pageProps} />
            </SearchContext.Provider>
        </ApolloProvider>
=======
        <Component {...pageProps} />
>>>>>>> 3c349554
      </AuthProvider>
    </>
  );
};

export default MyApp;<|MERGE_RESOLUTION|>--- conflicted
+++ resolved
@@ -10,7 +10,6 @@
 
 const MyApp: FC<AppProps> = ({ Component, pageProps }) => {
   useTheme();
-<<<<<<< HEAD
   const [searchText, setSearchText] = useState("");
   const [keystage, setKeystage] = useState("");
   const searchTerm: SearchTerm = {
@@ -19,22 +18,16 @@
     keystage,
     setKeystage,
   };
-=======
->>>>>>> 3c349554
 
   const apolloClient = useApolloClient({});
   return (
     <>
       <AuthProvider>
-<<<<<<< HEAD
         <ApolloProvider client={apolloClient}>
             <SearchContext.Provider value={searchTerm}>
               <Component {...pageProps} />
             </SearchContext.Provider>
         </ApolloProvider>
-=======
-        <Component {...pageProps} />
->>>>>>> 3c349554
       </AuthProvider>
     </>
   );
