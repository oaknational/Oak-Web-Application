import { FC } from "react";
import type { AppProps } from "next/app";
import { ApolloProvider } from "@apollo/client";

import { AuthProvider } from "../auth/useAuth";
import "../styles/constants.css";
import "../styles/reset.css";
import "../styles/globals.css";
import useApolloClient from "../browser-lib/graphql/useApolloClient";
import useTheme from "../hooks/useTheme";
import { UserStyleContextProvider } from "../context/UserStyleContext";
import { SearchProvider } from "../context/SearchContext";
import ErrorBoundary from "../components/ErrorBoundary";
import { BookmarksProvider } from "../hooks/useBookmarks";
import DefaultSeo from "../browser-lib/seo/DefaultSeo";

const MyApp: FC<AppProps> = ({ Component, pageProps }) => {
  useTheme();
  const apolloClient = useApolloClient();

  return (
    <>
      <ErrorBoundary>
        <AuthProvider>
          <ApolloProvider client={apolloClient}>
<<<<<<< HEAD
            <BookmarksProvider>
              <SearchProvider>
                <DefaultSeo />
                <Component {...pageProps} />
              </SearchProvider>
            </BookmarksProvider>
=======
            <UserStyleContextProvider>
              <BookmarksProvider>
                <SearchProvider>
                  <Component {...pageProps} />
                </SearchProvider>
              </BookmarksProvider>
            </UserStyleContextProvider>
>>>>>>> b16b8b47
          </ApolloProvider>
        </AuthProvider>
      </ErrorBoundary>
    </>
  );
};

export default MyApp;<|MERGE_RESOLUTION|>--- conflicted
+++ resolved
@@ -23,22 +23,14 @@
       <ErrorBoundary>
         <AuthProvider>
           <ApolloProvider client={apolloClient}>
-<<<<<<< HEAD
-            <BookmarksProvider>
-              <SearchProvider>
-                <DefaultSeo />
-                <Component {...pageProps} />
-              </SearchProvider>
-            </BookmarksProvider>
-=======
             <UserStyleContextProvider>
               <BookmarksProvider>
                 <SearchProvider>
+                  <DefaultSeo />
                   <Component {...pageProps} />
                 </SearchProvider>
               </BookmarksProvider>
             </UserStyleContextProvider>
->>>>>>> b16b8b47
           </ApolloProvider>
         </AuthProvider>
       </ErrorBoundary>
