--- conflicted
+++ resolved
@@ -1,13 +1,10 @@
 import { FC } from "react";
 import type { AppProps } from "next/app";
 
-<<<<<<< HEAD
 import { AuthProvider } from "../auth/useAuth";
-=======
 import theme from "../styles/themes";
 import "../styles/constants.css";
 import "../styles/reset.css";
->>>>>>> 5fb1ffd6
 import "../styles/globals.css";
 import useTheme from "../hooks/useTheme";
 
