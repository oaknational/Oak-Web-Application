--- conflicted
+++ resolved
@@ -11,12 +11,9 @@
 /**
  * Custom global styles (which should be kept to a minimum) must all be imported in _app.tsx
  */
-<<<<<<< HEAD
-=======
 
 import "../polyfills";
 
->>>>>>> 21d68ee1
 import "@/browser-lib/gleap/gleap.css";
 import "@/browser-lib/oak-globals/oakGlobals";
 import GlobalStyle from "@/styles/GlobalStyle";
