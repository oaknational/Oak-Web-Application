--- conflicted
+++ resolved
@@ -40,14 +40,10 @@
                     <BookmarksProvider>
                       <SearchProvider>
                         <DefaultSeo />
-<<<<<<< HEAD
                         <MenuProvider>
                           <Component {...pageProps} />
                         </MenuProvider>
-=======
-                        <Component {...pageProps} />
                         <SpriteSheet />
->>>>>>> 7d1c0f56
                         <AppHooks />
                       </SearchProvider>
                     </BookmarksProvider>
