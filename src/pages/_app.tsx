import { FC } from "react";
import type { AppProps } from "next/app";
import { ApolloProvider } from "@apollo/client";

import { AuthProvider } from "../auth/useAuth";
import "../styles/constants.css";
import "../styles/reset.css";
import "../styles/globals.css";
import useApolloClient from "../browser-lib/graphql/useApolloClient";
import useTheme from "../hooks/useTheme";
<<<<<<< HEAD
import { UserStyleContextProvider } from "../context/UserStyleContext";
=======
import { SearchProvider } from "../context/SearchContext";
>>>>>>> adf21644
import ErrorBoundary from "../components/ErrorBoundary";
import { BookmarksProvider } from "../hooks/useBookmarks";

const MyApp: FC<AppProps> = ({ Component, pageProps }) => {
  useTheme();
  const apolloClient = useApolloClient();

  return (
    <>
      <ErrorBoundary>
        <AuthProvider>
          <ApolloProvider client={apolloClient}>
<<<<<<< HEAD
            <UserStyleContextProvider>
              <BookmarksProvider>
                <Component {...pageProps} />
              </BookmarksProvider>
            </UserStyleContextProvider>
=======
            <BookmarksProvider>
              <SearchProvider>
                <Component {...pageProps} />
              </SearchProvider>
            </BookmarksProvider>
>>>>>>> adf21644
          </ApolloProvider>
        </AuthProvider>
      </ErrorBoundary>
    </>
  );
};

export default MyApp;<|MERGE_RESOLUTION|>--- conflicted
+++ resolved
@@ -8,11 +8,8 @@
 import "../styles/globals.css";
 import useApolloClient from "../browser-lib/graphql/useApolloClient";
 import useTheme from "../hooks/useTheme";
-<<<<<<< HEAD
 import { UserStyleContextProvider } from "../context/UserStyleContext";
-=======
 import { SearchProvider } from "../context/SearchContext";
->>>>>>> adf21644
 import ErrorBoundary from "../components/ErrorBoundary";
 import { BookmarksProvider } from "../hooks/useBookmarks";
 
@@ -25,19 +22,13 @@
       <ErrorBoundary>
         <AuthProvider>
           <ApolloProvider client={apolloClient}>
-<<<<<<< HEAD
             <UserStyleContextProvider>
               <BookmarksProvider>
-                <Component {...pageProps} />
+                <SearchProvider>
+                  <Component {...pageProps} />
+                </SearchProvider>
               </BookmarksProvider>
             </UserStyleContextProvider>
-=======
-            <BookmarksProvider>
-              <SearchProvider>
-                <Component {...pageProps} />
-              </SearchProvider>
-            </BookmarksProvider>
->>>>>>> adf21644
           </ApolloProvider>
         </AuthProvider>
       </ErrorBoundary>
