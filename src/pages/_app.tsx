--- conflicted
+++ resolved
@@ -6,7 +6,6 @@
 import posthog from "posthog-js";
 import { PostHogProvider } from "posthog-js/react";
 import { UserProvider } from "@auth0/nextjs-auth0/client";
-import { Lexend } from "next/font/google";
 
 /**
  * Custom global styles (which should be kept to a minimum) must all be imported in _app.tsx
@@ -44,16 +43,7 @@
 
   return (
     <>
-<<<<<<< HEAD
-      <style jsx global>{`
-        html {
-          font-family: ${lexend.style.fontFamily};
-        }
-      `}</style>
-      <GlobalStyle />
-=======
       <GlobalStyle fontFamily={lexend.style.fontFamily} />
->>>>>>> 7b3ba14b
       <UserProvider fetcher={featureFlaggedUserFetcher}>
         <CookieConsentProvider>
           <ThemeProvider theme={theme}>
