--- conflicted
+++ resolved
@@ -13,89 +13,10 @@
 } from "@/node-lib/isr";
 import { getCaptionsFromFile } from "@/utils/handleTranscript";
 import getDownloadResourcesExistence from "@/components/SharedComponents/helpers/downloadAndShareHelpers/getDownloadResourcesExistence";
-<<<<<<< HEAD
 import {
   PupilExperienceView,
   PupilExperienceViewProps,
 } from "@/components/PupilViews/PupilExperience";
-=======
-import errorReporter from "@/common-lib/error-reporter";
-
-export type PupilLessonOverviewPageProps = {
-  curriculumData: PupilLessonOverviewData;
-  hasWorksheet: boolean;
-};
-
-const reportError = errorReporter("PupilPageContent");
-
-const PupilPageContent = ({
-  curriculumData,
-  hasWorksheet,
-}: PupilLessonOverviewPageProps) => {
-  const { currentSection, updateCurrentSection } = useLessonEngineContext();
-  const searchParams = useSearchParams();
-  const [overrideApplied, setOverrideApplied] = useState(false);
-
-  // temporary hack to allow overriding the current section - will be removed on moving to page navigation
-  const overrideSection = searchParams.get("section");
-  if (overrideSection && isLessonSection(overrideSection) && !overrideApplied) {
-    setOverrideApplied(true);
-    updateCurrentSection(overrideSection);
-  }
-
-  const {
-    starterQuiz,
-    exitQuiz,
-    lessonTitle,
-    subjectTitle,
-    subjectSlug,
-    yearTitle,
-    pupilLessonOutcome,
-    videoMuxPlaybackId,
-    videoWithSignLanguageMuxPlaybackId,
-    isLegacy,
-  } = curriculumData;
-
-  switch (currentSection) {
-    case "overview":
-      return (
-        <PupilViewsLessonOverview
-          lessonTitle={lessonTitle}
-          subjectTitle={subjectTitle}
-          subjectSlug={subjectSlug}
-          yearTitle={yearTitle ?? undefined}
-          pupilLessonOutcome={pupilLessonOutcome ?? undefined}
-          starterQuizNumQuestions={starterQuiz?.length ?? 0}
-          exitQuizNumQuestions={exitQuiz?.length ?? 0}
-        />
-      );
-    case "intro":
-      return (
-        <PupilViewsIntro {...curriculumData} hasWorksheet={hasWorksheet} />
-      );
-    case "starter-quiz":
-      return <PupilViewsQuiz questionsArray={starterQuiz ?? []} />;
-    case "video":
-      return (
-        <PupilViewsVideo
-          lessonTitle={lessonTitle}
-          videoMuxPlaybackId={videoMuxPlaybackId ?? undefined}
-          videoWithSignLanguageMuxPlaybackId={
-            videoWithSignLanguageMuxPlaybackId ?? undefined
-          }
-          transcriptSentences={curriculumData.transcriptSentences ?? []}
-          isLegacy={isLegacy}
-        />
-      );
-    case "exit-quiz":
-      return <PupilViewsQuiz questionsArray={exitQuiz ?? []} />;
-    case "review":
-      return <PupilViewsReview lessonTitle={lessonTitle} />;
-    default:
-      return null;
-  }
-};
->>>>>>> 852c36f6
 
 const PupilsPage: NextPage<PupilExperienceViewProps> = ({
   curriculumData,
