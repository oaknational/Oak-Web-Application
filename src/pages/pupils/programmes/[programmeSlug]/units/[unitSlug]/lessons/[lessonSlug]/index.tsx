import { useState } from "react";
import {
  GetStaticPathsResult,
  GetStaticProps,
  GetStaticPropsResult,
  NextPage,
} from "next";
import { useSearchParams } from "next/navigation";
import { oakDefaultTheme, OakThemeProvider } from "@oak-academy/oak-components";

import getPageProps from "@/node-lib/getPageProps";
import curriculumApi2023 from "@/node-lib/curriculum-api-2023";
import { PupilLessonOverviewData } from "@/node-lib/curriculum-api";
import {
  getFallbackBlockingConfig,
  shouldSkipInitialBuild,
} from "@/node-lib/isr";
import {
  LessonEngineProvider,
  isLessonSection,
  useLessonEngineContext,
} from "@/components/PupilComponents/LessonEngineProvider";
import { PupilViewsQuiz } from "@/components/PupilViews/PupilQuiz";
import { PupilViewsVideo } from "@/components/PupilViews/PupilVideo/PupilVideo.view";
import { PupilViewsLessonOverview } from "@/components/PupilViews/PupilLessonOverview";
import { PupilViewsReview } from "@/components/PupilViews/PupilReview/PupilReview.view";
import { PupilViewsIntro } from "@/components/PupilViews/PupilIntro/PupilIntro.view";

export type PupilLessonOverviewPageProps = {
  curriculumData: PupilLessonOverviewData;
};

const PupilPageContent = ({
  curriculumData,
}: {
  curriculumData: PupilLessonOverviewData;
}) => {
  const { currentSection, updateCurrentSection } = useLessonEngineContext();
  const searchParams = useSearchParams();
  const [overrideApplied, setOverrideApplied] = useState(false);

  // temporary hack to allow overriding the current section - will be removed on moving to page navigation
  const overrideSection = searchParams.get("section");
  if (overrideSection && isLessonSection(overrideSection) && !overrideApplied) {
    setOverrideApplied(true);
    updateCurrentSection(overrideSection);
  }

  const { starterQuiz, exitQuiz } = curriculumData;

  switch (currentSection) {
    case "overview":
      return <PupilViewsLessonOverview />;
    case "intro":
      return <PupilViewsIntro />;
    case "starter-quiz":
      return <PupilViewsQuiz questionsArray={starterQuiz ?? []} />;
    case "video":
      return <PupilViewsVideo />;
    case "exit-quiz":
      return <PupilViewsQuiz questionsArray={exitQuiz ?? []} />;
    case "review":
      return <PupilViewsReview />;
    default:
      return null;
  }
};

const PupilsPage: NextPage<PupilLessonOverviewPageProps> = ({
  curriculumData,
}) => {
  return (
    <OakThemeProvider theme={oakDefaultTheme}>
<<<<<<< HEAD
      <QuizEngineProvider questionsArray={starterQuiz ?? []}>
        <OakFlex
          $width={"100vw"}
          $height={"100vh"}
          $background={"bg-decorative1-main"}
          $flexDirection={"column"}
          $alignItems={"center"}
          $pt="inner-padding-xl"
        >
          <QuizRenderer />
        </OakFlex>
      </QuizEngineProvider>
=======
      <LessonEngineProvider>
        <PupilPageContent curriculumData={curriculumData} />
      </LessonEngineProvider>
>>>>>>> df77ee0f
    </OakThemeProvider>
  );
};

export type PupilPageURLParams = {
  lessonSlug: string;
  unitSlug: string;
  programmeSlug: string;
};

export const getStaticPaths = async () => {
  if (shouldSkipInitialBuild) {
    return getFallbackBlockingConfig();
  }

  const config: GetStaticPathsResult<PupilPageURLParams> = {
    fallback: "blocking",
    paths: [],
  };
  return config;
};

export const getStaticProps: GetStaticProps<
  PupilLessonOverviewPageProps,
  PupilPageURLParams
> = async (context) => {
  return getPageProps({
    page: "lesson-overview::getStaticProps",
    context,
    getProps: async () => {
      if (!context.params) {
        throw new Error("No context.params");
      }
      const { lessonSlug, unitSlug, programmeSlug } = context.params;

      const curriculumData = await curriculumApi2023.pupilLessonOverview({
        programmeSlug,
        lessonSlug,
        unitSlug,
      });

      if (!curriculumData) {
        return {
          notFound: true,
        };
      }

      const results: GetStaticPropsResult<PupilLessonOverviewPageProps> = {
        props: {
          curriculumData,
        },
      };

      return results;
    },
  });
};

export default PupilsPage;<|MERGE_RESOLUTION|>--- conflicted
+++ resolved
@@ -71,24 +71,9 @@
 }) => {
   return (
     <OakThemeProvider theme={oakDefaultTheme}>
-<<<<<<< HEAD
-      <QuizEngineProvider questionsArray={starterQuiz ?? []}>
-        <OakFlex
-          $width={"100vw"}
-          $height={"100vh"}
-          $background={"bg-decorative1-main"}
-          $flexDirection={"column"}
-          $alignItems={"center"}
-          $pt="inner-padding-xl"
-        >
-          <QuizRenderer />
-        </OakFlex>
-      </QuizEngineProvider>
-=======
       <LessonEngineProvider>
         <PupilPageContent curriculumData={curriculumData} />
       </LessonEngineProvider>
->>>>>>> df77ee0f
     </OakThemeProvider>
   );
 };
