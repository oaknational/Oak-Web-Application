--- conflicted
+++ resolved
@@ -6,15 +6,11 @@
   NextPage,
 } from "next";
 import { useSearchParams } from "next/navigation";
-<<<<<<< HEAD
 import {
-  OakBox,
   oakDefaultTheme,
   OakThemeProvider,
-} from "@oak-academy/oak-components";
-=======
-import { oakDefaultTheme, OakThemeProvider } from "@oaknational/oak-components";
->>>>>>> 55564aa3
+  OakBox,
+} from "@oaknational/oak-components";
 
 import getPageProps from "@/node-lib/getPageProps";
 import curriculumApi2023 from "@/node-lib/curriculum-api-2023";
