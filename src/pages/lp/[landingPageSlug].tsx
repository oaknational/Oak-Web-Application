--- conflicted
+++ resolved
@@ -93,13 +93,8 @@
     params: { landingPageSlug: landingPage.slug },
   }));
 
-<<<<<<< HEAD
   const config: GetStaticPathsResult<URLParams> = {
-    fallback: false,
-=======
-  return {
     fallback: "blocking",
->>>>>>> deb3b20e
     paths,
   };
   return config;
