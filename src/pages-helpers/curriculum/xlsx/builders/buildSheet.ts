--- conflicted
+++ resolved
@@ -2,12 +2,7 @@
 import { cdata, safeXml } from "@ooxml-tools/xml";
 
 import { BuildNationalCurriculumData } from "..";
-<<<<<<< HEAD
-import { getFlatUnits } from "../helper";
-=======
-import { cdata, safeXml } from "../../docx/xml";
 import { getFlatUnits, XmlIndexMap } from "../helper";
->>>>>>> 711522a6
 
 import { buildGoToUnitResourceCell } from "./buildGoToUnitResourceCell";
 import { buildTickCell } from "./buildTickCell";
