--- conflicted
+++ resolved
@@ -1,8 +1,9 @@
 import { cartesianToExcelCoords } from "@ooxml-tools/units";
 import { safeXml } from "@ooxml-tools/xml";
 
-<<<<<<< HEAD
-export function buildGoToUnitResourceCell<T extends Record<string, string>>({
+import { XmlIndexMap } from "../helper";
+
+export function buildGoToUnitResourceCell<T extends XmlIndexMap>({
   cellStyleIndexMap,
   x,
   y,
@@ -11,16 +12,6 @@
   x: number;
   y: number;
 }) {
-=======
-import { safeXml } from "../../docx/xml";
-import { XmlIndexMap } from "../helper";
-
-export function buildGoToUnitResourceCell<T extends XmlIndexMap>(
-  cellStyleIndexMap: T,
-  x: number,
-  y: number,
-) {
->>>>>>> 711522a6
   return safeXml`
     <c
       r="${cartesianToExcelCoords([x, y])}"
