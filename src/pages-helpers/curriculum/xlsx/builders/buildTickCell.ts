--- conflicted
+++ resolved
@@ -1,11 +1,7 @@
 import { cartesianToExcelCoords } from "@ooxml-tools/units";
-<<<<<<< HEAD
 import { cdata, safeXml } from "@ooxml-tools/xml";
-=======
 
-import { cdata, safeXml } from "../../docx/xml";
 import { XmlIndexMap } from "../helper";
->>>>>>> 711522a6
 
 export function buildTickCell<T extends XmlIndexMap>(
   cellStyleIndexMap: T,
