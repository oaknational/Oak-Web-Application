--- conflicted
+++ resolved
@@ -8,11 +8,8 @@
   uncapitalize,
   uncapitalizeSubject,
   generateIconURL,
-<<<<<<< HEAD
   groupUnitsBySubjectCategory,
-=======
   subjectFromUnits,
->>>>>>> 0ae2007a
 } from "./helper";
 
 describe("helper", () => {
@@ -86,7 +83,6 @@
     });
   });
 
-<<<<<<< HEAD
   describe("groupUnitsBySubjectCategory", () => {
     it("should group with subject categories", () => {
       expect(
@@ -136,7 +132,8 @@
           units: [input[1]!],
         },
       ]);
-=======
+    });
+  });
   describe("subjectFromUnits", () => {
     const data = [
       {},
@@ -154,7 +151,6 @@
 
     it("undefined if no unit with subject", () => {
       expect(subjectFromUnits(data, "foobar")).toEqual(undefined);
->>>>>>> 0ae2007a
     });
   });
 });