--- conflicted
+++ resolved
@@ -1,16 +1,11 @@
 import { xmlRootToJson } from "../xml";
 
-<<<<<<< HEAD
 import {
   generateGridCols,
-  keyStageFromPhaseTitle,
   uncapitalize,
   uncapitalizeSubject,
   generateOakIconURL,
 } from "./helper";
-=======
-import { generateGridCols, uncapitalize, uncapitalizeSubject } from "./helper";
->>>>>>> 788ea0de
 
 describe("helper", () => {
   it("uncapitalize", async () => {
