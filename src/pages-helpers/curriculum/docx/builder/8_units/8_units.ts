--- conflicted
+++ resolved
@@ -129,7 +129,6 @@
   });
 
   const yearXml: string[] = [];
-<<<<<<< HEAD
   const groupedUnits = generateGroupedUnits({
     ...formattedData,
     yearData,
@@ -143,12 +142,6 @@
     pathway,
     type,
   } of groupedUnits) {
-    // TODO: Add selector here...
-=======
-  const groupedUnits = generateGroupedUnits(formattedData);
-
-  for (const { units, year, childSubject, tier, pathway } of groupedUnits) {
->>>>>>> 4cb3e355
     yearXml.push(
       await buildYear(
         zip,
