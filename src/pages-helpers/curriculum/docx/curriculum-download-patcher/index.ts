import { Element } from "xml-js";

import {
  mapOverElements,
  modifyXmlByRootSelector,
  pipeElementThrough,
  withBlock,
} from "../docx";

import { unitsTablePatch } from "./patches/unitsTable";
import { subjectPatch } from "./patches/subject";
import { tableOfContentsPatch } from "./patches/tableOfContents";
import { subjectExplainerPatch } from "./patches/subjectExplainer";
import { partnerDetailPatch } from "./patches/partnerDetail";
import { partnerNamePatch } from "./patches/partnerName";
import { yearPatch } from "./patches/year";
import { threadsTablePatch } from "./patches/threadsTable";
import { endOfDocumentPatch } from "./patches/endOfDocument";
import { unitTitlePatch } from "./patches/unitTitle";
import { unitNumberPatch } from "./patches/unitNumber";
import { unitLessonsPatch } from "./patches/unitLessons";
import { unitYearPatch } from "./patches/unitYear";
import { unitThreadsPatch } from "./patches/unitThreads";
import { unitPreviousPatch } from "./patches/unitPrevious";
import { unitNextPatch } from "./patches/unitNext";
import { mainThreadsPatch } from "./patches/mainThreads";
import { notUndefined } from "./patches/util";
<<<<<<< HEAD
import { coverPatch } from "./patches/cover";
=======
import { backPatch } from "./patches/back";
>>>>>>> 917ca6b8

import {
  CurriculumOverviewMVData,
  CurriculumUnitsTabData,
} from "@/node-lib/curriculum-api-2023";
import { CurriculumOverviewSanityData } from "@/common-lib/cms-types";

export type CombinedCurriculumData = CurriculumOverviewMVData &
  CurriculumOverviewSanityData &
  CurriculumUnitsTabData;

export default async function CurriculumDownlodsPatch(
  uint8Array: Uint8Array,
  combinedCurriculumData: CombinedCurriculumData,
) {
  // NOTE: This is really inefficient at the moment, that's fine for now though
  const moddedFile = await modifyXmlByRootSelector(
    uint8Array,
    "w:document",
    async (doc) => {
      const docMod1 = await mapOverElements(
        doc,
        (el: Element, parent?: Element) => {
          return pipeElementThrough(el, parent, [
            coverPatch(combinedCurriculumData),
            unitsTablePatch(combinedCurriculumData),
            subjectPatch(combinedCurriculumData),
            tableOfContentsPatch(),
            subjectExplainerPatch(combinedCurriculumData),
            partnerDetailPatch(combinedCurriculumData),
            partnerNamePatch(combinedCurriculumData),
            yearPatch(),
            threadsTablePatch(combinedCurriculumData),
            backPatch(combinedCurriculumData),
            endOfDocumentPatch(),
          ]);
        },
      );

      const docMod2 = await withBlock(
        docMod1!,
        "UNIT_PAGE",
        async (template: Element) => {
          const promises = combinedCurriculumData.units.map((unit, index) => {
            const el = structuredClone(template);
            return mapOverElements(el, (el, parent) => {
              return pipeElementThrough(el, parent, [
                unitTitlePatch(unit),
                unitNumberPatch(unit, index),
                unitLessonsPatch(unit),
                unitYearPatch(unit),
                unitThreadsPatch(unit),
                unitPreviousPatch(unit),
                unitNextPatch(unit),
              ]);
            });
          });
          const elements = await Promise.all(promises);

          return {
            type: "element",
            name: "$FRAGMENT$",
            elements: elements.filter(notUndefined),
          };
        },
      );

      const docMod3 = await withBlock(
        docMod2!,
        "THREAD_PAGE",
        async (el: Element, parent?: Element) => {
          return pipeElementThrough(el, parent, [
            mainThreadsPatch(combinedCurriculumData),
          ]);
        },
      );

      if (!docMod3) {
        throw new Error("Invalid document!");
      }

      return docMod3;
    },
  );

  return moddedFile;
}<|MERGE_RESOLUTION|>--- conflicted
+++ resolved
@@ -25,11 +25,8 @@
 import { unitNextPatch } from "./patches/unitNext";
 import { mainThreadsPatch } from "./patches/mainThreads";
 import { notUndefined } from "./patches/util";
-<<<<<<< HEAD
 import { coverPatch } from "./patches/cover";
-=======
 import { backPatch } from "./patches/back";
->>>>>>> 917ca6b8
 
 import {
   CurriculumOverviewMVData,
