import { MutableRefObject } from "react";

import { CurriculumOverviewSanityData } from "@/common-lib/cms-types";
import curriculumApi2023, {
  CurriculumUnitsTabData,
  CurriculumOverviewMVData,
  CurriculumPhaseOptions,
} from "@/node-lib/curriculum-api-2023";
import { SubjectPhasePickerData } from "@/components/SharedComponents/SubjectPhasePicker/SubjectPhasePicker";
import {
  Thread,
  Subject,
  Tier,
  Unit,
  SubjectCategory,
} from "@/utils/curriculum/types";
<<<<<<< HEAD
import { sortUnits, sortYears } from "@/utils/curriculum/sorting";
=======
import { getUnitFeatures } from "@/utils/curriculum/features";
import {
  sortSubjectCategoriesOnFeatures,
  sortUnits,
  sortYears,
} from "@/utils/curriculum/sorting";
>>>>>>> 6637de60
import { CurriculumSelectionSlugs } from "@/utils/curriculum/slugs";
import { isExamboardSlug } from "@/pages-helpers/pupil/options-pages/options-pages-helpers";

export type CurriculumUnitsYearGroup = {
  units: Unit[];
  childSubjects: Subject[];
  tiers: Tier[];
  subjectCategories: SubjectCategory[];
  ref?: MutableRefObject<HTMLDivElement>;
};

export type Pathway = {
  pathway: string;
  pathway_slug: string;
};

export type CurriculumUnitsYearData<T = Unit> = {
  [key: string]: {
    units: T[];
    childSubjects: Subject[];
    subjectCategories: SubjectCategory[];
    tiers: Tier[];
    pathways: Pathway[];
    isSwimming: boolean;
    groupAs: string | null;
    ref?: MutableRefObject<HTMLDivElement>;
  };
};

export type CurriculumUnitsTrackingData = {
  subjectSlug: string;
  subjectTitle: string;
  phaseSlug: string;
  ks4OptionSlug: string | null;
};

export type CurriculumUnitsFormattedData<T = Unit> = {
  yearData: CurriculumUnitsYearData<T>;
  threadOptions: Thread[];
  yearOptions: string[];
  // initialYearSelection: YearSelection;
};

export type CurriculumInfoPageProps = {
  curriculumSelectionSlugs: CurriculumSelectionSlugs;
  curriculumPhaseOptions: SubjectPhasePickerData;
  curriculumOverviewTabData: CurriculumOverviewMVData;
  curriculumOverviewSanityData: CurriculumOverviewSanityData;
  curriculumUnitsFormattedData: CurriculumUnitsFormattedData;
  mvRefreshTime: number;
  curriculumDownloadsTabData: CurriculumDownloadsTierSubjectProps;
};

export const VALID_TABS = ["overview", "units", "downloads"] as const;
export type CurriculumTab = (typeof VALID_TABS)[number];

export type CurriculumDownloadsTierSubjectProps = {
  child_subjects: Subject[];
  tiers: Tier[];
};

export function createThreadOptions(units: Unit[]): Thread[] {
  const threadOptions = [] as Thread[];

  units.forEach((unit: Unit) => {
    // Populate threads object

    unit.threads.forEach((thread) => {
      if (threadOptions.every((to) => to.slug !== thread.slug)) {
        threadOptions.push(thread);
      }
    });
  });

  // Sort threads

  const threadOrders = new Set(threadOptions.map((to) => to.order));
  if (threadOptions.length > threadOrders.size) {
    // In secondary science multiple threads can have the same order value due
    // to multiple subjects (eg biology, chemistry, physics) being shown, so
    // if orders are not unique, sort alphabetically by slug

    threadOptions.sort((a, b) => a.slug.localeCompare(b.slug));
  } else {
    // If orders are unique, use them to sort

    threadOptions.sort((a, b) => a.order - b.order);
  }
  return threadOptions;
}

export function createYearOptions(units: Unit[]): string[] {
  const yearOptions = [] as string[];

  units.forEach((unit: Unit) => {
    // Populate years object
    const year = unit.actions?.programme_field_overrides?.Year ?? unit.year;
    if (yearOptions.every((yo) => yo !== year)) {
      yearOptions.push(year);
    }
  });
  // Sort year data
  yearOptions.sort(sortYears);

  return yearOptions;
}

// export function createInitialYearFilterSelection(
//   yearData: CurriculumUnitsYearData,
//   actions: Actions | null,
// ): YearSelection {
//   const initialYearSelection = {} as YearSelection;
//   Object.keys(yearData).forEach((year) => {
//     const filters = yearData[year];
//     if (!filters) {
//       throw new Error("year filters missing");
//     }
//     filters.tiers.sort((a, b) => a.tier_slug.localeCompare(b.tier_slug));
//     // Sort subject categories
//     filters.subjectCategories
//       .sort((a, b) => a.title.localeCompare(b.title))
//       .sort(sortSubjectCategoriesOnFeatures(actions));

//     const allSubjectCategoryTag: SubjectCategory = { id: -1, title: "All" };
//     // Add an "All" option if there are 2 or more subject categories. Set to -1 id as this shouldn't ever appear in the DB
//     if (!actions?.subject_category_actions?.all_disabled) {
//       if (filters.subjectCategories.length >= 2) {
//         filters.subjectCategories.unshift(allSubjectCategoryTag);
//       }
//     }

//     const subject =
//       filters.childSubjects.find(
//         (s) => s.subject_slug === "combined-science",
//       ) ?? null;
//     const subjectCategory =
//       actions?.subject_category_actions?.all_disabled &&
//       filters.subjectCategories.length > 0
//         ? filters.subjectCategories[0]
//         : allSubjectCategoryTag;
//     initialYearSelection[year] = {
//       subject,
//       subjectCategory,
//       tier: filters.tiers.length ? filters.tiers[0] : null,
//     };
//   });

//   return initialYearSelection;
// }

export function createUnitsListingByYear(
  units: Unit[],
): CurriculumUnitsYearData {
  const yearData = {} as CurriculumUnitsYearData;

  units.forEach((unit: Unit) => {
    // Check if the yearData object has an entry for the unit's year
    // If not, initialize it with default values

    const year = unit.actions?.programme_field_overrides?.Year ?? unit.year;

    let currentYearData = yearData[year];
    if (!currentYearData) {
      currentYearData = {
        units: [],
        childSubjects: [],
        subjectCategories: [],
        tiers: [],
        pathways: [],
        isSwimming: false,
        groupAs: null,
      };
      yearData[year] = currentYearData;
    }

    // Add the current unit

    currentYearData.units.push(unit);

    // Populate list of child subject filter values
    if (
      unit.subject_parent &&
      unit.subject_parent_slug &&
      currentYearData.childSubjects.every(
        (c) => c.subject_slug !== unit.subject_slug,
      )
    ) {
      currentYearData.childSubjects.push({
        subject: unit.subject,
        subject_slug: unit.subject_slug,
      });
    }

    // Populate list of tier filter values

    if (
      unit.tier &&
      unit.tier_slug &&
      currentYearData.tiers.every((t) => t.tier_slug !== unit.tier_slug)
    ) {
      currentYearData.tiers.push({
        tier: unit.tier,
        tier_slug: unit.tier_slug,
      });
    }

    if (
      unit.pathway &&
      unit.pathway_slug &&
      currentYearData.pathways.every(
        (p) => p.pathway_slug !== unit.pathway_slug,
      )
    ) {
      currentYearData.pathways.push({
        pathway: unit.pathway,
        pathway_slug: unit.pathway_slug,
      });
    }

    // Loop through tags array and populate subject categories.
    unit.subjectcategories?.forEach((subjectCategory) => {
      if (
        currentYearData?.subjectCategories.findIndex(
          (d) => d.id === subjectCategory.id,
        ) === -1
      ) {
        currentYearData.subjectCategories.push({
          id: subjectCategory.id,
          title: subjectCategory.title,
        });
      }
    });
  });

  for (const year of Object.keys(yearData)) {
    const data = yearData[year]!;

<<<<<<< HEAD
    data.isSwimming = data.units[0]?.features?.pe_swimming === true;
=======
    const allSubjectCategoryTag: SubjectCategory = { id: -1, title: "All" };
    const features = getUnitFeatures(units[0]);
    // Add an "All" option if there are 2 or more subject categories. Set to -1 id as this shouldn't ever appear in the DB
    if (!features?.subjectcategories?.all_disabled) {
      if (data.subjectCategories.length >= 2) {
        data.subjectCategories.unshift(allSubjectCategoryTag);
      }
    }
    data.subjectCategories = data.subjectCategories.sort(
      sortSubjectCategoriesOnFeatures(features),
    );

    if (data.units.length > 0) {
      const labels = getUnitFeatures(data.units[0]!)?.labels ?? [];
      if (
        data.units.every((unit) =>
          isEqual(getUnitFeatures(unit)?.labels, labels),
        )
      ) {
        data.labels = data.labels.concat(labels);
      }
    }
>>>>>>> 6637de60

    if (data.units.length > 0) {
      const groupAs = data.units[0]?.actions?.group_units_as;
      if (groupAs) {
        if (
          data.units.every((unit) => unit.actions?.group_units_as === groupAs)
        ) {
          data.groupAs = groupAs;
        }
      }
    }
  }

  for (const year of Object.keys(yearData)) {
    yearData[year]!.units = yearData[year]!.units.toSorted(sortUnits);
  }

  return yearData;
}

export function createDownloadsData(
  units: Unit[],
): CurriculumDownloadsTierSubjectProps {
  const tiers: Tier[] = [];
  const child_subjects: Subject[] = [];

  units.forEach((unit: Unit) => {
    // Populate list of child subject filter values
    if (
      unit.subject_parent &&
      unit.subject_parent_slug &&
      child_subjects.every((c) => c.subject_slug !== unit.subject_slug)
    ) {
      child_subjects.push({
        subject: unit.subject,
        subject_slug: unit.subject_slug,
      });
    }

    // Populate list of tier filter values
    if (
      unit.tier &&
      unit.tier_slug &&
      tiers.every((t) => t.tier_slug !== unit.tier_slug)
    ) {
      tiers.push({
        tier: unit.tier,
        tier_slug: unit.tier_slug,
      });
    }
  });

  const sortedChildSubjects = child_subjects.sort((a, b) => {
    if (a.subject_slug === "combined-science") {
      return -1;
    }

    if (b.subject_slug === "combined-science") {
      return 1;
    }

    return a.subject_slug.localeCompare(b.subject_slug, undefined, {
      sensitivity: "base",
    });
  });

  const sortedTiers = tiers.sort((a, b) =>
    a.tier_slug.localeCompare(b.tier_slug, undefined, {
      sensitivity: "base",
    }),
  );
  const downloadsData = {
    child_subjects: sortedChildSubjects,
    tiers: sortedTiers,
  };

  return downloadsData;
}

export function formatCurriculumUnitsData(
  data: CurriculumUnitsTabData,
): CurriculumUnitsFormattedData {
  const { units } = data;
<<<<<<< HEAD
  // const actions = units[0]?.actions;

=======
>>>>>>> 6637de60
  // Filtering for tiers, ideally this would be fixed in the MV, but for now we need to filter out here.
  const filteredUnits = units;
  const yearData = createUnitsListingByYear(filteredUnits);
  const threadOptions = createThreadOptions(filteredUnits);
  const yearOptions = createYearOptions(filteredUnits);
  // const initialYearSelection = createInitialYearFilterSelection(
  //   yearData,
  //   actions,
  // );
  const formattedDataCurriculumUnits = {
    yearData,
    threadOptions,
    yearOptions,
    // initialYearSelection,
  };
  return formattedDataCurriculumUnits;
}

export function filterValidCurriculumPhaseOptions(
  subjects: CurriculumPhaseOptions,
) {
  subjects.forEach(({ ks4_options }) => {
    if (
      ks4_options &&
      ks4_options.some(({ slug }: { slug: string }) => isExamboardSlug(slug))
    ) {
      const gcseIndex = ks4_options.findIndex(
        ({ slug }: { slug: string }) => slug === "gcse",
      );
      if (gcseIndex > 0) {
        ks4_options.splice(gcseIndex, 1);
      }
    }
  });
  return subjects;
}

export async function fetchSubjectPhasePickerData() {
  const subjects = await curriculumApi2023.curriculumPhaseOptions();
  return {
    subjects: filterValidCurriculumPhaseOptions(subjects),
  };
}<|MERGE_RESOLUTION|>--- conflicted
+++ resolved
@@ -14,16 +14,11 @@
   Unit,
   SubjectCategory,
 } from "@/utils/curriculum/types";
-<<<<<<< HEAD
-import { sortUnits, sortYears } from "@/utils/curriculum/sorting";
-=======
-import { getUnitFeatures } from "@/utils/curriculum/features";
 import {
   sortSubjectCategoriesOnFeatures,
   sortUnits,
   sortYears,
 } from "@/utils/curriculum/sorting";
->>>>>>> 6637de60
 import { CurriculumSelectionSlugs } from "@/utils/curriculum/slugs";
 import { isExamboardSlug } from "@/pages-helpers/pupil/options-pages/options-pages-helpers";
 
@@ -261,11 +256,9 @@
   for (const year of Object.keys(yearData)) {
     const data = yearData[year]!;
 
-<<<<<<< HEAD
     data.isSwimming = data.units[0]?.features?.pe_swimming === true;
-=======
     const allSubjectCategoryTag: SubjectCategory = { id: -1, title: "All" };
-    const features = getUnitFeatures(units[0]);
+    const features = data.units[0]?.features;
     // Add an "All" option if there are 2 or more subject categories. Set to -1 id as this shouldn't ever appear in the DB
     if (!features?.subjectcategories?.all_disabled) {
       if (data.subjectCategories.length >= 2) {
@@ -275,18 +268,6 @@
     data.subjectCategories = data.subjectCategories.sort(
       sortSubjectCategoriesOnFeatures(features),
     );
-
-    if (data.units.length > 0) {
-      const labels = getUnitFeatures(data.units[0]!)?.labels ?? [];
-      if (
-        data.units.every((unit) =>
-          isEqual(getUnitFeatures(unit)?.labels, labels),
-        )
-      ) {
-        data.labels = data.labels.concat(labels);
-      }
-    }
->>>>>>> 6637de60
 
     if (data.units.length > 0) {
       const groupAs = data.units[0]?.actions?.group_units_as;
@@ -370,11 +351,8 @@
   data: CurriculumUnitsTabData,
 ): CurriculumUnitsFormattedData {
   const { units } = data;
-<<<<<<< HEAD
   // const actions = units[0]?.actions;
 
-=======
->>>>>>> 6637de60
   // Filtering for tiers, ideally this would be fixed in the MV, but for now we need to filter out here.
   const filteredUnits = units;
   const yearData = createUnitsListingByYear(filteredUnits);
