--- conflicted
+++ resolved
@@ -4,55 +4,22 @@
 import responsive, { ResponsiveValues } from "./responsive";
 
 export type FlexCssProps = {
-<<<<<<< HEAD
-  flexDirection?: ResponsiveValues<CSSProperties["flexDirection"]>;
-  alignItems?: ResponsiveValues<CSSProperties["alignItems"]>;
-  justifyContent?: ResponsiveValues<CSSProperties["justifyContent"]>;
-  flex?: ResponsiveValues<CSSProperties["flex"]>;
-  flexGrow?: ResponsiveValues<CSSProperties["flexGrow"]>;
-  flexWrap?: ResponsiveValues<CSSProperties["flexWrap"]>;
-  maxWidth?: ResponsiveValues<CSSProperties["maxWidth"]>;
-  width?: ResponsiveValues<CSSProperties["width"]>;
-  height?: ResponsiveValues<CSSProperties["height"]>;
-};
-
-const parse = (value?: number | string) => {
-  switch (typeof value) {
-    case "string":
-      return value;
-    case "number":
-      return `${value}px`;
-  }
-=======
   $flexDirection?: ResponsiveValues<CSSProperties["flexDirection"]>;
   $alignItems?: ResponsiveValues<CSSProperties["alignItems"]>;
   $justifyContent?: ResponsiveValues<CSSProperties["justifyContent"]>;
   $flex?: ResponsiveValues<CSSProperties["flex"]>;
   $flexGrow?: ResponsiveValues<CSSProperties["flexGrow"]>;
   $flexWrap?: ResponsiveValues<CSSProperties["flexWrap"]>;
->>>>>>> ccf76dbb
 };
 
 const flex = css<FlexCssProps>`
   display: flex;
-<<<<<<< HEAD
-  ${responsive("flex-direction", (props) => props.flexDirection)}
-  ${responsive("align-items", (props) => props.alignItems)}
-  ${responsive("justify-content", (props) => props.justifyContent)}
-  ${responsive("flex", (props) => props.flex)}
-  ${responsive("flex-grow", (props) => props.flexGrow)}
-  ${responsive("flex-wrap", (props) => props.flexWrap)}
-  ${responsive("max-width", (props) => props.maxWidth, parse)}
-  ${responsive("width", (props) => props.width, parse)}
-  ${responsive("height", (props) => props.height, parse)}
-=======
   ${responsive("flex-direction", (props) => props.$flexDirection)}
   ${responsive("align-items", (props) => props.$alignItems)}
   ${responsive("justify-content", (props) => props.$justifyContent)}
   ${responsive("flex", (props) => props.$flex)}
   ${responsive("flex-grow", (props) => props.$flexGrow)}
   ${responsive("flex-wrap", (props) => props.$flexWrap)}
->>>>>>> ccf76dbb
 `;
 
 export default flex;