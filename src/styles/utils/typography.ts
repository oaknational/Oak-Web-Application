--- conflicted
+++ resolved
@@ -47,11 +47,8 @@
 };
 export const text = css<TextStyleProps>`
   ${reset}
-<<<<<<< HEAD
   ${responsive("text-align", (props) => props.textAlign)}
-=======
   color: inherit;
->>>>>>> 87b2e2cf
   font-family: ABeeZee, sans-serif;
   line-height: 1.4;
   font-size: ${({ size = 1 }) => textSizes[size]};
