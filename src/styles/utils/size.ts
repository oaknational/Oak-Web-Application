--- conflicted
+++ resolved
@@ -4,13 +4,8 @@
 
 import responsive, { ResponsiveValues } from "./responsive";
 
-<<<<<<< HEAD
-type SizeValue = "40%" | "50%" | "100%" | "auto" | PixelSpacing;
-type SizeValues = ResponsiveValues<SizeValue>;
-=======
-type SizeValue = "50%" | "100%" | "auto" | NullablePixelSpacing;
+type SizeValue = "40%" | "50%" | "100%" | "auto" | NullablePixelSpacing;
 export type SizeValues = ResponsiveValues<SizeValue>;
->>>>>>> aca792b1
 
 const parse = (value?: SizeValue) => {
   switch (typeof value) {
