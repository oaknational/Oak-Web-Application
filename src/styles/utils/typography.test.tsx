import styled from "styled-components";
import { render } from "@testing-library/react";

import position from "./position";

describe("typography", () => {
  test("should correctly handle prop 'position' as string", async () => {
    const StyledComponent = styled.div`
      ${position}
    `;
    const { getByTestId } = render(
<<<<<<< HEAD
      <StyledComponent data-testid="test" position="absolute" />
=======
      <StyledComponent data-testid="test" size={56} />
>>>>>>> cae27397
    );

    expect(getByTestId("test")).toHaveStyle("position: absolute");
  });
<<<<<<< HEAD
=======
  test("body should render correct font", async () => {
    const StyledComponent = styled.div`
      ${text}
    `;
    const { getByTestId } = render(
      <StyledComponent data-testid="test" size={12} />
    );
>>>>>>> cae27397

});<|MERGE_RESOLUTION|>--- conflicted
+++ resolved
@@ -1,32 +1,33 @@
 import styled from "styled-components";
-import { render } from "@testing-library/react";
 
-import position from "./position";
+import renderWithProviders from "../../__tests__/__helpers__/renderWithProviders";
+
+import typography from "./typography";
+
+const StyledComponent = styled.div`
+  ${typography}
+`;
 
 describe("typography", () => {
-  test("should correctly handle prop 'position' as string", async () => {
-    const StyledComponent = styled.div`
-      ${position}
-    `;
-    const { getByTestId } = render(
-<<<<<<< HEAD
-      <StyledComponent data-testid="test" position="absolute" />
-=======
-      <StyledComponent data-testid="test" size={56} />
->>>>>>> cae27397
+  test("should correctly handle prop fontFamily='body'", async () => {
+    const { getByTestId } = renderWithProviders(
+      <StyledComponent data-testid="test" fontFamily="body" />
     );
 
-    expect(getByTestId("test")).toHaveStyle("position: absolute");
+    expect(getByTestId("test")).toHaveStyle("font-family: ABeeZee,sans-serif");
   });
-<<<<<<< HEAD
-=======
-  test("body should render correct font", async () => {
-    const StyledComponent = styled.div`
-      ${text}
-    `;
-    const { getByTestId } = render(
-      <StyledComponent data-testid="test" size={12} />
+  test("should correctly handle prop fontFamily='ui'", async () => {
+    const { getByTestId } = renderWithProviders(
+      <StyledComponent data-testid="test" fontFamily="ui" />
     );
->>>>>>> cae27397
 
+    expect(getByTestId("test")).toHaveStyle("font-family: Lexend,sans-serif");
+  });
+  test("should correctly handle prop fontFamily='ui'", async () => {
+    const { getByTestId } = renderWithProviders(
+      <StyledComponent data-testid="test" fontFamily="heading" />
+    );
+
+    expect(getByTestId("test")).toHaveStyle("font-family: Lexend,sans-serif");
+  });
 });