import { OakTheme } from "./types";

const theme: OakTheme = {
  name: "default",
  colors: {
    white: "#fff",
    black: "#000",
    transparent: "transparent",
    inherit: "inherit",
    grey1: "#f2f2f2",
    grey2: "#e6e6e6",
    grey3: "#ccc",
    grey4: "#b3b3b3",
    grey5: "#999",
    grey6: "#808080",
    grey7: "#666",
    grey8: "#4d4d4d",
    grey9: "#333",
    grey10: "#1a1a1a",
    inYourFace: "#ef476f",
    calmAndWarm: "#ffd166",
    niceAndSharp: "#06d6a0",
    deeperWins: "#073b4c",
    limeade: "#32be00",
    madangGreen: "#bef2bd",
    mustard: "#ffe555",
    peranoBlue: "#a0b6f2",
    powderBlue: "#b0e2de",
    melaniePink: "#deb7d5",
    error: "red",
  },
  contrastColors: {
    white: "black",
    black: "white",
    transparent: "inherit",
    inherit: "inherit",
    grey1: "black",
    grey2: "black",
    grey3: "black",
    grey4: "black",
    grey5: "black",
    grey6: "white",
    grey7: "white",
    grey8: "white",
    grey9: "white",
    grey10: "white",
    inYourFace: "white",
    calmAndWarm: "grey9",
    niceAndSharp: "grey8",
    deeperWins: "white",
    limeade: "black",
    madangGreen: "black",
    mustard: "black",
    peranoBlue: "black",
    powderBlue: "black",
    melaniePink: "black",
    error: "white",
  },
  fonts: {
    // Paragraphs etc.
    body: "ABeeZee, sans-serif",
    // Buttons etc.
    ui: "Lexend, sans-serif",
    // Headings etc.
    heading: "Lexend, sans-serif",
  },
  input: {
    height: "40px",
    borderRadius: "8px",
    borderWidth: "1px",
    states: {
      default: {
        text: "black",
        placeholder: "grey6",
        icon: "grey6",
        border: "grey6",
        background: "white",
      },
      active: {
        text: "black",
        placeholder: "grey6",
        icon: "grey6",
        border: "grey8",
        background: "grey3",
      },
      valid: {
        text: "black",
        placeholder: "grey6",
        icon: "grey8",
        border: "grey8",
        background: "white",
      },
      invalid: {
        text: "black",
        placeholder: "grey6",
        icon: "grey6",
        border: "grey8",
        background: "grey5",
      },
      disabled: {
        text: "black",
        placeholder: "grey6",
        icon: "grey6",
        border: "grey8",
        background: "grey5",
      },
    },
  },
  bigInput: {
    height: "40px",
    borderRadius: "20px",
    borderWidth: "0",
    states: {
      default: {
        text: "black",
        placeholder: "grey6",
        icon: "grey6",
        border: "grey8",
        background: "white",
      },
      active: {
        text: "black",
        placeholder: "grey6",
        icon: "grey6",
        border: "grey8",
        background: "white",
      },
      valid: {
        text: "black",
        placeholder: "grey6",
        icon: "grey6",
        border: "grey8",
        background: "white",
      },
      invalid: {
        text: "black",
        placeholder: "grey6",
        icon: "grey6",
        border: "grey8",
        background: "white",
      },
      disabled: {
        text: "black",
        placeholder: "grey6",
        icon: "grey6",
        border: "grey8",
        background: "white",
      },
    },
  },
  button: {
    disabled: {
      background: "grey6",
      text: "white",
    },
    primary: {
      background: "black",
      text: "white",
    },
    secondary: {
      background: "grey9",
      text: "white",
    },
    tertiary: {
      background: "grey3",
      text: "black",
    },
  },
  badge: {
    size: "54px",
    circleSize: "48px",
    fontSize: "16px",
    iconSize: 20,
    starColor: "grey6",
    circleColor: "grey8",
    textColor: "white",
  },
  lessonControl: {
    default: {
      background: "white",
      border: "2px solid",
      borderColor: "transparent",
    },
    current: {
      background: "grey3",
      border: "2px dashed",
      borderColor: "niceAndSharp",
    },
    complete: {
      background: "grey7",
      border: "2px solid",
      borderColor: "transparent",
    },
  },
  checkbox: {
    default: {
      color: "black",
    },
    disabled: {
      color: "grey4",
    },
  },
<<<<<<< HEAD
  selectListBox: {
    states: {
      default: {
        background: "white",
      },
      isFocused: {
        background: "grey8",
        color: "white",
      },
      isFocusedSelected: {
        color: "grey10",
      },
      isFocusedNotSelected: {
        color: "black",
      },
=======
  toggle: {
    on: {
      labelColor: "grey10",
      background: "white",
      switchColor: "grey8",
    },
    off: {
      labelColor: "grey8",
      background: "white",
      switchColor: "grey8",
    },
    disabled: {
      labelColor: "grey3",
      background: "white",
      switchColor: "grey6",
>>>>>>> 926fb876
    },
  },
};

export default theme;<|MERGE_RESOLUTION|>--- conflicted
+++ resolved
@@ -200,7 +200,6 @@
       color: "grey4",
     },
   },
-<<<<<<< HEAD
   selectListBox: {
     states: {
       default: {
@@ -216,7 +215,8 @@
       isFocusedNotSelected: {
         color: "black",
       },
-=======
+    },
+  },
   toggle: {
     on: {
       labelColor: "grey10",
@@ -232,7 +232,6 @@
       labelColor: "grey3",
       background: "white",
       switchColor: "grey6",
->>>>>>> 926fb876
     },
   },
 };
