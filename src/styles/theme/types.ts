--- conflicted
+++ resolved
@@ -99,11 +99,8 @@
   badge: BadgeConfig;
   lessonControl: LessonControlConfig;
   checkbox: CheckboxConfig;
-<<<<<<< HEAD
   selectListBox: SelectListBoxConfig;
-=======
   toggle: ToggleStyleConfig;
->>>>>>> 926fb876
 };
 
 export type PropsWithTheme<Props = unknown> = ThemedStyledProps<
