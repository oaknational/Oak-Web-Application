--- conflicted
+++ resolved
@@ -28,16 +28,10 @@
   | 64
   | 72
   | 80
-<<<<<<< HEAD
-  | 96
-  | 120
-  | 200
-=======
   | 120
   | 240
   | 360
   | 480
->>>>>>> aca792b1
   | 1200;
 export type NullablePixelSpacing = PixelSpacing | null;
 export type NegativePixelSpacing = -16 | -12 | -8 | -4;
