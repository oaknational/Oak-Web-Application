--- conflicted
+++ resolved
@@ -13,14 +13,10 @@
 
 import useLocalStorage from "../hooks/useLocalStorage";
 import config from "../config";
-<<<<<<< HEAD
-import { LS_KEY_EMAIL_FOR_SIGN_IN } from "../config/localStorageKeys";
-=======
 import {
   LS_KEY_EMAIL_FOR_SIGN_IN,
   LS_KEY_USER,
 } from "../config/localStorageKeys";
->>>>>>> 3c349554
 import useApi from "../browser-lib/api";
 
 import useAccessToken from "./useAccessToken";
@@ -57,11 +53,7 @@
 export const authContext = createContext<OakAuth | null>(null);
 
 export const AuthProvider: FC = ({ children }) => {
-<<<<<<< HEAD
-  const [user, setUser] = useLocalStorage<OakUser | null>("user", null);
-=======
   const [user, setUser] = useLocalStorage<OakUser | null>(LS_KEY_USER, null);
->>>>>>> 3c349554
   const [accessToken, setAccessToken] = useAccessToken();
   const api = useApi();
   const apiLogin = api["/login"];
@@ -90,7 +82,6 @@
       } else {
         const token = await user.getIdToken();
         setAccessToken(token);
-<<<<<<< HEAD
       }
     });
 
@@ -119,36 +110,6 @@
     return () => unsubscribe();
   }, []);
 
-=======
-      }
-    });
-
-    return () => unsubscribe();
-  }, []);
-
-  useEffect(() => {
-    const unsubscribe = onAuthStateChanged(auth, async (user) => {
-      if (!user) {
-        return resetAuthState();
-      }
-
-      if (!user.email) {
-        // shouldn't happen as all signups require email
-        return resetAuthState();
-      }
-
-      try {
-        const accessToken = await user.getIdToken();
-        setAccessToken(accessToken);
-      } catch (error) {
-        // @TODO error service
-        return resetAuthState();
-      }
-    });
-    return () => unsubscribe();
-  }, []);
-
->>>>>>> 3c349554
   // force refresh the token every 10 minutes
   useEffect(() => {
     const handle = setInterval(async () => {
