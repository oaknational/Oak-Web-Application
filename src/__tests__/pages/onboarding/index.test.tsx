--- conflicted
+++ resolved
@@ -10,11 +10,8 @@
   useFeatureFlagEnabled: () => true,
 }));
 
-<<<<<<< HEAD
 jest.mock("next/navigation", () => require("next-router-mock"));
 
-=======
->>>>>>> cb2bd51e
 describe("onboarding page", () => {
   test("it renders the onboarding page", () => {
     jest.spyOn(featureFlaggedClerk, "useFeatureFlaggedClerk").mockReturnValue({
