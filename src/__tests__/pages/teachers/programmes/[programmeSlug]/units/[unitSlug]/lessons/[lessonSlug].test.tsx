import { act, screen } from "@testing-library/react";
import { GetStaticPropsContext, PreviewData } from "next";

import renderWithSeo from "@/__tests__/__helpers__/renderWithSeo";
import { mockSeoResult } from "@/__tests__/__helpers__/cms";
import renderWithProviders from "@/__tests__/__helpers__/renderWithProviders";
import lessonOverviewFixture from "@/node-lib/curriculum-api-2023/fixtures/lessonOverview.fixture";
import LessonOverviewPage, {
  getStaticProps,
  LessonOverviewPageProps,
  URLParams,
} from "@/pages/teachers/programmes/[programmeSlug]/units/[unitSlug]/lessons/[lessonSlug]";
import { LEGACY_COHORT, NEW_COHORT } from "@/config/cohort";
import { setUseUserReturn } from "@/__tests__/__helpers__/mockClerk";
import {
  mockLoggedIn,
  mockUserWithDownloadAccess,
} from "@/__tests__/__helpers__/mockUser";
import { useShareExperiment } from "@/pages-helpers/teacher/share-experiments/useShareExperiment";

const props = {
  curriculumData: lessonOverviewFixture({
    videoMuxPlaybackId: "pid-001",
    videoWithSignLanguageMuxPlaybackId: "pid-002",
  }),
};

const propsWithTier = {
  curriculumData: lessonOverviewFixture({
    tierTitle: "Higher",
  }),
};
const propsWithExamBoard = {
  curriculumData: lessonOverviewFixture({
    examBoardTitle: "AQA",
  }),
};
const propsWithTierAndExamBoard = {
  curriculumData: lessonOverviewFixture({
    tierTitle: "Higher",
    examBoardTitle: "AQA",
  }),
};

const downloadResourceButtonClicked = jest.fn();
const lessonShareStarted = jest.fn();

jest.mock("@/context/Analytics/useAnalytics", () => ({
  __esModule: true,
  default: () => ({
    track: {
      lessonResourceDownloadStarted: (...args: []) =>
        downloadResourceButtonClicked(...args),
      lessonShareStarted: (...args: []) => lessonShareStarted(...args),
    },
  }),
}));

// mock useShareExperiment
jest.mock(
  "@/pages-helpers/teacher/share-experiments/useShareExperiment",
  () => {
    return {
      __esModule: true,
      useShareExperiment: jest.fn(() => ({
        shareExperimentFlag: false,
        shareUrl: "",
        browserUrl: "",
        shareActivated: false,
        shareIdRef: { current: "" },
        shareIdKeyRef: { current: "" },
      })),
    };
  },
);

jest.mock("@/pages-helpers/teacher/share-experiments/useTeacherNotes", () => {
  return {
    __esModule: true,
    useTeacherNotes: jest.fn(() => ({
      teacherNote: {},
      isEditable: false,
      saveTeacherNote: jest.fn(),
      noteSaved: false,
      error: undefined,
    })),
  };
});

const render = renderWithProviders();

describe("pages/teachers/programmes/[programmeSlug]/units/[unitSlug]/lessons/[lessonSlug]", () => {
  beforeEach(() => {
    setUseUserReturn({
      ...mockLoggedIn,
      user: mockUserWithDownloadAccess,
    });
    console.error = jest.fn();
  });
  it("Renders title from the props", async () => {
    render(<LessonOverviewPage {...props} />);

    expect(screen.getByRole("heading", { level: 1 })).toHaveTextContent(
      "Adverbial complex sentences",
    );
  });

  it("renders sign language button if there is a sign language video", async () => {
    render(<LessonOverviewPage {...props} />);

    expect(screen.getByText("Show sign language")).toBeInTheDocument();
  });

  it("renders Download All button if lesson has downloadable resources", async () => {
    render(<LessonOverviewPage curriculumData={lessonOverviewFixture()} />);

    expect(screen.getAllByTestId("download-all-button")[0]).toHaveTextContent(
      "Download all resources",
    );
  });

  it("does not render Download All button if lesson has no downloadable resources", async () => {
    render(
      <LessonOverviewPage
        curriculumData={lessonOverviewFixture({
          expired: false,
          downloads: [],
        })}
      />,
    );

    expect(screen.queryByTestId("download-all-button")).not.toBeInTheDocument();
  });

  it("does not render Download All button if lesson is expired", async () => {
    render(
      <LessonOverviewPage
        curriculumData={lessonOverviewFixture({
          expired: true,
        })}
      />,
    );

    expect(screen.queryByTestId("download-all-button")).not.toBeInTheDocument();
  });

  it("share button is not disabled with legacy content (lessonCohort is null)", () => {
    const { queryAllByTestId, queryAllByText } = render(
      <LessonOverviewPage
        curriculumData={lessonOverviewFixture({
          expired: false,
          lessonCohort: null,
        })}
      />,
    );

    const shareButton = queryAllByTestId("share-all-button");
    const shareLabel = queryAllByText("Share activities with pupils");

    if (shareButton[0] !== undefined && shareButton.length > 0) {
      expect(shareButton[0]).not.toHaveAttribute("disabled");
      expect(shareLabel[0]).toBeInTheDocument();
    } else {
      throw new Error("Share all button not found");
    }
  });
  it("share button is not disabled with non legacy content (lesson cohort is the same as legacy cohort)", () => {
    const { queryAllByTestId, queryAllByText } = render(
      <LessonOverviewPage
        curriculumData={lessonOverviewFixture({
          expired: false,
          lessonCohort: LEGACY_COHORT,
        })}
      />,
    );

    const shareButton = queryAllByTestId("share-all-button");
    const shareLabel = queryAllByText("Share activities with pupils");

    if (shareButton[0] !== undefined && shareButton.length > 0) {
      expect(shareButton[0]).not.toHaveAttribute("disabled");
      expect(shareLabel[0]).toBeInTheDocument();
    } else {
      throw new Error("Share all button not found");
    }
  });
  it("share button is  disabled with non legacy content", () => {
    const { queryAllByTestId, queryAllByText } = render(
      <LessonOverviewPage
        curriculumData={lessonOverviewFixture({
          expired: true,
          lessonCohort: NEW_COHORT,
        })}
      />,
    );

    const shareButton = queryAllByTestId("share-all-button");
    const shareLabel = queryAllByText("Share activities with pupils");

    if (shareButton[0] !== undefined && shareButton.length > 0) {
      expect(shareButton[0]).toBeDisabled();
      expect(shareLabel[0]).toBeInTheDocument();
    } else {
      throw new Error("Share all button not found");
    }
  });

<<<<<<< HEAD
  it.skip("updates the url", async () => {
    const fn = jest.spyOn(window.history, "replaceState");
=======
  it("updates the url", async () => {
    window.history.replaceState = jest.fn();
>>>>>>> 0a15bca1

    (useShareExperiment as jest.Mock).mockReturnValueOnce({
      shareUrl: "http://localhost:3000/teachers/lessons/lesson-1?test=1",
      browserUrl: "http://localhost:3000/teachers/lessons/lesson-1?test=1",
      shareActivated: false,
      shareIdRef: { current: "" },
      shareIdKeyRef: { current: "" },
    });
    render(<LessonOverviewPage {...props} />);

    expect(window.history.replaceState).toHaveBeenCalledWith(
      {},
      "",
      "http://localhost:3000/teachers/lessons/lesson-1?test=1",
    );
  });

  it("sign language button toggles on click", async () => {
    render(<LessonOverviewPage {...props} />);

    const signLanguageButton = screen.getByText("Show sign language");
    act(() => {
      signLanguageButton.click();
    });
    expect(screen.getByText("Hide sign language")).toBeInTheDocument();
  });

  it("renders an iframe for a presentation and worksheet", async () => {
    const { getAllByTestId } = render(<LessonOverviewPage {...props} />);
    const iframeElement = getAllByTestId("overview-presentation");
    expect(iframeElement.length).toEqual(2);
  });

  it("renders an iframe for a lesson guide and additional material google doc", () => {
    const { getAllByTestId } = render(<LessonOverviewPage {...props} />);
    const iframeElement = getAllByTestId("overview-presentation-document");
    expect(iframeElement.length).toEqual(2);
  });

  describe("SEO", () => {
    it("renders the correct SEO details", async () => {
      const { seo } = renderWithSeo()(<LessonOverviewPage {...props} />);

      const { lessonSlug, unitSlug, programmeSlug } = props.curriculumData;

      expect(seo).toEqual({
        ...mockSeoResult,
        ogSiteName: "NEXT_PUBLIC_SEO_APP_NAME",
        title:
          "Lesson: Adverbial complex sentences | KS2 English | NEXT_PUBLIC_SEO_APP_NAME",
        description:
          "View lesson content and choose resources to download or share",
        ogTitle:
          "Lesson: Adverbial complex sentences | KS2 English | NEXT_PUBLIC_SEO_APP_NAME",
        ogDescription:
          "View lesson content and choose resources to download or share",
        ogUrl: "NEXT_PUBLIC_SEO_APP_URL/",
        canonical: `NEXT_PUBLIC_SEO_APP_URL/teachers/programmes/${programmeSlug}/units/${unitSlug}/lessons/${lessonSlug}`,
        robots: "index,follow",
      });
    });
    it("includes tier information in SEO", async () => {
      const { seo } = renderWithSeo()(
        <LessonOverviewPage {...propsWithTier} />,
      );

      const { lessonSlug, unitSlug, programmeSlug } = props.curriculumData;

      expect(seo).toEqual(
        expect.objectContaining({
          canonical: `NEXT_PUBLIC_SEO_APP_URL/teachers/programmes/${programmeSlug}/units/${unitSlug}/lessons/${lessonSlug}`,
          description:
            "View lesson content and choose resources to download or share",
          ogDescription:
            "View lesson content and choose resources to download or share",
          ogImage:
            "NEXT_PUBLIC_SEO_APP_URL/images/sharing/default-social-sharing-2022.png?2025",
          ogSiteName: "NEXT_PUBLIC_SEO_APP_NAME",
          ogTitle:
            "Lesson: Adverbial complex sentences | Higher | KS2 English | NEXT_PUBLIC_SEO_APP_NAME",
          ogUrl: "NEXT_PUBLIC_SEO_APP_URL/",
          robots: "index,follow",
          title:
            "Lesson: Adverbial complex sentences | Higher | KS2 English | NEXT_PUBLIC_SEO_APP_NAME",
        }),
      );
    });
    it("includes examboard information in SEO", async () => {
      const { seo } = renderWithSeo()(
        <LessonOverviewPage {...propsWithExamBoard} />,
      );

      const { lessonSlug, unitSlug, programmeSlug } =
        propsWithExamBoard.curriculumData;

      expect(seo).toEqual(
        expect.objectContaining({
          title:
            "Lesson: Adverbial complex sentences | AQA | KS2 English | NEXT_PUBLIC_SEO_APP_NAME",
          description:
            "View lesson content and choose resources to download or share",

          ogTitle:
            "Lesson: Adverbial complex sentences | AQA | KS2 English | NEXT_PUBLIC_SEO_APP_NAME",
          ogDescription:
            "View lesson content and choose resources to download or share",
          ogUrl: "NEXT_PUBLIC_SEO_APP_URL/",
          canonical: `NEXT_PUBLIC_SEO_APP_URL/teachers/programmes/${programmeSlug}/units/${unitSlug}/lessons/${lessonSlug}`,
          robots: "index,follow",
        }),
      );
    });
    it("includes tier and examboard information in SEO", async () => {
      const { seo } = renderWithSeo()(
        <LessonOverviewPage {...propsWithTierAndExamBoard} />,
      );

      const { lessonSlug, unitSlug, programmeSlug } =
        propsWithTierAndExamBoard.curriculumData;

      expect(seo).toEqual(
        expect.objectContaining({
          title:
            "Lesson: Adverbial complex sentences | Higher | AQA | KS2 English | NEXT_PUBLIC_SEO_APP_NAME",
          description:
            "View lesson content and choose resources to download or share",
          ogTitle:
            "Lesson: Adverbial complex sentences | Higher | AQA | KS2 English | NEXT_PUBLIC_SEO_APP_NAME",
          ogDescription:
            "View lesson content and choose resources to download or share",
          ogUrl: "NEXT_PUBLIC_SEO_APP_URL/",
          ogImage:
            "NEXT_PUBLIC_SEO_APP_URL/images/sharing/default-social-sharing-2022.png?2025",
          ogSiteName: "NEXT_PUBLIC_SEO_APP_NAME",
          canonical: `NEXT_PUBLIC_SEO_APP_URL/teachers/programmes/${programmeSlug}/units/${unitSlug}/lessons/${lessonSlug}`,
          robots: "index,follow",
        }),
      );
    });
  });
  describe("tracking events", () => {
    beforeEach(() => {
      jest.clearAllMocks();
      jest.resetModules();
    });
    it("calls track.downloadResourceButtonClicked will 'all' when download all button is pressed", async () => {
      const { getAllByTestId } = render(<LessonOverviewPage {...props} />);
      const downloadAllButton = getAllByTestId("download-all-button");

      act(() => {
        if (
          downloadAllButton[0] !== undefined &&
          downloadAllButton.length > 0
        ) {
          downloadAllButton[0].click();
        } else {
          throw new Error("downloads all button not found");
        }
      });

      expect(downloadResourceButtonClicked).toHaveBeenCalledWith({
        analyticsUseCase: "Teacher",
        downloadResourceButtonName: "all",
        keyStageSlug: "ks2",
        keyStageTitle: "Key Stage 2",
        lessonName: "Adverbial complex sentences",
        lessonSlug:
          "lesson-4-in-grammar-1-simple-compound-and-adverbial-complex-sentences",
        subjectSlug: "english",
        subjectTitle: "English",
        unitName: "Simple, Compound and Adverbial Complex Sentences",
        unitSlug: "grammar-1-simple-compound-and-adverbial-complex-sentences",
        platform: "owa",
        product: "teacher lesson resources",
        engagementIntent: "use",
        eventVersion: "2.0.0",
        componentType: "lesson_download_button",
        tierName: null,
        examBoard: null,
        lessonReleaseCohort: "2020-2023",
        lessonReleaseDate: "2024-09-29T14:00:00.000Z",
        pathway: null,
      });
    });
    it("calls track.downloadResourceButtonClicked will 'slide deck' when download slide deck button is pressed", async () => {
      const { getByText } = render(<LessonOverviewPage {...props} />);
      const downloadButton = getByText("Download slide deck");

      act(() => {
        downloadButton.click();
      });

      expect(downloadResourceButtonClicked).toHaveBeenCalledWith({
        analyticsUseCase: "Teacher",
        downloadResourceButtonName: "slide deck",
        keyStageSlug: "ks2",
        keyStageTitle: "Key Stage 2",
        lessonName: "Adverbial complex sentences",
        lessonSlug:
          "lesson-4-in-grammar-1-simple-compound-and-adverbial-complex-sentences",
        subjectSlug: "english",
        subjectTitle: "English",
        unitName: "Simple, Compound and Adverbial Complex Sentences",
        unitSlug: "grammar-1-simple-compound-and-adverbial-complex-sentences",
        platform: "owa",
        product: "teacher lesson resources",
        engagementIntent: "use",
        eventVersion: "2.0.0",
        componentType: "lesson_download_button",
        tierName: null,
        examBoard: null,
        lessonReleaseCohort: "2020-2023",
        lessonReleaseDate: "2024-09-29T14:00:00.000Z",
        pathway: null,
      });
    });
    it("calls track.downloadResourceButtonClicked will 'worksheet' when download worksheet button is pressed", async () => {
      const { getByText } = render(<LessonOverviewPage {...props} />);
      const downloadButton = getByText("Download worksheet");

      act(() => {
        downloadButton.click();
      });

      expect(downloadResourceButtonClicked).toHaveBeenCalledWith({
        analyticsUseCase: "Teacher",
        downloadResourceButtonName: "worksheet",
        keyStageSlug: "ks2",
        keyStageTitle: "Key Stage 2",
        lessonName: "Adverbial complex sentences",
        lessonSlug:
          "lesson-4-in-grammar-1-simple-compound-and-adverbial-complex-sentences",
        subjectSlug: "english",
        subjectTitle: "English",
        unitName: "Simple, Compound and Adverbial Complex Sentences",
        unitSlug: "grammar-1-simple-compound-and-adverbial-complex-sentences",
        platform: "owa",
        product: "teacher lesson resources",
        engagementIntent: "use",
        eventVersion: "2.0.0",
        componentType: "lesson_download_button",
        tierName: null,
        examBoard: null,
        lessonReleaseCohort: "2020-2023",
        lessonReleaseDate: "2024-09-29T14:00:00.000Z",
        pathway: null,
      });
    });
    it("calls track.downloadResourceButtonClicked will 'exit quiz' when download exit quiz button is pressed", async () => {
      const { getByText } = render(<LessonOverviewPage {...props} />);
      const downloadButton = getByText("Download exit quiz");

      act(() => {
        downloadButton.click();
      });

      expect(downloadResourceButtonClicked).toHaveBeenCalledWith({
        analyticsUseCase: "Teacher",
        downloadResourceButtonName: "exit quiz",
        keyStageSlug: "ks2",
        keyStageTitle: "Key Stage 2",
        lessonName: "Adverbial complex sentences",
        lessonSlug:
          "lesson-4-in-grammar-1-simple-compound-and-adverbial-complex-sentences",
        subjectSlug: "english",
        subjectTitle: "English",
        unitName: "Simple, Compound and Adverbial Complex Sentences",
        unitSlug: "grammar-1-simple-compound-and-adverbial-complex-sentences",
        platform: "owa",
        product: "teacher lesson resources",
        engagementIntent: "use",
        eventVersion: "2.0.0",
        componentType: "lesson_download_button",
        tierName: null,
        examBoard: null,
        lessonReleaseCohort: "2020-2023",
        lessonReleaseDate: "2024-09-29T14:00:00.000Z",
        pathway: null,
      });
    });
    it("calls track.downloadResourceButtonClicked will 'starter quiz' when download starter quiz button is pressed", async () => {
      const { getByText } = render(<LessonOverviewPage {...props} />);
      const downloadButton = getByText("Download starter quiz");

      act(() => {
        downloadButton.click();
      });

      expect(downloadResourceButtonClicked).toHaveBeenCalledWith({
        analyticsUseCase: "Teacher",
        downloadResourceButtonName: "starter quiz",
        keyStageSlug: "ks2",
        keyStageTitle: "Key Stage 2",
        lessonName: "Adverbial complex sentences",
        lessonSlug:
          "lesson-4-in-grammar-1-simple-compound-and-adverbial-complex-sentences",
        subjectSlug: "english",
        subjectTitle: "English",
        unitName: "Simple, Compound and Adverbial Complex Sentences",
        unitSlug: "grammar-1-simple-compound-and-adverbial-complex-sentences",
        platform: "owa",
        product: "teacher lesson resources",
        engagementIntent: "use",
        eventVersion: "2.0.0",
        componentType: "lesson_download_button",
        tierName: null,
        examBoard: null,
        lessonReleaseCohort: "2020-2023",
        lessonReleaseDate: "2024-09-29T14:00:00.000Z",
        pathway: null,
      });
    });
    it("calls track.lessonShareStarted when share all button is pressed with legacy", async () => {
      const legacyProps = {
        ...props,
        curriculumData: {
          ...props.curriculumData,
          programmeSlug: "legacy-programme-l",
        },
      };
      const { getAllByTestId } = render(
        <LessonOverviewPage {...legacyProps} />,
      );
      const shareAllButton = getAllByTestId("share-all-button");
      act(() => {
        if (shareAllButton[0] !== undefined && shareAllButton.length > 0) {
          shareAllButton[0].click();
        } else {
          throw new Error("Share all button not found");
        }
      });
      expect(lessonShareStarted).toHaveBeenCalledWith({
        keyStageSlug: "ks2",
        keyStageTitle: "Key Stage 2",
        lessonName: "Adverbial complex sentences",
        lessonSlug:
          "lesson-4-in-grammar-1-simple-compound-and-adverbial-complex-sentences",
        subjectSlug: "english",
        subjectTitle: "English",
        unitName: "Simple, Compound and Adverbial Complex Sentences",
        unitSlug: "grammar-1-simple-compound-and-adverbial-complex-sentences",
        lessonReleaseCohort: "2020-2023",
        lessonReleaseDate: "2024-09-29T14:00:00.000Z",
      });
    });

<<<<<<< HEAD
    it.skip("updates the url if shareExperimentFlag is true", async () => {
      const fn = jest.spyOn(window.history, "replaceState");
=======
    it("updates the url if shareExperimentFlag is true", async () => {
      window.history.replaceState = jest.fn();
>>>>>>> 0a15bca1

      (useShareExperiment as jest.Mock).mockReturnValueOnce({
        shareExperimentFlag: true,
        shareUrl: "http://localhost:3000/teachers/lessons/lesson-1?test=1",
        browserUrl: "http://localhost:3000/teachers/lessons/lesson-1?test=1",
        shareActivated: false,
        shareIdRef: { current: "" },
        shareIdKeyRef: { current: "" },
      });
      render(<LessonOverviewPage {...props} />);

      expect(window.history.replaceState).toHaveBeenCalledWith(
        {},
        "",
        "http://localhost:3000/teachers/lessons/lesson-1?test=1",
      );
    });
  });
  describe("getStaticProps", () => {
    it("Should fetch the correct data", async () => {
      const propsResult = (await getStaticProps({
        params: {
          lessonSlug:
            "lesson-4-in-grammar-1-simple-compound-and-adverbial-complex-sentences",
          programmeSlug: "english-primary-ks2",
          unitSlug: "grammar-1-simple-compound-and-adverbial-complex-sentences",
        },
        query: {},
      } as GetStaticPropsContext<URLParams, PreviewData>)) as {
        props: LessonOverviewPageProps;
      };

      expect(propsResult.props.curriculumData.lessonSlug).toEqual(
        "lesson-4-in-grammar-1-simple-compound-and-adverbial-complex-sentences",
      );
    });
    it("should throw error", async () => {
      await expect(
        getStaticProps({} as GetStaticPropsContext<URLParams, PreviewData>),
      ).rejects.toThrowError("No context.params");
    });
  });
});<|MERGE_RESOLUTION|>--- conflicted
+++ resolved
@@ -205,13 +205,8 @@
     }
   });
 
-<<<<<<< HEAD
-  it.skip("updates the url", async () => {
-    const fn = jest.spyOn(window.history, "replaceState");
-=======
   it("updates the url", async () => {
     window.history.replaceState = jest.fn();
->>>>>>> 0a15bca1
 
     (useShareExperiment as jest.Mock).mockReturnValueOnce({
       shareUrl: "http://localhost:3000/teachers/lessons/lesson-1?test=1",
@@ -558,13 +553,8 @@
       });
     });
 
-<<<<<<< HEAD
-    it.skip("updates the url if shareExperimentFlag is true", async () => {
-      const fn = jest.spyOn(window.history, "replaceState");
-=======
     it("updates the url if shareExperimentFlag is true", async () => {
       window.history.replaceState = jest.fn();
->>>>>>> 0a15bca1
 
       (useShareExperiment as jest.Mock).mockReturnValueOnce({
         shareExperimentFlag: true,
