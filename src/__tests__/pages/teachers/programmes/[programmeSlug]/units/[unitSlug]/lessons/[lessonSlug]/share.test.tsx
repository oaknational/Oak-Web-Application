import { renderHook, screen, act, waitFor } from "@testing-library/react";
import { GetStaticPropsContext, PreviewData } from "next";
import { useForm } from "react-hook-form";
import userEvent from "@testing-library/user-event";
import { computeAccessibleDescription } from "dom-accessibility-api";

import waitForNextTick from "@/__tests__/__helpers__/waitForNextTick";
import renderWithSeo from "@/__tests__/__helpers__/renderWithSeo";
import { mockSeoResult } from "@/__tests__/__helpers__/cms";
import renderWithProviders from "@/__tests__/__helpers__/renderWithProviders";
import "@/__tests__/__helpers__/LocalStorageMock";
import useLocalStorageForDownloads from "@/components/TeacherComponents/hooks/downloadAndShareHooks/useLocalStorageForDownloads";
import LessonSharePage, {
  LessonSharePageProps,
  URLParams,
  getStaticPaths,
  getStaticProps,
} from "@/pages/teachers/programmes/[programmeSlug]/units/[unitSlug]/lessons/[lessonSlug]/share";
import lessonShareFixtures from "@/node-lib/curriculum-api/fixtures/lessonShare.fixture";

vi.mock('@/node-lib/curriculum-api-2023'); 
vi.mock('@/node-lib/curriculum-api'); 

const props: LessonSharePageProps = {
  curriculumData: lessonShareFixtures(),
};

vi.mock("next/dist/client/router", () => require("next-router-mock"));

<<<<<<< HEAD
vi.mock(
  "@/components/DownloadAndShareComponents/hooks/useDownloadExistenceCheck",
=======
jest.mock(
  "@/components/TeacherComponents/hooks/downloadAndShareHooks/useDownloadExistenceCheck",
>>>>>>> c4629472
  () => {
    return vi.fn();
  },
);

beforeEach(() => {
  renderHook(() => useForm());
  localStorage.clear();
});
const render = renderWithProviders();

describe("pages/teachers/lessons/[lessonSlug]/downloads", () => {
  it("Renders 'no shared resources available' message if there are no resources to share", () => {
    render(
      <LessonSharePage
        {...{
          ...props,
          curriculumData: {
            ...props.curriculumData,
            shareableResources: [],
          },
        }}
      />,
    );

    expect(screen.getByText("No resources to share")).toBeInTheDocument();
  });

  describe("Share form", () => {
    it("Renders share form with correct elements", () => {
      render(<LessonSharePage {...props} />);

      expect(screen.getAllByRole("heading", { level: 2 })[0]).toHaveTextContent(
        "Select online activities",
      );
      expect(screen.getAllByRole("heading", { level: 2 })[1]).toHaveTextContent(
        "Your details",
      );

      expect(
        screen.getByPlaceholderText("Enter email address here"),
      ).toBeInTheDocument();

      // Privacy policy link
      const privacyPolicyLink = screen.getByRole("link", {
        name: "Privacy policy (opens in a new tab)",
      });
      expect(privacyPolicyLink).toBeInTheDocument();
      expect(privacyPolicyLink).toHaveAttribute(
        "href",
        "/legal/privacy-policy",
      );
      expect(privacyPolicyLink).toHaveAttribute("target", "_blank");

      // Terms and conditions checkbox
      expect(
        screen.getByLabelText("I accept terms and conditions (required)"),
      ).toBeInTheDocument();

      // Terms and conditions link
      const tcsLink = screen.getByRole("link", {
        name: "Terms & conditions",
      });
      expect(tcsLink).toBeInTheDocument();
      expect(tcsLink).toHaveAttribute("href", "/legal/terms-and-conditions");

      // Lesson resources to share
      const lessonResourcesToShare = screen.getAllByTestId(
        "lessonResourcesCheckbox",
      );
      expect(lessonResourcesToShare.length).toEqual(
        props.curriculumData.shareableResources.length,
      );
      const exitQuizQuestions = screen.getByLabelText("Exit quiz");

      expect(exitQuizQuestions).toBeInTheDocument();
      expect(exitQuizQuestions).toHaveAttribute("name", "resources");
      expect(exitQuizQuestions).toHaveAttribute("value", "exit-quiz-questions");

      // Share buttons
      const shareButtonCopy = screen.getByRole("button", {
        name: "Copy link to clipboard",
      });
      expect(shareButtonCopy).toBeInTheDocument();
      const shareButtonGoogle = screen.getByRole("link", {
        name: "Share to Google Classroom",
      });
      expect(shareButtonGoogle).toBeInTheDocument();
      const shareButtonMicrosoft = screen.getByRole("link", {
        name: "Share to Microsoft Teams",
      });
      expect(shareButtonMicrosoft).toBeInTheDocument();
      const shareButtonEmail = screen.getByRole("link", {
        name: "Share to Email",
      });
      expect(shareButtonEmail).toBeInTheDocument();
    });

    it("should display error hint on blur email if not formatted correctly", async () => {
      const { getByPlaceholderText } = render(<LessonSharePage {...props} />);

      const input = getByPlaceholderText("Enter email address here");
      const user = userEvent.setup();
      await user.click(input);
      await user.keyboard("not an email");
      await user.tab();

      // HACK: wait for next tick
      await waitForNextTick();

      const description = computeAccessibleDescription(input);
      expect(description).toBe("Please enter a valid email address");
    });

    it("should not display error hint on blur email if empty", async () => {
      const { getByPlaceholderText } = render(<LessonSharePage {...props} />);

      const input = getByPlaceholderText("Enter email address here");
      const user = userEvent.setup();
      await user.click(input);
      await user.tab();

      // HACK: wait for next tick
      await waitForNextTick();

      const description = computeAccessibleDescription(input);
      expect(description).toBe("");
    });
  });

  describe("selected resources count", () => {
    it("should select all resources if user checks 'Select all'", async () => {
      const { getByRole } = render(<LessonSharePage {...props} />);

      const selectAllCheckbox = getByRole("checkbox", { name: "Select all" });
      expect(selectAllCheckbox).toBeChecked();

      const exitQuizQuestions = screen.getByLabelText("Exit quiz");
      const exitQuizAnswers = screen.getByLabelText("Video");

      expect(exitQuizQuestions).toBeChecked();
      expect(exitQuizAnswers).toBeChecked();
    });

    it("should deselect all resources if user deselects 'Select all'", async () => {
      const { getByRole } = render(<LessonSharePage {...props} />);

      const selectAllCheckbox = getByRole("checkbox", { name: "Select all" });
      const user = userEvent.setup();
      await user.click(selectAllCheckbox);

      const exitQuizQuestions = screen.getByLabelText("Exit quiz");
      const exitQuizAnswers = screen.getByLabelText("Video");
      expect(exitQuizQuestions).not.toBeChecked();
      expect(exitQuizAnswers).not.toBeChecked();
    });
  });

  describe("renders details saved in local storage", () => {
    it("renders DetailsCompleted component with email filled from local storage if available", async () => {
      const { result } = renderHook(() => useLocalStorageForDownloads());

      act(() => {
        result.current.setEmailInLocalStorage("test@test.com");
        result.current.setTermsInLocalStorage(true);
      });

      const { getByText } = render(<LessonSharePage {...props} />);

      expect(getByText("test@test.com")).toBeInTheDocument();
    });

    it("displays DetailsCompleted component with school name filled from local storage if available", async () => {
      const { result } = renderHook(() => useLocalStorageForDownloads());

      act(() => {
        result.current.setSchoolInLocalStorage({
          schoolName: "Primary School",
          schoolId: "222-Primary School",
        });
        result.current.setTermsInLocalStorage(true);
      });

      const { getByText } = render(<LessonSharePage {...props} />);

      expect(getByText("Primary School")).toBeInTheDocument();
    });
  });

  describe("details on the form prefilled correctly when user clicks 'Edit' button on DetailsComplete component", () => {
    it("marks Terms and Conditions as checked if saved in local storage", async () => {
      const { result } = renderHook(() => useLocalStorageForDownloads());

      act(() => {
        result.current.setEmailInLocalStorage("test@test.com");
        result.current.setTermsInLocalStorage(true);
      });

      const { getByText, getByLabelText } = render(
        <LessonSharePage {...props} />,
      );

      // user click Edit button
      const editButton = getByText("Edit");

      const user = userEvent.setup();
      await user.click(editButton);

      const terms = getByLabelText("I accept terms and conditions (required)");

      await waitFor(() => {
        expect(terms).toBeChecked();
      });
    });

    it("prefills email from saved in local storage", async () => {
      const { result } = renderHook(() => useLocalStorageForDownloads());

      act(() => {
        result.current.setEmailInLocalStorage("test@test.com");
        result.current.setTermsInLocalStorage(true);
      });

      const { getByText, getByTestId, getByDisplayValue } = render(
        <LessonSharePage {...props} />,
      );

      // user click Edit button
      const editButton = getByText("Edit");
      const user = userEvent.setup();
      await user.click(editButton);

      const emailAddress = result.current.emailFromLocalStorage;
      expect(getByTestId("rotated-input-label")).toBeInTheDocument();
      const emailValue = getByDisplayValue(emailAddress);
      expect(emailValue).toBeInTheDocument();
      expect(emailAddress).toBe("test@test.com");
    });

    it("prefills school with the correct school name if school id is saved in local storage", async () => {
      const { result } = renderHook(() => useLocalStorageForDownloads());

      act(() => {
        result.current.setSchoolInLocalStorage({
          schoolName: "Primary School",
          schoolId: "222-Primary-School",
        });
        result.current.setTermsInLocalStorage(true);
      });

      const { getByText, getByTestId } = render(<LessonSharePage {...props} />);

      // user click Edit button
      const editButton = getByText("Edit");
      const user = userEvent.setup();
      await user.click(editButton);

      const schoolId = result.current.schoolFromLocalStorage.schoolId;
      const schoolName = result.current.schoolFromLocalStorage.schoolName;

      const schoolPicker = getByTestId("search-combobox-input");
      await waitFor(() => {
        expect(schoolPicker).toBeInTheDocument();
        expect(schoolPicker).toHaveValue("Primary School");
      });

      expect(schoolId).toBe("222-Primary-School");
      expect(schoolName).toBe("Primary School");
    });
  });

  describe("Copyright notice", () => {
    it("renders pre-ALB copyright notice on legacy lessons", async () => {
      render(
        <LessonSharePage
          curriculumData={lessonShareFixtures({ isLegacy: true })}
        />,
      );

      const copyrightNotice = await screen.findByText(
        "This content is made available by Oak National Academy Limited and its partners",
        { exact: false },
      );

      expect(copyrightNotice).toBeInTheDocument();
    });
  });

  describe("SEO", () => {
    it.only("renders the correct SEO details", async () => {
      const { seo } = renderWithSeo()(<LessonSharePage {...props} />);

      expect(seo).toEqual({
        ...mockSeoResult,
        ogSiteName: "NEXT_PUBLIC_SEO_APP_NAME",
        title:
          "Lesson Share: Islamic Geometry | KS4 Maths | NEXT_PUBLIC_SEO_APP_NAME",
        description: "Lesson share",
        ogTitle:
          "Lesson Share: Islamic Geometry | KS4 Maths | NEXT_PUBLIC_SEO_APP_NAME",
        ogDescription: "Lesson share",
        ogUrl: "NEXT_PUBLIC_SEO_APP_URL",
        canonical: "NEXT_PUBLIC_SEO_APP_URL",
        robots: "noindex,nofollow",
      });
    });
  });

  describe("getStaticPaths", () => {
    it("Should not generate pages at build time", async () => {
      const res = await getStaticPaths();

      expect(res).toEqual({
        fallback: "blocking",
        paths: [],
      });
    });
  });

  describe("getStaticProps", () => {
    it("Should fetch the correct data", async () => {
      const propsResult = (await getStaticProps({
        params: {
          lessonSlug: "macbeth-lesson-1",
          programmeSlug: "math-higher-ks4-l",
          unitSlug: "shakespeare",
        },
        query: {},
      } as GetStaticPropsContext<URLParams, PreviewData>)) as {
        props: LessonSharePageProps;
      };

      expect(propsResult.props.curriculumData.lessonSlug).toEqual(
        "macbeth-lesson-1",
      );
    });
    it("should throw error", async () => {
      await expect(
        getStaticProps({} as GetStaticPropsContext<URLParams, PreviewData>),
      ).rejects.toThrowError("No context.params");
    });
  });
});<|MERGE_RESOLUTION|>--- conflicted
+++ resolved
@@ -3,6 +3,7 @@
 import { useForm } from "react-hook-form";
 import userEvent from "@testing-library/user-event";
 import { computeAccessibleDescription } from "dom-accessibility-api";
+import React from "react";
 
 import waitForNextTick from "@/__tests__/__helpers__/waitForNextTick";
 import renderWithSeo from "@/__tests__/__helpers__/renderWithSeo";
@@ -18,24 +19,16 @@
 } from "@/pages/teachers/programmes/[programmeSlug]/units/[unitSlug]/lessons/[lessonSlug]/share";
 import lessonShareFixtures from "@/node-lib/curriculum-api/fixtures/lessonShare.fixture";
 
-vi.mock('@/node-lib/curriculum-api-2023'); 
-vi.mock('@/node-lib/curriculum-api'); 
-
 const props: LessonSharePageProps = {
   curriculumData: lessonShareFixtures(),
 };
 
 vi.mock("next/dist/client/router", () => require("next-router-mock"));
 
-<<<<<<< HEAD
 vi.mock(
-  "@/components/DownloadAndShareComponents/hooks/useDownloadExistenceCheck",
-=======
-jest.mock(
   "@/components/TeacherComponents/hooks/downloadAndShareHooks/useDownloadExistenceCheck",
->>>>>>> c4629472
   () => {
-    return vi.fn();
+    return jest.fn();
   },
 );
 
@@ -323,7 +316,7 @@
   });
 
   describe("SEO", () => {
-    it.only("renders the correct SEO details", async () => {
+    it("renders the correct SEO details", async () => {
       const { seo } = renderWithSeo()(<LessonSharePage {...props} />);
 
       expect(seo).toEqual({
