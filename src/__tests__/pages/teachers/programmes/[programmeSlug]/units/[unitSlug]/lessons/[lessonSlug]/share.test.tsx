import { renderHook, screen, act, waitFor } from "@testing-library/react";
import { GetStaticPropsContext, PreviewData } from "next";
import { useForm } from "react-hook-form";
import userEvent from "@testing-library/user-event";
import { computeAccessibleDescription } from "dom-accessibility-api";
import React from "react";

import waitForNextTick from "@/__tests__/__helpers__/waitForNextTick";
import renderWithSeo from "@/__tests__/__helpers__/renderWithSeo";
import { mockSeoResult } from "@/__tests__/__helpers__/cms";
import renderWithProviders from "@/__tests__/__helpers__/renderWithProviders";
import "@/__tests__/__helpers__/LocalStorageMock";
import useLocalStorageForDownloads from "@/components/TeacherComponents/hooks/downloadAndShareHooks/useLocalStorageForDownloads";
import LessonSharePage, {
  LessonSharePageProps,
  URLParams,
  getStaticPaths,
  getStaticProps,
} from "@/pages/teachers/programmes/[programmeSlug]/units/[unitSlug]/lessons/[lessonSlug]/share";
import lessonShareFixtures from "@/node-lib/curriculum-api/fixtures/lessonShare.fixture";

const props: LessonSharePageProps = {
  curriculumData: lessonShareFixtures(),
};

jest.mock("next/dist/client/router", () => require("next-router-mock"));

jest.mock(
  "@/components/TeacherComponents/hooks/downloadAndShareHooks/useDownloadExistenceCheck",
  () => {
    return jest.fn();
  },
);

beforeEach(() => {
  renderHook(() => useForm());
  localStorage.clear();
});
const render = renderWithProviders();

describe("pages/teachers/lessons/[lessonSlug]/downloads", () => {
  it("Renders 'no shared resources available' message if there are no resources to share", () => {
    render(
      <LessonSharePage
        {...{
          ...props,
          curriculumData: {
            ...props.curriculumData,
            shareableResources: [],
          },
        }}
      />,
    );

    expect(screen.getByText("No resources to share")).toBeInTheDocument();
  });

  describe("Share form", () => {
    it("Renders share form with correct elements", () => {
      render(<LessonSharePage {...props} />);

      expect(screen.getAllByRole("heading", { level: 2 })[0]).toHaveTextContent(
        "Select online activities",
      );
      expect(screen.getAllByRole("heading", { level: 2 })[1]).toHaveTextContent(
        "Your details",
      );

      expect(
        screen.getByPlaceholderText("Enter email address here"),
      ).toBeInTheDocument();

      // Privacy policy link
      const privacyPolicyLink = screen.getByRole("link", {
        name: "Privacy policy (opens in a new tab)",
      });
      expect(privacyPolicyLink).toBeInTheDocument();
      expect(privacyPolicyLink).toHaveAttribute(
        "href",
        "/legal/privacy-policy",
      );
      expect(privacyPolicyLink).toHaveAttribute("target", "_blank");

      // Terms and conditions checkbox
      expect(
        screen.getByLabelText("I accept terms and conditions (required)"),
      ).toBeInTheDocument();

      // Terms and conditions link
      const tcsLink = screen.getByRole("link", {
        name: "Terms & conditions",
      });
      expect(tcsLink).toBeInTheDocument();
      expect(tcsLink).toHaveAttribute("href", "/legal/terms-and-conditions");

      // Lesson resources to share
      const lessonResourcesToShare = screen.getAllByTestId("resourceCard");
      expect(lessonResourcesToShare.length).toEqual(
        props.curriculumData.shareableResources.length,
      );
      const exitQuizQuestions = screen.getByLabelText("Exit quiz");

      expect(exitQuizQuestions).toBeInTheDocument();
      expect(exitQuizQuestions).toHaveAttribute("name", "resources");
      expect(exitQuizQuestions).toHaveAttribute("value", "exit-quiz-questions");

      // Share buttons
      const shareButtonCopy = screen.getByRole("button", {
        name: "Copy link to clipboard",
      });
      expect(shareButtonCopy).toBeInTheDocument();
      const shareButtonGoogle = screen.getByRole("link", {
        name: "Share to Google Classroom",
      });
      expect(shareButtonGoogle).toBeInTheDocument();
      const shareButtonMicrosoft = screen.getByRole("link", {
        name: "Share to Microsoft Teams",
      });
      expect(shareButtonMicrosoft).toBeInTheDocument();
      const shareButtonEmail = screen.getByRole("link", {
        name: "Share to Email",
      });
      expect(shareButtonEmail).toBeInTheDocument();
    });

    it("should display error hint on blur email if not formatted correctly", async () => {
      const { getByPlaceholderText } = render(<LessonSharePage {...props} />);

      const input = getByPlaceholderText("Enter email address here");
      const user = userEvent.setup();
      await user.click(input);
      await user.keyboard("not an email");
      await user.tab();

      // HACK: wait for next tick
      await waitForNextTick();

      const description = computeAccessibleDescription(input);
      expect(description).toBe("Please enter a valid email address");
    });

    it("should not display error hint on blur email if empty", async () => {
      const { getByPlaceholderText } = render(<LessonSharePage {...props} />);

      const input = getByPlaceholderText("Enter email address here");
      const user = userEvent.setup();
      await user.click(input);
      await user.tab();

      // HACK: wait for next tick
      await waitForNextTick();

      const description = computeAccessibleDescription(input);
      expect(description).toBe("");
    });
  });

  describe("selected resources count", () => {
    it("should select all resources if user checks 'Select all'", async () => {
      const { getByRole } = render(<LessonSharePage {...props} />);

      const selectAllCheckbox = getByRole("checkbox", { name: "Select all" });
      expect(selectAllCheckbox).toBeChecked();

      const exitQuizQuestions = screen.getByLabelText("Exit quiz");
      const exitQuizAnswers = screen.getByLabelText("Video");

      expect(exitQuizQuestions).toBeChecked();
      expect(exitQuizAnswers).toBeChecked();
    });

    it("should deselect all resources if user deselects 'Select all'", async () => {
      const { getByRole } = render(<LessonSharePage {...props} />);

      const selectAllCheckbox = getByRole("checkbox", { name: "Select all" });
      const user = userEvent.setup();
      await user.click(selectAllCheckbox);

      const exitQuizQuestions = screen.getByLabelText("Exit quiz");
      const exitQuizAnswers = screen.getByLabelText("Video");
      expect(exitQuizQuestions).not.toBeChecked();
      expect(exitQuizAnswers).not.toBeChecked();
    });
  });

  describe("renders details saved in local storage", () => {
    it("renders DetailsCompleted component with email filled from local storage if available", async () => {
      const { result } = renderHook(() => useLocalStorageForDownloads());

      act(() => {
        result.current.setEmailInLocalStorage("test@test.com");
        result.current.setTermsInLocalStorage(true);
      });

      const { getByText } = render(<LessonSharePage {...props} />);

      expect(getByText("test@test.com")).toBeInTheDocument();
    });

    it("displays DetailsCompleted component with school name filled from local storage if available", async () => {
      const { result } = renderHook(() => useLocalStorageForDownloads());

      act(() => {
        result.current.setSchoolInLocalStorage({
          schoolName: "Primary School",
          schoolId: "222-Primary School",
        });
        result.current.setTermsInLocalStorage(true);
      });

      const { getByText } = render(<LessonSharePage {...props} />);

      expect(getByText("Primary School")).toBeInTheDocument();
    });
  });

  describe("details on the form prefilled correctly when user clicks 'Edit' button on DetailsComplete component", () => {
    it("marks Terms and Conditions as checked if saved in local storage", async () => {
      const { result } = renderHook(() => useLocalStorageForDownloads());

      act(() => {
        result.current.setEmailInLocalStorage("test@test.com");
        result.current.setTermsInLocalStorage(true);
      });

      const { getByText, getByLabelText } = render(
        <LessonSharePage {...props} />,
      );

      // user click Edit button
      const editButton = getByText("Edit");

      const user = userEvent.setup();
      await user.click(editButton);

      const terms = getByLabelText("I accept terms and conditions (required)");

      await waitFor(() => {
        expect(terms).toBeChecked();
      });
    });

    it("prefills email from saved in local storage", async () => {
      const { result } = renderHook(() => useLocalStorageForDownloads());

      act(() => {
        result.current.setEmailInLocalStorage("test@test.com");
        result.current.setTermsInLocalStorage(true);
      });

      const { getByText, getByTestId, getByDisplayValue } = render(
        <LessonSharePage {...props} />,
      );

      // user click Edit button
      const editButton = getByText("Edit");
      const user = userEvent.setup();
      await user.click(editButton);

      const emailAddress = result.current.emailFromLocalStorage;
      expect(getByTestId("rotated-input-label")).toBeInTheDocument();
      const emailValue = getByDisplayValue(emailAddress);
      expect(emailValue).toBeInTheDocument();
      expect(emailAddress).toBe("test@test.com");
    });

    it("prefills school with the correct school name if school id is saved in local storage", async () => {
      const { result } = renderHook(() => useLocalStorageForDownloads());

      act(() => {
        result.current.setSchoolInLocalStorage({
          schoolName: "Primary School",
          schoolId: "222-Primary-School",
        });
        result.current.setTermsInLocalStorage(true);
      });

      const { getByText, getByTestId } = render(<LessonSharePage {...props} />);

      // user click Edit button
      const editButton = getByText("Edit");
      const user = userEvent.setup();
      await user.click(editButton);

      const schoolId = result.current.schoolFromLocalStorage.schoolId;
      const schoolName = result.current.schoolFromLocalStorage.schoolName;

      const schoolPicker = getByTestId("search-combobox-input");
      await waitFor(() => {
        expect(schoolPicker).toBeInTheDocument();
        expect(schoolPicker).toHaveValue("Primary School");
      });

      expect(schoolId).toBe("222-Primary-School");
      expect(schoolName).toBe("Primary School");
    });
  });

  describe("Copyright notice", () => {
    it("renders pre-ALB copyright notice on legacy lessons", async () => {
      render(
        <LessonSharePage
          curriculumData={lessonShareFixtures({ isLegacy: true })}
        />,
      );

      const copyrightNotice = await screen.findByText(
        "This content is made available by Oak National Academy Limited and its partners",
        { exact: false },
      );

      expect(copyrightNotice).toBeInTheDocument();
    });
  });

  describe("SEO", () => {
    it("renders the correct SEO details", async () => {
      const { seo } = renderWithSeo()(<LessonSharePage {...props} />);

      expect(seo).toEqual({
        ...mockSeoResult,
        ogSiteName: "NEXT_PUBLIC_SEO_APP_NAME",
        title:
          "Lesson Share: Islamic Geometry | KS4 Maths | NEXT_PUBLIC_SEO_APP_NAME",
        description:
          "Share online lesson activities with your students, such as videos, worksheets and quizzes.",
        ogTitle:
          "Lesson Share: Islamic Geometry | KS4 Maths | NEXT_PUBLIC_SEO_APP_NAME",
        ogDescription:
          "Share online lesson activities with your students, such as videos, worksheets and quizzes.",
        ogUrl: "NEXT_PUBLIC_SEO_APP_URL",
<<<<<<< HEAD
        canonical: "NEXT_PUBLIC_SEO_APP_URL",
        robots: "index,follow",
=======
        canonical:
          "NEXT_PUBLIC_SEO_APP_URL/teachers/programmes/maths-higher-ks4-l/units/geometry/lessons/macbeth-lesson-1",
        robots: "noindex,nofollow",
>>>>>>> a32c9c92
      });
    });
  });

  describe("getStaticPaths", () => {
    it("Should not generate pages at build time", async () => {
      const res = await getStaticPaths();

      expect(res).toEqual({
        fallback: "blocking",
        paths: [],
      });
    });
  });

  describe("getStaticProps", () => {
    it("Should fetch the correct data", async () => {
      const propsResult = (await getStaticProps({
        params: {
          lessonSlug: "macbeth-lesson-1",
          programmeSlug: "math-higher-ks4-l",
          unitSlug: "shakespeare",
        },
        query: {},
      } as GetStaticPropsContext<URLParams, PreviewData>)) as {
        props: LessonSharePageProps;
      };

      expect(propsResult.props.curriculumData.lessonSlug).toEqual(
        "macbeth-lesson-1",
      );
    });
    it("should throw error", async () => {
      await expect(
        getStaticProps({} as GetStaticPropsContext<URLParams, PreviewData>),
      ).rejects.toThrowError("No context.params");
    });
  });
});<|MERGE_RESOLUTION|>--- conflicted
+++ resolved
@@ -329,14 +329,9 @@
         ogDescription:
           "Share online lesson activities with your students, such as videos, worksheets and quizzes.",
         ogUrl: "NEXT_PUBLIC_SEO_APP_URL",
-<<<<<<< HEAD
-        canonical: "NEXT_PUBLIC_SEO_APP_URL",
-        robots: "index,follow",
-=======
         canonical:
           "NEXT_PUBLIC_SEO_APP_URL/teachers/programmes/maths-higher-ks4-l/units/geometry/lessons/macbeth-lesson-1",
-        robots: "noindex,nofollow",
->>>>>>> a32c9c92
+        robots: "index,follow",
       });
     });
   });
