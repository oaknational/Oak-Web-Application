--- conflicted
+++ resolved
@@ -34,13 +34,11 @@
   }),
 }));
 
-<<<<<<< HEAD
 global.fetch = jest.fn();
-=======
+
 jest.mock("posthog-js/react", () => ({
   useFeatureFlagEnabled: jest.fn().mockReturnValue(true),
 }));
->>>>>>> f087a49e
 
 describe("Lesson listing page", () => {
   test("it renders the unit title as page title", () => {
