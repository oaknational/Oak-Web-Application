import { renderHook, screen, act, waitFor } from "@testing-library/react";
import { GetStaticPropsContext, PreviewData } from "next";
import { useForm } from "react-hook-form";
import userEvent from "@testing-library/user-event";
import { computeAccessibleDescription } from "dom-accessibility-api";
import React from "react";

import waitForNextTick from "@/__tests__/__helpers__/waitForNextTick";
import renderWithSeo from "@/__tests__/__helpers__/renderWithSeo";
import { mockSeoResult } from "@/__tests__/__helpers__/cms";
import renderWithProviders from "@/__tests__/__helpers__/renderWithProviders";
import "@/__tests__/__helpers__/LocalStorageMock";
import useLocalStorageForDownloads from "@/components/TeacherComponents/hooks/downloadAndShareHooks/useLocalStorageForDownloads";
import lessonDownloadsFixtures from "@/node-lib/curriculum-api-2023/fixtures/lessonDownloads.fixture";
import LessonDownloadsPage, {
  LessonDownloadsPageProps,
  URLParams,
  getStaticPaths,
  getStaticProps,
} from "@/pages/teachers/programmes/[programmeSlug]/units/[unitSlug]/lessons/[lessonSlug]/downloads";
import {
  mockLoggedIn,
  mockUserWithDownloadAccess,
  mockUserWithoutDownloadAccess,
} from "@/__tests__/__helpers__/mockUser";
import { setUseUserReturn } from "@/__tests__/__helpers__/mockClerk";

const props: LessonDownloadsPageProps = {
  curriculumData: lessonDownloadsFixtures(),
};

const getDownloadResourcesExistenceData = {
  resources: {
    "exit-quiz-answers": true,
    "worksheet-pdf": true,
  },
};

jest.mock("next/dist/client/router", () => require("next-router-mock"));
jest.mock(
  "@/components/SharedComponents/helpers/downloadAndShareHelpers/getDownloadResourcesExistence",
  () => ({
    __esModule: true,
    getLessonDownloadResourcesExistence: jest.fn(
      () => getDownloadResourcesExistenceData,
    ),
  }),
);

jest.mock(
  "@/components/TeacherComponents/helpers/downloadAndShareHelpers/downloadDebounceSubmit",
  () => ({
    __esModule: true,
    default: () => {
      Promise.resolve();
    },
  }),
);

jest.mock(
  "@/components/TeacherComponents/hooks/downloadAndShareHooks/useLessonDownloadExistenceCheck",
  () => {
    return jest.fn();
  },
);

const lessonDownloaded = jest.fn();
const teacherShareInitiated = jest.fn();
jest.mock("@/context/Analytics/useAnalytics", () => ({
  __esModule: true,
  default: () => ({
    track: {
      lessonResourcesDownloaded: (...args: unknown[]) =>
        lessonDownloaded(...args),
      teacherShareInitiated: (...args: unknown[]) =>
        teacherShareInitiated(...args),
    },
  }),
}));

jest.mock(
  "@/components/TeacherComponents/hooks/downloadAndShareHooks/useHubspotSubmit",
  () => ({
    useHubspotSubmit: () => ({
      onHubspotSubmit: () => {
        return Promise.resolve(true);
      },
    }),
  }),
);

beforeEach(() => {
  renderHook(() => useForm());
  localStorage.clear();
});
const render = renderWithProviders();

describe("pages/teachers/lessons/[lessonSlug]/downloads", () => {
  it("Renders 'no downloads available' message if there is no downloads", () => {
    render(
      <LessonDownloadsPage
        {...{
          ...props,
          curriculumData: {
            ...props.curriculumData,
            downloads: [],
          },
        }}
      />,
    );

    expect(screen.getByText("No downloads available")).toBeInTheDocument();
  });

  it("Renders 'no downloads available' message if there is no downloads", () => {
    render(
      <LessonDownloadsPage
        {...{
          ...props,
          curriculumData: {
            ...props.curriculumData,
            downloads: [],
          },
        }}
      />,
    );

    expect(screen.getByText("No downloads available")).toBeInTheDocument();
  });
  it("Renders 'no downloads available' message if hasDownloadableResources is false", () => {
    render(
      <LessonDownloadsPage
        {...{
          ...props,
          curriculumData: {
            ...props.curriculumData,
            downloads: [],
          },
        }}
      />,
    );

    expect(screen.getByText("No downloads available")).toBeInTheDocument();
  });
  it("Does not render check boxes if hasDownloadableResources is false (copyright material)", () => {
    render(
      <LessonDownloadsPage
        {...{
          ...props,
          curriculumData: {
            ...props.curriculumData,
            downloads: [],
          },
        }}
      />,
    );

    expect(screen.queryByText("Exit quiz questions")).not.toBeInTheDocument();
  });
<<<<<<< HEAD
  it.skip("tracks download event with correct args", async () => {
=======
  it("tracks download event with correct args", async () => {
    window.scrollTo = jest.fn();
>>>>>>> 0a15bca1
    const { result } = renderHook(() => useLocalStorageForDownloads());
    act(() => {
      result.current.setEmailInLocalStorage("test@test.com");
      result.current.setTermsInLocalStorage(true);
      result.current.setSchoolInLocalStorage({
        schoolId: "123456-Secondary school",
        schoolName: "Secondary school",
      });
    });

    render(<LessonDownloadsPage {...props} />);
    const downloadButton = screen.getByRole("button", {
      name: "Download .zip",
    });
    await userEvent.click(downloadButton);
    expect(window.scrollTo).toHaveBeenCalledTimes(1);
    expect(window.scrollTo).toHaveBeenCalledWith({
      behavior: "smooth",
      top: 0,
    });
    expect(lessonDownloaded).toHaveBeenCalledWith({
      analyticsUseCase: "Teacher",
      componentType: "lesson_download_button",
      emailSupplied: true,
      engagementIntent: "use",
      eventVersion: "2.0.0",
      examBoard: "Edexcel",
      keyStageSlug: "ks4",
      keyStageTitle: "Key stage 4",
      lessonName: "Transverse waves",
      lessonSlug: "transverse-waves",
      onwardContent: [
        "representing-transverse-waves",
        "representing-longitudinal-waves",
        "oscilloscope",
      ],
      platform: "owa",
      product: "teacher lesson resources",
      resourceType: ["exit quiz questions", "exit quiz answers"],
      schoolName: "Secondary school",
      schoolOption: "Selected school",
      schoolUrn: "123456",
      subjectSlug: "combined-science",
      subjectTitle: "Combined Science",
      tierName: "Foundation",
      unitName: "Measuring waves",
      unitSlug: "measuring-waves",
      lessonReleaseCohort: "2023-2026",
      lessonReleaseDate: "2025-09-29T14:00:00.000Z",
      pathway: null,
    });

    expect(teacherShareInitiated).toHaveBeenCalledTimes(1);
  });
<<<<<<< HEAD
  it.skip("tracks download event with correct args for lessons without pfs", async () => {
=======
  it("tracks download event with correct args for lessons without pfs", async () => {
    window.scrollTo = jest.fn();
>>>>>>> 0a15bca1
    const { result } = renderHook(() => useLocalStorageForDownloads());

    act(() => {
      result.current.setEmailInLocalStorage("test@test.com");
      result.current.setTermsInLocalStorage(true);
      result.current.setSchoolInLocalStorage({
        schoolId: "123456-Secondary school",
        schoolName: "123-name",
      });
    });

    render(
      <LessonDownloadsPage
        curriculumData={lessonDownloadsFixtures({
          tierTitle: null,
          examBoardTitle: null,
        })}
      />,
    );
    const downloadButton = screen.getByRole("button", {
      name: "Download .zip",
    });
    await userEvent.click(downloadButton);
    expect(window.scrollTo).toHaveBeenCalledTimes(1);
    expect(window.scrollTo).toHaveBeenCalledWith({
      behavior: "smooth",
      top: 0,
    });
    expect(lessonDownloaded).toHaveBeenCalledWith({
      analyticsUseCase: "Teacher",
      componentType: "lesson_download_button",
      emailSupplied: true,
      engagementIntent: "use",
      eventVersion: "2.0.0",
      keyStageSlug: "ks4",
      keyStageTitle: "Key stage 4",
      lessonName: "Transverse waves",
      lessonSlug: "transverse-waves",
      onwardContent: [
        "representing-transverse-waves",
        "representing-longitudinal-waves",
        "oscilloscope",
      ],
      platform: "owa",
      product: "teacher lesson resources",
      resourceType: ["exit quiz questions", "exit quiz answers"],
      schoolName: "Secondary school",
      schoolOption: "Selected school",
      schoolUrn: "123456",
      subjectSlug: "combined-science",
      subjectTitle: "Combined Science",
      unitName: "Measuring waves",
      unitSlug: "measuring-waves",
      lessonReleaseCohort: "2023-2026",
      lessonReleaseDate: "2025-09-29T14:00:00.000Z",
      pathway: null,
      tierName: null,
      examBoard: null,
    });
  });

  describe("download form", () => {
    it("Renders download form with correct elements", () => {
      render(<LessonDownloadsPage {...props} />);

      expect(screen.getAllByRole("heading", { level: 2 })[0]).toHaveTextContent(
        "Lesson resources",
      );
      expect(screen.getAllByRole("heading", { level: 2 })[1]).toHaveTextContent(
        "Your details",
      );

      expect(
        screen.getByPlaceholderText("Enter email address here"),
      ).toBeInTheDocument();

      // Privacy policy link
      const privacyPolicyLink = screen.getByRole("link", {
        name: "Privacy policy (opens in a new tab)",
      });
      expect(privacyPolicyLink).toBeInTheDocument();
      expect(privacyPolicyLink).toHaveAttribute(
        "href",
        "/legal/privacy-policy",
      );
      expect(privacyPolicyLink).toHaveAttribute("target", "_blank");

      // Terms and conditions checkbox
      expect(
        screen.getByLabelText("I accept terms and conditions (required)"),
      ).toBeInTheDocument();

      // Terms and conditions link
      const tcsLink = screen.getByRole("link", {
        name: "Terms & conditions",
      });
      expect(tcsLink).toBeInTheDocument();
      expect(tcsLink).toHaveAttribute("href", "/legal/terms-and-conditions");

      // Lesson resources to download
      const lessonResourcesToDownload = screen.getAllByTestId("resourceCard");
      expect(lessonResourcesToDownload.length).toEqual(2);
      const exitQuizQuestions = screen.getByLabelText("Exit quiz questions", {
        exact: false,
      });

      expect(exitQuizQuestions).toBeInTheDocument();
      expect(exitQuizQuestions).toHaveAttribute("name", "resources");
      expect(exitQuizQuestions).toHaveAttribute("value", "exit-quiz-questions");

      // Download button
      const downloadButton = screen.getByText("Download .zip");
      expect(downloadButton).toBeInTheDocument();
    });

    it("should display error hint on blur email if not formatted correctly", async () => {
      const { getByPlaceholderText } = render(
        <LessonDownloadsPage {...props} />,
      );

      const input = getByPlaceholderText("Enter email address here");
      const user = userEvent.setup();
      await user.click(input);
      await user.keyboard("not an email");
      await user.tab();

      // HACK: wait for next tick
      await waitForNextTick();

      const description = computeAccessibleDescription(input);
      expect(description).toBe("Please enter a valid email address");
    });

    it("should not display error hint on blur email if empty", async () => {
      const { getByPlaceholderText } = render(
        <LessonDownloadsPage {...props} />,
      );

      const input = getByPlaceholderText("Enter email address here");
      const user = userEvent.setup();
      await user.click(input);
      await user.tab();

      // HACK: wait for next tick
      await waitForNextTick();

      const description = computeAccessibleDescription(input);
      expect(description).toBe("");
    });
  });

  describe("selected resources count", () => {
    it("should select all resources if user checks 'Select all'", async () => {
      const { result } = renderHook(() => useLocalStorageForDownloads());
      act(() => {
        result.current.setEmailInLocalStorage("test@test.com");
        result.current.setTermsInLocalStorage(true);
      });
      const { getByRole } = render(<LessonDownloadsPage {...props} />);

      const selectAllCheckbox = getByRole("checkbox", {
        name: "Select all",
      });
      expect(selectAllCheckbox).toBeChecked();

      const exitQuizQuestions = screen.getByLabelText("Exit quiz questions", {
        exact: false,
      });
      const exitQuizAnswers = screen.getByLabelText("Exit quiz answers", {
        exact: false,
      });

      expect(exitQuizQuestions).toBeChecked();
      expect(exitQuizAnswers).toBeChecked();
    });

    it("should deselect all resources if user deselects 'Select all'", async () => {
      const { result } = renderHook(() => useLocalStorageForDownloads());
      act(() => {
        result.current.setEmailInLocalStorage("test@test.com");
        result.current.setTermsInLocalStorage(true);
      });

      const { getByRole } = render(<LessonDownloadsPage {...props} />);
      const selectAllCheckbox = getByRole("checkbox", { name: "Select all" });
      await userEvent.click(selectAllCheckbox);

      const exitQuizQuestions = screen.getByLabelText("Exit quiz questions", {
        exact: false,
      });
      const exitQuizAnswers = screen.getByLabelText("Exit quiz answers", {
        exact: false,
      });
      expect(exitQuizQuestions).not.toBeChecked();
      expect(exitQuizAnswers).not.toBeChecked();
    });
  });

  describe("renders details saved in local storage", () => {
    it("renders DetailsCompleted component with email filled from local storage if available", async () => {
      const { result } = renderHook(() => useLocalStorageForDownloads());

      act(() => {
        result.current.setEmailInLocalStorage("test@test.com");
        result.current.setTermsInLocalStorage(true);
      });

      const { getByText } = render(<LessonDownloadsPage {...props} />);

      expect(getByText("test@test.com")).toBeInTheDocument();
    });

    it("displays DetailsCompleted component with school name filled from local storage if available", async () => {
      const { result } = renderHook(() => useLocalStorageForDownloads());

      act(() => {
        result.current.setSchoolInLocalStorage({
          schoolName: "Primary School",
          schoolId: "222-Primary School",
        });
        result.current.setTermsInLocalStorage(true);
      });

      const { getByText } = render(<LessonDownloadsPage {...props} />);

      expect(getByText("Primary School")).toBeInTheDocument();
    });
  });

  describe("details on the form prefilled correctly when user clicks 'Edit' button on DetailsComplete component", () => {
    it("marks Terms and Conditions as checked if saved in local storage", async () => {
      const { result } = renderHook(() => useLocalStorageForDownloads());

      act(() => {
        result.current.setEmailInLocalStorage("test@test.com");
        result.current.setTermsInLocalStorage(true);
      });

      const { getByText, getByLabelText } = render(
        <LessonDownloadsPage {...props} />,
      );

      // user click Edit button
      const editButton = getByText("Edit");

      const user = userEvent.setup();
      await user.click(editButton);

      const terms = getByLabelText("I accept terms and conditions (required)");

      await waitFor(() => {
        expect(terms).toBeChecked();
      });
    });

    it("prefills email from saved in local storage", async () => {
      const { result } = renderHook(() => useLocalStorageForDownloads());

      act(() => {
        result.current.setEmailInLocalStorage("test@test.com");
        result.current.setTermsInLocalStorage(true);
      });

      const { getByText, getByTestId, getByDisplayValue } = render(
        <LessonDownloadsPage {...props} />,
      );

      // user click Edit button
      const editButton = getByText("Edit");
      const user = userEvent.setup();
      await user.click(editButton);

      const emailAddress = result.current.emailFromLocalStorage;
      expect(getByTestId("rotated-input-label")).toBeInTheDocument();
      const emailValue = getByDisplayValue(emailAddress);
      expect(emailValue).toBeInTheDocument();
      expect(emailAddress).toBe("test@test.com");
    });

    it("prefills school with the correct school name if school id is saved in local storage", async () => {
      const { result } = renderHook(() => useLocalStorageForDownloads());

      act(() => {
        result.current.setSchoolInLocalStorage({
          schoolName: "Primary School",
          schoolId: "222-Primary-School",
        });
        result.current.setTermsInLocalStorage(true);
      });

      const { getByText, getByTestId } = render(
        <LessonDownloadsPage {...props} />,
      );

      // user click Edit button
      const editButton = getByText("Edit");
      const user = userEvent.setup();
      await user.click(editButton);

      const schoolId = result.current.schoolFromLocalStorage.schoolId;
      const schoolName = result.current.schoolFromLocalStorage.schoolName;

      const schoolPicker = getByTestId("search-combobox-input");
      await waitFor(() => {
        expect(schoolPicker).toBeInTheDocument();
        expect(schoolPicker).toHaveValue("Primary School");
      });

      expect(schoolId).toBe("222-Primary-School");
      expect(schoolName).toBe("Primary School");
    });
  });

  describe("Copyright notice", () => {
    it("renders pre-ALB copyright notice on legacy lessons", async () => {
      render(
        <LessonDownloadsPage
          curriculumData={lessonDownloadsFixtures({
            isLegacy: true,
            lessonCohort: "2020-2023",
          })}
        />,
      );

      const copyrightNotice = await screen.findByText(
        "This content is made available by Oak National Academy Limited and its partners",
        { exact: false },
      );

      expect(copyrightNotice).toBeInTheDocument();
    });

    it("renders post-ALB copyright notice on non legacy lessons", async () => {
      render(
        <LessonDownloadsPage curriculumData={lessonDownloadsFixtures()} />,
      );

      const currentYear = new Date(
        lessonDownloadsFixtures().updatedAt,
      ).getFullYear();

      const copyrightNotice = await screen.findByText(
        `This content is © Oak National Academy Limited (${currentYear}), licensed on`,
        { exact: false },
      );

      expect(copyrightNotice).toBeInTheDocument();
    });
  });

  describe("SEO", () => {
    it("renders the correct SEO details", async () => {
      const { seo } = renderWithSeo()(<LessonDownloadsPage {...props} />);

      expect(seo).toEqual({
        ...mockSeoResult,
        ogSiteName: "NEXT_PUBLIC_SEO_APP_NAME",
        title:
          "Lesson Download: Transverse waves | KS4 Combined Science | NEXT_PUBLIC_SEO_APP_NAME",
        description:
          "Select and download free lesson resources, including slide decks, worksheets and quizzes",
        ogTitle:
          "Lesson Download: Transverse waves | KS4 Combined Science | NEXT_PUBLIC_SEO_APP_NAME",
        ogDescription:
          "Select and download free lesson resources, including slide decks, worksheets and quizzes",
        ogUrl: "NEXT_PUBLIC_SEO_APP_URL/",
        canonical:
          "NEXT_PUBLIC_SEO_APP_URL/teachers/programmes/combined-science-secondary-ks4-foundation-edexcel/units/measuring-waves/lessons/transverse-waves",
        robots: "noindex,follow",
      });
    });
  });

  describe("when downloads are region restricted", () => {
    const curriculumData = lessonDownloadsFixtures({
      geoRestricted: true,
    });

    describe("and the user has access", () => {
      beforeEach(() => {
        setUseUserReturn({
          ...mockLoggedIn,
          user: mockUserWithDownloadAccess,
        });
      });

      it("allows downloads", () => {
        render(<LessonDownloadsPage curriculumData={curriculumData} />);

        expect(
          screen.queryByText(
            "Sorry, downloads for this lesson are not available in your country",
          ),
        ).not.toBeInTheDocument();
      });
    });

    describe("and the user does not have access", () => {
      beforeEach(() => {
        setUseUserReturn({
          ...mockLoggedIn,
          user: mockUserWithoutDownloadAccess,
        });
      });

      // TODO: reinstate when geoblocking live
      it.skip("disallows downloads", () => {
        render(<LessonDownloadsPage curriculumData={curriculumData} />);

        expect(
          screen.queryByText(
            "Sorry, downloads for this lesson are not available in your country",
          ),
        ).toBeInTheDocument();
      });
    });
  });

  describe("getStaticPaths", () => {
    it("Should not generate pages at build time", async () => {
      const res = await getStaticPaths();

      expect(res).toEqual({
        fallback: "blocking",
        paths: [],
      });
    });
  });

  describe("getStaticProps", () => {
    it("Should fetch the correct data", async () => {
      const propsResult = (await getStaticProps({
        params: {
          lessonSlug: "macbeth-lesson-1",
          programmeSlug: "math-higher-ks4-l",
          unitSlug: "shakespeare",
        },
        query: {},
      } as GetStaticPropsContext<URLParams, PreviewData>)) as {
        props: LessonDownloadsPageProps;
      };

      expect(propsResult.props.curriculumData.lessonSlug).toEqual(
        "transverse-waves",
      );
    });
    it("should throw error", async () => {
      await expect(
        getStaticProps({} as GetStaticPropsContext<URLParams, PreviewData>),
      ).rejects.toThrowError("No context.params");
    });
  });
});<|MERGE_RESOLUTION|>--- conflicted
+++ resolved
@@ -157,12 +157,8 @@
 
     expect(screen.queryByText("Exit quiz questions")).not.toBeInTheDocument();
   });
-<<<<<<< HEAD
-  it.skip("tracks download event with correct args", async () => {
-=======
   it("tracks download event with correct args", async () => {
     window.scrollTo = jest.fn();
->>>>>>> 0a15bca1
     const { result } = renderHook(() => useLocalStorageForDownloads());
     act(() => {
       result.current.setEmailInLocalStorage("test@test.com");
@@ -217,12 +213,8 @@
 
     expect(teacherShareInitiated).toHaveBeenCalledTimes(1);
   });
-<<<<<<< HEAD
-  it.skip("tracks download event with correct args for lessons without pfs", async () => {
-=======
   it("tracks download event with correct args for lessons without pfs", async () => {
     window.scrollTo = jest.fn();
->>>>>>> 0a15bca1
     const { result } = renderHook(() => useLocalStorageForDownloads());
 
     act(() => {
