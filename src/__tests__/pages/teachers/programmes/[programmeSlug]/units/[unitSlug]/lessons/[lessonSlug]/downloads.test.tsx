--- conflicted
+++ resolved
@@ -20,9 +20,6 @@
 } from "@/pages/teachers/programmes/[programmeSlug]/units/[unitSlug]/lessons/[lessonSlug]/downloads";
 import OakError from "@/errors/OakError";
 
-vi.mock('@/node-lib/curriculum-api-2023'); 
-vi.mock('@/node-lib/curriculum-api'); 
-
 const props: LessonDownloadsPageProps = {
   curriculumData: lessonDownloadsFixtures(),
 };
@@ -34,28 +31,17 @@
   },
 };
 
-<<<<<<< HEAD
 vi.mock("next/dist/client/router", () => require("next-router-mock"));
 vi.mock(
-  "@/components/DownloadAndShareComponents/helpers/getDownloadResourcesExistence",
-=======
-jest.mock("next/dist/client/router", () => require("next-router-mock"));
-jest.mock(
   "@/components/TeacherComponents/helpers/downloadAndShareHelpers/getDownloadResourcesExistence",
->>>>>>> c4629472
   () => ({
     __esModule: true,
     default: () => getDownloadResourcesExistenceData,
   }),
 );
 
-<<<<<<< HEAD
 vi.mock(
-  "@/components/DownloadAndShareComponents/helpers/downloadDebounceSubmit",
-=======
-jest.mock(
   "@/components/TeacherComponents/helpers/downloadAndShareHelpers/downloadDebounceSubmit",
->>>>>>> c4629472
   () => ({
     __esModule: true,
     default: () => {
@@ -64,21 +50,11 @@
   }),
 );
 
-<<<<<<< HEAD
 vi.mock(
-  "@/components/DownloadAndShareComponents/hooks/useDownloadExistenceCheck",
-  () => ({
-    default: () => {
-      return vi.fn();
-    },
-  })
-=======
-jest.mock(
   "@/components/TeacherComponents/hooks/downloadAndShareHooks/useDownloadExistenceCheck",
   () => {
     return jest.fn();
   },
->>>>>>> c4629472
 );
 
 beforeEach(() => {
@@ -386,8 +362,8 @@
   });
 
   describe("SEO", () => {
-    it.only("renders the correct SEO details", async () => {
-      const { seo } = renderWithSeo()(<LessonDownloadsPage {...props} />);      
+    it("renders the correct SEO details", async () => {
+      const { seo } = renderWithSeo()(<LessonDownloadsPage {...props} />);
 
       expect(seo).toEqual({
         ...mockSeoResult,
