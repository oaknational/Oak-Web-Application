import mockRouter from "next-router-mock";
import userEvent from "@testing-library/user-event";
import { act, screen } from "@testing-library/react";

import curriculumApi from "@/node-lib/curriculum-api-2023/__mocks__/index";
import UnitListingPage, {
  getStaticPaths,
  getStaticProps,
  getLegacyProgrammeSlug,
} from "@/pages/teachers/programmes/[programmeSlug]/units";
import unitListingFixture, {
  unitListingWithTiers,
} from "@/node-lib/curriculum-api-2023/fixtures/unitListing.fixture";
import { mockSeoResult } from "@/__tests__/__helpers__/cms";
import renderWithSeo from "@/__tests__/__helpers__/renderWithSeo";
import renderWithProviders from "@/__tests__/__helpers__/renderWithProviders";

jest.mock("next/router", () => require("next-router-mock"));

const utilsMock = jest.requireMock("@/utils/resultsPerPage");
jest.mock("@/utils/resultsPerPage", () => ({
  RESULTS_PER_PAGE: 20,
}));

beforeEach(() => {
  window.HTMLElement.prototype.scrollIntoView = jest.fn();
});

const unitSelected = jest.fn();

jest.mock("@/context/Analytics/useAnalytics", () => ({
  __esModule: true,
  default: () => ({
    track: {
      unitAccessed: (...args: unknown[]) => unitSelected(...args),
    },
  }),
}));

const render = renderWithProviders();

describe("pages/programmes/[programmeSlug]/units", () => {
  beforeEach(() => {
    jest.clearAllMocks();
    jest.resetModules();
  });

  it("renders title from props ", () => {
    const { getByRole } = render(
      <UnitListingPage curriculumData={unitListingFixture()} />,
    );

    expect(getByRole("heading", { level: 1 })).toHaveTextContent("Computing");
  });

  it("renders nav for tiers for programme that included tiers", () => {
    const { getByTestId } = render(
      <UnitListingPage curriculumData={unitListingWithTiers()} />,
    );

    expect(getByTestId("tiers-nav")).toBeInTheDocument();
  });
  it("title card render correct title", () => {
    const { getByRole } = render(
      <UnitListingPage curriculumData={unitListingFixture()} />,
    );

    expect(getByRole("heading", { level: 1 })).toHaveTextContent("Computing");
  });
  it("title card rendered correct title when exam board is present", () => {
    const { getByRole } = render(
      <UnitListingPage
        curriculumData={{
          ...unitListingFixture(),
          examBoardTitle: "OCR",
        }}
      />,
    );

    expect(getByRole("heading", { level: 1 })).toHaveTextContent(
      "Computing OCR",
    );
  });

  it("finance banners are displayed", () => {
    const { getAllByTestId } = render(
      <UnitListingPage
        curriculumData={{
          ...unitListingFixture(),
          examBoardTitle: "OCR",
          relatedSubjects: ["financial-education"],
        }}
      />,
    );

    expect(getAllByTestId("financial-education-banner").length).toBeGreaterThan(
      0,
    );
  });

  it("finance banners are not displayed", () => {
    const { queryAllByTestId } = render(
      <UnitListingPage
        curriculumData={{
          ...unitListingFixture(),
          examBoardTitle: "OCR",
        }}
      />,
    );
    expect(queryAllByTestId("financial-education-banner")).toHaveLength(0);
  });

<<<<<<< HEAD
  describe("SEO", () => {
    it("renders the correct SEO details for programme", async () => {
      const { seo } = renderWithSeo()(
        <UnitListingPage curriculumData={unitListingWithTiers()} />,
      );
      expect(seo).toEqual({
        ...mockSeoResult,
        ogSiteName: "NEXT_PUBLIC_SEO_APP_NAME",
        title:
          "Free KS4 Computing teaching resources | Y10 | NEXT_PUBLIC_SEO_APP_NAME",
        description:
          "Get fully sequenced teaching resources and lesson plans in KS4 Computing",
        ogTitle:
          "Free KS4 Computing teaching resources | Y10 | NEXT_PUBLIC_SEO_APP_NAME",
        ogDescription:
          "Get fully sequenced teaching resources and lesson plans in KS4 Computing",
        ogUrl: "NEXT_PUBLIC_SEO_APP_URL/",
        canonical: "NEXT_PUBLIC_SEO_APP_URL",
        robots: "index,follow",
      });
=======
  it("does not render curriculum download button on non-cycle 2 programmes", () => {
    render(<UnitListingPage curriculumData={unitListingFixture()} />);
    const curriculumDownloadButton = screen.queryByRole("button", {
      name: "Download curriculum plan",
    });
    expect(curriculumDownloadButton).not.toBeInTheDocument();
  });
  it("renders curriculum download button on cycle 2 programmes", () => {
    render(
      <UnitListingPage
        curriculumData={{
          ...unitListingFixture(),
          hasCycle2Content: true,
        }}
      />,
    );
    const curriculumDownloadButton = screen.getByRole("button", {
      name: "Download curriculum plan",
>>>>>>> e6b4196e
    });
    expect(curriculumDownloadButton).toBeInTheDocument();
    expect(curriculumDownloadButton.closest("a")).toHaveAttribute(
      "href",
      "/teachers/curriculum/computing-secondary/downloads",
    );
  });
});

<<<<<<< HEAD
    it("renders the correct SEO details for programmes with pagination", async () => {
      utilsMock.RESULTS_PER_PAGE = 10;
      const { seo } = renderWithSeo()(
        <UnitListingPage
          curriculumData={{
            ...unitListingFixture(),
          }}
        />,
      );
      expect(seo).toEqual({
        ...mockSeoResult,
        ogSiteName: "NEXT_PUBLIC_SEO_APP_NAME",
        title:
          "Free KS4 Computing teaching resources | Y10 | Page 1 of 2 | NEXT_PUBLIC_SEO_APP_NAME",
        description:
          "Get fully sequenced teaching resources and lesson plans in KS4 Computing",
        ogTitle:
          "Free KS4 Computing teaching resources | Y10 | Page 1 of 2 | NEXT_PUBLIC_SEO_APP_NAME",
        ogDescription:
          "Get fully sequenced teaching resources and lesson plans in KS4 Computing",
        ogUrl: "NEXT_PUBLIC_SEO_APP_URL/",
        canonical: "NEXT_PUBLIC_SEO_APP_URL",
        robots: "index,follow",
      });
=======
describe("SEO", () => {
  it("renders the correct SEO details for programme", async () => {
    const { seo } = renderWithSeo()(
      <UnitListingPage curriculumData={unitListingWithTiers()} />,
    );
    expect(seo).toEqual({
      ...mockSeoResult,
      ogSiteName: "NEXT_PUBLIC_SEO_APP_NAME",
      title: "Free KS4 Computing teaching resources | NEXT_PUBLIC_SEO_APP_NAME",
      description:
        "Get fully sequenced teaching resources and lesson plans in KS4 Computing",
      ogTitle:
        "Free KS4 Computing teaching resources | NEXT_PUBLIC_SEO_APP_NAME",
      ogDescription:
        "Get fully sequenced teaching resources and lesson plans in KS4 Computing",
      ogUrl: "NEXT_PUBLIC_SEO_APP_URL/",
      canonical: "NEXT_PUBLIC_SEO_APP_URL",
      robots: "index,follow",
    });
  });

  it("renders the correct SEO details for programmes with pagination", async () => {
    utilsMock.RESULTS_PER_PAGE = 10;
    const { seo } = renderWithSeo()(
      <UnitListingPage
        curriculumData={{
          ...unitListingFixture(),
        }}
      />,
    );
    expect(seo).toEqual({
      ...mockSeoResult,
      ogSiteName: "NEXT_PUBLIC_SEO_APP_NAME",
      title:
        "Free KS4 Computing teaching resources | Page 1 of 2 | NEXT_PUBLIC_SEO_APP_NAME",
      description:
        "Get fully sequenced teaching resources and lesson plans in KS4 Computing",
      ogTitle:
        "Free KS4 Computing teaching resources | Page 1 of 2 | NEXT_PUBLIC_SEO_APP_NAME",
      ogDescription:
        "Get fully sequenced teaching resources and lesson plans in KS4 Computing",
      ogUrl: "NEXT_PUBLIC_SEO_APP_URL/",
      canonical: "NEXT_PUBLIC_SEO_APP_URL",
      robots: "index,follow",
>>>>>>> e6b4196e
    });
  });
});
describe("unit search filters", () => {
  it("unit filtered by the learningTheme const ", () => {
    mockRouter.push({
      pathname: "/teachers/programmes/art-primary-ks1/units",
      query: {
        learningTheme: "computer-science-2",
      },
    });
    const { getByRole } = render(
      <UnitListingPage curriculumData={unitListingFixture()} />,
    );

    expect(getByRole("heading", { level: 1 })).toHaveTextContent("Computing");
  });

  it("skip filters button becomes visible when focussed", async () => {
    const { getByText } = render(
      <UnitListingPage curriculumData={unitListingFixture()} />,
    );

    const skipUnits = getByText("Skip to units").closest("a");

    if (!skipUnits) {
      throw new Error("Could not find filter button");
    }

    act(() => {
      skipUnits.focus();
    });
    expect(skipUnits).toHaveFocus();
    expect(skipUnits).not.toHaveStyle("position: absolute");

    act(() => {
      skipUnits.blur();
    });
    expect(skipUnits).not.toHaveFocus();
  });
});

describe("getStaticPaths", () => {
  it("Should not generate pages at build time", async () => {
    const res = await getStaticPaths();

    expect(res).toEqual({
      fallback: "blocking",
      paths: [],
    });
  });
});

describe("getStaticProps", () => {
  it("Should fetch the correct data", async () => {
    await getStaticProps({
      params: {
        programmeSlug: "maths-primary-ks1",
      },
    });

    expect(curriculumApi.unitListing).toHaveBeenCalledTimes(2);
    expect(curriculumApi.unitListing).toHaveBeenCalledWith({
      programmeSlug: "maths-primary-ks1-l",
    });
  });
});

describe("tracking", () => {
  test("It calls tracking.unitAccessed with correct props when clicked", async () => {
    render(<UnitListingPage curriculumData={unitListingFixture()} />);

    const units = screen.getAllByText("Data Representation");
    expect(units).toHaveLength(2);
    const unit = units[0];
    if (!unit) {
      throw new Error("Could not find unit");
    }

    await userEvent.click(unit);

    expect(unitSelected).toHaveBeenCalledTimes(1);

    expect(unitSelected).toHaveBeenCalledWith({
      platform: "owa",
      product: "teacher lesson resources",
      engagementIntent: "refine",
      componentType: "unit_card",
      eventVersion: "2.0.0",
      analyticsUseCase: "Teacher",
      unitName: "Data Representation",
      unitSlug: "data-representation-618b",
      keyStageSlug: "ks4",
      keyStageTitle: "Key Stage 4",
      subjectTitle: "Computing",
      subjectSlug: "computing",
      yearGroupName: "Year 10",
      yearGroupSlug: "year-10",
      tierName: null,
      examBoard: null,
      pathway: null,
    });
  });
});

describe("getLegacyProgrammeSlug", () => {
  it('replaces examBoardSlug with "l" if examBoardSlug is present at the end of programmeSlug', () => {
    const result = getLegacyProgrammeSlug("spanish-secondary-ks4-aqa", "aqa");
    expect(result).toBe("spanish-secondary-ks4-l");
  });

  it('appends "-l" if examBoardSlug is null', () => {
    const result = getLegacyProgrammeSlug("history-programme", null);
    expect(result).toBe("history-programme-l");
  });
});<|MERGE_RESOLUTION|>--- conflicted
+++ resolved
@@ -110,28 +110,6 @@
     expect(queryAllByTestId("financial-education-banner")).toHaveLength(0);
   });
 
-<<<<<<< HEAD
-  describe("SEO", () => {
-    it("renders the correct SEO details for programme", async () => {
-      const { seo } = renderWithSeo()(
-        <UnitListingPage curriculumData={unitListingWithTiers()} />,
-      );
-      expect(seo).toEqual({
-        ...mockSeoResult,
-        ogSiteName: "NEXT_PUBLIC_SEO_APP_NAME",
-        title:
-          "Free KS4 Computing teaching resources | Y10 | NEXT_PUBLIC_SEO_APP_NAME",
-        description:
-          "Get fully sequenced teaching resources and lesson plans in KS4 Computing",
-        ogTitle:
-          "Free KS4 Computing teaching resources | Y10 | NEXT_PUBLIC_SEO_APP_NAME",
-        ogDescription:
-          "Get fully sequenced teaching resources and lesson plans in KS4 Computing",
-        ogUrl: "NEXT_PUBLIC_SEO_APP_URL/",
-        canonical: "NEXT_PUBLIC_SEO_APP_URL",
-        robots: "index,follow",
-      });
-=======
   it("does not render curriculum download button on non-cycle 2 programmes", () => {
     render(<UnitListingPage curriculumData={unitListingFixture()} />);
     const curriculumDownloadButton = screen.queryByRole("button", {
@@ -150,7 +128,6 @@
     );
     const curriculumDownloadButton = screen.getByRole("button", {
       name: "Download curriculum plan",
->>>>>>> e6b4196e
     });
     expect(curriculumDownloadButton).toBeInTheDocument();
     expect(curriculumDownloadButton.closest("a")).toHaveAttribute(
@@ -160,32 +137,6 @@
   });
 });
 
-<<<<<<< HEAD
-    it("renders the correct SEO details for programmes with pagination", async () => {
-      utilsMock.RESULTS_PER_PAGE = 10;
-      const { seo } = renderWithSeo()(
-        <UnitListingPage
-          curriculumData={{
-            ...unitListingFixture(),
-          }}
-        />,
-      );
-      expect(seo).toEqual({
-        ...mockSeoResult,
-        ogSiteName: "NEXT_PUBLIC_SEO_APP_NAME",
-        title:
-          "Free KS4 Computing teaching resources | Y10 | Page 1 of 2 | NEXT_PUBLIC_SEO_APP_NAME",
-        description:
-          "Get fully sequenced teaching resources and lesson plans in KS4 Computing",
-        ogTitle:
-          "Free KS4 Computing teaching resources | Y10 | Page 1 of 2 | NEXT_PUBLIC_SEO_APP_NAME",
-        ogDescription:
-          "Get fully sequenced teaching resources and lesson plans in KS4 Computing",
-        ogUrl: "NEXT_PUBLIC_SEO_APP_URL/",
-        canonical: "NEXT_PUBLIC_SEO_APP_URL",
-        robots: "index,follow",
-      });
-=======
 describe("SEO", () => {
   it("renders the correct SEO details for programme", async () => {
     const { seo } = renderWithSeo()(
@@ -194,11 +145,12 @@
     expect(seo).toEqual({
       ...mockSeoResult,
       ogSiteName: "NEXT_PUBLIC_SEO_APP_NAME",
-      title: "Free KS4 Computing teaching resources | NEXT_PUBLIC_SEO_APP_NAME",
+      title:
+        "Free KS4 Computing teaching resources | Y10 | NEXT_PUBLIC_SEO_APP_NAME",
       description:
         "Get fully sequenced teaching resources and lesson plans in KS4 Computing",
       ogTitle:
-        "Free KS4 Computing teaching resources | NEXT_PUBLIC_SEO_APP_NAME",
+        "Free KS4 Computing teaching resources | Y10 | NEXT_PUBLIC_SEO_APP_NAME",
       ogDescription:
         "Get fully sequenced teaching resources and lesson plans in KS4 Computing",
       ogUrl: "NEXT_PUBLIC_SEO_APP_URL/",
@@ -220,17 +172,16 @@
       ...mockSeoResult,
       ogSiteName: "NEXT_PUBLIC_SEO_APP_NAME",
       title:
-        "Free KS4 Computing teaching resources | Page 1 of 2 | NEXT_PUBLIC_SEO_APP_NAME",
+        "Free KS4 Computing teaching resources | Y10 | Page 1 of 2 | NEXT_PUBLIC_SEO_APP_NAME",
       description:
         "Get fully sequenced teaching resources and lesson plans in KS4 Computing",
       ogTitle:
-        "Free KS4 Computing teaching resources | Page 1 of 2 | NEXT_PUBLIC_SEO_APP_NAME",
+        "Free KS4 Computing teaching resources | Y10 | Page 1 of 2 | NEXT_PUBLIC_SEO_APP_NAME",
       ogDescription:
         "Get fully sequenced teaching resources and lesson plans in KS4 Computing",
       ogUrl: "NEXT_PUBLIC_SEO_APP_URL/",
       canonical: "NEXT_PUBLIC_SEO_APP_URL",
       robots: "index,follow",
->>>>>>> e6b4196e
     });
   });
 });
