--- conflicted
+++ resolved
@@ -83,25 +83,6 @@
       expect(seo).toEqual({
         ...mockSeoResult,
         ogSiteName: "NEXT_PUBLIC_SEO_APP_NAME",
-<<<<<<< HEAD
-        title: "Key stage 4 Computing tiers | NEXT_PUBLIC_SEO_APP_NAME",
-        description: "We have resources for tiers: Foundation, Core, Higher",
-        ogTitle: "Key stage 4 Computing tiers | NEXT_PUBLIC_SEO_APP_NAME",
-        ogDescription: "We have resources for tiers: Foundation, Core, Higher",
-        ogUrl: "NEXT_PUBLIC_SEO_APP_URL",
-        canonical: "NEXT_PUBLIC_SEO_APP_URL",
-        robots: "index,follow",
-      });
-    });
-    it("renders the correct SEO details for non tiered programme", async () => {
-      const { seo } = renderWithSeo()(
-        <UnitListingPage curriculumData={unitListingFixture()} />,
-      );
-      expect(seo).toEqual({
-        ...mockSeoResult,
-        ogSiteName: "NEXT_PUBLIC_SEO_APP_NAME",
-=======
->>>>>>> a32c9c92
         title:
           "Free KS4 Computing teaching resources | NEXT_PUBLIC_SEO_APP_NAME",
         description:
