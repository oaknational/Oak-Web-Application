import Home, {
  getStaticProps,
  TeachersHomePageProps,
} from "@/pages/teachers/index";
import renderWithProviders from "@/__tests__/__helpers__/renderWithProviders";
import { SerializedPost } from "@/pages-helpers/home/getBlogPosts";
import keyStageKeypad from "@/browser-lib/fixtures/keyStageKeypad";
import { BlogPostPreview, WebinarPreview } from "@/common-lib/cms-types";
<<<<<<< HEAD
import mockCampaign from "@/fixtures/campaign/mockCampaign";
=======
>>>>>>> f9dbadcc

const render = renderWithProviders();

export const mockPosts = [
  {
    id: "1",
    type: "blog-post",
    title: "Some blog post",
    slug: "some-blog-post",
    date: new Date("2021-12-01").toISOString(),
    category: { title: "Some category", slug: "some-category" },
  },
  {
    id: "2",
    type: "blog-post",
    title: "Some other post",
    slug: "some-other-post",
    date: new Date("2021-12-01").toISOString(),
    category: { title: "Some category", slug: "some-category" },
  },
] as SerializedPost[];

const props: TeachersHomePageProps = {
  pageData: {
    heading: "",
    id: "",
    summaryPortableText: [],
    campaignPromoBanner: {
      headingPortableTextWithPromo: [],
      subheadingPortableTextWithPromo: [],
      media: [],
      buttonCta: "",
    },
    notification: { enabled: false },
    sidebarCard1: { title: "", bodyPortableText: [] },
    sidebarCard2: { title: "", bodyPortableText: [] },
    testimonials: [],
  },
  posts: mockPosts,
  curriculumData: {
    keyStages: keyStageKeypad.keyStages,
  },
};

const homepage = jest.fn().mockResolvedValue(props.pageData);
const blogPosts = jest.fn().mockResolvedValue([]);
const webinars = jest.fn().mockResolvedValue([]);
<<<<<<< HEAD
const campaignBySlug = jest.fn().mockResolvedValue(mockCampaign);
=======
>>>>>>> f9dbadcc

jest.mock("@/node-lib/cms", () => ({
  __esModule: true,
  default: {
<<<<<<< HEAD
    campaignPageBySlug: (...args: []) => campaignBySlug(args),
=======
>>>>>>> f9dbadcc
    homepage: (...args: []) => homepage(args),
    webinars: (...args: []) => webinars(args),
    blogPosts: (...args: []) => blogPosts(args),
  },
}));

describe("Teachers Page", () => {
  describe("Page component", () => {
    it("renders", () => {
      render(<Home {...props} />);
    });
  });

  describe("getStaticProps", () => {
    const mockPost = {
      id: "1",
      title: "Some blog post",
      slug: "some-blog-post",
      date: new Date("2022-12-01"),
      category: { title: "Some category", slug: "some-category" },
    } as BlogPostPreview;

    const mockPost2 = {
      id: "2",
      title: "Some other post",
      slug: "some-other-post",
      date: new Date("2022-12-01"),
      category: { title: "Some category", slug: "some-category" },
    } as BlogPostPreview;

    const mockPost3 = {
      id: "2",
      title: "Some other post",
      slug: "some-other-post",
      date: new Date("2022-12-01"),
      category: { title: "Some category", slug: "some-category" },
    } as WebinarPreview;

    beforeEach(() => {
      jest.clearAllMocks();
      jest.resetModules();
    });

    it("Should return no more than 4 posts", async () => {
      blogPosts.mockResolvedValueOnce([
        mockPost,
        mockPost2,
        mockPost,
        mockPost2,
        mockPost,
        mockPost2,
      ]);
      const result = (await getStaticProps({
        params: {},
      })) as { props: TeachersHomePageProps };

      expect(result.props?.posts).toHaveLength(4);
    });

    it("Should sort posts by date ascending", async () => {
      blogPosts.mockResolvedValueOnce([
        { ...mockPost, id: "2", date: new Date("2022-01-01") },
        { ...mockPost, id: "3", date: new Date("2021-01-01") },
        { ...mockPost, id: "1", date: new Date("2023-01-01") },
      ]);
      const result = (await getStaticProps({
        params: {},
      })) as { props: TeachersHomePageProps };

      const postIds = result.props.posts.map((p) => p.id);
      expect(postIds).toEqual(["1", "2", "3"]);
    });

    it("Should filter out upcoming webinars", async () => {
      webinars.mockResolvedValueOnce([
        { ...mockPost3, id: "2", date: new Date("2022-01-01") },
        { ...mockPost3, id: "3", date: new Date("2021-01-01") },
        { ...mockPost3, id: "1", date: new Date("4023-01-01") },
      ]);
      const result = (await getStaticProps({
        params: {},
      })) as { props: TeachersHomePageProps };

      const postIds = result.props.posts.map((p) => p.id as string);
      expect(postIds).toEqual(["2", "3"]);
    });

    it("Should not fetch draft content by default", async () => {
      blogPosts.mockResolvedValueOnce([mockPost]);
      await getStaticProps({
        params: {},
      });

      expect(blogPosts).toHaveBeenCalledWith([
        expect.objectContaining({
          previewMode: false,
        }),
      ]);
    });

    it("should return notFound when the page data is missing", async () => {
      homepage.mockResolvedValueOnce(null);

      const propsResult = await getStaticProps({
        params: {},
      });

      expect(propsResult).toMatchObject({
        notFound: true,
      });
    });
  });
});<|MERGE_RESOLUTION|>--- conflicted
+++ resolved
@@ -6,10 +6,6 @@
 import { SerializedPost } from "@/pages-helpers/home/getBlogPosts";
 import keyStageKeypad from "@/browser-lib/fixtures/keyStageKeypad";
 import { BlogPostPreview, WebinarPreview } from "@/common-lib/cms-types";
-<<<<<<< HEAD
-import mockCampaign from "@/fixtures/campaign/mockCampaign";
-=======
->>>>>>> f9dbadcc
 
 const render = renderWithProviders();
 
@@ -57,18 +53,10 @@
 const homepage = jest.fn().mockResolvedValue(props.pageData);
 const blogPosts = jest.fn().mockResolvedValue([]);
 const webinars = jest.fn().mockResolvedValue([]);
-<<<<<<< HEAD
-const campaignBySlug = jest.fn().mockResolvedValue(mockCampaign);
-=======
->>>>>>> f9dbadcc
 
 jest.mock("@/node-lib/cms", () => ({
   __esModule: true,
   default: {
-<<<<<<< HEAD
-    campaignPageBySlug: (...args: []) => campaignBySlug(args),
-=======
->>>>>>> f9dbadcc
     homepage: (...args: []) => homepage(args),
     webinars: (...args: []) => webinars(args),
     blogPosts: (...args: []) => blogPosts(args),
