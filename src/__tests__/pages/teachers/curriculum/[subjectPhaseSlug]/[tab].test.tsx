import { screen } from "@testing-library/react";
import { useRouter } from "next/router";

import CMSClient from "@/node-lib/cms";
import curriculumApi from "@/node-lib/curriculum-api-2023";
import CurriculumInfoPage, {
  getStaticProps,
  getStaticPaths,
} from "@/pages/teachers/curriculum/[subjectPhaseSlug]/[tab]";
import {
  curriculumOverviewCMSFixture,
  curriculumOverviewMVFixture,
} from "@/node-lib/curriculum-api-2023/fixtures/curriculumOverview.fixture";
import curriculumUnitsTabFixture from "@/node-lib/curriculum-api-2023/fixtures/curriculumUnits.fixture";
import renderWithProviders from "@/__tests__/__helpers__/renderWithProviders";
import curriculumPhaseOptions from "@/browser-lib/fixtures/curriculumPhaseOptions";
import { mockPrerelease } from "@/utils/mocks";
import { parseSubjectPhaseSlug } from "@/utils/curriculum/slugs";
import "@/__tests__/__helpers__/ResizeObserverMock";
import {
  createInitialYearFilterSelection,
  createThreadOptions,
  createUnitsListingByYear,
  createYearOptions,
  fetchSubjectPhasePickerData,
  formatCurriculumUnitsData,
} from "@/pages-helpers/curriculum/docx/tab-helpers";

const render = renderWithProviders();

const unitData = [
  {
    connection_prior_unit_description:
      "Pupils learned about the roles of hormones in human reproduction, including control of the menstrual cycle, and other uses of hormones such as in in contraception.",
    connection_future_unit_description:
      "Pupils will learn about uses of gene technology in medicine, such as for genetic testing, and in agriculture, such as the production of genetically engineered crop plants with desirable characteristics.",
    connection_future_unit_title: "Gene technology",
    connection_prior_unit_title: "Hormones and human reproduction",
    domain: null,
    domain_id: null,
    examboard: "AQA",
    examboard_slug: "aqa",
    planned_number_of_lessons: 6,
    phase: "Secondary",
    phase_slug: "secondary",
    keystage_slug: "ks4",
    lessons: [
      { slug: "plant-hormones", title: "Plant hormones", _state: "new" },
      {
        slug: "auxins-phototropism-and-gravitropism",
        title: "Auxins, phototropism and gravitropism",
        _state: "new",
      },
      {
        slug: "the-effect-of-light-on-the-growth-of-seedlings",
        title: "The effect of light on the growth of seedlings ",
        _state: "new",
      },
      {
        slug: "the-effect-of-gravity-on-the-growth-of-seedlings",
        title: "The effect of gravity on the growth of seedlings",
        _state: "new",
      },
      {
        slug: "the-effects-of-light-and-gravity-on-the-growth-of-seedlings-interpreting-and-explaining-the-results",
        title:
          "The effects of light and gravity on the growth of seedlings: interpreting and explaining the results",
        _state: "new",
      },
    ],
    order: 6,
    slug: "plant-growth-and-development",
    state: "published",
    subject: "Biology",
    subject_slug: "biology",
    subject_parent: "Science",
    subject_parent_slug: "science",
    tier: "Foundation",
    tier_slug: "foundation",
    tags: [],
    subjectcategories: [],
    threads: [
      {
        title: "BQ02 Biology: How do living things grow and reproduce?",
        slug: "bq02-biology-how-do-living-things-grow-and-reproduce",
        order: 2,
      },
    ],
    title: "Plant growth and development",
    unit_options: [],
    year: "11",
    cycle: "1",
    why_this_why_now: null,
    description: null,
  },
  {
    connection_prior_unit_description:
      "In Y4 pupils learnt about their local environment and to recognise that environments can change. Pupils also explored examples of human impact (both positive and negative) on environments. Pupils looked at a variety of food chains to identify producers, predators and prey.",
    connection_future_unit_description:
      "Pupils will move on to construct and interpret pyramids of number and biomass from food chains data. Pupils will learn about how plants and animals are adapted to survive and the impact of changes to the environment on biodiversity. The importance of biodiversity and the importance of gene banks. How to sample plant and animal populations to aid our understanding and monitoring of populations. ",
    connection_future_unit_title: "Biodiversity",
    connection_prior_unit_title: "More about food chains",
    domain: null,
    domain_id: null,
    examboard: null,
    examboard_slug: null,
    planned_number_of_lessons: 9,
    phase: "Secondary",
    phase_slug: "secondary",
    keystage_slug: "ks3",
    lessons: [
      { slug: "food-chains", title: "Food chains", _state: "published" },
      {
        slug: "predator-prey-relationships",
        title: "Predator-prey relationships",
        _state: "published",
      },
      {
        slug: "adaptations-of-predators-and-prey",
        title: "Adaptations of predators and prey",
        _state: "published",
      },
      { slug: "food-webs", title: "Food webs", _state: "published" },
      {
        slug: "ecosystems-and-habitats",
        title: "Ecosystems and habitats",
        _state: "published",
      },
      {
        slug: "pollination-and-human-food-security",
        title: "Pollination and human food security",
        _state: "published",
      },
      {
        slug: "using-chemicals-in-farming",
        title: "Using chemicals in farming",
        _state: "published",
      },
      {
        slug: "bioaccumulation",
        title: "Bioaccumulation",
        _state: "published",
      },
      {
        slug: "the-importance-of-biodiversity",
        title: "The importance of biodiversity",
        _state: "published",
      },
    ],
    order: 6,
    slug: "ecosystems",
    state: "published",
    subject: "Science",
    subject_slug: "science",
    subject_parent: null,
    subject_parent_slug: null,
    tier: null,
    tier_slug: null,
    tags: [{ id: 5, title: "Biology", category: "Discipline" }],
    subjectcategories: [{ id: 5, title: "Biology" }],
    threads: [
      {
        title:
          "BQ03 Biology: How do living things live together in their environments?",
        slug: "bq03-biology-how-do-living-things-live-together-in-their-environments",
        order: 3,
      },
    ],
    title: "Ecosystems",
    unit_options: [],
    year: "7",
    cycle: "1",
    why_this_why_now: null,
    description: null,
  },
  {
    connection_prior_unit_description:
      "Pupils learned about some common non-infectious diseases, factors that increase the risk of developing lifestyle diseases and steps we can take to help prevent them, including the impacts of smoking on the human body, and asthma and its risk factors.",
    connection_future_unit_description:
      "Pupils will learn about human and plant defences against pathogens, the role of white blood cells in the human immune system, and the use of vaccination to protect against communicable diseases.",
    connection_future_unit_title:
      "Defences against pathogens, the human immune system and vaccination",
    connection_prior_unit_title: "Disease and drugs",
    domain: null,
    domain_id: null,
    examboard: "AQA",
    examboard_slug: "aqa",
    planned_number_of_lessons: 14,
    phase: "Secondary",
    phase_slug: "secondary",
    keystage_slug: "ks4",
    lessons: [
      { slug: "diseases", title: "Diseases", _state: "new" },
      {
        slug: "cardiovascular-disease",
        title: "Cardiovascular disease",
        _state: "new",
      },
      {
        slug: "risk-factors-for-non-communicable-diseases",
        title: "Risk factors for non-communicable diseases",
        _state: "new",
      },
      { slug: "cancer", title: "Cancer", _state: "new" },
      {
        slug: "bacterial-and-viral-diseases-in-humans-salmonella-and-measles",
        title: "Bacterial and viral diseases in humans: salmonella and measles",
        _state: "new",
      },
      {
        slug: "fungal-and-protist-diseases-in-humans",
        title: "Fungal and protist diseases in humans",
        _state: "new",
      },
      {
        slug: "sexually-transmitted-infections",
        title: "Sexually transmitted infections",
        _state: "new",
      },
      {
        slug: "plant-diseases-tmv-and-rose-black-spot",
        title: "Plant diseases: TMV and rose black spot",
        _state: "published",
      },
    ],
    order: 6,
    slug: "health-and-disease",
    state: "published",
    subject: "Combined science",
    subject_slug: "combined-science",
    subject_parent: "Science",
    subject_parent_slug: "science",
    tier: null,
    tier_slug: null,
    tags: [],
    subjectcategories: [],
    threads: [
      {
        title: "BQ05 Biology: How do living things stay healthy?",
        slug: "bq05-biology-how-do-living-things-stay-healthy",
        order: 5,
      },
    ],
    title: "Health and disease",
    unit_options: [],
    year: "10",
    cycle: "1",
    why_this_why_now: null,
    description: null,
  },
  {
    connection_prior_unit_description:
      "Pupils learned how substances essential for chemical reactions, and the products of the reactions, are transported into, around and out of plants, and about factors affecting the rate of water uptake by a plant.",
    connection_future_unit_description:
      "Pupils will learn about factors that affect the rate of photosynthesis in plants, including temperature, light intensity and carbon dioxide concentration.",
    connection_future_unit_title: "Photosynthesis: factors affecting the rate",
    connection_prior_unit_title: "Transport and exchange surfaces in plants",
    domain: null,
    domain_id: null,
    examboard: "AQA",
    examboard_slug: "aqa",
    planned_number_of_lessons: 13,
    phase: "Secondary",
    phase_slug: "secondary",
    state: "published",
    keystage_slug: "ks4",
    lessons: [
      {
        slug: "the-effect-of-sugar-concentration-on-mass-of-plant-tissue-plan",
        title:
          "The effect of sugar concentration on mass of plant tissue: plan",
        _state: "new",
      },
      {
        slug: "the-effect-of-sugar-concentration-on-mass-of-plant-tissue-practical",
        title:
          "The effect of sugar concentration on mass of plant tissue: practical",
        _state: "new",
      },
      {
        slug: "the-effect-of-sugar-concentration-on-mass-of-plant-tissue-analysis",
        title:
          "The effect of sugar concentration on mass of plant tissue: analysis",
        _state: "new",
      },
      {
        slug: "the-importance-of-maintaining-a-constant-internal-environment",
        title: "The importance of maintaining a constant internal environment",
        _state: "new",
      },
      {
        slug: "the-role-of-the-skin-in-controlling-human-body-temperature",
        title: "The role of the skin in controlling human body temperature",
        _state: "new",
      },
      {
        slug: "the-role-of-the-nervous-system-in-controlling-human-body-temperature",
        title:
          "The role of the nervous system in controlling human body temperature",
        _state: "new",
      },
      {
        slug: "the-role-of-the-kidneys-in-controlling-water-balance-in-the-human-body",
        title:
          "The role of the kidneys in controlling water balance in the human body",
        _state: "new",
      },
      {
        slug: "the-roles-of-the-nervous-and-endocrine-systems-in-controlling-water-balance",
        title:
          "The roles of the nervous and endocrine systems in controlling water balance",
        _state: "new",
      },
    ],
    order: 7,
    slug: "coordination-and-control-maintaining-a-constant-internal-environment",
    subject: "Biology",
    subject_slug: "biology",
    subject_parent: "Science",
    subject_parent_slug: "science",
    tier: "Higher",
    tier_slug: "higher",
    tags: [],
    subjectcategories: [],
    threads: [
      {
        title:
          "BQ01 Biology: What are living things and what are they made of?",
        slug: "bq01-biology-what-are-living-things-and-what-are-they-made-of",
        order: 1,
      },
    ],
    title:
      "Coordination and control: maintaining a constant internal environment",
    unit_options: [],
    year: "11",
    cycle: "1",
    why_this_why_now: null,
    description: null,
  },
  {
    connection_prior_unit_description:
      "Pupils learned how substances essential for chemical reactions, and the products of the reactions, are transported into, around and out of plants, and about factors affecting the rate of water uptake by a plant.",
    connection_future_unit_description:
      "Pupils will learn about factors that affect the rate of photosynthesis in plants, including temperature, light intensity and carbon dioxide concentration.",
    connection_future_unit_title: "Photosynthesis: factors affecting the rate",
    connection_prior_unit_title: "Transport and exchange surfaces in plants",
    domain: null,
    domain_id: null,
    examboard: "AQA",
    examboard_slug: "aqa",
    planned_number_of_lessons: 13,
    phase: "Secondary",
    phase_slug: "secondary",
    keystage_slug: "ks4",
    lessons: [
      {
        slug: "the-effect-of-sugar-concentration-on-mass-of-plant-tissue-plan",
        title:
          "The effect of sugar concentration on mass of plant tissue: plan",
        _state: "new",
      },
      {
        slug: "the-effect-of-sugar-concentration-on-mass-of-plant-tissue-practical",
        title:
          "The effect of sugar concentration on mass of plant tissue: practical",
        _state: "new",
      },
      {
        slug: "the-effect-of-sugar-concentration-on-mass-of-plant-tissue-analysis",
        title:
          "The effect of sugar concentration on mass of plant tissue: analysis",
        _state: "new",
      },
      {
        slug: "the-importance-of-maintaining-a-constant-body-temperature",
        title: "The importance of maintaining a constant body temperature",
        _state: "new",
      },
      {
        slug: "the-importance-of-maintaining-a-constant-water-balance-in-the-body",
        title:
          "The importance of maintaining a constant water balance in the body",
        _state: "new",
      },
      {
        slug: "the-role-of-the-skin-in-controlling-human-body-temperature",
        title: "The role of the skin in controlling human body temperature",
        _state: "new",
      },
      {
        slug: "the-role-of-the-kidneys-in-controlling-water-balance-in-the-human-body",
        title:
          "The role of the kidneys in controlling water balance in the human body",
        _state: "new",
      },
    ],
    order: 7,
    slug: "coordination-and-control-maintaining-a-constant-internal-environment",
    state: "published",
    subject: "Biology",
    subject_slug: "biology",
    subject_parent: "Science",
    subject_parent_slug: "science",
    tier: "Foundation",
    tier_slug: "foundation",
    tags: [],
    subjectcategories: [],
    threads: [
      {
        title:
          "BQ01 Biology: What are living things and what are they made of?",
        slug: "bq01-biology-what-are-living-things-and-what-are-they-made-of",
        order: 1,
      },
    ],
    title:
      "Coordination and control: maintaining a constant internal environment",
    unit_options: [],
    year: "11",
    cycle: "1",
    why_this_why_now: null,
    description: null,
  },
  {
    connection_prior_unit_description:
      "Pupils learned about aerobic and anaerobic cellular respiration, including the chemical reactants and products of the processes, and practical ways to measure the rate of cellular respiration in living cells.",
    connection_future_unit_description:
      "Pupils will learn about ways in which the human body maintains a constant internal environment in response to internal and external change, including changes in temperature and water balance.",
    connection_future_unit_title:
      "Coordination and control: maintaining a constant internal environment",
    connection_prior_unit_title: "Aerobic and anaerobic cellular respiration",
    domain: null,
    domain_id: null,
    examboard: "AQA",
    examboard_slug: "aqa",
    planned_number_of_lessons: 12,
    phase: "Secondary",
    phase_slug: "secondary",
    keystage_slug: "ks4",
    lessons: [
      {
        slug: "a-model-of-diffusion-through-a-selectively-permeable-cell-membrane",
        title:
          "A model of diffusion through a selectively-permeable cell membrane ",
        _state: "new",
      },
      {
        slug: "plant-roots-are-adapted-to-absorb-water-and-mineral-ions",
        title: "Plant roots are adapted to absorb water and mineral ions",
        _state: "new",
      },
      {
        slug: "transport-systems-in-plants-xylem-and-phloem",
        title: "Transport systems in plants: xylem and phloem",
        _state: "new",
      },
      {
        slug: "transport-systems-in-plants-translocation",
        title: "Transport systems in plants: translocation",
        _state: "new",
      },
      {
        slug: "transport-systems-in-plants-transpiration",
        title: "Transport systems in plants: transpiration",
        _state: "new",
      },
      {
        slug: "measuring-the-rate-of-water-uptake-by-a-plant",
        title: "Measuring the rate of water uptake by a plant",
        _state: "new",
      },
      {
        slug: "the-effect-of-light-intensity-on-the-rate-of-water-uptake-by-a-plant",
        title:
          "The effect of light intensity on the rate of water uptake by a plant",
        _state: "new",
      },
      {
        slug: "the-importance-of-exchange-surfaces-and-transport-systems-in-plants",
        title:
          "The importance of exchange surfaces and transport systems in plants",
        _state: "new",
      },
    ],
    order: 7,
    slug: "transport-and-exchange-surfaces-in-plants",
    state: "published",
    subject: "Combined science",
    subject_slug: "combined-science",
    subject_parent: "Science",
    subject_parent_slug: "science",
    tier: null,
    tier_slug: null,
    tags: [],
    subjectcategories: [],
    threads: [
      {
        title:
          "BQ01 Biology: What are living things and what are they made of?",
        slug: "bq01-biology-what-are-living-things-and-what-are-they-made-of",
        order: 1,
      },
    ],
    title: "Transport and exchange surfaces in plants",
    unit_options: [],
    year: "11",
    cycle: "1",
    why_this_why_now: null,
    description: null,
  },
];

const mockCurriculumDownloadsData = {
  child_subjects: [
    {
      subject: "Combined science",
      subject_slug: "combined-science",
    },
    {
      subject: "Biology",
      subject_slug: "biology",
    },
    {
      subject: "Chemistry",
      subject_slug: "chemistry",
    },
    {
      subject: "Physics",
      subject_slug: "physics",
    },
  ],
  tiers: [
    {
      tier: "Foundation",
      tier_slug: "foundation",
    },
    {
      tier: "Higher",
      tier_slug: "higher",
    },
  ],
};

jest.mock("next/router");
jest.mock("@/node-lib/curriculum-api-2023", () => ({
  curriculumOverview: jest.fn(),
  curriculumSequence: jest.fn(),
  curriculumUnits: jest.fn(),
  refreshedMVTime: jest.fn(),
  curriculumPhaseOptions: jest.fn(() => curriculumPhaseOptions.subjects),
}));
const mockedCurriculumOverview = curriculumApi.curriculumOverview as jest.Mock;
const mockedRefreshedMVTime = curriculumApi.refreshedMVTime as jest.Mock;
jest.mock("@/node-lib/cms");

jest.mock("@/hooks/useAnalyticsPageProps.ts", () => ({
  __esModule: true,
  default: () => () => null,
}));

const mockCMSClient = CMSClient as jest.MockedObject<typeof CMSClient>;

jest.mock("next-sanity-image", () => ({
  ...jest.requireActual("next-sanity-image"),
  useNextSanityImage: () => ({
    src: "/test/img/src.png",
    width: 400,
    height: 400,
  }),
}));
const mockedCurriculumSequence = curriculumApi.curriculumSequence as jest.Mock;
const mockedFetchSubjectPhasePickerData =
  fetchSubjectPhasePickerData as jest.Mock;

jest.mock("@/pages-helpers/curriculum/docx/tab-helpers", () => ({
  ...jest.requireActual("@/pages-helpers/curriculum/docx/tab-helpers"),
  fetchSubjectPhasePickerData: jest.fn(),
}));

jest.mock("@/hooks/useMediaQuery.tsx", () => ({
  __esModule: true,
  default: () => ({
    isMobile: false,
  }),
}));

const curriculumUnitsFormattedData = formatCurriculumUnitsData(
  curriculumUnitsTabFixture(),
);
describe("pages/teachers/curriculum/[subjectPhaseSlug]/[tab]", () => {
  beforeEach(() => {
    jest.clearAllMocks();
    const mockIntersectionObserver = jest.fn();
    mockIntersectionObserver.mockReturnValue({
      observe: () => null,
      unobserve: () => null,
      disconnect: () => null,
    });
    window.IntersectionObserver = mockIntersectionObserver;
  });

  describe("components rendering on page", () => {
    it("renders the Curriculum Header", () => {
      (useRouter as jest.Mock).mockReturnValue({
        query: { tab: "overview" },
        isPreview: false,
        pathname: "/teachers-2023/curriculum/english-secondary-aqa/overview",
        asPath: "",
      });

      const slugs = parseSubjectPhaseSlug("english-secondary-aqa")!;
      const { queryByTestId } = render(
        <CurriculumInfoPage
          mvRefreshTime={1721314874829}
          curriculumUnitsFormattedData={curriculumUnitsFormattedData}
          curriculumSelectionSlugs={slugs}
          curriculumPhaseOptions={curriculumPhaseOptions}
          curriculumOverviewSanityData={curriculumOverviewCMSFixture()}
          curriculumOverviewTabData={curriculumOverviewMVFixture()}
          curriculumDownloadsTabData={{ tiers: [], child_subjects: [] }}
        />,
      );
      expect(queryByTestId("tabularNav")).toBeInTheDocument();
    });

    describe("Curriculum Downloads Tab: Secondary Maths", () => {
      beforeEach(() => {
        jest.clearAllMocks();
        const mockIntersectionObserver = jest.fn();
        mockIntersectionObserver.mockReturnValue({
          observe: () => null,
          unobserve: () => null,
          disconnect: () => null,
        });
        window.IntersectionObserver = mockIntersectionObserver;
      });

      test("user can see the tier selector for secondary maths", async () => {
        // Mock for prerelease behavior
        mockPrerelease("curriculum.downloads");

        // Mock for useRouter to provide the correct router query and other properties
        (useRouter as jest.Mock).mockReturnValue({
          query: { tab: "downloads", subjectPhaseSlug: "maths-secondary" },
          isPreview: false,
          pathname: "/teachers-2023/curriculum/maths-secondary/downloads",
          asPath: "",
        });

        // Render the CurriculumInfoPage with necessary mock props
        const slugs = parseSubjectPhaseSlug("maths-secondary")!;
        const { queryByTestId } = render(
          <CurriculumInfoPage
            mvRefreshTime={1721314874829}
            curriculumUnitsFormattedData={curriculumUnitsFormattedData}
            curriculumSelectionSlugs={slugs}
            curriculumPhaseOptions={curriculumPhaseOptions}
            curriculumOverviewSanityData={curriculumOverviewCMSFixture()}
            curriculumOverviewTabData={curriculumOverviewMVFixture()}
            curriculumDownloadsTabData={{
              tiers: [
                { tier: "Higher", tier_slug: "higher" },
                { tier: "Foundation", tier_slug: "foundation" },
              ],
              child_subjects: [],
            }}
          />,
        );

        const formHeading = screen.getByRole("heading", {
          name: "Download",
          level: 2,
        });
        expect(formHeading).toBeInTheDocument();

        // Find and test the Tier Selector element by its test ID
        const tierSelector = await queryByTestId("tier-selector");
        expect(tierSelector).toBeInTheDocument();
      });
    });

    it.skip("renders the Curriculum Units Tab", () => {
      (useRouter as jest.Mock).mockReturnValue({
        query: { tab: "units" },
        isPreview: false,
        pathname: "/teachers-2023/curriculum/english-secondary-aqa/overview",
        asPath: "",
      });
      const slugs = parseSubjectPhaseSlug("english-secondary-aqa")!;
      const { queryByTestId, queryAllByTestId } = render(
        <CurriculumInfoPage
          mvRefreshTime={1721314874829}
          curriculumUnitsFormattedData={curriculumUnitsFormattedData}
          curriculumSelectionSlugs={slugs}
          curriculumPhaseOptions={curriculumPhaseOptions}
          curriculumOverviewSanityData={curriculumOverviewCMSFixture()}
          curriculumOverviewTabData={curriculumOverviewMVFixture()}
          curriculumDownloadsTabData={{ tiers: [], child_subjects: [] }}
        />,
      );
      expect(queryByTestId("units-heading")).toBeInTheDocument();
      expect(queryAllByTestId("unit-cards")[0]).toBeInTheDocument();
    });

    it("renders the Curriculum Downloads Tab (with prerelease)", () => {
      mockPrerelease("curriculum.downloads");
      (useRouter as jest.Mock).mockReturnValue({
        query: { tab: "downloads" },
        isPreview: false,
        pathname: "/teachers-2023/curriculum/english-secondary-aqa/downloads",
      });
      const slugs = parseSubjectPhaseSlug("english-secondary-aqa")!;
      const { queryByTestId } = render(
        <CurriculumInfoPage
          mvRefreshTime={1721314874829}
          curriculumUnitsFormattedData={curriculumUnitsFormattedData}
          curriculumSelectionSlugs={slugs}
          curriculumPhaseOptions={curriculumPhaseOptions}
          curriculumOverviewSanityData={curriculumOverviewCMSFixture()}
          curriculumOverviewTabData={curriculumOverviewMVFixture()}
          curriculumDownloadsTabData={{ tiers: [], child_subjects: [] }}
        />,
      );
      expect(queryByTestId("download-heading")).toBeInTheDocument();
    });
  });

  describe("getStaticProps", () => {
    it("should fail if no props specified", async () => {
      await expect(async () => {
        await getStaticProps({});
      }).rejects.toThrow("Missing params");
    });

    it("should return expected props", async () => {
      const unitsTabFixture = curriculumUnitsTabFixture();
      unitsTabFixture.units.sort((a, b) => a.order - b.order);
      mockCMSClient.curriculumOverviewPage.mockResolvedValue(
        curriculumOverviewCMSFixture(),
      );
      mockedRefreshedMVTime.mockResolvedValue({
        data: [
          {
            last_refresh_finish: "2024-07-07T00:00:04.01694+00:00",
            materializedview_name: "mv_curriculum_units_including_new_0_0_4",
          },
        ],
      });
      mockedCurriculumOverview.mockResolvedValue(curriculumOverviewMVFixture());
<<<<<<< HEAD
      if (ENABLE_NEW_CURRIC_MV) {
        mockedCurriculumSequence.mockResolvedValue(unitsTabFixture);
      } else {
        mockedCurriculumUnits.mockResolvedValue(unitsTabFixture);
      }
      mockedFetchSubjectPhasePickerData.mockResolvedValue(
        curriculumPhaseOptions,
      );
=======
      mockedCurriculumSequence.mockResolvedValue(unitsTabFixture);
      mockedFetchSubjectPhasePickerData.mockResolvedValue(subjectPhaseOptions);
>>>>>>> 95b6ab45

      const slugs = parseSubjectPhaseSlug("english-secondary-aqa");
      const props = await getStaticProps({
        params: {
          tab: "overview",
          subjectPhaseSlug: "english-secondary-aqa",
        },
      });

      expect(props).toEqual({
        props: {
          mvRefreshTime: 1720310404016,
          curriculumSelectionSlugs: slugs,
          curriculumPhaseOptions: curriculumPhaseOptions,
          curriculumOverviewSanityData: curriculumOverviewCMSFixture(),
          curriculumOverviewTabData: curriculumOverviewMVFixture(),
          curriculumUnitsFormattedData:
            formatCurriculumUnitsData(unitsTabFixture),
          curriculumDownloadsTabData: mockCurriculumDownloadsData,
        },
      });
    });
  });

  describe("getStaticPaths", () => {
    it("Should return expected data", async () => {
      const paths = await getStaticPaths();
      expect(paths).toEqual({ fallback: "blocking", paths: [] });
    });
  });

  describe("createThreadOptions", () => {
    it("Should create the correct thread options for secondary science", () => {
      const scienceSecondaryAQAThreadOptions = [
        {
          title:
            "BQ01 Biology: What are living things and what are they made of?",
          slug: "bq01-biology-what-are-living-things-and-what-are-they-made-of",
          order: 1,
        },
        {
          title: "BQ02 Biology: How do living things grow and reproduce?",
          slug: "bq02-biology-how-do-living-things-grow-and-reproduce",
          order: 2,
        },
        {
          title:
            "BQ03 Biology: How do living things live together in their environments?",
          slug: "bq03-biology-how-do-living-things-live-together-in-their-environments",
          order: 3,
        },
        {
          title: "BQ05 Biology: How do living things stay healthy?",
          slug: "bq05-biology-how-do-living-things-stay-healthy",
          order: 5,
        },
      ];
      expect(createThreadOptions(unitData)).toEqual(
        scienceSecondaryAQAThreadOptions,
      );
    });
  });

  describe("createYearOptions", () => {
    it("Should create the correct year options for secondary science", () => {
      const scienceSecondaryAQAYearOptions = ["7", "10", "11"];
      expect(createYearOptions(unitData)).toEqual(
        scienceSecondaryAQAYearOptions,
      );
    });
  });

  describe("createUnitsListingByYear", () => {
    it("Should create unitListingByYear", () => {
      const unitListingByYear = {
        "10": {
          childSubjects: [
            {
              subject: "Combined science",
              subject_slug: "combined-science",
            },
          ],
          pathways: [],
          subjectCategories: [],
          tiers: [],
          units: [
            {
              connection_future_unit_description:
                "Pupils will learn about human and plant defences against pathogens, the role of white blood cells in the human immune system, and the use of vaccination to protect against communicable diseases.",
              connection_future_unit_title:
                "Defences against pathogens, the human immune system and vaccination",
              connection_prior_unit_description:
                "Pupils learned about some common non-infectious diseases, factors that increase the risk of developing lifestyle diseases and steps we can take to help prevent them, including the impacts of smoking on the human body, and asthma and its risk factors.",
              connection_prior_unit_title: "Disease and drugs",
              domain: null,
              domain_id: null,
              examboard: "AQA",
              examboard_slug: "aqa",
              keystage_slug: "ks4",
              lessons: [
                {
                  _state: "new",
                  slug: "diseases",
                  title: "Diseases",
                },
                {
                  _state: "new",
                  slug: "cardiovascular-disease",
                  title: "Cardiovascular disease",
                },
                {
                  _state: "new",
                  slug: "risk-factors-for-non-communicable-diseases",
                  title: "Risk factors for non-communicable diseases",
                },
                {
                  _state: "new",
                  slug: "cancer",
                  title: "Cancer",
                },
                {
                  _state: "new",
                  slug: "bacterial-and-viral-diseases-in-humans-salmonella-and-measles",
                  title:
                    "Bacterial and viral diseases in humans: salmonella and measles",
                },
                {
                  _state: "new",
                  slug: "fungal-and-protist-diseases-in-humans",
                  title: "Fungal and protist diseases in humans",
                },
                {
                  _state: "new",
                  slug: "sexually-transmitted-infections",
                  title: "Sexually transmitted infections",
                },
                {
                  _state: "published",
                  slug: "plant-diseases-tmv-and-rose-black-spot",
                  title: "Plant diseases: TMV and rose black spot",
                },
              ],
              order: 6,
              phase: "Secondary",
              phase_slug: "secondary",
              planned_number_of_lessons: 14,
              slug: "health-and-disease",
              subject: "Combined science",
              subject_parent: "Science",
              subject_parent_slug: "science",
              subject_slug: "combined-science",
              tags: [],
              subjectcategories: [],
              threads: [
                {
                  order: 5,
                  slug: "bq05-biology-how-do-living-things-stay-healthy",
                  title: "BQ05 Biology: How do living things stay healthy?",
                },
              ],
              tier: null,
              tier_slug: null,
              title: "Health and disease",
              unit_options: [],
              year: "10",
              cycle: "1",
              description: null,
              why_this_why_now: null,
              state: "published",
            },
          ],
          groupAs: null,
          labels: [],
        },
        "11": {
          childSubjects: [
            {
              subject: "Biology",
              subject_slug: "biology",
            },
            {
              subject: "Combined science",
              subject_slug: "combined-science",
            },
          ],
          pathways: [],
          subjectCategories: [],
          tiers: [
            {
              tier: "Foundation",
              tier_slug: "foundation",
            },
            {
              tier: "Higher",
              tier_slug: "higher",
            },
          ],
          units: [
            {
              connection_future_unit_description:
                "Pupils will learn about uses of gene technology in medicine, such as for genetic testing, and in agriculture, such as the production of genetically engineered crop plants with desirable characteristics.",
              connection_future_unit_title: "Gene technology",
              connection_prior_unit_description:
                "Pupils learned about the roles of hormones in human reproduction, including control of the menstrual cycle, and other uses of hormones such as in in contraception.",
              connection_prior_unit_title: "Hormones and human reproduction",
              domain: null,
              domain_id: null,
              examboard: "AQA",
              examboard_slug: "aqa",
              keystage_slug: "ks4",
              lessons: [
                {
                  _state: "new",
                  slug: "plant-hormones",
                  title: "Plant hormones",
                },
                {
                  _state: "new",
                  slug: "auxins-phototropism-and-gravitropism",
                  title: "Auxins, phototropism and gravitropism",
                },
                {
                  _state: "new",
                  slug: "the-effect-of-light-on-the-growth-of-seedlings",
                  title: "The effect of light on the growth of seedlings ",
                },
                {
                  _state: "new",
                  slug: "the-effect-of-gravity-on-the-growth-of-seedlings",
                  title: "The effect of gravity on the growth of seedlings",
                },
                {
                  _state: "new",
                  slug: "the-effects-of-light-and-gravity-on-the-growth-of-seedlings-interpreting-and-explaining-the-results",
                  title:
                    "The effects of light and gravity on the growth of seedlings: interpreting and explaining the results",
                },
              ],
              order: 6,
              phase: "Secondary",
              phase_slug: "secondary",
              planned_number_of_lessons: 6,
              slug: "plant-growth-and-development",
              subject: "Biology",
              subject_parent: "Science",
              subject_parent_slug: "science",
              subject_slug: "biology",
              tags: [],
              subjectcategories: [],
              threads: [
                {
                  order: 2,
                  slug: "bq02-biology-how-do-living-things-grow-and-reproduce",
                  title:
                    "BQ02 Biology: How do living things grow and reproduce?",
                },
              ],
              tier: "Foundation",
              tier_slug: "foundation",
              title: "Plant growth and development",
              unit_options: [],
              year: "11",
              cycle: "1",
              description: null,
              why_this_why_now: null,
              state: "published",
            },
            {
              connection_future_unit_description:
                "Pupils will learn about factors that affect the rate of photosynthesis in plants, including temperature, light intensity and carbon dioxide concentration.",
              connection_future_unit_title:
                "Photosynthesis: factors affecting the rate",
              connection_prior_unit_description:
                "Pupils learned how substances essential for chemical reactions, and the products of the reactions, are transported into, around and out of plants, and about factors affecting the rate of water uptake by a plant.",
              connection_prior_unit_title:
                "Transport and exchange surfaces in plants",
              domain: null,
              domain_id: null,
              examboard: "AQA",
              examboard_slug: "aqa",
              keystage_slug: "ks4",
              lessons: [
                {
                  _state: "new",
                  slug: "the-effect-of-sugar-concentration-on-mass-of-plant-tissue-plan",
                  title:
                    "The effect of sugar concentration on mass of plant tissue: plan",
                },
                {
                  _state: "new",
                  slug: "the-effect-of-sugar-concentration-on-mass-of-plant-tissue-practical",
                  title:
                    "The effect of sugar concentration on mass of plant tissue: practical",
                },
                {
                  _state: "new",
                  slug: "the-effect-of-sugar-concentration-on-mass-of-plant-tissue-analysis",
                  title:
                    "The effect of sugar concentration on mass of plant tissue: analysis",
                },
                {
                  _state: "new",
                  slug: "the-importance-of-maintaining-a-constant-internal-environment",
                  title:
                    "The importance of maintaining a constant internal environment",
                },
                {
                  _state: "new",
                  slug: "the-role-of-the-skin-in-controlling-human-body-temperature",
                  title:
                    "The role of the skin in controlling human body temperature",
                },
                {
                  _state: "new",
                  slug: "the-role-of-the-nervous-system-in-controlling-human-body-temperature",
                  title:
                    "The role of the nervous system in controlling human body temperature",
                },
                {
                  _state: "new",
                  slug: "the-role-of-the-kidneys-in-controlling-water-balance-in-the-human-body",
                  title:
                    "The role of the kidneys in controlling water balance in the human body",
                },
                {
                  _state: "new",
                  slug: "the-roles-of-the-nervous-and-endocrine-systems-in-controlling-water-balance",
                  title:
                    "The roles of the nervous and endocrine systems in controlling water balance",
                },
              ],
              order: 7,
              phase: "Secondary",
              phase_slug: "secondary",
              planned_number_of_lessons: 13,
              slug: "coordination-and-control-maintaining-a-constant-internal-environment",
              subject: "Biology",
              subject_parent: "Science",
              subject_parent_slug: "science",
              subject_slug: "biology",
              tags: [],
              subjectcategories: [],
              threads: [
                {
                  order: 1,
                  slug: "bq01-biology-what-are-living-things-and-what-are-they-made-of",
                  title:
                    "BQ01 Biology: What are living things and what are they made of?",
                },
              ],
              tier: "Higher",
              tier_slug: "higher",
              title:
                "Coordination and control: maintaining a constant internal environment",
              unit_options: [],
              year: "11",
              cycle: "1",
              description: null,
              why_this_why_now: null,
              state: "published",
            },
            {
              connection_future_unit_description:
                "Pupils will learn about factors that affect the rate of photosynthesis in plants, including temperature, light intensity and carbon dioxide concentration.",
              connection_future_unit_title:
                "Photosynthesis: factors affecting the rate",
              connection_prior_unit_description:
                "Pupils learned how substances essential for chemical reactions, and the products of the reactions, are transported into, around and out of plants, and about factors affecting the rate of water uptake by a plant.",
              connection_prior_unit_title:
                "Transport and exchange surfaces in plants",
              domain: null,
              domain_id: null,
              examboard: "AQA",
              examboard_slug: "aqa",
              keystage_slug: "ks4",
              lessons: [
                {
                  _state: "new",
                  slug: "the-effect-of-sugar-concentration-on-mass-of-plant-tissue-plan",
                  title:
                    "The effect of sugar concentration on mass of plant tissue: plan",
                },
                {
                  _state: "new",
                  slug: "the-effect-of-sugar-concentration-on-mass-of-plant-tissue-practical",
                  title:
                    "The effect of sugar concentration on mass of plant tissue: practical",
                },
                {
                  _state: "new",
                  slug: "the-effect-of-sugar-concentration-on-mass-of-plant-tissue-analysis",
                  title:
                    "The effect of sugar concentration on mass of plant tissue: analysis",
                },
                {
                  _state: "new",
                  slug: "the-importance-of-maintaining-a-constant-body-temperature",
                  title:
                    "The importance of maintaining a constant body temperature",
                },
                {
                  _state: "new",
                  slug: "the-importance-of-maintaining-a-constant-water-balance-in-the-body",
                  title:
                    "The importance of maintaining a constant water balance in the body",
                },
                {
                  _state: "new",
                  slug: "the-role-of-the-skin-in-controlling-human-body-temperature",
                  title:
                    "The role of the skin in controlling human body temperature",
                },
                {
                  _state: "new",
                  slug: "the-role-of-the-kidneys-in-controlling-water-balance-in-the-human-body",
                  title:
                    "The role of the kidneys in controlling water balance in the human body",
                },
              ],
              order: 7,
              phase: "Secondary",
              phase_slug: "secondary",
              planned_number_of_lessons: 13,
              slug: "coordination-and-control-maintaining-a-constant-internal-environment",
              subject: "Biology",
              subject_parent: "Science",
              subject_parent_slug: "science",
              subject_slug: "biology",
              tags: [],
              subjectcategories: [],
              threads: [
                {
                  order: 1,
                  slug: "bq01-biology-what-are-living-things-and-what-are-they-made-of",
                  title:
                    "BQ01 Biology: What are living things and what are they made of?",
                },
              ],
              tier: "Foundation",
              tier_slug: "foundation",
              title:
                "Coordination and control: maintaining a constant internal environment",
              unit_options: [],
              year: "11",
              cycle: "1",
              description: null,
              why_this_why_now: null,
              state: "published",
            },
            {
              connection_future_unit_description:
                "Pupils will learn about ways in which the human body maintains a constant internal environment in response to internal and external change, including changes in temperature and water balance.",
              connection_future_unit_title:
                "Coordination and control: maintaining a constant internal environment",
              connection_prior_unit_description:
                "Pupils learned about aerobic and anaerobic cellular respiration, including the chemical reactants and products of the processes, and practical ways to measure the rate of cellular respiration in living cells.",
              connection_prior_unit_title:
                "Aerobic and anaerobic cellular respiration",
              domain: null,
              domain_id: null,
              examboard: "AQA",
              examboard_slug: "aqa",
              keystage_slug: "ks4",
              lessons: [
                {
                  _state: "new",
                  slug: "a-model-of-diffusion-through-a-selectively-permeable-cell-membrane",
                  title:
                    "A model of diffusion through a selectively-permeable cell membrane ",
                },
                {
                  _state: "new",
                  slug: "plant-roots-are-adapted-to-absorb-water-and-mineral-ions",
                  title:
                    "Plant roots are adapted to absorb water and mineral ions",
                },
                {
                  _state: "new",
                  slug: "transport-systems-in-plants-xylem-and-phloem",
                  title: "Transport systems in plants: xylem and phloem",
                },
                {
                  _state: "new",
                  slug: "transport-systems-in-plants-translocation",
                  title: "Transport systems in plants: translocation",
                },
                {
                  _state: "new",
                  slug: "transport-systems-in-plants-transpiration",
                  title: "Transport systems in plants: transpiration",
                },
                {
                  _state: "new",
                  slug: "measuring-the-rate-of-water-uptake-by-a-plant",
                  title: "Measuring the rate of water uptake by a plant",
                },
                {
                  _state: "new",
                  slug: "the-effect-of-light-intensity-on-the-rate-of-water-uptake-by-a-plant",
                  title:
                    "The effect of light intensity on the rate of water uptake by a plant",
                },
                {
                  _state: "new",
                  slug: "the-importance-of-exchange-surfaces-and-transport-systems-in-plants",
                  title:
                    "The importance of exchange surfaces and transport systems in plants",
                },
              ],
              order: 7,
              phase: "Secondary",
              phase_slug: "secondary",
              planned_number_of_lessons: 12,
              slug: "transport-and-exchange-surfaces-in-plants",
              subject: "Combined science",
              subject_parent: "Science",
              subject_parent_slug: "science",
              subject_slug: "combined-science",
              tags: [],
              subjectcategories: [],
              threads: [
                {
                  order: 1,
                  slug: "bq01-biology-what-are-living-things-and-what-are-they-made-of",
                  title:
                    "BQ01 Biology: What are living things and what are they made of?",
                },
              ],
              tier: null,
              tier_slug: null,
              title: "Transport and exchange surfaces in plants",
              unit_options: [],
              year: "11",
              cycle: "1",
              description: null,
              why_this_why_now: null,
              state: "published",
            },
          ],
          groupAs: null,
          labels: [],
        },
        "7": {
          childSubjects: [],
          subjectCategories: [
            {
              id: 5,
              title: "Biology",
            },
          ],
          pathways: [],
          tiers: [],
          units: [
            {
              connection_future_unit_description:
                "Pupils will move on to construct and interpret pyramids of number and biomass from food chains data. Pupils will learn about how plants and animals are adapted to survive and the impact of changes to the environment on biodiversity. The importance of biodiversity and the importance of gene banks. How to sample plant and animal populations to aid our understanding and monitoring of populations. ",
              connection_future_unit_title: "Biodiversity",
              connection_prior_unit_description:
                "In Y4 pupils learnt about their local environment and to recognise that environments can change. Pupils also explored examples of human impact (both positive and negative) on environments. Pupils looked at a variety of food chains to identify producers, predators and prey.",
              connection_prior_unit_title: "More about food chains",
              domain: null,
              domain_id: null,
              examboard: null,
              examboard_slug: null,
              keystage_slug: "ks3",
              lessons: [
                {
                  _state: "published",
                  slug: "food-chains",
                  title: "Food chains",
                },
                {
                  _state: "published",
                  slug: "predator-prey-relationships",
                  title: "Predator-prey relationships",
                },
                {
                  _state: "published",
                  slug: "adaptations-of-predators-and-prey",
                  title: "Adaptations of predators and prey",
                },
                {
                  _state: "published",
                  slug: "food-webs",
                  title: "Food webs",
                },
                {
                  _state: "published",
                  slug: "ecosystems-and-habitats",
                  title: "Ecosystems and habitats",
                },
                {
                  _state: "published",
                  slug: "pollination-and-human-food-security",
                  title: "Pollination and human food security",
                },
                {
                  _state: "published",
                  slug: "using-chemicals-in-farming",
                  title: "Using chemicals in farming",
                },
                {
                  _state: "published",
                  slug: "bioaccumulation",
                  title: "Bioaccumulation",
                },
                {
                  _state: "published",
                  slug: "the-importance-of-biodiversity",
                  title: "The importance of biodiversity",
                },
              ],
              order: 6,
              phase: "Secondary",
              phase_slug: "secondary",
              planned_number_of_lessons: 9,
              slug: "ecosystems",
              subject: "Science",
              subject_parent: null,
              subject_parent_slug: null,
              subject_slug: "science",
              tags: [
                {
                  category: "Discipline",
                  id: 5,
                  title: "Biology",
                },
              ],
              subjectcategories: [{ id: 5, title: "Biology" }],
              threads: [
                {
                  order: 3,
                  slug: "bq03-biology-how-do-living-things-live-together-in-their-environments",
                  title:
                    "BQ03 Biology: How do living things live together in their environments?",
                },
              ],
              tier: null,
              tier_slug: null,
              title: "Ecosystems",
              unit_options: [],
              year: "7",
              cycle: "1",
              description: null,
              why_this_why_now: null,
              state: "published",
            },
          ],
          groupAs: null,
          labels: [],
        },
      };
      expect(createUnitsListingByYear(unitData)).toEqual(unitListingByYear);
    });
  });

  describe("createInitialYearFilterSelection", () => {
    it("Should return default year filter selection", async () => {
      const initialYearFilterSelection = {
        "7": {
          subject: null,
          subjectCategory: { id: -1, title: "All" },
          tier: null,
        },
        "10": {
          subject: {
            subject: "Combined science",
            subject_slug: "combined-science",
          },
          subjectCategory: { id: -1, title: "All" },
          tier: null,
        },
        "11": {
          subject: {
            subject: "Combined science",
            subject_slug: "combined-science",
          },
          subjectCategory: { id: -1, title: "All" },
          tier: { tier: "Foundation", tier_slug: "foundation" },
        },
      };
      const yearData = createUnitsListingByYear(unitData);
      expect(createInitialYearFilterSelection(yearData, null)).toEqual(
        initialYearFilterSelection,
      );
    });
  });
});<|MERGE_RESOLUTION|>--- conflicted
+++ resolved
@@ -748,19 +748,11 @@
         ],
       });
       mockedCurriculumOverview.mockResolvedValue(curriculumOverviewMVFixture());
-<<<<<<< HEAD
-      if (ENABLE_NEW_CURRIC_MV) {
-        mockedCurriculumSequence.mockResolvedValue(unitsTabFixture);
-      } else {
-        mockedCurriculumUnits.mockResolvedValue(unitsTabFixture);
-      }
+
+      mockedCurriculumSequence.mockResolvedValue(unitsTabFixture);
       mockedFetchSubjectPhasePickerData.mockResolvedValue(
         curriculumPhaseOptions,
       );
-=======
-      mockedCurriculumSequence.mockResolvedValue(unitsTabFixture);
-      mockedFetchSubjectPhasePickerData.mockResolvedValue(subjectPhaseOptions);
->>>>>>> 95b6ab45
 
       const slugs = parseSubjectPhaseSlug("english-secondary-aqa");
       const props = await getStaticProps({
