import { useRouter } from "next/router";
import { MockedFunction } from "jest-mock";

import CMSClient from "@/node-lib/cms";
import curriculumApi from "@/node-lib/curriculum-api-2023";
import CurriculumInfoPage, {
  parseSubjectPhaseSlug,
  getStaticProps,
  getStaticPaths,
  formatCurriculumUnitsData,
  createThreadOptions,
  createYearOptions,
  createInitialYearFilterSelection,
  createUnitsListingByYear,
} from "@/pages/teachers/curriculum/[subjectPhaseSlug]/[tab]";
import { fetchSubjectPhasePickerData } from "@/pages/teachers/curriculum";
import {
  curriculumOverviewCMSFixture,
  curriculumOverviewMVFixture,
} from "@/node-lib/curriculum-api-2023/fixtures/curriculumOverview.fixture";
import curriculumUnitsTabFixture from "@/node-lib/curriculum-api-2023/fixtures/curriculumUnits.fixture";
import renderWithProviders from "@/__tests__/__helpers__/renderWithProviders";
import subjectPhaseOptions from "@/browser-lib/fixtures/subjectPhaseOptions";
import { mockPrerelease } from "@/utils/mocks";

const render = renderWithProviders();

const unitData = [
  {
    connection_prior_unit_description:
      "Pupils learned about the roles of hormones in human reproduction, including control of the menstrual cycle, and other uses of hormones such as in in contraception.",
    connection_future_unit_description:
      "Pupils will learn about uses of gene technology in medicine, such as for genetic testing, and in agriculture, such as the production of genetically engineered crop plants with desirable characteristics.",
    connection_future_unit_title: "Gene technology",
    connection_prior_unit_title: "Hormones and human reproduction",
    domain: null,
    domain_id: null,
    examboard: "AQA",
    examboard_slug: "aqa",
    planned_number_of_lessons: 6,
    phase: "Secondary",
    phase_slug: "secondary",
    keystage_slug: "ks4",
    lessons: [
      { slug: "plant-hormones", title: "Plant hormones", _state: "new" },
      {
        slug: "auxins-phototropism-and-gravitropism",
        title: "Auxins, phototropism and gravitropism",
        _state: "new",
      },
      {
        slug: "the-effect-of-light-on-the-growth-of-seedlings",
        title: "The effect of light on the growth of seedlings ",
        _state: "new",
      },
      {
        slug: "the-effect-of-gravity-on-the-growth-of-seedlings",
        title: "The effect of gravity on the growth of seedlings",
        _state: "new",
      },
      {
        slug: "the-effects-of-light-and-gravity-on-the-growth-of-seedlings-interpreting-and-explaining-the-results",
        title:
          "The effects of light and gravity on the growth of seedlings: interpreting and explaining the results",
        _state: "new",
      },
    ],
    order: 6,
    slug: "plant-growth-and-development",
    subject: "Biology",
    subject_slug: "biology",
    subject_parent: "Science",
    subject_parent_slug: "science",
    tier: "Foundation",
    tier_slug: "foundation",
    tags: [],
    subjectcategories: [],
    threads: [
      {
        title: "BQ02 Biology: How do living things grow and reproduce?",
        slug: "bq02-biology-how-do-living-things-grow-and-reproduce",
        order: 2,
      },
    ],
    title: "Plant growth and development",
    unit_options: [],
    year: "11",
  },
  {
    connection_prior_unit_description:
      "In Y4 pupils learnt about their local environment and to recognise that environments can change. Pupils also explored examples of human impact (both positive and negative) on environments. Pupils looked at a variety of food chains to identify producers, predators and prey.",
    connection_future_unit_description:
      "Pupils will move on to construct and interpret pyramids of number and biomass from food chains data. Pupils will learn about how plants and animals are adapted to survive and the impact of changes to the environment on biodiversity. The importance of biodiversity and the importance of gene banks. How to sample plant and animal populations to aid our understanding and monitoring of populations. ",
    connection_future_unit_title: "Biodiversity",
    connection_prior_unit_title: "More about food chains",
    domain: null,
    domain_id: null,
    examboard: null,
    examboard_slug: null,
    planned_number_of_lessons: 9,
    phase: "Secondary",
    phase_slug: "secondary",
    keystage_slug: "ks3",
    lessons: [
      { slug: "food-chains", title: "Food chains", _state: "published" },
      {
        slug: "predator-prey-relationships",
        title: "Predator-prey relationships",
        _state: "published",
      },
      {
        slug: "adaptations-of-predators-and-prey",
        title: "Adaptations of predators and prey",
        _state: "published",
      },
      { slug: "food-webs", title: "Food webs", _state: "published" },
      {
        slug: "ecosystems-and-habitats",
        title: "Ecosystems and habitats",
        _state: "published",
      },
      {
        slug: "pollination-and-human-food-security",
        title: "Pollination and human food security",
        _state: "published",
      },
      {
        slug: "using-chemicals-in-farming",
        title: "Using chemicals in farming",
        _state: "published",
      },
      {
        slug: "bioaccumulation",
        title: "Bioaccumulation",
        _state: "published",
      },
      {
        slug: "the-importance-of-biodiversity",
        title: "The importance of biodiversity",
        _state: "published",
      },
    ],
    order: 6,
    slug: "ecosystems",
    subject: "Science",
    subject_slug: "science",
    subject_parent: null,
    subject_parent_slug: null,
    tier: null,
    tier_slug: null,
    tags: [{ id: 5, title: "Biology", category: "Discipline" }],
    subjectcategories: [{ id: 5, title: "Biology" }],
    threads: [
      {
        title:
          "BQ03 Biology: How do living things live together in their environments?",
        slug: "bq03-biology-how-do-living-things-live-together-in-their-environments",
        order: 3,
      },
    ],
    title: "Ecosystems",
    unit_options: [],
    year: "7",
  },
  {
    connection_prior_unit_description:
      "Pupils learned about some common non-infectious diseases, factors that increase the risk of developing lifestyle diseases and steps we can take to help prevent them, including the impacts of smoking on the human body, and asthma and its risk factors.",
    connection_future_unit_description:
      "Pupils will learn about human and plant defences against pathogens, the role of white blood cells in the human immune system, and the use of vaccination to protect against communicable diseases.",
    connection_future_unit_title:
      "Defences against pathogens, the human immune system and vaccination",
    connection_prior_unit_title: "Disease and drugs",
    domain: null,
    domain_id: null,
    examboard: "AQA",
    examboard_slug: "aqa",
    planned_number_of_lessons: 14,
    phase: "Secondary",
    phase_slug: "secondary",
    keystage_slug: "ks4",
    lessons: [
      { slug: "diseases", title: "Diseases", _state: "new" },
      {
        slug: "cardiovascular-disease",
        title: "Cardiovascular disease",
        _state: "new",
      },
      {
        slug: "risk-factors-for-non-communicable-diseases",
        title: "Risk factors for non-communicable diseases",
        _state: "new",
      },
      { slug: "cancer", title: "Cancer", _state: "new" },
      {
        slug: "bacterial-and-viral-diseases-in-humans-salmonella-and-measles",
        title: "Bacterial and viral diseases in humans: salmonella and measles",
        _state: "new",
      },
      {
        slug: "fungal-and-protist-diseases-in-humans",
        title: "Fungal and protist diseases in humans",
        _state: "new",
      },
      {
        slug: "sexually-transmitted-infections",
        title: "Sexually transmitted infections",
        _state: "new",
      },
      {
        slug: "plant-diseases-tmv-and-rose-black-spot",
        title: "Plant diseases: TMV and rose black spot",
        _state: "published",
      },
    ],
    order: 6,
    slug: "health-and-disease",
    subject: "Combined science",
    subject_slug: "combined-science",
    subject_parent: "Science",
    subject_parent_slug: "science",
    tier: null,
    tier_slug: null,
    tags: [],
    subjectcategories: [],
    threads: [
      {
        title: "BQ05 Biology: How do living things stay healthy?",
        slug: "bq05-biology-how-do-living-things-stay-healthy",
        order: 5,
      },
    ],
    title: "Health and disease",
    unit_options: [],
    year: "10",
  },
  {
    connection_prior_unit_description:
      "Pupils learned how substances essential for chemical reactions, and the products of the reactions, are transported into, around and out of plants, and about factors affecting the rate of water uptake by a plant.",
    connection_future_unit_description:
      "Pupils will learn about factors that affect the rate of photosynthesis in plants, including temperature, light intensity and carbon dioxide concentration.",
    connection_future_unit_title: "Photosynthesis: factors affecting the rate",
    connection_prior_unit_title: "Transport and exchange surfaces in plants",
    domain: null,
    domain_id: null,
    examboard: "AQA",
    examboard_slug: "aqa",
    planned_number_of_lessons: 13,
    phase: "Secondary",
    phase_slug: "secondary",
    keystage_slug: "ks4",
    lessons: [
      {
        slug: "the-effect-of-sugar-concentration-on-mass-of-plant-tissue-plan",
        title:
          "The effect of sugar concentration on mass of plant tissue: plan",
        _state: "new",
      },
      {
        slug: "the-effect-of-sugar-concentration-on-mass-of-plant-tissue-practical",
        title:
          "The effect of sugar concentration on mass of plant tissue: practical",
        _state: "new",
      },
      {
        slug: "the-effect-of-sugar-concentration-on-mass-of-plant-tissue-analysis",
        title:
          "The effect of sugar concentration on mass of plant tissue: analysis",
        _state: "new",
      },
      {
        slug: "the-importance-of-maintaining-a-constant-internal-environment",
        title: "The importance of maintaining a constant internal environment",
        _state: "new",
      },
      {
        slug: "the-role-of-the-skin-in-controlling-human-body-temperature",
        title: "The role of the skin in controlling human body temperature",
        _state: "new",
      },
      {
        slug: "the-role-of-the-nervous-system-in-controlling-human-body-temperature",
        title:
          "The role of the nervous system in controlling human body temperature",
        _state: "new",
      },
      {
        slug: "the-role-of-the-kidneys-in-controlling-water-balance-in-the-human-body",
        title:
          "The role of the kidneys in controlling water balance in the human body",
        _state: "new",
      },
      {
        slug: "the-roles-of-the-nervous-and-endocrine-systems-in-controlling-water-balance",
        title:
          "The roles of the nervous and endocrine systems in controlling water balance",
        _state: "new",
      },
    ],
    order: 7,
    slug: "coordination-and-control-maintaining-a-constant-internal-environment",
    subject: "Biology",
    subject_slug: "biology",
    subject_parent: "Science",
    subject_parent_slug: "science",
    tier: "Higher",
    tier_slug: "higher",
    tags: [],
    subjectcategories: [],
    threads: [
      {
        title:
          "BQ01 Biology: What are living things and what are they made of?",
        slug: "bq01-biology-what-are-living-things-and-what-are-they-made-of",
        order: 1,
      },
    ],
    title:
      "Coordination and control: maintaining a constant internal environment",
    unit_options: [],
    year: "11",
  },
  {
    connection_prior_unit_description:
      "Pupils learned how substances essential for chemical reactions, and the products of the reactions, are transported into, around and out of plants, and about factors affecting the rate of water uptake by a plant.",
    connection_future_unit_description:
      "Pupils will learn about factors that affect the rate of photosynthesis in plants, including temperature, light intensity and carbon dioxide concentration.",
    connection_future_unit_title: "Photosynthesis: factors affecting the rate",
    connection_prior_unit_title: "Transport and exchange surfaces in plants",
    domain: null,
    domain_id: null,
    examboard: "AQA",
    examboard_slug: "aqa",
    planned_number_of_lessons: 13,
    phase: "Secondary",
    phase_slug: "secondary",
    keystage_slug: "ks4",
    lessons: [
      {
        slug: "the-effect-of-sugar-concentration-on-mass-of-plant-tissue-plan",
        title:
          "The effect of sugar concentration on mass of plant tissue: plan",
        _state: "new",
      },
      {
        slug: "the-effect-of-sugar-concentration-on-mass-of-plant-tissue-practical",
        title:
          "The effect of sugar concentration on mass of plant tissue: practical",
        _state: "new",
      },
      {
        slug: "the-effect-of-sugar-concentration-on-mass-of-plant-tissue-analysis",
        title:
          "The effect of sugar concentration on mass of plant tissue: analysis",
        _state: "new",
      },
      {
        slug: "the-importance-of-maintaining-a-constant-body-temperature",
        title: "The importance of maintaining a constant body temperature",
        _state: "new",
      },
      {
        slug: "the-importance-of-maintaining-a-constant-water-balance-in-the-body",
        title:
          "The importance of maintaining a constant water balance in the body",
        _state: "new",
      },
      {
        slug: "the-role-of-the-skin-in-controlling-human-body-temperature",
        title: "The role of the skin in controlling human body temperature",
        _state: "new",
      },
      {
        slug: "the-role-of-the-kidneys-in-controlling-water-balance-in-the-human-body",
        title:
          "The role of the kidneys in controlling water balance in the human body",
        _state: "new",
      },
    ],
    order: 7,
    slug: "coordination-and-control-maintaining-a-constant-internal-environment",
    subject: "Biology",
    subject_slug: "biology",
    subject_parent: "Science",
    subject_parent_slug: "science",
    tier: "Foundation",
    tier_slug: "foundation",
    tags: [],
    subjectcategories: [],
    threads: [
      {
        title:
          "BQ01 Biology: What are living things and what are they made of?",
        slug: "bq01-biology-what-are-living-things-and-what-are-they-made-of",
        order: 1,
      },
    ],
    title:
      "Coordination and control: maintaining a constant internal environment",
    unit_options: [],
    year: "11",
  },
  {
    connection_prior_unit_description:
      "Pupils learned about aerobic and anaerobic cellular respiration, including the chemical reactants and products of the processes, and practical ways to measure the rate of cellular respiration in living cells.",
    connection_future_unit_description:
      "Pupils will learn about ways in which the human body maintains a constant internal environment in response to internal and external change, including changes in temperature and water balance.",
    connection_future_unit_title:
      "Coordination and control: maintaining a constant internal environment",
    connection_prior_unit_title: "Aerobic and anaerobic cellular respiration",
    domain: null,
    domain_id: null,
    examboard: "AQA",
    examboard_slug: "aqa",
    planned_number_of_lessons: 12,
    phase: "Secondary",
    phase_slug: "secondary",
    keystage_slug: "ks4",
    lessons: [
      {
        slug: "a-model-of-diffusion-through-a-selectively-permeable-cell-membrane",
        title:
          "A model of diffusion through a selectively-permeable cell membrane ",
        _state: "new",
      },
      {
        slug: "plant-roots-are-adapted-to-absorb-water-and-mineral-ions",
        title: "Plant roots are adapted to absorb water and mineral ions",
        _state: "new",
      },
      {
        slug: "transport-systems-in-plants-xylem-and-phloem",
        title: "Transport systems in plants: xylem and phloem",
        _state: "new",
      },
      {
        slug: "transport-systems-in-plants-translocation",
        title: "Transport systems in plants: translocation",
        _state: "new",
      },
      {
        slug: "transport-systems-in-plants-transpiration",
        title: "Transport systems in plants: transpiration",
        _state: "new",
      },
      {
        slug: "measuring-the-rate-of-water-uptake-by-a-plant",
        title: "Measuring the rate of water uptake by a plant",
        _state: "new",
      },
      {
        slug: "the-effect-of-light-intensity-on-the-rate-of-water-uptake-by-a-plant",
        title:
          "The effect of light intensity on the rate of water uptake by a plant",
        _state: "new",
      },
      {
        slug: "the-importance-of-exchange-surfaces-and-transport-systems-in-plants",
        title:
          "The importance of exchange surfaces and transport systems in plants",
        _state: "new",
      },
    ],
    order: 7,
    slug: "transport-and-exchange-surfaces-in-plants",
    subject: "Combined science",
    subject_slug: "combined-science",
    subject_parent: "Science",
    subject_parent_slug: "science",
    tier: null,
    tier_slug: null,
    tags: [],
    subjectcategories: [],
    threads: [
      {
        title:
          "BQ01 Biology: What are living things and what are they made of?",
        slug: "bq01-biology-what-are-living-things-and-what-are-they-made-of",
        order: 1,
      },
    ],
    title: "Transport and exchange surfaces in plants",
    unit_options: [],
    year: "11",
  },
];

const mockCurriculumDownloadsData = {
  child_subjects: [
    {
      subject: "Combined science",
      subject_slug: "combined-science",
    },
    {
      subject: "Biology",
      subject_slug: "biology",
    },
    {
      subject: "Chemistry",
      subject_slug: "chemistry",
    },
    {
      subject: "Physics",
      subject_slug: "physics",
    },
  ],
  tiers: [
    {
      tier: "Foundation",
      tier_slug: "foundation",
    },
    {
      tier: "Higher",
      tier_slug: "higher",
    },
  ],
};

jest.mock("next/router");
jest.mock("@/node-lib/curriculum-api-2023", () => ({
  curriculumOverview: jest.fn(),
  curriculumUnits: jest.fn(),
  refreshedMVTime: jest.fn(),
}));
const mockedCurriculumOverview =
  curriculumApi.curriculumOverview as MockedFunction<
    typeof curriculumApi.curriculumOverview
  >;
const mockedRefreshedMVTime = curriculumApi.refreshedMVTime as MockedFunction<
  typeof curriculumApi.refreshedMVTime
>;

jest.mock("@/node-lib/cms");

jest.mock("@/hooks/useAnalyticsPageProps.ts", () => ({
  __esModule: true,
  default: () => () => null,
}));

const mockCMSClient = CMSClient as jest.MockedObject<typeof CMSClient>;

jest.mock("next-sanity-image", () => ({
  ...jest.requireActual("next-sanity-image"),
  useNextSanityImage: () => ({
    src: "/test/img/src.png",
    width: 400,
    height: 400,
  }),
}));
const mockedCurriculumUnits = curriculumApi.curriculumUnits as MockedFunction<
  typeof curriculumApi.curriculumUnits
>;
const mockedFetchSubjectPhasePickerData =
  fetchSubjectPhasePickerData as MockedFunction<
    typeof fetchSubjectPhasePickerData
  >;

jest.mock("@/pages/teachers/curriculum/index", () => ({
  fetchSubjectPhasePickerData: jest.fn(),
}));

const curriculumUnitsFormattedData = formatCurriculumUnitsData(
  curriculumUnitsTabFixture(),
);
describe("pages/teachers/curriculum/[subjectPhaseSlug]/[tab]", () => {
  beforeEach(() => {
    jest.clearAllMocks();
    const mockIntersectionObserver = jest.fn();
    mockIntersectionObserver.mockReturnValue({
      observe: () => null,
      unobserve: () => null,
      disconnect: () => null,
    });
    window.IntersectionObserver = mockIntersectionObserver;
  });
  describe("parses the subject / phase / examboard slug correctly", () => {
    it("should extract from a valid slug", () => {
      const slug = "english-secondary-aqa";
      const parsed = parseSubjectPhaseSlug(slug);
      expect(parsed).toEqual({
        subjectSlug: "english",
        phaseSlug: "secondary",
        examboardSlug: "aqa",
      });
    });

    it("should reject an invalid slug", () => {
      const slug = "not_a_valid_slug";
      expect(() => parseSubjectPhaseSlug(slug)).toThrow(
        "The params provided are incorrect",
      );
    });
  });

  describe("components rendering on page", () => {
    it("renders the Curriculum Header", () => {
      (useRouter as jest.Mock).mockReturnValue({
        query: { tab: "overview" },
        isPreview: false,
        pathname: "/teachers-2023/curriculum/english-secondary-aqa/overview",
        asPath: "",
      });

      const slugs = parseSubjectPhaseSlug("english-secondary-aqa");
      const { queryByTestId } = render(
        <CurriculumInfoPage
          mvRefreshTime={1721314874829}
          curriculumUnitsFormattedData={curriculumUnitsFormattedData}
          curriculumSelectionSlugs={slugs}
          subjectPhaseOptions={subjectPhaseOptions}
          curriculumOverviewSanityData={curriculumOverviewCMSFixture()}
          curriculumOverviewTabData={curriculumOverviewMVFixture()}
          curriculumDownloadsTabData={{ tiers: [], child_subjects: [] }}
        />,
      );
      expect(queryByTestId("tabularNav")).toBeInTheDocument();
    });

    it("renders the Curriculum Overview Tab", () => {
      (useRouter as jest.Mock).mockReturnValue({
        query: { tab: "overview" },
        isPreview: false,
        pathname: "/teachers-2023/curriculum/english-secondary-aqa/overview",
        asPath: "",
      });
      mockCMSClient.curriculumOverviewPage.mockResolvedValue(null);
      const slugs = parseSubjectPhaseSlug("maths-secondary");
      const { queryByTestId, queryAllByTestId } = render(
        <CurriculumInfoPage
          mvRefreshTime={1721314874829}
          curriculumUnitsFormattedData={curriculumUnitsFormattedData}
          curriculumSelectionSlugs={slugs}
          subjectPhaseOptions={subjectPhaseOptions}
          curriculumOverviewSanityData={curriculumOverviewCMSFixture()}
          curriculumOverviewTabData={curriculumOverviewMVFixture()}
          curriculumDownloadsTabData={{
            tiers: [
              { tier: "Higher", tier_slug: " higher" },
              { tier: "Foundation", tier_slug: "foundation" },
            ],
            child_subjects: [],
          }}
        />,
      );
      expect(queryByTestId("intent-heading")).toBeInTheDocument();
      expect(queryAllByTestId("subject-principles")).toHaveLength(4);
    });

    it("renders the Curriculum Units Tab", () => {
      (useRouter as jest.Mock).mockReturnValue({
        query: { tab: "units" },
        isPreview: false,
        pathname: "/teachers-2023/curriculum/english-secondary-aqa/overview",
        asPath: "",
      });
      const slugs = parseSubjectPhaseSlug("english-secondary-aqa");
      const { queryByTestId, queryAllByTestId } = render(
        <CurriculumInfoPage
          mvRefreshTime={1721314874829}
          curriculumUnitsFormattedData={curriculumUnitsFormattedData}
          curriculumSelectionSlugs={slugs}
          subjectPhaseOptions={subjectPhaseOptions}
          curriculumOverviewSanityData={curriculumOverviewCMSFixture()}
          curriculumOverviewTabData={curriculumOverviewMVFixture()}
          curriculumDownloadsTabData={{ tiers: [], child_subjects: [] }}
        />,
      );
      expect(queryByTestId("units-heading")).toBeInTheDocument();
      expect(queryAllByTestId("unit-cards")[0]).toBeInTheDocument();
    });

    it("renders the Curriculum Downloads Tab (with prerelease)", () => {
      mockPrerelease("curriculum.downloads");
      (useRouter as jest.Mock).mockReturnValue({
        query: { tab: "downloads" },
        isPreview: false,
        pathname: "/teachers-2023/curriculum/english-secondary-aqa/downloads",
      });
      const slugs = parseSubjectPhaseSlug("english-secondary-aqa");
      const { queryByTestId } = render(
        <CurriculumInfoPage
          mvRefreshTime={1721314874829}
          curriculumUnitsFormattedData={curriculumUnitsFormattedData}
          curriculumSelectionSlugs={slugs}
          subjectPhaseOptions={subjectPhaseOptions}
          curriculumOverviewSanityData={curriculumOverviewCMSFixture()}
          curriculumOverviewTabData={curriculumOverviewMVFixture()}
          curriculumDownloadsTabData={{ tiers: [], child_subjects: [] }}
        />,
      );
      expect(queryByTestId("download-heading")).toBeInTheDocument();
    });
  });

  describe("getStaticProps", () => {
    it("should fail if no props specified", async () => {
      await expect(async () => {
        await getStaticProps({});
      }).rejects.toThrow("Missing params");
    });

    it("should return expected props", async () => {
      const unitsTabFixture = curriculumUnitsTabFixture();
      unitsTabFixture.units.sort((a, b) => a.order - b.order);
      mockCMSClient.curriculumOverviewPage.mockResolvedValue(
        curriculumOverviewCMSFixture(),
      );
      mockedRefreshedMVTime.mockResolvedValue({
        data: [
          {
            last_refresh_finish: "2024-07-07T00:00:04.01694+00:00",
            materializedview_name: "mv_curriculum_units_including_new_0_0_4",
          },
        ],
      });
      mockedCurriculumOverview.mockResolvedValue(curriculumOverviewMVFixture());
      mockedCurriculumUnits.mockResolvedValue(unitsTabFixture);
      mockedFetchSubjectPhasePickerData.mockResolvedValue(subjectPhaseOptions);

      const slugs = parseSubjectPhaseSlug("english-secondary-aqa");
      const props = await getStaticProps({
        params: {
          tab: "overview",
          subjectPhaseSlug: "english-secondary-aqa",
        },
      });

      expect(props).toEqual({
        props: {
          mvRefreshTime: 1720310404016,
          curriculumSelectionSlugs: slugs,
          subjectPhaseOptions: subjectPhaseOptions,
          curriculumOverviewSanityData: curriculumOverviewCMSFixture(),
          curriculumOverviewTabData: curriculumOverviewMVFixture(),
          curriculumUnitsFormattedData:
            formatCurriculumUnitsData(unitsTabFixture),
          curriculumDownloadsTabData: mockCurriculumDownloadsData,
        },
      });
    });
  });

  describe("getStaticPaths", () => {
    it("Should return expected data", async () => {
      const paths = await getStaticPaths();
      expect(paths).toEqual({ fallback: "blocking", paths: [] });
    });
  });

  describe("createThreadOptions", () => {
    it("Should create the correct thread options for secondary science", () => {
      const scienceSecondaryAQAThreadOptions = [
        {
          title:
            "BQ01 Biology: What are living things and what are they made of?",
          slug: "bq01-biology-what-are-living-things-and-what-are-they-made-of",
          order: 1,
        },
        {
          title: "BQ02 Biology: How do living things grow and reproduce?",
          slug: "bq02-biology-how-do-living-things-grow-and-reproduce",
          order: 2,
        },
        {
          title:
            "BQ03 Biology: How do living things live together in their environments?",
          slug: "bq03-biology-how-do-living-things-live-together-in-their-environments",
          order: 3,
        },
        {
          title: "BQ05 Biology: How do living things stay healthy?",
          slug: "bq05-biology-how-do-living-things-stay-healthy",
          order: 5,
        },
      ];
      expect(createThreadOptions(unitData)).toEqual(
        scienceSecondaryAQAThreadOptions,
      );
    });
  });

  describe("createYearOptions", () => {
    it("Should create the correct year options for secondary science", () => {
      const scienceSecondaryAQAYearOptions = ["7", "10", "11"];
      expect(createYearOptions(unitData)).toEqual(
        scienceSecondaryAQAYearOptions,
      );
    });
  });

  describe("createUnitsListingByYear", () => {
    it("Should create unitListingByYear", () => {
      const unitListingByYear = {
        "10": {
          childSubjects: [
            {
              subject: "Combined science",
              subject_slug: "combined-science",
            },
          ],
<<<<<<< HEAD
          disciplines: [],
          domains: [],
          pathways: [],
=======
          subjectCategories: [],
>>>>>>> 54fb7e34
          tiers: [],
          units: [
            {
              connection_future_unit_description:
                "Pupils will learn about human and plant defences against pathogens, the role of white blood cells in the human immune system, and the use of vaccination to protect against communicable diseases.",
              connection_future_unit_title:
                "Defences against pathogens, the human immune system and vaccination",
              connection_prior_unit_description:
                "Pupils learned about some common non-infectious diseases, factors that increase the risk of developing lifestyle diseases and steps we can take to help prevent them, including the impacts of smoking on the human body, and asthma and its risk factors.",
              connection_prior_unit_title: "Disease and drugs",
              domain: null,
              domain_id: null,
              examboard: "AQA",
              examboard_slug: "aqa",
              keystage_slug: "ks4",
              lessons: [
                {
                  _state: "new",
                  slug: "diseases",
                  title: "Diseases",
                },
                {
                  _state: "new",
                  slug: "cardiovascular-disease",
                  title: "Cardiovascular disease",
                },
                {
                  _state: "new",
                  slug: "risk-factors-for-non-communicable-diseases",
                  title: "Risk factors for non-communicable diseases",
                },
                {
                  _state: "new",
                  slug: "cancer",
                  title: "Cancer",
                },
                {
                  _state: "new",
                  slug: "bacterial-and-viral-diseases-in-humans-salmonella-and-measles",
                  title:
                    "Bacterial and viral diseases in humans: salmonella and measles",
                },
                {
                  _state: "new",
                  slug: "fungal-and-protist-diseases-in-humans",
                  title: "Fungal and protist diseases in humans",
                },
                {
                  _state: "new",
                  slug: "sexually-transmitted-infections",
                  title: "Sexually transmitted infections",
                },
                {
                  _state: "published",
                  slug: "plant-diseases-tmv-and-rose-black-spot",
                  title: "Plant diseases: TMV and rose black spot",
                },
              ],
              order: 6,
              phase: "Secondary",
              phase_slug: "secondary",
              planned_number_of_lessons: 14,
              slug: "health-and-disease",
              subject: "Combined science",
              subject_parent: "Science",
              subject_parent_slug: "science",
              subject_slug: "combined-science",
              tags: [],
              subjectcategories: [],
              threads: [
                {
                  order: 5,
                  slug: "bq05-biology-how-do-living-things-stay-healthy",
                  title: "BQ05 Biology: How do living things stay healthy?",
                },
              ],
              tier: null,
              tier_slug: null,
              title: "Health and disease",
              unit_options: [],
              year: "10",
            },
          ],
        },
        "11": {
          childSubjects: [
            {
              subject: "Biology",
              subject_slug: "biology",
            },
            {
              subject: "Combined science",
              subject_slug: "combined-science",
            },
          ],
<<<<<<< HEAD
          disciplines: [],
          domains: [],
          pathways: [],
=======
          subjectCategories: [],
>>>>>>> 54fb7e34
          tiers: [
            {
              tier: "Foundation",
              tier_slug: "foundation",
            },
            {
              tier: "Higher",
              tier_slug: "higher",
            },
          ],
          units: [
            {
              connection_future_unit_description:
                "Pupils will learn about uses of gene technology in medicine, such as for genetic testing, and in agriculture, such as the production of genetically engineered crop plants with desirable characteristics.",
              connection_future_unit_title: "Gene technology",
              connection_prior_unit_description:
                "Pupils learned about the roles of hormones in human reproduction, including control of the menstrual cycle, and other uses of hormones such as in in contraception.",
              connection_prior_unit_title: "Hormones and human reproduction",
              domain: null,
              domain_id: null,
              examboard: "AQA",
              examboard_slug: "aqa",
              keystage_slug: "ks4",
              lessons: [
                {
                  _state: "new",
                  slug: "plant-hormones",
                  title: "Plant hormones",
                },
                {
                  _state: "new",
                  slug: "auxins-phototropism-and-gravitropism",
                  title: "Auxins, phototropism and gravitropism",
                },
                {
                  _state: "new",
                  slug: "the-effect-of-light-on-the-growth-of-seedlings",
                  title: "The effect of light on the growth of seedlings ",
                },
                {
                  _state: "new",
                  slug: "the-effect-of-gravity-on-the-growth-of-seedlings",
                  title: "The effect of gravity on the growth of seedlings",
                },
                {
                  _state: "new",
                  slug: "the-effects-of-light-and-gravity-on-the-growth-of-seedlings-interpreting-and-explaining-the-results",
                  title:
                    "The effects of light and gravity on the growth of seedlings: interpreting and explaining the results",
                },
              ],
              order: 6,
              phase: "Secondary",
              phase_slug: "secondary",
              planned_number_of_lessons: 6,
              slug: "plant-growth-and-development",
              subject: "Biology",
              subject_parent: "Science",
              subject_parent_slug: "science",
              subject_slug: "biology",
              tags: [],
              subjectcategories: [],
              threads: [
                {
                  order: 2,
                  slug: "bq02-biology-how-do-living-things-grow-and-reproduce",
                  title:
                    "BQ02 Biology: How do living things grow and reproduce?",
                },
              ],
              tier: "Foundation",
              tier_slug: "foundation",
              title: "Plant growth and development",
              unit_options: [],
              year: "11",
            },
            {
              connection_future_unit_description:
                "Pupils will learn about factors that affect the rate of photosynthesis in plants, including temperature, light intensity and carbon dioxide concentration.",
              connection_future_unit_title:
                "Photosynthesis: factors affecting the rate",
              connection_prior_unit_description:
                "Pupils learned how substances essential for chemical reactions, and the products of the reactions, are transported into, around and out of plants, and about factors affecting the rate of water uptake by a plant.",
              connection_prior_unit_title:
                "Transport and exchange surfaces in plants",
              domain: null,
              domain_id: null,
              examboard: "AQA",
              examboard_slug: "aqa",
              keystage_slug: "ks4",
              lessons: [
                {
                  _state: "new",
                  slug: "the-effect-of-sugar-concentration-on-mass-of-plant-tissue-plan",
                  title:
                    "The effect of sugar concentration on mass of plant tissue: plan",
                },
                {
                  _state: "new",
                  slug: "the-effect-of-sugar-concentration-on-mass-of-plant-tissue-practical",
                  title:
                    "The effect of sugar concentration on mass of plant tissue: practical",
                },
                {
                  _state: "new",
                  slug: "the-effect-of-sugar-concentration-on-mass-of-plant-tissue-analysis",
                  title:
                    "The effect of sugar concentration on mass of plant tissue: analysis",
                },
                {
                  _state: "new",
                  slug: "the-importance-of-maintaining-a-constant-internal-environment",
                  title:
                    "The importance of maintaining a constant internal environment",
                },
                {
                  _state: "new",
                  slug: "the-role-of-the-skin-in-controlling-human-body-temperature",
                  title:
                    "The role of the skin in controlling human body temperature",
                },
                {
                  _state: "new",
                  slug: "the-role-of-the-nervous-system-in-controlling-human-body-temperature",
                  title:
                    "The role of the nervous system in controlling human body temperature",
                },
                {
                  _state: "new",
                  slug: "the-role-of-the-kidneys-in-controlling-water-balance-in-the-human-body",
                  title:
                    "The role of the kidneys in controlling water balance in the human body",
                },
                {
                  _state: "new",
                  slug: "the-roles-of-the-nervous-and-endocrine-systems-in-controlling-water-balance",
                  title:
                    "The roles of the nervous and endocrine systems in controlling water balance",
                },
              ],
              order: 7,
              phase: "Secondary",
              phase_slug: "secondary",
              planned_number_of_lessons: 13,
              slug: "coordination-and-control-maintaining-a-constant-internal-environment",
              subject: "Biology",
              subject_parent: "Science",
              subject_parent_slug: "science",
              subject_slug: "biology",
              tags: [],
              subjectcategories: [],
              threads: [
                {
                  order: 1,
                  slug: "bq01-biology-what-are-living-things-and-what-are-they-made-of",
                  title:
                    "BQ01 Biology: What are living things and what are they made of?",
                },
              ],
              tier: "Higher",
              tier_slug: "higher",
              title:
                "Coordination and control: maintaining a constant internal environment",
              unit_options: [],
              year: "11",
            },
            {
              connection_future_unit_description:
                "Pupils will learn about factors that affect the rate of photosynthesis in plants, including temperature, light intensity and carbon dioxide concentration.",
              connection_future_unit_title:
                "Photosynthesis: factors affecting the rate",
              connection_prior_unit_description:
                "Pupils learned how substances essential for chemical reactions, and the products of the reactions, are transported into, around and out of plants, and about factors affecting the rate of water uptake by a plant.",
              connection_prior_unit_title:
                "Transport and exchange surfaces in plants",
              domain: null,
              domain_id: null,
              examboard: "AQA",
              examboard_slug: "aqa",
              keystage_slug: "ks4",
              lessons: [
                {
                  _state: "new",
                  slug: "the-effect-of-sugar-concentration-on-mass-of-plant-tissue-plan",
                  title:
                    "The effect of sugar concentration on mass of plant tissue: plan",
                },
                {
                  _state: "new",
                  slug: "the-effect-of-sugar-concentration-on-mass-of-plant-tissue-practical",
                  title:
                    "The effect of sugar concentration on mass of plant tissue: practical",
                },
                {
                  _state: "new",
                  slug: "the-effect-of-sugar-concentration-on-mass-of-plant-tissue-analysis",
                  title:
                    "The effect of sugar concentration on mass of plant tissue: analysis",
                },
                {
                  _state: "new",
                  slug: "the-importance-of-maintaining-a-constant-body-temperature",
                  title:
                    "The importance of maintaining a constant body temperature",
                },
                {
                  _state: "new",
                  slug: "the-importance-of-maintaining-a-constant-water-balance-in-the-body",
                  title:
                    "The importance of maintaining a constant water balance in the body",
                },
                {
                  _state: "new",
                  slug: "the-role-of-the-skin-in-controlling-human-body-temperature",
                  title:
                    "The role of the skin in controlling human body temperature",
                },
                {
                  _state: "new",
                  slug: "the-role-of-the-kidneys-in-controlling-water-balance-in-the-human-body",
                  title:
                    "The role of the kidneys in controlling water balance in the human body",
                },
              ],
              order: 7,
              phase: "Secondary",
              phase_slug: "secondary",
              planned_number_of_lessons: 13,
              slug: "coordination-and-control-maintaining-a-constant-internal-environment",
              subject: "Biology",
              subject_parent: "Science",
              subject_parent_slug: "science",
              subject_slug: "biology",
              tags: [],
              subjectcategories: [],
              threads: [
                {
                  order: 1,
                  slug: "bq01-biology-what-are-living-things-and-what-are-they-made-of",
                  title:
                    "BQ01 Biology: What are living things and what are they made of?",
                },
              ],
              tier: "Foundation",
              tier_slug: "foundation",
              title:
                "Coordination and control: maintaining a constant internal environment",
              unit_options: [],
              year: "11",
            },
            {
              connection_future_unit_description:
                "Pupils will learn about ways in which the human body maintains a constant internal environment in response to internal and external change, including changes in temperature and water balance.",
              connection_future_unit_title:
                "Coordination and control: maintaining a constant internal environment",
              connection_prior_unit_description:
                "Pupils learned about aerobic and anaerobic cellular respiration, including the chemical reactants and products of the processes, and practical ways to measure the rate of cellular respiration in living cells.",
              connection_prior_unit_title:
                "Aerobic and anaerobic cellular respiration",
              domain: null,
              domain_id: null,
              examboard: "AQA",
              examboard_slug: "aqa",
              keystage_slug: "ks4",
              lessons: [
                {
                  _state: "new",
                  slug: "a-model-of-diffusion-through-a-selectively-permeable-cell-membrane",
                  title:
                    "A model of diffusion through a selectively-permeable cell membrane ",
                },
                {
                  _state: "new",
                  slug: "plant-roots-are-adapted-to-absorb-water-and-mineral-ions",
                  title:
                    "Plant roots are adapted to absorb water and mineral ions",
                },
                {
                  _state: "new",
                  slug: "transport-systems-in-plants-xylem-and-phloem",
                  title: "Transport systems in plants: xylem and phloem",
                },
                {
                  _state: "new",
                  slug: "transport-systems-in-plants-translocation",
                  title: "Transport systems in plants: translocation",
                },
                {
                  _state: "new",
                  slug: "transport-systems-in-plants-transpiration",
                  title: "Transport systems in plants: transpiration",
                },
                {
                  _state: "new",
                  slug: "measuring-the-rate-of-water-uptake-by-a-plant",
                  title: "Measuring the rate of water uptake by a plant",
                },
                {
                  _state: "new",
                  slug: "the-effect-of-light-intensity-on-the-rate-of-water-uptake-by-a-plant",
                  title:
                    "The effect of light intensity on the rate of water uptake by a plant",
                },
                {
                  _state: "new",
                  slug: "the-importance-of-exchange-surfaces-and-transport-systems-in-plants",
                  title:
                    "The importance of exchange surfaces and transport systems in plants",
                },
              ],
              order: 7,
              phase: "Secondary",
              phase_slug: "secondary",
              planned_number_of_lessons: 12,
              slug: "transport-and-exchange-surfaces-in-plants",
              subject: "Combined science",
              subject_parent: "Science",
              subject_parent_slug: "science",
              subject_slug: "combined-science",
              tags: [],
              subjectcategories: [],
              threads: [
                {
                  order: 1,
                  slug: "bq01-biology-what-are-living-things-and-what-are-they-made-of",
                  title:
                    "BQ01 Biology: What are living things and what are they made of?",
                },
              ],
              tier: null,
              tier_slug: null,
              title: "Transport and exchange surfaces in plants",
              unit_options: [],
              year: "11",
            },
          ],
        },
        "7": {
          childSubjects: [],
          subjectCategories: [
            {
              id: 5,
              title: "Biology",
            },
          ],
<<<<<<< HEAD
          domains: [],
          pathways: [],
=======
>>>>>>> 54fb7e34
          tiers: [],
          units: [
            {
              connection_future_unit_description:
                "Pupils will move on to construct and interpret pyramids of number and biomass from food chains data. Pupils will learn about how plants and animals are adapted to survive and the impact of changes to the environment on biodiversity. The importance of biodiversity and the importance of gene banks. How to sample plant and animal populations to aid our understanding and monitoring of populations. ",
              connection_future_unit_title: "Biodiversity",
              connection_prior_unit_description:
                "In Y4 pupils learnt about their local environment and to recognise that environments can change. Pupils also explored examples of human impact (both positive and negative) on environments. Pupils looked at a variety of food chains to identify producers, predators and prey.",
              connection_prior_unit_title: "More about food chains",
              domain: null,
              domain_id: null,
              examboard: null,
              examboard_slug: null,
              keystage_slug: "ks3",
              lessons: [
                {
                  _state: "published",
                  slug: "food-chains",
                  title: "Food chains",
                },
                {
                  _state: "published",
                  slug: "predator-prey-relationships",
                  title: "Predator-prey relationships",
                },
                {
                  _state: "published",
                  slug: "adaptations-of-predators-and-prey",
                  title: "Adaptations of predators and prey",
                },
                {
                  _state: "published",
                  slug: "food-webs",
                  title: "Food webs",
                },
                {
                  _state: "published",
                  slug: "ecosystems-and-habitats",
                  title: "Ecosystems and habitats",
                },
                {
                  _state: "published",
                  slug: "pollination-and-human-food-security",
                  title: "Pollination and human food security",
                },
                {
                  _state: "published",
                  slug: "using-chemicals-in-farming",
                  title: "Using chemicals in farming",
                },
                {
                  _state: "published",
                  slug: "bioaccumulation",
                  title: "Bioaccumulation",
                },
                {
                  _state: "published",
                  slug: "the-importance-of-biodiversity",
                  title: "The importance of biodiversity",
                },
              ],
              order: 6,
              phase: "Secondary",
              phase_slug: "secondary",
              planned_number_of_lessons: 9,
              slug: "ecosystems",
              subject: "Science",
              subject_parent: null,
              subject_parent_slug: null,
              subject_slug: "science",
              tags: [
                {
                  category: "Discipline",
                  id: 5,
                  title: "Biology",
                },
              ],
              subjectcategories: [{ id: 5, title: "Biology" }],
              threads: [
                {
                  order: 3,
                  slug: "bq03-biology-how-do-living-things-live-together-in-their-environments",
                  title:
                    "BQ03 Biology: How do living things live together in their environments?",
                },
              ],
              tier: null,
              tier_slug: null,
              title: "Ecosystems",
              unit_options: [],
              year: "7",
            },
          ],
        },
      };
      expect(createUnitsListingByYear(unitData)).toEqual(unitListingByYear);
    });
  });

  describe("createInitialYearFilterSelection", () => {
    it("Should return default year filter selection", async () => {
      const initialYearFilterSelection = {
        "7": {
          subject: null,
          subjectCategory: { id: -1, title: "All" },
          tier: null,
        },
        "10": {
          subject: {
            subject: "Combined science",
            subject_slug: "combined-science",
          },
          subjectCategory: { id: -1, title: "All" },
          tier: null,
        },
        "11": {
          subject: {
            subject: "Combined science",
            subject_slug: "combined-science",
          },
          subjectCategory: { id: -1, title: "All" },
          tier: { tier: "Foundation", tier_slug: "foundation" },
        },
      };
      const yearData = createUnitsListingByYear(unitData);
      expect(createInitialYearFilterSelection(yearData)).toEqual(
        initialYearFilterSelection,
      );
    });
  });
});<|MERGE_RESOLUTION|>--- conflicted
+++ resolved
@@ -797,13 +797,8 @@
               subject_slug: "combined-science",
             },
           ],
-<<<<<<< HEAD
-          disciplines: [],
-          domains: [],
           pathways: [],
-=======
           subjectCategories: [],
->>>>>>> 54fb7e34
           tiers: [],
           units: [
             {
@@ -899,13 +894,8 @@
               subject_slug: "combined-science",
             },
           ],
-<<<<<<< HEAD
-          disciplines: [],
-          domains: [],
           pathways: [],
-=======
           subjectCategories: [],
->>>>>>> 54fb7e34
           tiers: [
             {
               tier: "Foundation",
@@ -1251,11 +1241,7 @@
               title: "Biology",
             },
           ],
-<<<<<<< HEAD
-          domains: [],
           pathways: [],
-=======
->>>>>>> 54fb7e34
           tiers: [],
           units: [
             {
