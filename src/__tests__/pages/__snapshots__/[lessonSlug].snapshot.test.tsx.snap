--- conflicted
+++ resolved
@@ -350,15 +350,8 @@
       </div>
     </header>
     <div
-<<<<<<< HEAD
       class="primary-buttons"
     />
-=======
-      class="card-primary"
-    >
-      Lesson content
-    </div>
->>>>>>> effef2e7
   </main>
   <footer
     class="footer"
