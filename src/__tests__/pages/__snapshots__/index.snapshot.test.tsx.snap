--- conflicted
+++ resolved
@@ -108,314 +108,9 @@
     >
       Oak National Academy
     </h1>
-<<<<<<< HEAD
-    <div
-      style="width: 308px;"
-    >
-      <div
-        class="cardContainer"
-      >
-        <div
-          class="imageWrapper"
-        >
-          <span
-            style="box-sizing: border-box; display: block; overflow: hidden; background: none; opacity: 1; border: 0px; margin: 0px; padding: 0px; position: relative;"
-          >
-            <span
-              style="box-sizing: border-box; display: block; background: none; opacity: 1; border: 0px; margin: 0px; padding: 100% 0px 0px 0px;"
-            />
-            <img
-              class="image"
-              data-nimg="responsive"
-              decoding="async"
-              src="data:image/gif;base64,R0lGODlhAQABAIAAAAAAAP///yH5BAEAAAAALAAAAAABAAEAAAIBRAA7"
-              style="position: absolute; top: 0px; left: 0px; bottom: 0px; right: 0px; box-sizing: border-box; padding: 0px; margin: auto; display: block; width: 0px; height: 0px; min-width: 100%; max-width: 100%; min-height: 100%; max-height: 100%;"
-            />
-            <noscript />
-          </span>
-        </div>
-        <div
-          class="card-secondary"
-        >
-          <div
-            class="cardText"
-          >
-            <div
-              class="textIconWrapper"
-            >
-              <h5
-                class="typography--variant-h5"
-              >
-                Title
-              </h5>
-            </div>
-          </div>
-          <div
-            class="cardText"
-          >
-            <div
-              class="textIconWrapper"
-            >
-              <p
-                class="typography--variant-body3"
-              >
-                Short snappy description of what this card is about.
-              </p>
-            </div>
-          </div>
-          <a
-            aria-label="label"
-            class="button primary small leadingIcon"
-            href="/"
-            role="button"
-            title="label"
-          >
-            <span
-              class="labelSpan"
-            >
-              label
-            </span>
-          </a>
-        </div>
-      </div>
-      <p>
-        -----
-      </p>
-      <div>
-        <div
-          class="cardContainer"
-        >
-          <div
-            class="imageWrapper"
-          >
-            <span
-              style="box-sizing: border-box; display: block; overflow: hidden; background: none; opacity: 1; border: 0px; margin: 0px; padding: 0px; position: relative;"
-            >
-              <span
-                style="box-sizing: border-box; display: block; background: none; opacity: 1; border: 0px; margin: 0px; padding: 100% 0px 0px 0px;"
-              />
-              <img
-                class="image"
-                data-nimg="responsive"
-                decoding="async"
-                src="data:image/gif;base64,R0lGODlhAQABAIAAAAAAAP///yH5BAEAAAAALAAAAAABAAEAAAIBRAA7"
-                style="position: absolute; top: 0px; left: 0px; bottom: 0px; right: 0px; box-sizing: border-box; padding: 0px; margin: auto; display: block; width: 0px; height: 0px; min-width: 100%; max-width: 100%; min-height: 100%; max-height: 100%;"
-              />
-              <noscript />
-            </span>
-          </div>
-          <div
-            class="card-secondary"
-          >
-            <div
-              class="cardText"
-            >
-              <div
-                class="textIconWrapper"
-              >
-                <h5
-                  class="typography--variant-h5"
-                >
-                  Title
-                </h5>
-              </div>
-            </div>
-            <div
-              class="cardText"
-            >
-              <div
-                class="textIconWrapper"
-              >
-                <p
-                  class="typography--variant-body3"
-                >
-                  Short snappy description of what this card is about.
-                </p>
-              </div>
-            </div>
-            <a
-              aria-label="Label"
-              class="button primary small leadingIcon"
-              href="/"
-              role="button"
-              title="Label"
-            >
-              <span
-                class="labelSpan"
-              >
-                Label
-              </span>
-            </a>
-          </div>
-        </div>
-        <p>
-          -----
-        </p>
-        <div
-          class="card-secondary cardRadius"
-        >
-          <div
-            class="cardText alignCenter"
-          >
-            <div
-              class="aboveIconWrap"
-            >
-              <span
-                class="outerWrapper"
-                style="height: 90px; width: 90px;"
-              >
-                <span
-                  class="innerWrapper color-icon-bookmarked"
-                  style="height: 90px; width: 90px;"
-                >
-                  <svg
-                    fill="currentColor"
-                    viewBox="2 2 20 20"
-                    xmlns="http://www.w3.org/2000/svg"
-                  >
-                    <path
-                      d="M0 0h24v24H0z"
-                      fill="none"
-                    />
-                    <path
-                      d="M0 0h24v24H0z"
-                      fill="none"
-                    />
-                    <path
-                      d="M12 17.27L18.18 21l-1.64-7.03L22 9.24l-7.19-.61L12 2 9.19 8.63 2 9.24l5.46 4.73L5.82 21z"
-                    />
-                  </svg>
-                </span>
-              </span>
-            </div>
-            <div
-              class=""
-            >
-              <h5
-                class="typography--variant-h5"
-              >
-                Title
-              </h5>
-            </div>
-          </div>
-          <div
-            class="cardText alignCenter"
-          >
-            <div
-              class="textIconWrapper"
-            >
-              <p
-                class="typography--variant-body3"
-              >
-                Short snappy description of what this card is about.
-              </p>
-            </div>
-          </div>
-          <a
-            aria-label="Label"
-            class="button primary small leadingIcon"
-            href="/"
-            role="button"
-            title="Label"
-          >
-            <span
-              class="labelSpan"
-            >
-              Label
-            </span>
-          </a>
-        </div>
-        <p>
-          ---
-        </p>
-        <div
-          class="card-secondary cardRadius"
-        >
-          <div
-            class="cardText"
-          >
-            <div
-              class="textIconWrapper"
-            >
-              <span
-                class="iconWrapper"
-              >
-                <span
-                  class="outerWrapper"
-                  style="height: 24px; width: 24px;"
-                >
-                  <span
-                    class="innerWrapper"
-                    style="height: 24px; width: 24px;"
-                  >
-                    <svg
-                      fill="none"
-                      height="100%"
-                      stroke="currentColor"
-                      stroke-linecap="round"
-                      stroke-linejoin="round"
-                      stroke-width="2.5"
-                      viewBox="0 0 24 24"
-                      width="100%"
-                      xmlns="http://www.w3.org/2000/svg"
-                    >
-                      <path
-                        d="M21 15v4a2 2 0 0 1-2 2H5a2 2 0 0 1-2-2v-4"
-                      />
-                      <polyline
-                        points="7 10 12 15 17 10"
-                      />
-                      <line
-                        x1="12"
-                        x2="12"
-                        y1="15"
-                        y2="3"
-                      />
-                    </svg>
-                  </span>
-                </span>
-              </span>
-              <h5
-                class="typography--variant-h5"
-              >
-                Need some help?
-              </h5>
-            </div>
-          </div>
-          <div
-            class="cardText"
-          >
-            <div
-              class="textIconWrapper"
-            >
-              <p
-                class="typography--variant-body3"
-              >
-                Preview, plan and customise each element of our lessons to meet your needs - whether inside and outside the classroom.
-              </p>
-            </div>
-          </div>
-          <a
-            aria-label="Label"
-            class="button primary small leadingIcon"
-            href="/"
-            role="button"
-            title="Label"
-          >
-            <span
-              class="labelSpan"
-            >
-              Label
-            </span>
-          </a>
-        </div>
-      </div>
-    </div>
-=======
     <p>
       Welcome to the Oak National Academy rebuild
     </p>
->>>>>>> 7f57ab3f
   </main>
   <footer
     class="footer"
