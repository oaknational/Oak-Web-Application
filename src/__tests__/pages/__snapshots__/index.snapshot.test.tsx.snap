--- conflicted
+++ resolved
@@ -5,20 +5,12 @@
   <header
     class="header"
   >
-    <div>
-      <span
-        class="title"
-      >
-        Oak
-      </span>
-      <input
-        placeholder="Search"
-        type="text"
-      />
+    <button />
+    <div
+      class="title"
+    >
+      Oak
     </div>
-<<<<<<< HEAD
-    <button />
-=======
     <input
       class="search-input"
       placeholder="Search"
@@ -29,30 +21,15 @@
     >
       Sign in
     </a>
->>>>>>> e6e1f586
   </header>
   <main
     class="main"
   >
     <h1
-<<<<<<< HEAD
-      data-test-id="lesson-title"
-    />
-    <p>
-      Status: 
-      loading
-    </p>
-    <div
-      class="card-primary"
-    >
-      I am a card
-    </div>
-=======
       data-testid="lesson-title"
     >
       Physics only review
     </h1>
->>>>>>> e6e1f586
   </main>
   <footer
     class="footer"
