--- conflicted
+++ resolved
@@ -10,7 +10,6 @@
     >
       Oak
     </div>
-<<<<<<< HEAD
     <form
       class="search"
     >
@@ -86,7 +85,6 @@
         </label>
       </div>
     </form>
-=======
     <input
       class="search-input"
       placeholder="Search"
@@ -97,7 +95,6 @@
     >
       Sign in
     </a>
->>>>>>> 58046e3b
   </header>
   <main
     class="main"
