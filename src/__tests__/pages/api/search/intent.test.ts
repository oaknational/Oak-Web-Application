--- conflicted
+++ resolved
@@ -45,21 +45,15 @@
         examBoard: null,
       },
       suggestedFilters: [
-<<<<<<< HEAD
-        { type: "key-stage", value: "early-years-foundation-stage" },
-        { type: "key-stage", value: "ks1" },
-        { type: "key-stage", value: "ks2" },
-        { type: "key-stage", value: "ks3" },
-        { type: "key-stage", value: "ks4" },
-=======
-        { type: "subject", slug: "maths", title: "Maths" },
+        {
+          type: "key-stage",
+          slug: "early-years-foundation-stage",
+          title: "EYFS",
+        },
         { type: "key-stage", slug: "ks1", title: "Key Stage 1" },
         { type: "key-stage", slug: "ks2", title: "Key Stage 2" },
         { type: "key-stage", slug: "ks3", title: "Key Stage 3" },
         { type: "key-stage", slug: "ks4", title: "Key Stage 4" },
-        { type: "exam-board", slug: "aqa", title: "AQA" },
-        { type: "exam-board", slug: "edexcel", title: "Edexcel" },
->>>>>>> d679b38d
       ],
     });
   });
@@ -118,16 +112,11 @@
     expect(res._getJSONData()).toEqual({
       directMatch: null,
       suggestedFilters: [
-<<<<<<< HEAD
         { type: "subject", value: "drama" },
         { type: "subject", value: "english" },
         { type: "key-stage", value: "ks1" },
         { type: "key-stage", value: "ks2" },
         { type: "key-stage", value: "ks3" },
-=======
-        { type: "subject", slug: "maths", title: "Maths" },
-        { type: "subject", slug: "science", title: "Science" },
->>>>>>> d679b38d
       ],
     });
   });
