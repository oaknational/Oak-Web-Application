--- conflicted
+++ resolved
@@ -42,27 +42,10 @@
 jest.mock("../../../../node-lib/curriculum-api-2023", () => ({
   __esModule: true,
   default: {
-<<<<<<< HEAD
-    curriculumUnitsIncludeNew: async (
-      opts: Parameters<
-        (typeof curriculumApi2023)["curriculumUnitsIncludeNew"]
-      >[0],
-    ) => {
-      if (opts.subjectSlug === "english") {
-        return import("./fixtures/curriculumUnitsIncludeNew.json");
-      }
-      throw new Error("Missing");
-    },
-    curriculumOverview: async () =>
-      import("./fixtures/curriculumOverview.json"),
-    subjectPhaseOptions: async () =>
-      (await import("./fixtures/subjectPhaseOptionsIncludeNew.json")).subjects,
-=======
     curriculumUnits: () => curriculumUnitsMock(),
     curriculumOverview: () => curriculumOverviewMock(),
     refreshedMVTime: () => refreshedMVTimeMock(),
-    subjectPhaseOptionsIncludeNew: () => subjectPhaseOptionsIncludeNewMock(),
->>>>>>> 3a26f8de
+    subjectPhaseOptions: () => subjectPhaseOptionsIncludeNewMock(),
   },
 }));
 
