--- conflicted
+++ resolved
@@ -170,31 +170,6 @@
     expect(heroImage).toBeInTheDocument();
   });
 
-<<<<<<< HEAD
-  describe("SEO", () => {
-    it("renders the correct SEO details", () => {
-      const { seo } = renderWithSeo()(
-        <PlanALesson pageData={testPlanningPageData} posts={mockPosts} />,
-      );
-
-      expect(seo).toEqual({
-        title: "test | NEXT_PUBLIC_SEO_APP_NAME",
-        description: "test",
-        ogTitle: "test | NEXT_PUBLIC_SEO_APP_NAME",
-        ogDescription: "test",
-        ogUrl: "NEXT_PUBLIC_SEO_APP_URL/",
-        ogImage:
-          "NEXT_PUBLIC_SEO_APP_URL/images/sharing/default-social-sharing-2022.png?" +
-          new Date().getFullYear(),
-        ogSiteName: "NEXT_PUBLIC_SEO_APP_NAME",
-        canonical: "NEXT_PUBLIC_SEO_APP_URL",
-        robots: "index,follow",
-      });
-    });
-  });
-
-=======
->>>>>>> 5c202059
   describe("getStaticProps", () => {
     const mockPost = {
       id: "1",
