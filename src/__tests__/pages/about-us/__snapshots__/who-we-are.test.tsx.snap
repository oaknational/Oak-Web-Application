--- conflicted
+++ resolved
@@ -10,9 +10,6 @@
         aria-live="polite"
         class="sc-fqkvVR sc-kAyceB sc-ccc5406d-0 hkKUlc iPEHGb giA-dEW"
       />
-<<<<<<< HEAD
-      <div />
-=======
       <fake-head>
         <title>
           About Us | NEXT_PUBLIC_SEO_APP_NAME
@@ -4660,7 +4657,6 @@
           </div>
         </footer>
       </div>
->>>>>>> 95a9779f
     </div>
     <div
       class="sc-fqkvVR eEXsKT"
