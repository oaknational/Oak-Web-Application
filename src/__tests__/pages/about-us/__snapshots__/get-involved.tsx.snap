--- conflicted
+++ resolved
@@ -1700,14 +1700,10 @@
               class="sc-fqkvVR ddPTFm"
             >
               <div
-<<<<<<< HEAD
-                class="sc-fqkvVR sc-jXbUNg epBpsi gdCncd"
-=======
-                class="sc-fqkvVR sc-kAyceB sc-dhKdcB sc-e3e42a3f-0 fgBWrW djyvKT iAkSYx cvSFBg"
->>>>>>> 5853e3af
+                class="sc-fqkvVR sc-jXbUNg bHaeEi gdCncd"
               >
                 <div
-                  class="sc-fqkvVR sc-kAyceB sc-dhKdcB sc-69cab510-0 fgBWrW djyvKT iAkSYx iglJfu"
+                  class="sc-fqkvVR sc-kAyceB sc-dhKdcB sc-e68ea3f5-0 fgBWrW djyvKT iAkSYx eUeGum"
                 >
                   <div
                     class="sc-fqkvVR sc-kAyceB fgBWrW kKfJVM"
@@ -1728,18 +1724,11 @@
                     </p>
                   </div>
                 </div>
-<<<<<<< HEAD
-=======
-              </div>
-              <div
-                class="sc-fqkvVR sc-kAyceB sc-dhKdcB sc-e3e42a3f-1 fgBWrW joHkzz dGlNMa iSXsGL"
-              >
->>>>>>> 5853e3af
                 <div
-                  class="sc-fqkvVR sc-kAyceB sc-dhKdcB sc-69cab510-1 fgBWrW joHkzz dGlNMa gdrWuV"
+                  class="sc-fqkvVR sc-kAyceB sc-dhKdcB sc-e68ea3f5-1 fgBWrW joHkzz dGlNMa ixubbN"
                 >
                   <div
-                    class="sc-fqkvVR erqloa sc-69cab510-2 hlCIVX"
+                    class="sc-fqkvVR erqloa sc-e68ea3f5-2 cxasLL"
                     data-testid="about-shared-loop"
                   >
                     <img
@@ -2401,7 +2390,7 @@
               class="sc-fqkvVR sc-kAyceB sc-jEACwC eKkWSU bUZQTk"
             >
               <div
-                class="sc-fqkvVR sc-78d8627e-0 fgBWrW enQdqh"
+                class="sc-fqkvVR sc-fde08d1f-0 fgBWrW fUKSio"
               >
                 <div
                   class="sc-ad0ad6f5-0 sc-213e351e-0 sc-8724906-0 hidovD cEqFwB"
