--- conflicted
+++ resolved
@@ -7,11 +7,7 @@
   >
     <div
       aria-live="polite"
-<<<<<<< HEAD
-      class="sc-fqkvVR sc-kAyceB sc-ad634078-0 hkKUlc iPEHGb iecjol"
-=======
       class="sc-fqkvVR sc-kAyceB sc-ccc5406d-0 hkKUlc iPEHGb giA-dEW"
->>>>>>> 016e6853
     />
     <fake-head>
       <title>
@@ -120,11 +116,7 @@
               class="sc-fqkvVR sc-kAyceB denUev fzjRNq"
             >
               <a
-<<<<<<< HEAD
-                class="sc-dSCufp faxRqf sc-3ae7774c-0 eEfcbI"
-=======
-                class="sc-fxwrCY cHaphN sc-69d1ca97-0 biIKeN"
->>>>>>> 016e6853
+                class="sc-fxwrCY cHaphN sc-3ae7774c-0 eEfcbI"
                 href="/"
               >
                 <span
@@ -163,11 +155,7 @@
                 class="sc-fqkvVR gNQyrX"
               >
                 <a
-<<<<<<< HEAD
-                  class="sc-dSCufp faxRqf sc-3ae7774c-0 eEfcbI"
-=======
-                  class="sc-fxwrCY cHaphN sc-69d1ca97-0 biIKeN"
->>>>>>> 016e6853
+                  class="sc-fxwrCY cHaphN sc-3ae7774c-0 eEfcbI"
                   href="/"
                 >
                   <span
