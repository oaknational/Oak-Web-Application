--- conflicted
+++ resolved
@@ -1,19 +1,15 @@
-<<<<<<< HEAD
-import { screen } from "@testing-library/react";
-=======
-import { screen, waitFor } from "@testing-library/react";
+import { act, screen } from "@testing-library/react";
 import { GetServerSidePropsContext, PreviewData } from "next";
->>>>>>> 3644c512
 
 import renderWithSeo from "../../../../__helpers__/renderWithSeo";
-import LessonOverviewPage, {
-  LessonOverviewPageProps,
-  getServerSideProps,
-  URLParams,
-} from "../../../../../pages/beta/teachers/key-stages/[keyStageSlug]/subjects/[subjectSlug]/units/[unitSlug]/lessons/[lessonSlug]";
 import { mockSeoResult } from "../../../../__helpers__/cms";
 import renderWithProviders from "../../../../__helpers__/renderWithProviders";
 import teachersLessonOverviewFixture from "../../../../../node-lib/curriculum-api/fixtures/teachersLessonOverview.fixture";
+import LessonOverviewPage, {
+  getServerSideProps,
+  LessonOverviewPageProps,
+  URLParams,
+} from "../../../../../pages/beta/teachers/key-stages/[keyStageSlug]/subjects/[subjectSlug]/units/[unitSlug]/lessons/[lessonSlug]";
 
 const props = {
   curriculumData: teachersLessonOverviewFixture({
@@ -22,50 +18,17 @@
   }),
 };
 
-const testCurriculumData = {
-  curriculumData: {
-    keyStageSlug: "ks1",
-    keyStageTitle: "Key stage 1",
-    lessonTitle: "macbeth lesson 1",
-    lessonSlug: "macbeth-lesson-1",
-    coreContent: ["string"],
-    subjectTitle: "string",
-    subjectSlug: "string",
-    equipmentRequired: "string",
-    supervisionLevel: "string",
-    contentGuidance: "string",
-    video: "string",
-    signLanguageVideo: "string",
-    presentation: "string",
-    worksheet: "string",
-  },
-};
-
 describe("pages/beta/teachers/lessons", () => {
   it("Renders title from the props", async () => {
-<<<<<<< HEAD
-    renderWithProviders(<LessonOverviewPage {...testCurriculumData} />);
+    renderWithProviders(<LessonOverviewPage {...props} />);
 
     expect(screen.getByRole("heading", { level: 1 })).toHaveTextContent(
-      "macbeth lesson 1"
+      "Islamic Geometry"
     );
   });
 
   it("renders sign language button if there is a sign language video", async () => {
-    renderWithProviders(<LessonOverviewPage {...testCurriculumData} />);
-=======
     renderWithProviders(<LessonOverviewPage {...props} />);
-
-    await waitFor(() => {
-      expect(screen.getByRole("heading", { level: 1 })).toHaveTextContent(
-        "Islamic Geometry"
-      );
-    });
-  });
-
-  it("renders sign language button if there is a sign language video", async () => {
-    renderWithProviders(<LessonOverviewPage {...props} />);
->>>>>>> 3644c512
 
     expect(screen.getByTestId("sign-language-button")).toHaveTextContent(
       "Signed video"
@@ -73,14 +36,12 @@
   });
 
   it("sign language button toggles on click", async () => {
-<<<<<<< HEAD
-    renderWithProviders(<LessonOverviewPage {...testCurriculumData} />);
-=======
     renderWithProviders(<LessonOverviewPage {...props} />);
->>>>>>> 3644c512
 
     const signLanguageButton = screen.getByTestId("sign-language-button");
-    await signLanguageButton.click();
+    act(() => {
+      signLanguageButton.click();
+    });
     expect(screen.getByTestId("sign-language-button")).toHaveTextContent(
       "Unsigned"
     );
@@ -88,7 +49,7 @@
 
   it("renders an iframe for a presentation and worksheet", async () => {
     const { getAllByRole } = renderWithProviders(
-      <LessonOverviewPage {...testCurriculumData} />
+      <LessonOverviewPage {...props} />
     );
     const iframeElement = getAllByRole("iframe");
     expect(iframeElement.length).toEqual(2);
@@ -96,13 +57,7 @@
 
   describe("SEO", () => {
     it("renders the correct SEO details", async () => {
-<<<<<<< HEAD
-      const { seo } = renderWithSeo(
-        <LessonOverviewPage {...testCurriculumData} />
-      );
-=======
       const { seo } = renderWithSeo(<LessonOverviewPage {...props} />);
->>>>>>> 3644c512
 
       expect(seo).toEqual({
         ...mockSeoResult,
