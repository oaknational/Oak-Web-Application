import { screen } from "@testing-library/react";

import CurriculumHomePage, {
  getStaticPaths,
  getStaticProps,
  CurriculumHomePageProps,
} from "@/pages/beta/[viewType]/curriculum";
import renderWithProviders from "@/__tests__/__helpers__/renderWithProviders";
import subjectPhaseOptions from "@/browser-lib/fixtures/subjectPhaseOptions";
import SubjectPhasePicker from "@/components/SubjectPhasePicker/SubjectPhasePicker";

const render = renderWithProviders();

const props: CurriculumHomePageProps = {
  subjectPhaseOptions: subjectPhaseOptions,
};

jest.mock("src/components/SubjectPhasePicker/SubjectPhasePicker", () => {
  return jest.fn(() => <div>Mock SubjectPhasePicker</div>);
});

describe("pages/beta/curriculum/index", () => {
  it("Renders correct title", () => {
    render(<CurriculumHomePage {...props} />);

    const h1 = screen.getByRole("heading", { level: 1 });
    expect(h1).toHaveTextContent("Curriculum Resources");
  });

  it("passes correct props to SubjectPhasePicker", () => {
    render(<CurriculumHomePage {...props} />);
    expect(SubjectPhasePicker).toHaveBeenCalledWith(
      props.subjectPhaseOptions,
      expect.anything()
    );
  });

  describe("getStaticProps", () => {
    it("Should fetch the correct data", async () => {
      const testRes = (await getStaticProps({})) as {
        props: CurriculumHomePageProps;
      };
      expect(testRes.props.subjectPhaseOptions).toEqual(subjectPhaseOptions);
    });
  });

  describe("getStaticPaths", () => {
<<<<<<< HEAD
    it("Should return the right pages the correct data", async () => {
      const paths = await getStaticPaths();
      console.log(paths);
=======
    it("Shouldn't return any paths when shouldSkipInitialBuild is true", async () => {
      const paths = await getStaticPaths();
>>>>>>> 85493bcc
      expect(paths).toEqual({ fallback: "blocking", paths: [] });
    });
  });
});<|MERGE_RESOLUTION|>--- conflicted
+++ resolved
@@ -45,14 +45,8 @@
   });
 
   describe("getStaticPaths", () => {
-<<<<<<< HEAD
-    it("Should return the right pages the correct data", async () => {
-      const paths = await getStaticPaths();
-      console.log(paths);
-=======
     it("Shouldn't return any paths when shouldSkipInitialBuild is true", async () => {
       const paths = await getStaticPaths();
->>>>>>> 85493bcc
       expect(paths).toEqual({ fallback: "blocking", paths: [] });
     });
   });
