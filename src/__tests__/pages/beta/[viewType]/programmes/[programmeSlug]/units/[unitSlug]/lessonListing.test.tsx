--- conflicted
+++ resolved
@@ -21,14 +21,10 @@
 describe("Lesson listing page", () => {
   test("it renders the unit title as page title", () => {
     const { getByRole } = render(
-<<<<<<< HEAD
-      <LessonListPage curriculumData={lessonListingFixture()} />
-=======
       <LessonListPage
         viewType={"teachers"}
         curriculumData={lessonListingFixture()}
       />
->>>>>>> 98fded84
     );
 
     const pageHeading = getByRole("heading", { level: 1 });
@@ -38,14 +34,10 @@
 
   test("it renders the correct number of lessons", () => {
     const { getByText } = render(
-<<<<<<< HEAD
-      <LessonListPage curriculumData={lessonListingFixture()} />
-=======
       <LessonListPage
         viewType={"teachers"}
         curriculumData={lessonListingFixture()}
       />
->>>>>>> 98fded84
     );
 
     const lessonCount = getByText("Lessons (3)");
@@ -55,14 +47,10 @@
   describe("SEO", () => {
     it("renders the correct SEO details", async () => {
       const { seo } = renderWithSeo()(
-<<<<<<< HEAD
-        <LessonListPage curriculumData={lessonListingFixture()} />
-=======
         <LessonListPage
           viewType={"teachers"}
           curriculumData={lessonListingFixture()}
         />
->>>>>>> 98fded84
       );
       expect(seo).toEqual({
         ...mockSeoResult,
@@ -79,14 +67,10 @@
     it("renders the correct SEO details with pagination", async () => {
       utilsMock.RESULTS_PER_PAGE = 2;
       const { seo } = renderWithSeo()(
-<<<<<<< HEAD
-        <LessonListPage curriculumData={lessonListingFixture()} />
-=======
         <LessonListPage
           viewType={"teachers"}
           curriculumData={lessonListingFixture()}
         />
->>>>>>> 98fded84
       );
       expect(seo).toEqual({
         ...mockSeoResult,
