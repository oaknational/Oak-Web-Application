--- conflicted
+++ resolved
@@ -29,19 +29,13 @@
   return (
     <MockedAuthProvider {...authProviderProps}>
       <MockedApolloProvider>
-<<<<<<< HEAD
-        <MemoryRouterProvider>
-          <BookmarksProvider>
-            <SearchProvider>{children}</SearchProvider>
-          </BookmarksProvider>
-        </MemoryRouterProvider>
-=======
         <UserStyleContextProvider>
-          <BookmarksProvider>
-            <SearchProvider>{children}</SearchProvider>
-          </BookmarksProvider>
+          <MemoryRouterProvider>
+            <BookmarksProvider>
+              <SearchProvider>{children}</SearchProvider>
+            </BookmarksProvider>
+          </MemoryRouterProvider>
         </UserStyleContextProvider>
->>>>>>> b16b8b47
       </MockedApolloProvider>
     </MockedAuthProvider>
   );
