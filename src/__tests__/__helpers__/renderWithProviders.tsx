/**
 * A custom render to setup providers. Extends regular
 * render options with `providerProps` to allow injecting
 * different scenarios to test with.
 *
 * @see https://testing-library.com/docs/react-testing-library/setup#custom-render
 */
import React, { FC, ReactElement } from "react";
import { render, RenderOptions } from "@testing-library/react";

<<<<<<< HEAD
import { SearchProvider } from "../../context/SearchContext";

import MockedAuthProvider from "./MockedAuthProvider";

const AllTheProviders: FC = ({ children }) => {
  return (
    <MockedAuthProvider>
      <SearchProvider>{children}</SearchProvider>
=======
import { BookmarksProvider } from "../../hooks/useBookmarks";

import MockedAuthProvider, {
  MockedAuthProviderProps,
} from "./MockedAuthProvider";
import MockedApolloProvider from "./MockedApolloProvider";

type ProviderProps = {
  authProviderProps?: MockedAuthProviderProps;
};
const AllTheProviders: FC<ProviderProps> = ({
  children,
  authProviderProps,
}) => {
  return (
    <MockedAuthProvider {...authProviderProps}>
      <MockedApolloProvider>
        <BookmarksProvider>{children}</BookmarksProvider>
      </MockedApolloProvider>
>>>>>>> 58046e3b
    </MockedAuthProvider>
  );
};

const renderWithProviders = (
  ui: ReactElement,
  options?: Omit<RenderOptions, "wrapper">,
  providerProps?: ProviderProps
) => {
  const wrapper: FC = (props) => (
    <AllTheProviders {...props} {...providerProps} />
  );
  return render(ui, { wrapper, ...options });
};

export default renderWithProviders;<|MERGE_RESOLUTION|>--- conflicted
+++ resolved
@@ -8,17 +8,8 @@
 import React, { FC, ReactElement } from "react";
 import { render, RenderOptions } from "@testing-library/react";
 
-<<<<<<< HEAD
+import { BookmarksProvider } from "../../hooks/useBookmarks";
 import { SearchProvider } from "../../context/SearchContext";
-
-import MockedAuthProvider from "./MockedAuthProvider";
-
-const AllTheProviders: FC = ({ children }) => {
-  return (
-    <MockedAuthProvider>
-      <SearchProvider>{children}</SearchProvider>
-=======
-import { BookmarksProvider } from "../../hooks/useBookmarks";
 
 import MockedAuthProvider, {
   MockedAuthProviderProps,
@@ -28,6 +19,7 @@
 type ProviderProps = {
   authProviderProps?: MockedAuthProviderProps;
 };
+
 const AllTheProviders: FC<ProviderProps> = ({
   children,
   authProviderProps,
@@ -35,9 +27,10 @@
   return (
     <MockedAuthProvider {...authProviderProps}>
       <MockedApolloProvider>
-        <BookmarksProvider>{children}</BookmarksProvider>
+        <BookmarksProvider>
+          <SearchProvider>{children}</SearchProvider>
+        </BookmarksProvider>
       </MockedApolloProvider>
->>>>>>> 58046e3b
     </MockedAuthProvider>
   );
 };
