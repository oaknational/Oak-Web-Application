--- conflicted
+++ resolved
@@ -6,7 +6,6 @@
 
 import renderWithTheme from "@/__tests__/__helpers__/renderWithTheme";
 
-<<<<<<< HEAD
 const tierSelected = vi.fn();
 vi.mock("@/context/Analytics/useAnalytics", () => ({
   __esModule: true,
@@ -16,8 +15,7 @@
     },
   }),
 }));
-=======
-const onClick = jest.fn();
+const onClick = vi.fn();
 
 const programme = {
   subjectSlug: "maths",
@@ -32,7 +30,6 @@
   examBoardTitle: null,
   examBoardDisplayOrder: null,
 };
->>>>>>> b402cf82
 
 describe("ProgrammeListItem", () => {
   beforeEach(() => {
