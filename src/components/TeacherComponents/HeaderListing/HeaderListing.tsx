import { FC } from "react";
import {
  OakFlex,
  OakHeading,
  OakSpan,
  OakColorFilterToken,
  OakBox,
  OakInlineBanner,
  OakP,
} from "@oaknational/oak-components";

import UnitDownloadButton, {
  useUnitDownloadButtonState,
} from "../UnitDownloadButton/UnitDownloadButton";

import { Breadcrumb } from "@/components/SharedComponents/Breadcrumbs";
import { LessonHeaderWrapper } from "@/components/TeacherComponents/LessonHeaderWrapper";
import SubjectIconBrushBorders from "@/components/TeacherComponents/SubjectIconBrushBorders";
import RiskAssessmentBanner from "@/components/TeacherComponents/RiskAssessmentBanner";
import HeaderListingCurriculumDownloadButton from "@/components/TeacherComponents/HeaderListingCurriculumDownloadButton";
import LessonMetadata from "@/components/SharedComponents/LessonMetadata";
import Flex from "@/components/SharedComponents/Flex.deprecated";
import ButtonAsLink from "@/components/SharedComponents/Button/ButtonAsLink";
import { OakColorName } from "@/styles/theme";
import { UnitListingData } from "@/node-lib/curriculum-api-2023/queries/unitListing/unitListing.schema";
import TeacherSubjectDescription from "@/components/TeacherComponents/TeacherSubjectDescription/TeacherSubjectDescription";

/**
 * This is a header for the listing pages (lesson, unit and programme).
 *
 */

export type HeaderListingProps = {
  breadcrumbs: Breadcrumb[];
  background: OakColorName;
  subjectTitle: string;
  subjectSlug: string;
  subjectIconBackgroundColor: OakColorFilterToken;
  year?: string;
  keyStageSlug?: string;
  keyStageTitle?: string;
  tierSlug?: string | null;
  examBoardTitle?: string | null;
  tierTitle?: string | null;
  yearTitle?: string | null;
  lessonDescription?: string;
  isNew: boolean;
  title: string;
  programmeFactor: string;
  hasCurriculumDownload?: boolean;
  shareButton?: React.ReactNode;
  unitDownloadFileId?: string;
  onUnitDownloadSuccess?: () => void;
  showRiskAssessmentBanner?: boolean;
<<<<<<< HEAD
  isIncompleteUnit?: boolean;
=======
  subjectDescriptionUnitListingData?: UnitListingData;
>>>>>>> 257d9772
};

const HeaderListing: FC<HeaderListingProps> = (props) => {
  const {
    subjectSlug,
    title,
    keyStageSlug,
    keyStageTitle,
    isNew,
    programmeFactor,
    subjectIconBackgroundColor,
    breadcrumbs,
    background,
    hasCurriculumDownload = true,
    examBoardTitle,
    tierTitle,
    yearTitle,
    shareButton,
    unitDownloadFileId,
    onUnitDownloadSuccess,
    showRiskAssessmentBanner,
<<<<<<< HEAD
    isIncompleteUnit,
=======
    subjectDescriptionUnitListingData,
>>>>>>> 257d9772
  } = props;

  const isKeyStagesAvailable = keyStageSlug && keyStageTitle;
  const specialistDownloadLink = `/teachers/curriculum/previous-downloads#Specialist`;

  const {
    showDownloadMessage,
    setShowDownloadMessage,
    downloadError,
    setDownloadError,
    setDownloadInProgress,
    downloadInProgress,
  } = useUnitDownloadButtonState();

  const bannersBlock = (
    <>
      <OakBox aria-live="polite">
        {downloadError ? (
          <OakInlineBanner
            isOpen
            type="error"
            message="Sorry, download is not working. Please try again in a few minutes."
            icon="error"
          />
        ) : showDownloadMessage ? (
          <OakInlineBanner
            isOpen={showDownloadMessage}
            canDismiss
            onDismiss={() => setShowDownloadMessage(false)}
            type="neutral"
            message={
              <OakFlex $flexDirection="column">
                <OakP>
                  Downloads may take a few minutes on slower Wi-Fi connections.
                </OakP>
                {isIncompleteUnit ? <OakP>This unit is incomplete</OakP> : null}
              </OakFlex>
            }
            $mb={"space-between-s"}
            $width="max-content"
          />
        ) : null}
      </OakBox>
      {showRiskAssessmentBanner && <RiskAssessmentBanner />}
    </>
  );

  return (
    <LessonHeaderWrapper breadcrumbs={breadcrumbs} background={background}>
      <OakFlex
        $mb={["space-between-xs", "space-between-none"]}
        $flexDirection={"column"}
      >
        <OakFlex $mb={["space-between-m", "space-between-none"]}>
          <OakFlex
            $mr={["space-between-s", "space-between-m2"]}
            $height={["all-spacing-13", "all-spacing-17"]}
          >
            <SubjectIconBrushBorders
              subjectSlug={subjectSlug}
              isNew={isNew}
              color={subjectIconBackgroundColor}
            />
          </OakFlex>
          <OakFlex $flexDirection={"column"}>
            <OakSpan
              $mb="space-between-ssx"
              $color={"grey60"}
              $font={"heading-light-7"}
            >
              {yearTitle ? (
                <LessonMetadata
                  examBoardTitle={examBoardTitle}
                  yearTitle={yearTitle}
                  tierTitle={tierTitle}
                />
              ) : (
                programmeFactor
              )}
            </OakSpan>
            <OakHeading
              $mb={"space-between-m"}
              tag={"h1"}
              $font={["heading-5", "heading-3"]}
            >
              {title}
            </OakHeading>
            {subjectDescriptionUnitListingData && (
              <OakBox $display={["none", "inline"]}>
                <TeacherSubjectDescription
                  unitListingData={subjectDescriptionUnitListingData}
                />
              </OakBox>
            )}
            <OakFlex $flexDirection="column" $gap="space-between-s">
              <OakFlex
                $gap="space-between-s"
                $flexDirection={["column", "row"]}
              >
                {unitDownloadFileId && onUnitDownloadSuccess && (
                  <UnitDownloadButton
                    setDownloadError={setDownloadError}
                    setDownloadInProgress={setDownloadInProgress}
                    setShowDownloadMessage={setShowDownloadMessage}
                    downloadInProgress={downloadInProgress}
                    unitFileId={unitDownloadFileId}
                    onDownloadSuccess={onUnitDownloadSuccess}
                  />
                )}
                {shareButton}
              </OakFlex>
              <OakBox $display={["none", "block", "block"]}>
                {bannersBlock}
              </OakBox>
            </OakFlex>
          </OakFlex>
        </OakFlex>
        {subjectDescriptionUnitListingData && (
          <OakBox $display={["inline", "none"]}>
            <TeacherSubjectDescription
              unitListingData={subjectDescriptionUnitListingData}
            />
          </OakBox>
        )}
        <OakBox $display={["block", "none", "none"]}>{bannersBlock}</OakBox>
      </OakFlex>
      <Flex $background={background} $display={["inline", "none"]}>
        {hasCurriculumDownload && isKeyStagesAvailable && (
          <HeaderListingCurriculumDownloadButton
            keyStageSlug={keyStageSlug}
            subjectSlug={subjectSlug}
          />
        )}
        {hasCurriculumDownload && !isKeyStagesAvailable && (
          <ButtonAsLink
            icon={"download"}
            iconBackground="black"
            label={"Curriculum download"}
            href={specialistDownloadLink}
            page={null}
            size="large"
            variant="minimal"
            $iconPosition={"trailing"}
            data-testid="curriculum-downloads-link"
          />
        )}
      </Flex>
    </LessonHeaderWrapper>
  );
};

export default HeaderListing;<|MERGE_RESOLUTION|>--- conflicted
+++ resolved
@@ -52,11 +52,8 @@
   unitDownloadFileId?: string;
   onUnitDownloadSuccess?: () => void;
   showRiskAssessmentBanner?: boolean;
-<<<<<<< HEAD
   isIncompleteUnit?: boolean;
-=======
   subjectDescriptionUnitListingData?: UnitListingData;
->>>>>>> 257d9772
 };
 
 const HeaderListing: FC<HeaderListingProps> = (props) => {
@@ -78,11 +75,8 @@
     unitDownloadFileId,
     onUnitDownloadSuccess,
     showRiskAssessmentBanner,
-<<<<<<< HEAD
     isIncompleteUnit,
-=======
     subjectDescriptionUnitListingData,
->>>>>>> 257d9772
   } = props;
 
   const isKeyStagesAvailable = keyStageSlug && keyStageTitle;
