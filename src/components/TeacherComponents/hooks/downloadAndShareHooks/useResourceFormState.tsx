import { useCallback, useEffect, useState } from "react";
import { useForm } from "react-hook-form";
import { zodResolver } from "@hookform/resolvers/zod";
import { useRouter } from "next/router";
import { useFeatureFlagVariantKey } from "posthog-js/react";
import { useUser } from "@clerk/nextjs";

import { fetchHubspotContactDetails } from "../../helpers/downloadAndShareHelpers/fetchHubspotContactDetails";
import { getSubscriptionStatus } from "../../OnboardingForm/onboardingActions";

import useLocalStorageForDownloads from "./useLocalStorageForDownloads";

import {
  getSchoolOption,
  getSchoolUrn,
} from "@/components/TeacherComponents/helpers/downloadAndShareHelpers/getFormattedDetailsForTracking";
import {
  ResourceFormProps,
  ResourceType,
  isPreselectedDownloadType,
  isPreselectedShareType,
} from "@/components/TeacherComponents/types/downloadAndShare.types";
import {
  getPreselectedDownloadResourceTypes,
  getPreselectedShareResourceTypes,
} from "@/components/TeacherComponents/helpers/downloadAndShareHelpers/getDownloadResourceType";
import {
  preselectedDownloadType,
  preselectedShareType,
  resourceFormValuesSchema,
} from "@/components/TeacherComponents/downloadAndShare.schema";
import { CurriculumDownload } from "@/components/CurriculumComponents/CurriculumDownloads/CurriculumDownloads";
import { LessonShareData } from "@/node-lib/curriculum-api-2023/queries/lessonShare/lessonShare.schema";
import { LessonDownloadsPageData } from "@/node-lib/curriculum-api-2023/queries/lessonDownloads/lessonDownloads.schema";

export type UseResourceFormStateProps =
  | { shareResources: LessonShareData["shareableResources"]; type: "share" }
  | {
      downloadResources: LessonDownloadsPageData["downloads"];
      type: "download";
    }
  | { curriculumResources: CurriculumDownload[]; type: "curriculum" };

export const useResourceFormState = (props: UseResourceFormStateProps) => {
  const {
    register,
    formState,
    control,
    setValue,
    trigger,
    watch,
    handleSubmit,
  } = useForm<ResourceFormProps>({
    resolver: zodResolver(resourceFormValuesSchema),
    mode: "onBlur",
  });
  const [preselectAll, setPreselectAll] = useState(false);
  const [selectAllChecked, setSelectAllChecked] = useState(false);
  const [isLocalStorageLoading, setIsLocalStorageLoading] = useState(true);
<<<<<<< HEAD
  const [schoolUrn, setSchoolUrn] = useState("");
  const authFlagEnabled = useFeatureFlagEnabled("use-auth-owa");
=======
  const [schoolUrn, setSchoolUrn] = useState(0);
  const authFlagEnabled =
    useFeatureFlagVariantKey("teacher-download-auth") === "with-login";
>>>>>>> 8beceb75
  const { isSignedIn, user } = useUser();

  const [hasOnboardingDownloadDetails, setHasOnboardingDownloadDetails] =
    useState(false);

  useEffect(() => {
    if (user != null) {
      // as user has signed in with full onboarding journey on OWA
      const hasOnboardingDownloadDetails = Boolean(
        authFlagEnabled && isSignedIn && user.publicMetadata?.owa?.isOnboarded,
      );
      setHasOnboardingDownloadDetails(hasOnboardingDownloadDetails);
    }
  }, [authFlagEnabled, isSignedIn, user, user?.publicMetadata?.owa?.isTeacher]);

  const {
    schoolFromLocalStorage,
    emailFromLocalStorage,
    termsFromLocalStorage,
    hasDetailsFromLocalStorage,
    setEmailInLocalStorage,
    setSchoolInLocalStorage,
    setTermsInLocalStorage,
  } = useLocalStorageForDownloads();

  const {
    schoolName: schoolNameFromLocalStorage,
    schoolId: schoolIdFromLocalStorage,
  } = schoolFromLocalStorage;

  useEffect(() => {
    const userEmail = user?.emailAddresses?.[0]?.emailAddress;

    const updateUserDetailsFromHubspot = async (email: string) => {
      const hubspotContact = await fetchHubspotContactDetails(email);
      const subscriptionStatus = await getSubscriptionStatus(email);
      setTermsInLocalStorage(true);
      setValue("terms", true);
      if (subscriptionStatus) {
        setEmailInLocalStorage(email);
        setValue("email", email);
      } else {
        setEmailInLocalStorage("");
      }

      if (hubspotContact) {
        const schoolId = hubspotContact.schoolId;
        const schoolName = hubspotContact.schoolName;

        setSchoolInLocalStorage({
          schoolId: schoolId ?? "notListed",
          schoolName: schoolName ?? "notListed",
        });

        if (schoolName) {
          setValue("schoolName", schoolName);
        }

        if (schoolId) {
          setValue("school", schoolId);
        }
      } else {
        setSchoolInLocalStorage({
          schoolId: "",
          schoolName: "",
        });
      }
    };

    if (userEmail && authFlagEnabled && isSignedIn) {
      updateUserDetailsFromHubspot(userEmail);
    }
  }, [
    authFlagEnabled,
    isSignedIn,
    setEmailInLocalStorage,
    setSchoolInLocalStorage,
    setTermsInLocalStorage,
    setValue,
    user?.emailAddresses,
  ]);

  useEffect(() => {
    if (emailFromLocalStorage) {
      setValue("email", emailFromLocalStorage);
    }

    if (termsFromLocalStorage) {
      setValue("terms", termsFromLocalStorage);
    }

    if (schoolIdFromLocalStorage) {
      setValue("school", schoolIdFromLocalStorage);

      const schoolUrn = getSchoolUrn(
        schoolIdFromLocalStorage,
        getSchoolOption(schoolIdFromLocalStorage),
      );
      setSchoolUrn(schoolUrn);
    }
  }, [
    emailFromLocalStorage,
    schoolIdFromLocalStorage,
    setValue,
    termsFromLocalStorage,
  ]);

  const resources = (() => {
    switch (props.type) {
      case "share":
        return props.shareResources;
      case "download":
        return props.downloadResources;
      case "curriculum":
        return props.curriculumResources;
    }
  })();

  const getInitialResourcesState = useCallback(() => {
    if (props.type === "share") {
      return (resources as LessonShareData["shareableResources"])
        .filter((resource) => resource.exists)
        .map((resource) => resource.type);
    } else if (props.type === "download") {
      return (resources as LessonDownloadsPageData["downloads"])
        .filter((resource) => resource.exists && !resource.forbidden)
        .map((resource) => resource.type);
    } else if (props.type === "curriculum") {
      return (resources as CurriculumDownload[]).map(
        (resource) => resource.url,
      );
    } else {
      throw new Error("Invalid resource type");
    }
  }, [resources, props.type]);

  useEffect(() => {
    setIsLocalStorageLoading(false);
  }, [hasDetailsFromLocalStorage]);

  const [editDetailsClicked, setEditDetailsClicked] = useState(false);

  const shouldDisplayDetailsCompleted =
    !!hasDetailsFromLocalStorage && !editDetailsClicked;
  const [localStorageDetails, setLocalStorageDetails] = useState(false);

  useEffect(() => {
    if (hasDetailsFromLocalStorage || shouldDisplayDetailsCompleted) {
      setLocalStorageDetails(true);
    }
    if (editDetailsClicked) {
      setLocalStorageDetails(false);
    }
  }, [
    hasDetailsFromLocalStorage,
    localStorageDetails,
    editDetailsClicked,
    shouldDisplayDetailsCompleted,
  ]);

  const setSchool = useCallback(
    (value: string, name?: string) => {
      setValue("school", value, {
        shouldValidate: true,
      });
      setValue("schoolName", name || schoolNameFromLocalStorage, {
        shouldValidate: true,
      });
      const schoolUrn = getSchoolUrn(value, getSchoolOption(value));
      setSchoolUrn(schoolUrn);
    },
    [setValue, schoolNameFromLocalStorage],
  );

  const { errors } = formState;
  const hasFormErrors = Object.keys(errors)?.length > 0;
  const selectedResources = (watch().resources || []) as ResourceType[];

  const [activeResources, setActiveResources] = useState<string[]>(
    getInitialResourcesState(),
  );

  useEffect(() => {
    setActiveResources(getInitialResourcesState());
  }, [getInitialResourcesState, resources]);

  const hasResources = getInitialResourcesState().length > 0;

  const onSelectAllClick = () => setValue("resources", activeResources);
  const onDeselectAllClick = () => setValue("resources", []);

  const handleEditDetailsCompletedClick = () => {
    setEditDetailsClicked(true);
    setLocalStorageDetails(false);
    setValue("email", emailFromLocalStorage);
  };

  const router = useRouter();

  useEffect(() => {
    const preselectedQuery = () => {
      const res = router.query.preselected;

      const result =
        props.type === "download"
          ? preselectedDownloadType.safeParse(res)
          : preselectedShareType.safeParse(res);

      if (!result.success) {
        return "all";
      } else {
        return result.data;
      }
    };
    const queryResults = preselectedQuery();
    let preselected: "all" | ResourceType[] | undefined;

    if (isPreselectedShareType(queryResults)) {
      preselected = getPreselectedShareResourceTypes(queryResults);
    }
    if (isPreselectedDownloadType(queryResults)) {
      preselected = getPreselectedDownloadResourceTypes(
        queryResults,
        resources as LessonDownloadsPageData["downloads"],
      );
    }
    if (preselected && props.type !== "curriculum") {
      setPreselectAll(preselected === "all");
      preselected === "all"
        ? setValue("resources", getInitialResourcesState())
        : setValue("resources", preselected);
    }
  }, [
    getInitialResourcesState,
    props.type,
    router.query.preselected,
    resources,
    setValue,
  ]);

  useEffect(() => {
    if (preselectAll) {
      setSelectAllChecked(true);
    }
  }, [preselectAll]);

  const handleToggleSelectAll = () => {
    if (selectAllChecked) {
      onDeselectAllClick();
      setSelectAllChecked(false);
    } else {
      onSelectAllClick();
      setSelectAllChecked(true);
    }
    // Trigger the form to reevaluate errors
    trigger();
  };

  return {
    hasResources,
    isLocalStorageLoading,
    emailFromLocalStorage,
    schoolNameFromLocalStorage,
    schoolIdFromLocalStorage,
    setSchool,
    shouldDisplayDetailsCompleted,
    handleEditDetailsCompletedClick,
    selectedResources,
    schoolUrn,
    hasFormErrors,
    setEmailInLocalStorage,
    setSchoolInLocalStorage,
    setTermsInLocalStorage,
    localStorageDetails,
    editDetailsClicked,
    setEditDetailsClicked,
    activeResources,
    setActiveResources,
    handleToggleSelectAll,
    selectAllChecked,
    hasOnboardingDownloadDetails,
    form: {
      trigger,
      setValue,
      watch,
      formState,
      getInitialResourcesState,
      errors,
      control,
      register,
      handleSubmit,
    },
  };
};<|MERGE_RESOLUTION|>--- conflicted
+++ resolved
@@ -57,14 +57,9 @@
   const [preselectAll, setPreselectAll] = useState(false);
   const [selectAllChecked, setSelectAllChecked] = useState(false);
   const [isLocalStorageLoading, setIsLocalStorageLoading] = useState(true);
-<<<<<<< HEAD
   const [schoolUrn, setSchoolUrn] = useState("");
-  const authFlagEnabled = useFeatureFlagEnabled("use-auth-owa");
-=======
-  const [schoolUrn, setSchoolUrn] = useState(0);
   const authFlagEnabled =
     useFeatureFlagVariantKey("teacher-download-auth") === "with-login";
->>>>>>> 8beceb75
   const { isSignedIn, user } = useUser();
 
   const [hasOnboardingDownloadDetails, setHasOnboardingDownloadDetails] =
