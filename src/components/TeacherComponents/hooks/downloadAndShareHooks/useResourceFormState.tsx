import { useCallback, useEffect, useState } from "react";
import { useForm } from "react-hook-form";
import { zodResolver } from "@hookform/resolvers/zod";
import { useRouter } from "next/router";
import { useFeatureFlagEnabled } from "posthog-js/react";
import { useUser } from "@clerk/nextjs";

import { fetchHubspotContactDetails } from "../../helpers/downloadAndShareHelpers/fetchHubspotContactDetails";
import { getSubscriptionStatus } from "../../OnboardingForm/onboardingActions";

import useLocalStorageForDownloads from "./useLocalStorageForDownloads";

import {
  getSchoolOption,
  getSchoolUrn,
} from "@/components/TeacherComponents/helpers/downloadAndShareHelpers/getFormattedDetailsForTracking";
import {
  ResourceFormProps,
  ResourceType,
  isPreselectedDownloadType,
  isPreselectedShareType,
} from "@/components/TeacherComponents/types/downloadAndShare.types";
import {
  getPreselectedDownloadResourceTypes,
  getPreselectedShareResourceTypes,
} from "@/components/TeacherComponents/helpers/downloadAndShareHelpers/getDownloadResourceType";
import {
  preselectedDownloadType,
  preselectedShareType,
  resourceFormValuesSchema,
} from "@/components/TeacherComponents/downloadAndShare.schema";
import { CurriculumDownload } from "@/components/CurriculumComponents/CurriculumDownloads/CurriculumDownloads";
import { LessonShareData } from "@/node-lib/curriculum-api-2023/queries/lessonShare/lessonShare.schema";
import { LessonDownloadsPageData } from "@/node-lib/curriculum-api-2023/queries/lessonDownloads/lessonDownloads.schema";

export type UseResourceFormStateProps =
  | { shareResources: LessonShareData["shareableResources"]; type: "share" }
  | {
      downloadResources: LessonDownloadsPageData["downloads"];
      type: "download";
    }
  | { curriculumResources: CurriculumDownload[]; type: "curriculum" };

export const useResourceFormState = (props: UseResourceFormStateProps) => {
  const {
    register,
    formState,
    control,
    setValue,
    trigger,
    watch,
    handleSubmit,
  } = useForm<ResourceFormProps>({
    resolver: zodResolver(resourceFormValuesSchema),
    mode: "onBlur",
  });
  const [preselectAll, setPreselectAll] = useState(false);
  const [selectAllChecked, setSelectAllChecked] = useState(false);
  const [isLocalStorageLoading, setIsLocalStorageLoading] = useState(true);
<<<<<<< HEAD
  const [schoolUrn, setSchoolUrn] = useState("");
  const { useUser } = useFeatureFlaggedClerk();
=======
  const [schoolUrn, setSchoolUrn] = useState(0);
>>>>>>> 0c997260
  const authFlagEnabled = useFeatureFlagEnabled("use-auth-owa");
  const { isSignedIn, user } = useUser();

  const [hasOnboardingDownloadDetails, setHasOnboardingDownloadDetails] =
    useState(false);

  useEffect(() => {
    if (user != null) {
      // as user has signed in with full onboarding journey on OWA
      const hasOnboardingDownloadDetails = Boolean(
        authFlagEnabled && isSignedIn && user.publicMetadata?.owa?.isOnboarded,
      );
      setHasOnboardingDownloadDetails(hasOnboardingDownloadDetails);
    }
  }, [authFlagEnabled, isSignedIn, user, user?.publicMetadata?.owa?.isTeacher]);

  const {
    schoolFromLocalStorage,
    emailFromLocalStorage,
    termsFromLocalStorage,
    hasDetailsFromLocalStorage,
    setEmailInLocalStorage,
    setSchoolInLocalStorage,
    setTermsInLocalStorage,
  } = useLocalStorageForDownloads();

  const {
    schoolName: schoolNameFromLocalStorage,
    schoolId: schoolIdFromLocalStorage,
  } = schoolFromLocalStorage;

  useEffect(() => {
    const userEmail = user?.emailAddresses?.[0]?.emailAddress;

    const updateUserDetailsFromHubspot = async (email: string) => {
      const hubspotContact = await fetchHubspotContactDetails(email);
      const subscriptionStatus = await getSubscriptionStatus(email);
      setTermsInLocalStorage(true);
      setValue("terms", true);
      if (subscriptionStatus) {
        setEmailInLocalStorage(email);
        setValue("email", email);
      } else {
        setEmailInLocalStorage("");
      }

      if (hubspotContact) {
        const schoolId = hubspotContact.schoolId;
        const schoolName = hubspotContact.schoolName;

        setSchoolInLocalStorage({
          schoolId: schoolId ?? "notListed",
          schoolName: schoolName ?? "notListed",
        });

        if (schoolName) {
          setValue("schoolName", schoolName);
        }

        if (schoolId) {
          setValue("school", schoolId);
        }
      } else {
        setSchoolInLocalStorage({
          schoolId: "",
          schoolName: "",
        });
      }
    };

    if (userEmail && authFlagEnabled && isSignedIn) {
      updateUserDetailsFromHubspot(userEmail);
    }
  }, [
    authFlagEnabled,
    isSignedIn,
    setEmailInLocalStorage,
    setSchoolInLocalStorage,
    setTermsInLocalStorage,
    setValue,
    user?.emailAddresses,
  ]);

  useEffect(() => {
    if (emailFromLocalStorage) {
      setValue("email", emailFromLocalStorage);
    }

    if (termsFromLocalStorage) {
      setValue("terms", termsFromLocalStorage);
    }

    if (schoolIdFromLocalStorage) {
      setValue("school", schoolIdFromLocalStorage);

      const schoolUrn = getSchoolUrn(
        schoolIdFromLocalStorage,
        getSchoolOption(schoolIdFromLocalStorage),
      );
      setSchoolUrn(schoolUrn);
    }
  }, [
    emailFromLocalStorage,
    schoolIdFromLocalStorage,
    setValue,
    termsFromLocalStorage,
  ]);

  const resources = (() => {
    switch (props.type) {
      case "share":
        return props.shareResources;
      case "download":
        return props.downloadResources;
      case "curriculum":
        return props.curriculumResources;
    }
  })();

  const getInitialResourcesState = useCallback(() => {
    if (props.type === "share") {
      return (resources as LessonShareData["shareableResources"])
        .filter((resource) => resource.exists)
        .map((resource) => resource.type);
    } else if (props.type === "download") {
      return (resources as LessonDownloadsPageData["downloads"])
        .filter((resource) => resource.exists && !resource.forbidden)
        .map((resource) => resource.type);
    } else if (props.type === "curriculum") {
      return (resources as CurriculumDownload[]).map(
        (resource) => resource.url,
      );
    } else {
      throw new Error("Invalid resource type");
    }
  }, [resources, props.type]);

  useEffect(() => {
    setIsLocalStorageLoading(false);
  }, [hasDetailsFromLocalStorage]);

  const [editDetailsClicked, setEditDetailsClicked] = useState(false);

  const shouldDisplayDetailsCompleted =
    !!hasDetailsFromLocalStorage && !editDetailsClicked;
  const [localStorageDetails, setLocalStorageDetails] = useState(false);

  useEffect(() => {
    if (hasDetailsFromLocalStorage || shouldDisplayDetailsCompleted) {
      setLocalStorageDetails(true);
    }
    if (editDetailsClicked) {
      setLocalStorageDetails(false);
    }
  }, [
    hasDetailsFromLocalStorage,
    localStorageDetails,
    editDetailsClicked,
    shouldDisplayDetailsCompleted,
  ]);

  const setSchool = useCallback(
    (value: string, name?: string) => {
      setValue("school", value, {
        shouldValidate: true,
      });
      setValue("schoolName", name || schoolNameFromLocalStorage, {
        shouldValidate: true,
      });
      const schoolUrn = getSchoolUrn(value, getSchoolOption(value));
      setSchoolUrn(schoolUrn);
    },
    [setValue, schoolNameFromLocalStorage],
  );

  const { errors } = formState;
  const hasFormErrors = Object.keys(errors)?.length > 0;
  const selectedResources = (watch().resources || []) as ResourceType[];

  const [activeResources, setActiveResources] = useState<string[]>(
    getInitialResourcesState(),
  );

  useEffect(() => {
    setActiveResources(getInitialResourcesState());
  }, [getInitialResourcesState, resources]);

  const hasResources = getInitialResourcesState().length > 0;

  const onSelectAllClick = () => setValue("resources", activeResources);
  const onDeselectAllClick = () => setValue("resources", []);

  const handleEditDetailsCompletedClick = () => {
    setEditDetailsClicked(true);
    setLocalStorageDetails(false);
    setValue("email", emailFromLocalStorage);
  };

  const router = useRouter();

  useEffect(() => {
    const preselectedQuery = () => {
      const res = router.query.preselected;

      const result =
        props.type === "download"
          ? preselectedDownloadType.safeParse(res)
          : preselectedShareType.safeParse(res);

      if (!result.success) {
        return "all";
      } else {
        return result.data;
      }
    };
    const queryResults = preselectedQuery();
    let preselected: "all" | ResourceType[] | undefined;

    if (isPreselectedShareType(queryResults)) {
      preselected = getPreselectedShareResourceTypes(queryResults);
    }
    if (isPreselectedDownloadType(queryResults)) {
      preselected = getPreselectedDownloadResourceTypes(
        queryResults,
        resources as LessonDownloadsPageData["downloads"],
      );
    }
    if (preselected && props.type !== "curriculum") {
      setPreselectAll(preselected === "all");
      preselected === "all"
        ? setValue("resources", getInitialResourcesState())
        : setValue("resources", preselected);
    }
  }, [
    getInitialResourcesState,
    props.type,
    router.query.preselected,
    resources,
    setValue,
  ]);

  useEffect(() => {
    if (preselectAll) {
      setSelectAllChecked(true);
    }
  }, [preselectAll]);

  const handleToggleSelectAll = () => {
    if (selectAllChecked) {
      onDeselectAllClick();
      setSelectAllChecked(false);
    } else {
      onSelectAllClick();
      setSelectAllChecked(true);
    }
    // Trigger the form to reevaluate errors
    trigger();
  };

  return {
    hasResources,
    isLocalStorageLoading,
    emailFromLocalStorage,
    schoolNameFromLocalStorage,
    schoolIdFromLocalStorage,
    setSchool,
    shouldDisplayDetailsCompleted,
    handleEditDetailsCompletedClick,
    selectedResources,
    schoolUrn,
    hasFormErrors,
    setEmailInLocalStorage,
    setSchoolInLocalStorage,
    setTermsInLocalStorage,
    localStorageDetails,
    editDetailsClicked,
    setEditDetailsClicked,
    activeResources,
    setActiveResources,
    handleToggleSelectAll,
    selectAllChecked,
    hasOnboardingDownloadDetails,
    form: {
      trigger,
      setValue,
      watch,
      formState,
      getInitialResourcesState,
      errors,
      control,
      register,
      handleSubmit,
    },
  };
};<|MERGE_RESOLUTION|>--- conflicted
+++ resolved
@@ -57,12 +57,7 @@
   const [preselectAll, setPreselectAll] = useState(false);
   const [selectAllChecked, setSelectAllChecked] = useState(false);
   const [isLocalStorageLoading, setIsLocalStorageLoading] = useState(true);
-<<<<<<< HEAD
   const [schoolUrn, setSchoolUrn] = useState("");
-  const { useUser } = useFeatureFlaggedClerk();
-=======
-  const [schoolUrn, setSchoolUrn] = useState(0);
->>>>>>> 0c997260
   const authFlagEnabled = useFeatureFlagEnabled("use-auth-owa");
   const { isSignedIn, user } = useUser();
 
