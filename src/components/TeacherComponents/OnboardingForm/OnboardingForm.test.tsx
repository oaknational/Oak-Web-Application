--- conflicted
+++ resolved
@@ -55,13 +55,8 @@
     renderForm({}, false);
 
     expect(
-<<<<<<< HEAD
-      await screen.findByLabelText(
-        "Sign up to receive helpful content via email. Unsubscribe at any time.",
-=======
       screen.getByLabelText(
         "Sign up for our latest resources and updates by email. Unsubscribe at any time",
->>>>>>> a41f9da3
       ),
     ).toBeInTheDocument();
   });
