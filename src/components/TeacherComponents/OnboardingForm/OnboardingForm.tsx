--- conflicted
+++ resolved
@@ -21,18 +21,13 @@
   OakSpan,
 } from "@oaknational/oak-components";
 
-<<<<<<< HEAD
 import {
   ManualSchoolFormValues,
   OnboardingFormProps,
   UkSchoolFormValues,
   isSchoolSelectData,
 } from "./OnboardingForm.schema";
-import { onboardUser } from "./onboardingActions";
-=======
-import { OnboardingFormProps } from "./OnboardingForm.schema";
 import { getSubscriptionStatus, onboardUser } from "./onboardingActions";
->>>>>>> 3a49877a
 
 import Logo from "@/components/AppComponents/Logo";
 import { resolveOakHref } from "@/common-lib/urls";
