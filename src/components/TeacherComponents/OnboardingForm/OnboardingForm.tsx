--- conflicted
+++ resolved
@@ -1,17 +1,4 @@
 import {
-<<<<<<< HEAD
-=======
-  OakBox,
-  OakCheckBox,
-  OakFlex,
-  OakInlineBanner,
-  OakLink,
-  OakP,
-  OakPrimaryButton,
-  OakSpan,
-} from "@oaknational/oak-components";
-import {
->>>>>>> cb2bd51e
   Control,
   Controller,
   UseFormHandleSubmit,
@@ -26,8 +13,10 @@
 import { onboardUser } from "./onboardingActions";
 
 import {
+  OakBox,
   OakCheckBox,
   OakFlex,
+  OakInlineBanner,
   OakLink,
   OakP,
   OakPrimaryButton,
