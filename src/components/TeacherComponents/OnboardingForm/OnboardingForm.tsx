import {
  Control,
  Controller,
  UseFormHandleSubmit,
  UseFormStateReturn,
  UseFormTrigger,
} from "react-hook-form";
import { ChangeEvent, useState } from "react";
import { useRouter } from "next/router";
import { useUser } from "@clerk/nextjs";
import {
  OakBox,
  OakCheckBox,
  OakFlex,
  OakInlineBanner,
  OakLink,
  OakP,
  OakPrimaryButton,
  OakSpan,
} from "@oaknational/oak-components";

import { OnboardingFormProps } from "./OnboardingForm.schema";
import { onboardUser } from "./onboardingActions";

import Logo from "@/components/AppComponents/Logo";
import { resolveOakHref } from "@/common-lib/urls";
import useAnalytics from "@/context/Analytics/useAnalytics";
import useUtmParams from "@/hooks/useUtmParams";
import getHubspotUserToken from "@/browser-lib/hubspot/forms/getHubspotUserToken";
import getBrowserConfig from "@/browser-lib/getBrowserConfig";
import { getHubspotOnboardingFormPayload } from "@/browser-lib/hubspot/forms/getHubspotFormPayloads";
import { hubspotSubmitForm } from "@/browser-lib/hubspot/forms";
import OakError from "@/errors/OakError";
import toSafeRedirect from "@/common-lib/urls/toSafeRedirect";

const OnboardingForm = ({
  showNewsletterSignUp = true,
  showTermsAndConditions = true,
  ...props
}: {
  children: React.ReactNode;
  handleSubmit: UseFormHandleSubmit<OnboardingFormProps>;
  formState: UseFormStateReturn<OnboardingFormProps>;
  heading: string;
  canSubmit: boolean;
  onSubmit?: () => void;
  control: Control<OnboardingFormProps>;
  trigger: UseFormTrigger<OnboardingFormProps>;
  showNewsletterSignUp?: boolean;
  showTermsAndConditions?: boolean;
}) => {
  const router = useRouter();
  const hutk = getHubspotUserToken();
  const utmParams = useUtmParams();
  const { posthogDistinctId } = useAnalytics();
  const { user } = useUser();
  const [submitError, setSubmitError] = useState<string | null>(null);

  const onFormSubmit = async (data: OnboardingFormProps) => {
    if ("worksInSchool" in data) {
      router.push({
        pathname: resolveOakHref({
          page: data.worksInSchool
            ? "onboarding-school-selection"
            : "onboarding-role-selection",
        }),
        query: router.query,
      });
    } else {
      const isTeacher = "school" in data || "manualSchoolName" in data;

      try {
<<<<<<< HEAD
        await onboardUser({ "owa:isTeacher": isTeacher });
=======
        await onboardUser({ isTeacher });
>>>>>>> e9436da5
        await user?.reload();
      } catch (error) {
        setSubmitError("Something went wrong. Please try again.");
        // No point in proceeding to hubspot sign-up if onboarding failed
        return;
      }
      const hubspotFormId = getBrowserConfig("hubspotOnboardingFormId");
      const userEmail = user?.primaryEmailAddress?.emailAddress;
      const hubspotFormPayload = getHubspotOnboardingFormPayload({
        hutk,
        data: {
          ...utmParams,
          ...data,
          oakUserId: posthogDistinctId,
          email: userEmail,
        },
      });

      try {
        await hubspotSubmitForm({
          hubspotFormId,
          payload: hubspotFormPayload,
        });
      } catch (error) {
        if (error instanceof OakError) {
          reportError(error);
        } else {
          reportError(
            new OakError({
              code: "hubspot/unknown",
              originalError: error,
            }),
          );
        }
      }

      // Return the user to the page they originally arrived from
      // or to the home page as a fallback
      router.push(
        toSafeRedirect(
          router.query.returnTo?.toString() ?? "/",
          new URL(location.origin),
        ) ?? "/",
      );
    }
  };

  return (
    <OakFlex
      $flexDirection="column"
      $gap="space-between-m"
      $justifyContent={"center"}
      $alignSelf={"start"}
    >
      <OakFlex
        $flexDirection="column"
        $alignItems="flex-start"
        $gap="all-spacing-8"
        $pa="inner-padding-xl3"
        $dropShadow="drop-shadow-standard"
        $borderRadius="border-radius-s"
        $background={"white"}
        as="form"
        onSubmit={
          (event) => void props.handleSubmit(onFormSubmit)(event) // https://github.com/orgs/react-hook-form/discussions/8622}
        }
      >
        <Logo height={48} width={104} variant="with text" />
        <OakFlex
          $gap="all-spacing-8"
          $flexDirection={"column"}
          role={"fieldset"}
        >
          <OakSpan role="legend" id={"form-legend"} $font="heading-light-5">
            {props.heading}
          </OakSpan>
          <OakBox aria-live="polite" $display="contents">
            {submitError && (
              <OakInlineBanner
                isOpen
                icon="error"
                type="error"
                message={submitError}
                $width="100%"
                $mt="space-between-m"
              />
            )}
          </OakBox>
          <OakBox>{props.children}</OakBox>
          <OakPrimaryButton
            disabled={!props.canSubmit}
            width="100%"
            type="submit"
            onClick={props.onSubmit}
            aria-description={submitError ?? undefined}
          >
            Continue
          </OakPrimaryButton>
          {showNewsletterSignUp && (
            <Controller
              control={props.control}
              name="newsletterSignUp"
              render={({ field: { value, onChange, name, onBlur } }) => {
                const onChangeHandler = (e: ChangeEvent<HTMLInputElement>) => {
                  onChange(e.target.checked);
                  props.trigger("newsletterSignUp");
                };
                return (
                  <OakCheckBox
                    checked={value}
                    name={name}
                    onBlur={onBlur}
                    onChange={onChangeHandler}
                    value="Sign up to receive helpful content via email. Unsubscribe at any
                    time."
                    id="newsletterSignUp"
                  />
                );
              }}
            />
          )}
        </OakFlex>
      </OakFlex>

      {showTermsAndConditions && (
        <OakP $font="body-2" color="text-primary" $textAlign="center">
          By continuing you agree to{" "}
          <OakLink
            href={resolveOakHref({
              page: "legal",
              legalSlug: "terms-and-conditions",
            })}
            target="_blank"
            aria-label="Terms and conditions (opens in a new tab)"
          >
            Oak's terms & conditions
          </OakLink>{" "}
          and{" "}
          <OakLink
            href={resolveOakHref({
              page: "legal",
              legalSlug: "privacy-policy",
            })}
            target="_blank"
            aria-label="Privacy policy (opens in a new tab)"
          >
            privacy policy
          </OakLink>
          .
        </OakP>
      )}

      <OakP $font="body-2" color="text-primary" $textAlign="center">
        Need help?{" "}
        <OakLink
          href={resolveOakHref({
            page: "contact",
          })}
        >
          {" "}
          Contact us
        </OakLink>
        .
      </OakP>
    </OakFlex>
  );
};

export default OnboardingForm;<|MERGE_RESOLUTION|>--- conflicted
+++ resolved
@@ -70,11 +70,7 @@
       const isTeacher = "school" in data || "manualSchoolName" in data;
 
       try {
-<<<<<<< HEAD
-        await onboardUser({ "owa:isTeacher": isTeacher });
-=======
         await onboardUser({ isTeacher });
->>>>>>> e9436da5
         await user?.reload();
       } catch (error) {
         setSubmitError("Something went wrong. Please try again.");
