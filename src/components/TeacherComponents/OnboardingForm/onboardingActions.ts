import errorReporter from "@/common-lib/error-reporter";
import type { OnboardingSchema } from "@/common-lib/schemas/onboarding";
import OakError from "@/errors/OakError";

const apiRoute = "/api/auth/onboarding";

const reportError = errorReporter("onboardingActions");

/**
 * Makes a request to mark the user as onboarded in Clerk
 */
export async function onboardUser(
  data: OnboardingSchema,
<<<<<<< HEAD
): Promise<OnboardingSchema & { "owa:onboarded": true }> {
=======
): Promise<UserPublicMetadata> {
>>>>>>> e9436da5
  try {
    const response = await fetch(apiRoute, {
      method: "POST",
      headers: {
        "Content-Type": "application/json",
      },
      body: JSON.stringify(data),
    });
    if (!response.ok) {
      throw new OakError({
        code: "onboarding/request-error",
        meta: {
          url: apiRoute,
          status: response.status,
        },
      });
    }
    return response.json();
  } catch (error) {
    let finalError = error;
    if (!(error instanceof OakError)) {
      finalError = new OakError({
        code: "misc/network-error",
        originalError: error,
        meta: { route: apiRoute },
      });
    }

    reportError(finalError);

    throw error;
  }
}<|MERGE_RESOLUTION|>--- conflicted
+++ resolved
@@ -11,11 +11,7 @@
  */
 export async function onboardUser(
   data: OnboardingSchema,
-<<<<<<< HEAD
-): Promise<OnboardingSchema & { "owa:onboarded": true }> {
-=======
 ): Promise<UserPublicMetadata> {
->>>>>>> e9436da5
   try {
     const response = await fetch(apiRoute, {
       method: "POST",
