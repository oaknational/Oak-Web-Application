--- conflicted
+++ resolved
@@ -1,21 +1,13 @@
-<<<<<<< HEAD
 import { useState } from "react";
 import {
-  OakBox,
   OakFlex,
-  OakSecondaryButton,
   TileItem,
   isTileItem,
   OakRadioTile,
 } from "@oaknational/oak-components";
-=======
-import { OakFlex } from "@oaknational/oak-components";
-import { useState } from "react";
 import { useRouter } from "next/router";
 
-import { RadioTheme, RadioTile, isRadioTheme } from "./RadioTile";
 import { generateUrl } from "./generateUrl";
->>>>>>> 484f67cc
 
 import {
   SpecialistUnitListingLinkProps,
@@ -56,12 +48,7 @@
   activeMobileFilter,
   browseRefined,
 }: UnitsLearningThemeFiltersProps) => {
-<<<<<<< HEAD
-  const [skipFiltersButton, setSkipFiltersButton] = useState(false);
   const themeTileItems: Array<TileItem> = learningThemes
-=======
-  const learningThemesMapped: Array<RadioTheme> = learningThemes
->>>>>>> 484f67cc
     ? learningThemes
         .map((learningTheme) => {
           return {
@@ -88,24 +75,13 @@
 
   const [activeThemeSlug, setActiveThemeSlug] = useState(selectedThemeSlug);
 
-<<<<<<< HEAD
   const onChange = (theme: TileItem) => {
+    const callbackValue = theme.id === "all" ? undefined : theme.id;
     setActiveThemeSlug(theme.id);
-
-    const callbackValue = theme.id === "all" ? undefined : theme.id;
-    onChangeCallback(callbackValue);
-=======
-  const onChange = (theme: { label: string; slug: string }) => {
-    const callbackValue = theme.slug === "all" ? undefined : theme.slug;
     if (!isMobile) {
-      setActiveThemeSlug(theme.slug);
->>>>>>> 484f67cc
-
       onChangeCallback(callbackValue);
-
       if (trackingProps) {
         const { keyStageSlug, subjectSlug } = trackingProps;
-
         browseRefined({
           platform: "owa",
           product: "teacher lesson resources",
@@ -119,13 +95,8 @@
         });
       }
 
-<<<<<<< HEAD
-    const query = theme.id === "all" ? "" : `?learning-theme=${theme.id}`;
-    const newUrl = `/teachers/programmes/${linkProps.programmeSlug}/units${query}`;
-    window.history.replaceState(window.history.state, "", newUrl);
-=======
       const newUrl = generateUrl(
-        theme,
+        { slug: theme.id },
         programmeSlug,
         yearGroupSlug,
         categorySlug,
@@ -134,9 +105,8 @@
       window.history.replaceState(window.history.state, "", newUrl);
     } else {
       setMobileFilter?.(callbackValue);
-      setActiveThemeSlug(theme.slug);
+      setActiveThemeSlug(theme.id);
     }
->>>>>>> 484f67cc
   };
 
   return (
@@ -147,9 +117,14 @@
         role="radiogroup"
         $pb="inner-padding-xl2"
       >
-<<<<<<< HEAD
         {[{ id: "all", label: "All" }, ...themeTileItems].map((theme) => {
-          const isChecked = activeThemeSlug === theme.id;
+          const activeMobTheme =
+            activeMobileFilter === undefined || activeMobileFilter === ""
+              ? "all"
+              : activeMobileFilter;
+          const isChecked = !isMobile
+            ? activeThemeSlug === theme.id
+            : activeMobTheme === theme.id;
           return (
             <OakRadioTile
               tileItem={theme}
@@ -160,31 +135,6 @@
             />
           );
         })}
-=======
-        {[{ slug: "all", label: "All" }, ...learningThemesMapped].map(
-          (theme) => {
-            const activeMobTheme =
-              activeMobileFilter === undefined || activeMobileFilter === ""
-                ? "all"
-                : activeMobileFilter;
-            const isChecked = !isMobile
-              ? activeThemeSlug === theme.slug
-              : activeMobTheme === theme.slug;
-            const isFocussed = focussedThemeSlug === theme.slug;
-            return (
-              <RadioTile
-                theme={theme}
-                key={theme.slug}
-                isChecked={isChecked}
-                isFocussed={isFocussed}
-                onChange={onChange}
-                onFocus={setFocussedThemeSlug}
-                id={`${theme.slug}-${idSuffix}`}
-              />
-            );
-          },
-        )}
->>>>>>> 484f67cc
       </OakFlex>
     </OakFlex>
   );
