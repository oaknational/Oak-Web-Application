import { OakFlex } from "@oaknational/oak-components";

import { RadioTheme, RadioTile, isRadioTheme } from "./RadioTile";

import {
  SpecialistUnitListingLinkProps,
  UnitListingLinkProps,
} from "@/common-lib/urls";
import { LearningThemeSelectedTrackingProps } from "@/components/SharedComponents/CategoryFilterList";
import useAnalytics from "@/context/Analytics/useAnalytics";

export type LearningTheme = {
  themeSlug?: string | null;
  themeTitle?: string | null;
};

export type UnitsLearningThemeFiltersProps = {
  labelledBy: string;
  selectedThemeSlug: string;
  learningThemes: LearningTheme[] | null;
  linkProps: UnitListingLinkProps | SpecialistUnitListingLinkProps;
  trackingProps?: LearningThemeSelectedTrackingProps;
  idSuffix: string;
  onChangeCallback: (theme: string | undefined) => void;
};

const UnitsLearningThemeFilters = ({
  learningThemes = [],
  selectedThemeSlug,
  linkProps,
  trackingProps,
  idSuffix,
  onChangeCallback,
}: UnitsLearningThemeFiltersProps) => {
<<<<<<< HEAD
  const listStateProps = useCategoryFilterList({
    selectedKey: selectedThemeSlug,
    getKey: (
      linkProps: UnitListingLinkProps | SpecialistUnitListingLinkProps,
    ) => {
      if (linkProps.search?.["learning-theme"]) {
        return linkProps.search?.["learning-theme"];
      } else return "all";
    },
  });

  const learningThemesMapped = learningThemes
=======
  const [skipFiltersButton, setSkipFiltersButton] = useState(false);
  const learningThemesMapped: Array<RadioTheme> = learningThemes
>>>>>>> c7b8efc0
    ? learningThemes
        .map((learningTheme) => {
          return {
            label: learningTheme?.themeTitle,
            slug: learningTheme?.themeSlug,
          };
        })
        .filter(isRadioTheme)
        .sort((a, b) => {
          if (a.slug === "no-theme") {
            return 0;
          } else if (b.slug === "no-theme") {
            return -1;
          } else {
            return 0;
          }
        })
    : [];

  const { track } = useAnalytics();

  const [activeThemeSlug, setActiveThemeSlug] = useState(selectedThemeSlug);
  const [focussedThemeSlug, setFocussedThemeSlug] = useState<
    string | undefined
  >(undefined);

  const onChange = (theme: { label: string; slug: string }) => {
    setActiveThemeSlug(theme.slug);

    const callbackValue = theme.slug === "all" ? undefined : theme.slug;
    onChangeCallback(callbackValue);

    if (trackingProps) {
      const { keyStageSlug, subjectSlug } = trackingProps;

      track.browseRefined({
        platform: "owa",
        product: "teacher lesson resources",
        engagementIntent: "refine",
        componentType: "filter_link",
        eventVersion: "2.0.0",
        analyticsUseCase: "Teacher",
        filterType: "Learning theme filter",
        filterValue: theme.label,
        activeFilters: { keyStage: [keyStageSlug], subject: [subjectSlug] },
      });
    }

    const query = theme.slug === "all" ? "" : `?learning-theme=${theme.slug}`;
    const newUrl = `/teachers/programmes/${linkProps.programmeSlug}/units${query}`;
    window.history.replaceState(window.history.state, "", newUrl);
  };

  return (
    <OakFlex $flexDirection={"column"}>
<<<<<<< HEAD
      <CategoryFilterList
        {...listStateProps}
        labelledBy={labelledBy}
        categories={[
          {
            label: "All in suggested order",
            linkProps: {
              ...linkProps,
              search: { ...linkProps.search, ["learning-theme"]: undefined },
            },
=======
      <OakBox $mb={skipFiltersButton ? "space-between-xs" : "auto"}>
        <OakSecondaryButton
          element="a"
          aria-label="Skip to units"
          href="#unit-list"
          onFocus={() => setSkipFiltersButton(true)}
          onBlur={() => setSkipFiltersButton(false)}
          style={
            skipFiltersButton ? {} : { position: "absolute", top: "-600px" }
          }
        >
          Skip to units
        </OakSecondaryButton>
      </OakBox>
      <OakFlex
        $flexDirection="column"
        $gap="space-between-ssx"
        role="radiogroup"
        $pb="inner-padding-xl2"
      >
        {[{ slug: "all", label: "All" }, ...learningThemesMapped].map(
          (theme) => {
            const isChecked = activeThemeSlug === theme.slug;
            const isFocussed = focussedThemeSlug === theme.slug;
            return (
              <RadioTile
                theme={theme}
                key={theme.slug}
                isChecked={isChecked}
                isFocussed={isFocussed}
                onChange={onChange}
                onFocus={setFocussedThemeSlug}
                id={`${theme.slug}-${idSuffix}`}
              />
            );
>>>>>>> c7b8efc0
          },
        )}
      </OakFlex>
    </OakFlex>
  );
};

export default UnitsLearningThemeFilters;<|MERGE_RESOLUTION|>--- conflicted
+++ resolved
@@ -1,4 +1,6 @@
 import { OakFlex } from "@oaknational/oak-components";
+import { useState } from "react";
+import { useRouter } from "next/router";
 
 import { RadioTheme, RadioTile, isRadioTheme } from "./RadioTile";
 
@@ -22,33 +24,20 @@
   trackingProps?: LearningThemeSelectedTrackingProps;
   idSuffix: string;
   onChangeCallback: (theme: string | undefined) => void;
+  categorySlug?: string;
+  yearGroupSlug?: string;
+  programmeSlug: string;
 };
 
 const UnitsLearningThemeFilters = ({
   learningThemes = [],
   selectedThemeSlug,
-  linkProps,
   trackingProps,
   idSuffix,
   onChangeCallback,
+  programmeSlug,
 }: UnitsLearningThemeFiltersProps) => {
-<<<<<<< HEAD
-  const listStateProps = useCategoryFilterList({
-    selectedKey: selectedThemeSlug,
-    getKey: (
-      linkProps: UnitListingLinkProps | SpecialistUnitListingLinkProps,
-    ) => {
-      if (linkProps.search?.["learning-theme"]) {
-        return linkProps.search?.["learning-theme"];
-      } else return "all";
-    },
-  });
-
-  const learningThemesMapped = learningThemes
-=======
-  const [skipFiltersButton, setSkipFiltersButton] = useState(false);
   const learningThemesMapped: Array<RadioTheme> = learningThemes
->>>>>>> c7b8efc0
     ? learningThemes
         .map((learningTheme) => {
           return {
@@ -67,6 +56,10 @@
           }
         })
     : [];
+  const router = useRouter();
+
+  const categorySlug = router.query["category"]?.toString();
+  const yearGroupSlug = router.query["year"]?.toString();
 
   const { track } = useAnalytics();
 
@@ -97,39 +90,36 @@
       });
     }
 
-    const query = theme.slug === "all" ? "" : `?learning-theme=${theme.slug}`;
-    const newUrl = `/teachers/programmes/${linkProps.programmeSlug}/units${query}`;
+    const url = new URL(window.history.state.url, window.location.origin);
+    const params = new URLSearchParams(url.search);
+
+    const currentUrl = window.history.state.url;
+    let newUrl = currentUrl;
+
+    if ((yearGroupSlug || categorySlug) && theme.slug !== "all") {
+      const newBaseUrl = `${window.location.origin}/teachers/programmes/${programmeSlug}/units`;
+      params.delete("programmeSlug");
+      params.delete("learning-theme");
+      newUrl = `${newBaseUrl}?${params.toString()}&learning-theme=${
+        theme.slug
+      }`;
+    } else if ((yearGroupSlug || categorySlug) && theme.slug === "all") {
+      const newBaseUrl = `${window.location.origin}/teachers/programmes/${programmeSlug}/units`;
+      params.delete("programmeSlug");
+      params.delete("learning-theme");
+      newUrl = `${newBaseUrl}?${params.toString()}`;
+    } else if (!yearGroupSlug && !categorySlug && theme.slug !== "all") {
+      const newBaseUrl = `${window.location.origin}/teachers/programmes/${programmeSlug}/units`;
+      newUrl = `${newBaseUrl}?learning-theme=${theme.slug}`;
+    } else if (!yearGroupSlug && !categorySlug && theme.slug === "all") {
+      newUrl = `teachers/programmes/${programmeSlug}/units`;
+    }
+
     window.history.replaceState(window.history.state, "", newUrl);
   };
 
   return (
     <OakFlex $flexDirection={"column"}>
-<<<<<<< HEAD
-      <CategoryFilterList
-        {...listStateProps}
-        labelledBy={labelledBy}
-        categories={[
-          {
-            label: "All in suggested order",
-            linkProps: {
-              ...linkProps,
-              search: { ...linkProps.search, ["learning-theme"]: undefined },
-            },
-=======
-      <OakBox $mb={skipFiltersButton ? "space-between-xs" : "auto"}>
-        <OakSecondaryButton
-          element="a"
-          aria-label="Skip to units"
-          href="#unit-list"
-          onFocus={() => setSkipFiltersButton(true)}
-          onBlur={() => setSkipFiltersButton(false)}
-          style={
-            skipFiltersButton ? {} : { position: "absolute", top: "-600px" }
-          }
-        >
-          Skip to units
-        </OakSecondaryButton>
-      </OakBox>
       <OakFlex
         $flexDirection="column"
         $gap="space-between-ssx"
@@ -151,7 +141,6 @@
                 id={`${theme.slug}-${idSuffix}`}
               />
             );
->>>>>>> c7b8efc0
           },
         )}
       </OakFlex>
