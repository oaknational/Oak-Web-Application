--- conflicted
+++ resolved
@@ -1,17 +1,13 @@
-<<<<<<< HEAD
-import { useRouter } from "next/router";
-=======
 import {
   OakBox,
   OakFlex,
   OakSecondaryButton,
 } from "@oaknational/oak-components";
->>>>>>> 8c0143c9
 import { useState } from "react";
+import { useRouter } from "next/router";
 
 import { ThemeRadioButton } from "./ThemeRadioButton";
 
-import { OakBox, OakFlex } from "@oaknational/oak-components";
 import {
   SpecialistUnitListingLinkProps,
   UnitListingLinkProps,
@@ -38,21 +34,7 @@
   linkProps,
   trackingProps,
 }: UnitsLearningThemeFiltersProps) => {
-<<<<<<< HEAD
-=======
   const [skipFiltersButton, setSkipFiltersButton] = useState(false);
-  const listStateProps = useCategoryFilterList({
-    selectedKey: selectedThemeSlug,
-    getKey: (
-      linkProps: UnitListingLinkProps | SpecialistUnitListingLinkProps,
-    ) => {
-      if (linkProps.search?.["learning-theme"]) {
-        return linkProps.search?.["learning-theme"];
-      } else return "all";
-    },
-  });
-
->>>>>>> 8c0143c9
   const learningThemesMapped = learningThemes
     ? learningThemes
         .map((learningTheme) => {
@@ -119,33 +101,6 @@
   };
 
   return (
-<<<<<<< HEAD
-    <OakFlex $flexDirection="column" $gap="space-between-ssx">
-      {[
-        { slug: "all", label: "All in suggested order" },
-        ...learningThemesMapped,
-      ].map((theme) => {
-        const isChecked = activeThemeSlug === theme.slug;
-        const isFocussed = focussedThemeSlug === theme.slug;
-        return (
-          <OakBox
-            $borderColor="border-neutral-lighter"
-            $borderStyle="solid"
-            $borderRadius="border-radius-s"
-            $pa="inner-padding-s"
-            key={theme.slug}
-          >
-            <ThemeRadioButton
-              theme={theme}
-              isChecked={isChecked}
-              isFocussed={isFocussed}
-              onChange={onChange}
-              onFocus={setFocussedThemeSlug}
-            />
-          </OakBox>
-        );
-      })}
-=======
     <OakFlex $flexDirection={"column"}>
       <OakBox $mb={skipFiltersButton ? "space-between-xs" : "auto"}>
         <OakSecondaryButton
@@ -161,29 +116,32 @@
           Skip to units
         </OakSecondaryButton>
       </OakBox>
-
-      <CategoryFilterList
-        {...listStateProps}
-        labelledBy={labelledBy}
-        categories={[
-          {
-            label: "All in suggested order",
-            linkProps: {
-              ...linkProps,
-              search: { ...linkProps.search, ["learning-theme"]: undefined },
-            },
-          },
-          ...learningThemesMapped.map(({ label, slug }) => ({
-            label: label ? label : "",
-            linkProps: {
-              ...linkProps,
-              search: { ...linkProps.search, ["learning-theme"]: slug },
-            },
-          })),
-        ]}
-        themeTrackingProps={trackingProps}
-      />
->>>>>>> 8c0143c9
+      <OakFlex $flexDirection="column" $gap="space-between-ssx">
+        {[
+          { slug: "all", label: "All in suggested order" },
+          ...learningThemesMapped,
+        ].map((theme) => {
+          const isChecked = activeThemeSlug === theme.slug;
+          const isFocussed = focussedThemeSlug === theme.slug;
+          return (
+            <OakBox
+              $borderColor="border-neutral-lighter"
+              $borderStyle="solid"
+              $borderRadius="border-radius-s"
+              $pa="inner-padding-s"
+              key={theme.slug}
+            >
+              <ThemeRadioButton
+                theme={theme}
+                isChecked={isChecked}
+                isFocussed={isFocussed}
+                onChange={onChange}
+                onFocus={setFocussedThemeSlug}
+              />
+            </OakBox>
+          );
+        })}
+      </OakFlex>
     </OakFlex>
   );
 };
