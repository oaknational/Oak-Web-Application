import { screen } from "@testing-library/dom";
import userEvent from "@testing-library/user-event";

import UnitsLearningThemeFilters from "./UnitsLearningThemeFilters";

import renderWithProviders from "@/__tests__/__helpers__/renderWithProviders";

const browseRefined = jest.fn();
jest.mock("@/context/Analytics/useAnalytics", () => ({
  __esModule: true,
  default: () => ({
    track: {
      browseRefined: (...args: unknown[]) => browseRefined(...args),
    },
  }),
}));

describe("UnitsLearningThemeFilters", () => {
<<<<<<< HEAD
  test("should render threads with no theme last", async () => {
    renderWithProviders()(
      <UnitsLearningThemeFilters
        labelledBy={"Learning Theme Filter"}
        learningThemes={[
          {
            themeTitle: "No theme 1",
            themeSlug: "no-theme",
          },
          {
            themeTitle: "Algebra",
            themeSlug: "algebra",
          },
          {
            themeTitle: "No theme 2",
            themeSlug: "no-theme",
          },
        ]}
        selectedThemeSlug={"all"}
        linkProps={{
          page: "unit-index",
          programmeSlug: "maths-secondary-ks3",
        }}
        idSuffix="test"
        onChangeCallback={jest.fn}
      />,
    );
    const themes = await screen.findAllByRole("radio");
    expect(themes[0]).toBe(screen.getByLabelText("All"));
    expect(themes[1]).toBe(screen.getByLabelText("Algebra"));
    expect(themes[2]).toBe(screen.getByLabelText("No theme 1"));
  });
  test("should call callback method with correct value", async () => {
    const onChangeCallback = jest.fn();
    renderWithProviders()(
      <UnitsLearningThemeFilters
        labelledBy={"Learning Theme Filter"}
        learningThemes={[
          {
            themeTitle: "Algebra",
            themeSlug: "algebra",
          },
        ]}
        selectedThemeSlug={"all"}
        linkProps={{
          page: "unit-index",
          programmeSlug: "maths-secondary-ks3",
        }}
        idSuffix="test"
        onChangeCallback={onChangeCallback}
      />,
    );
    const algebraFilter = screen.getByLabelText("Algebra");
    await userEvent.click(algebraFilter);
    expect(onChangeCallback).toHaveBeenCalledWith("algebra");
    const allFilter = screen.getByLabelText("All");
    await userEvent.click(allFilter);
    expect(onChangeCallback).toHaveBeenCalledWith(undefined);
=======
  beforeAll(() => {
    // Mock window.history.state
    jest.spyOn(window.history, "state", "get").mockReturnValue({
      url: "https://example.com/some-path",
    });
>>>>>>> 484f67cc
  });
  test("should call tracking browse refined with correct args", async () => {
    renderWithProviders()(
      <UnitsLearningThemeFilters
        programmeSlug="maths-secondary-ks3"
        labelledBy={"Learning Theme Filter"}
        learningThemes={[
          {
            themeTitle: "Grammar",
            themeSlug: "grammar",
          },
        ]}
        idSuffix="desktop"
        selectedThemeSlug={"all"}
        linkProps={{
          page: "unit-index",
          programmeSlug: "maths-secondary-ks3",
        }}
        trackingProps={{
          keyStageSlug: "ks3",
          keyStageTitle: "Key stage 3",
          subjectSlug: "english",
          subjectTitle: "English",
        }}
        browseRefined={browseRefined}
        onChangeCallback={jest.fn}
      />,
    );

    const grammarThread = await screen.findByText("Grammar");
    await userEvent.click(grammarThread);
    expect(browseRefined).toHaveBeenCalledWith({
      platform: "owa",
      product: "teacher lesson resources",
      engagementIntent: "refine",
      componentType: "filter_link",
      eventVersion: "2.0.0",
      analyticsUseCase: "Teacher",
      filterType: "Learning theme filter",
      filterValue: "Grammar",
      activeFilters: { keyStage: ["ks3"], subject: ["english"] },
    });
  });

  test("on mobile, invokes setMobileFilter with correct value", async () => {
    const setMobileFilter = jest.fn();
    renderWithProviders()(
      <UnitsLearningThemeFilters
        programmeSlug="maths-secondary-ks3"
        labelledBy={"Learning Theme Filter"}
        learningThemes={[
          {
            themeTitle: "Grammar",
            themeSlug: "grammar",
          },
        ]}
        idSuffix="mobile"
        selectedThemeSlug={"all"}
        setMobileFilter={setMobileFilter}
        linkProps={{
          page: "unit-index",
          programmeSlug: "maths-secondary-ks3",
        }}
        trackingProps={{
          keyStageSlug: "ks3",
          keyStageTitle: "Key stage 3",
          subjectSlug: "english",
          subjectTitle: "English",
        }}
        browseRefined={browseRefined}
        onChangeCallback={jest.fn}
      />,
    );

    const user = userEvent.setup();
    const grammarThread = screen.getByText("Grammar");
    await user.click(grammarThread);

    expect(setMobileFilter).toHaveBeenCalledWith("grammar");
  });
});<|MERGE_RESOLUTION|>--- conflicted
+++ resolved
@@ -16,7 +16,12 @@
 }));
 
 describe("UnitsLearningThemeFilters", () => {
-<<<<<<< HEAD
+  beforeAll(() => {
+    // Mock window.history.state
+    jest.spyOn(window.history, "state", "get").mockReturnValue({
+      url: "https://example.com/some-path",
+    });
+  });
   test("should render threads with no theme last", async () => {
     renderWithProviders()(
       <UnitsLearningThemeFilters
@@ -40,8 +45,10 @@
           page: "unit-index",
           programmeSlug: "maths-secondary-ks3",
         }}
-        idSuffix="test"
+        idSuffix="desktop"
         onChangeCallback={jest.fn}
+        programmeSlug="maths-secondary-ks3"
+        browseRefined={browseRefined}
       />,
     );
     const themes = await screen.findAllByRole("radio");
@@ -65,8 +72,10 @@
           page: "unit-index",
           programmeSlug: "maths-secondary-ks3",
         }}
-        idSuffix="test"
+        idSuffix="desktop"
         onChangeCallback={onChangeCallback}
+        programmeSlug="maths-secondary-ks3"
+        browseRefined={browseRefined}
       />,
     );
     const algebraFilter = screen.getByLabelText("Algebra");
@@ -75,13 +84,6 @@
     const allFilter = screen.getByLabelText("All");
     await userEvent.click(allFilter);
     expect(onChangeCallback).toHaveBeenCalledWith(undefined);
-=======
-  beforeAll(() => {
-    // Mock window.history.state
-    jest.spyOn(window.history, "state", "get").mockReturnValue({
-      url: "https://example.com/some-path",
-    });
->>>>>>> 484f67cc
   });
   test("should call tracking browse refined with correct args", async () => {
     renderWithProviders()(
