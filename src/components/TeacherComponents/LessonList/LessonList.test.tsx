<<<<<<< HEAD
import { describe, expect, it, vi } from "vitest";
import { act } from "react-dom/test-utils";
=======
>>>>>>> 8a884ebb
import userEvent from "@testing-library/user-event";

import LessonList from ".";

import { mockPaginationProps } from "@/__tests__/__helpers__/mockPaginationProps";
import renderWithProviders from "@/__tests__/__helpers__/renderWithProviders";
import lessonListingFixture from "@/node-lib/curriculum-api/fixtures/lessonListing.fixture";

const render = renderWithProviders();

const { lessons, ...unit } = lessonListingFixture();
const lessonsWithUnitData = lessons.map((lesson) => ({
  ...lesson,
  ...unit,
}));

const onClick = vi.fn();

describe("components/ Lesson List", () => {
  it("it renders the list items", () => {
    const { getByRole } = render(
      <LessonList
        paginationProps={mockPaginationProps}
        subjectSlug={"computing"}
        keyStageSlug={"2"}
        headingTag={"h2"}
        currentPageItems={lessonsWithUnitData}
        unitTitle={"Unit title"}
        lessonCount={lessons.length}
        onClick={onClick}
      />,
    );

    const listHeading = getByRole("heading", { level: 2 });

    expect(listHeading).toBeInTheDocument();
  });
  it("it renders pagination if lesson count is greater than 5 ", () => {
    const { getByTestId } = render(
      <LessonList
        paginationProps={mockPaginationProps}
        subjectSlug={"computing"}
        keyStageSlug={"2"}
        headingTag={"h2"}
        currentPageItems={lessonsWithUnitData}
        unitTitle={"Unit title"}
        lessonCount={10}
        onClick={onClick}
      />,
    );

    const pagination = getByTestId("pagination");

    expect(pagination).toBeInTheDocument();
  });
  it("it does not renders pagination if lesson count is less than 5 ", () => {
    const { queryByTestId } = render(
      <LessonList
        paginationProps={mockPaginationProps}
        subjectSlug={"computing"}
        keyStageSlug={"2"}
        headingTag={"h2"}
        currentPageItems={lessonsWithUnitData}
        unitTitle={"Unit title"}
        lessonCount={4}
        onClick={onClick}
      />,
    );

    const pagination = queryByTestId("pagination");

    expect(pagination).not.toBeInTheDocument();
  });
  it("onClick is called when a unit is clicked", async () => {
    const { getByText } = render(
      <LessonList
        paginationProps={mockPaginationProps}
        subjectSlug={"computing"}
        keyStageSlug={"2"}
        headingTag={"h2"}
        currentPageItems={lessonsWithUnitData}
        unitTitle={"Unit title"}
        lessonCount={4}
        onClick={onClick}
      />,
    );
    const unit = getByText("Add two surds");

    await userEvent.click(unit);

    expect(onClick).toHaveBeenCalledTimes(1);
  });
});<|MERGE_RESOLUTION|>--- conflicted
+++ resolved
@@ -1,8 +1,4 @@
-<<<<<<< HEAD
 import { describe, expect, it, vi } from "vitest";
-import { act } from "react-dom/test-utils";
-=======
->>>>>>> 8a884ebb
 import userEvent from "@testing-library/user-event";
 
 import LessonList from ".";
