--- conflicted
+++ resolved
@@ -122,15 +122,9 @@
         <OakAnchorTarget id={anchorId} $pt={"spacing-24"} ref={ref} />
         <OakFlex
           $mb={
-<<<<<<< HEAD
-            skipContentAnchor
+            skipLinkUrl
               ? ["spacing-12", "spacing-24", "spacing-24"]
               : ["spacing-24"]
-=======
-            skipLinkUrl
-              ? ["space-between-xs", "space-between-m", "space-between-m"]
-              : ["space-between-m"]
->>>>>>> 4d408b0f
           }
           $position={"relative"}
           $flexDirection={"column"}
