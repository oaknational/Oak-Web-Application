--- conflicted
+++ resolved
@@ -28,12 +28,7 @@
     isNew,
     subjectIconBackgroundColor,
     pupilLessonOutcome,
-<<<<<<< HEAD
-    isSpecialist,
-    isEYFS,
-=======
     showShare,
->>>>>>> 7a5a1666
   } = props;
 
   return (
@@ -75,13 +70,7 @@
               )}
               <OakFlex $gap="all-spacing-6">
                 <LessonOverviewHeaderDownloadAllButton {...props} />
-<<<<<<< HEAD
-                {!isSpecialist && !isEYFS && (
-                  <LessonOverviewHeaderShareAllButton {...props} />
-                )}
-=======
                 {showShare && <LessonOverviewHeaderShareAllButton {...props} />}
->>>>>>> 7a5a1666
               </OakFlex>
             </OakFlex>
           </OakFlex>
