--- conflicted
+++ resolved
@@ -1,13 +1,8 @@
 import { FC } from "react";
-<<<<<<< HEAD
 import {
   OakSmallPrimaryInvertedButton,
   OakSmallSecondaryButton,
 } from "@oaknational/oak-components";
-import { useFeatureFlagEnabled } from "posthog-js/react";
-=======
-import { OakSmallSecondaryButton } from "@oaknational/oak-components";
->>>>>>> e068b57d
 
 import { LessonOverviewHeaderProps } from "@/components/TeacherComponents/LessonOverviewHeader";
 import { resolveOakHref } from "@/common-lib/urls";
