import { FC, useId } from "react";
import { OakP, OakVideoTranscript } from "@oaknational/oak-components";

const TranscriptToggle: FC<{
  transcriptSentences: string[];
}> = ({ transcriptSentences }) => {
  const id = useId();
  return (
<<<<<<< HEAD
    <>
      <OakVideoTranscript id={id}>
        {transcriptSentences.map(
          (transcriptSentence, transcriptSentenceIndex) => {
            return (
              <OakP key={transcriptSentenceIndex} $mb="spacing-16">
                {transcriptSentence}
              </OakP>
            );
          },
        )}
      </OakVideoTranscript>
    </>
=======
    <OakVideoTranscript id={id}>
      {transcriptSentences.map(
        (transcriptSentence, transcriptSentenceIndex) => {
          return (
            <OakP key={transcriptSentenceIndex} $mb="space-between-s">
              {transcriptSentence}
            </OakP>
          );
        },
      )}
    </OakVideoTranscript>
>>>>>>> e79c639b
  );
};

export default TranscriptToggle;<|MERGE_RESOLUTION|>--- conflicted
+++ resolved
@@ -6,33 +6,17 @@
 }> = ({ transcriptSentences }) => {
   const id = useId();
   return (
-<<<<<<< HEAD
-    <>
-      <OakVideoTranscript id={id}>
-        {transcriptSentences.map(
-          (transcriptSentence, transcriptSentenceIndex) => {
-            return (
-              <OakP key={transcriptSentenceIndex} $mb="spacing-16">
-                {transcriptSentence}
-              </OakP>
-            );
-          },
-        )}
-      </OakVideoTranscript>
-    </>
-=======
     <OakVideoTranscript id={id}>
       {transcriptSentences.map(
         (transcriptSentence, transcriptSentenceIndex) => {
           return (
-            <OakP key={transcriptSentenceIndex} $mb="space-between-s">
+            <OakP key={transcriptSentenceIndex} $mb="spacing-16">
               {transcriptSentence}
             </OakP>
           );
         },
       )}
     </OakVideoTranscript>
->>>>>>> e79c639b
   );
 };
 
