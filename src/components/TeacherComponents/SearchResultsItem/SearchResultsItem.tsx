--- conflicted
+++ resolved
@@ -92,13 +92,8 @@
           <Flex>
             <OakHeading $mb="space-between-sssx" tag={"h2"} $font={"heading-7"}>
               {subjectTitle}
-<<<<<<< HEAD
-            </Heading>
+            </OakHeading>
             {cohort === NEW_COHORT && <TagPromotional $ml={4} size="small" />}
-=======
-            </OakHeading>
-            {!legacy && <TagPromotional $ml={4} size="small" />}
->>>>>>> 8a49ca56
           </Flex>
           <LessonMetadata
             $font={"heading-light-7"}
