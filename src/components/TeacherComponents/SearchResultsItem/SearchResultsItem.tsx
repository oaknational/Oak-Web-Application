--- conflicted
+++ resolved
@@ -98,13 +98,8 @@
             <OakHeading $mb="space-between-sssx" tag={"h2"} $font={"heading-7"}>
               {subjectTitle}
             </OakHeading>
-<<<<<<< HEAD
-            {!legacy && <TagPromotional $ml={4} size="small" />}
+            {cohort === NEW_COHORT && <TagPromotional $ml={4} size="small" />}
           </OakFlex>
-=======
-            {cohort === NEW_COHORT && <TagPromotional $ml={4} size="small" />}
-          </Flex>
->>>>>>> bb937981
           <LessonMetadata
             $font={"heading-light-7"}
             $color={"grey60"}
