--- conflicted
+++ resolved
@@ -69,37 +69,6 @@
       ? getValidSubjectIconName(subjectIcon)
       : RESOURCE_TYPE_ICON_MAP[resourceType];
 
-<<<<<<< HEAD
-      {!useDownloadsExperiment && <BoxBorders gapPosition="rightTop" />}
-      <Flex
-        $flexDirection="column"
-        $alignItems="center"
-        $width={["100%"]}
-        $maxWidth={320}
-        $background={isHovered ? "grey20" : "white"}
-        $overflow="hidden"
-      >
-        <OakFlex
-          $flexDirection="column"
-          $justifyContent="center"
-          $ph={"inner-padding-m"}
-          $pv={useDownloadsExperiment ? "inner-padding-s" : "inner-padding-m"}
-          $pr={"inner-padding-xl4"}
-          $width="100%"
-        >
-          <OakP
-            $font="heading-7"
-            $mb="space-between-sssx"
-            $textDecoration={isHovered ? "underline" : "none"}
-            $whiteSpace={"nowrap"}
-            $overflow={"hidden"}
-            $textOverflow={"ellipsis"}
-          >
-            <label htmlFor={id}>{label}</label>
-          </OakP>
-          <OakFlex $alignItems="center">
-            <OakP $color="grey60">{subtitle}</OakP>
-=======
   return (
     <CustomSizing>
       <OakDownloadCard
@@ -116,7 +85,6 @@
         formatSlot={
           <>
             {subtitle}
->>>>>>> 4c44bb0f
             {isEditable && (
               <OakTagFunctional
                 key="tag"
@@ -130,72 +98,11 @@
                 $background={"bg-decorative2-main"}
               />
             )}
-<<<<<<< HEAD
-          </OakFlex>
-        </OakFlex>
-      </Flex>
-    </BoxWithFocusState>
-  );
-};
-
-const ResourceCard: FC<ResourceCardProps> = (props) => {
-  const {
-    checked = false,
-    onChange,
-    id,
-    name,
-    label,
-    subtitle,
-    onBlur,
-    hasError = false,
-    useRadio = false,
-    hideCheckbox = false,
-  } = props;
-
-  const { hoverProps, isHovered } = useHover({});
-
-  return (
-    <Flex
-      $height={72}
-      $width={320}
-      $position={"relative"}
-      {...hoverProps}
-      data-testid="resourceCard"
-    >
-      {useRadio ? (
-        <RadioContainer $zIndex={"inFront"}>
-          <Radio id={id} value={id} aria-label={label}>
-            <ResourceCardLabel isHovered={isHovered} {...props} />
-          </Radio>
-        </RadioContainer>
-      ) : !hideCheckbox ? (
-        <Checkbox
-          id={id}
-          name={name}
-          checked={checked}
-          onChange={onChange}
-          variant={"withoutLabel"}
-          slim={true}
-          ariaLabel={`${label} ${
-            subtitle === "PPTX" ? "powerpoint" : subtitle
-          }`}
-          onBlur={onBlur}
-          hasError={hasError}
-          $mb={0}
-        >
-          <ResourceCardLabel isHovered={isHovered} {...props} />
-        </Checkbox>
-      ) : (
-        <ResourceCardLabel isHovered={false} {...props} />
-      )}
-    </Flex>
-=======
           </>
         }
         iconName={iconName}
       />
     </CustomSizing>
->>>>>>> 4c44bb0f
   );
 };
 
