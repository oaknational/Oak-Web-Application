import { useEditor } from "@tiptap/react";
import { waitFor } from "@testing-library/react";
import {
  TeacherNote,
  TeacherNoteCamelCase,
} from "@oaknational/oak-pupil-client";
import { OakTeacherNotesModal } from "@oaknational/oak-components";

import {
  isAllowedUri,
  shouldAutoLink,
  TeacherNotesModal,
} from "./TeacherNotesModal";

import renderWithProviders from "@/__tests__/__helpers__/renderWithProviders";

const render = renderWithProviders();

// mock the useEditor hook
jest.mock("@tiptap/react", () => {
  return {
    __esModule: true,
    ...jest.requireActual("@tiptap/react"),
    useEditor: jest.fn(({ onCreate, onUpdate, onBlur }) => {
      return {
        commands: {
          getHTML: jest.fn().mockReturnValue("<p>test</p>"),
          setContent: jest.fn(),
        },
        storage: {
          characterCount: {
            characters: jest.fn().mockReturnValue(0),
          },
        },
        isActive: jest.fn().mockReturnValue(false),
        getHTML: jest.fn().mockReturnValue(""),
        getText: jest.fn().mockReturnValue(""),
        onCreate,
        onUpdate,
        onBlur,
      };
    }),
  };
});

// mock OakTeacherNotesModal
jest.mock("@oaknational/oak-components", () => {
  return {
    __esModule: true,
    ...jest.requireActual("@oaknational/oak-components"),
    OakTeacherNotesModal: jest.fn(() => null),
  };
});

describe("TeacherNotesModal", () => {
  const useEditorMock = useEditor as jest.Mock;
  const mockTeacherNote: TeacherNoteCamelCase = {
    noteHtml: "<p>test</p>",
    sidKey: "sid-ARHMdf",
    noteId: "hkk2-NIFaM",
    noteText: "test",
    lessonPath: "teachers/lessons/transverse-waves",
  };

  const mockTeacherNoteSnake: TeacherNote = {
    note_html: "<p>test</p>",
    sid_key: "sid-ARHMdf",
    note_id: "hkk2-NIFaM",
    note_text: "test",
    lesson_path: "teachers/lessons/transverse-waves",
  };

  beforeEach(() => {
    jest.clearAllMocks();
  });

  describe("isAllowedUri", () => {
    // mock context
    const context = {
      defaultProtocol: "https",
      defaultValidate: jest.fn().mockReturnValue(true),
      protocols: ["http", "https"],
    };

    it("should return false if the protocol is not allowed", () => {
      const result = isAllowedUri("ftp://example.com", context);
      expect(result).toBe(false);
    });

    it("should return true if the protocol is allowed", () => {
      const result = isAllowedUri("https://example.com", context);
      expect(result).toBe(true);
    });

    it("should return true if the protocol is allowed", () => {
      const result = isAllowedUri("http://example.com", context);
      expect(result).toBe(true);
    });

    it("should return false if the URL is invalid", () => {
      context.defaultValidate.mockReturnValueOnce(false);
      const result = isAllowedUri("https://", context);
      expect(result).toBe(false);
    });

    it("should return false if the URL is invalid", () => {
      const result = isAllowedUri("https://", context);
      expect(result).toBe(false);
    });

    it("should return false if the URL is not in the allowed list of protocols", () => {
      const result = isAllowedUri("http://example.com", {
        ...context,
        protocols: ["https"],
      });
      expect(result).toBe(false);
    });
  });

  describe("shouldAutoLink", () => {
    it("should return true if the URL is valid", () => {
      const result = shouldAutoLink("https://example.com");
      expect(result).toBe(true);
    });

    it("should return true if the URL is valid", () => {
      const result = shouldAutoLink("example.com");
      expect(result).toBe(true);
    });

    it("should return false if the URL is invalid", () => {
      const result = shouldAutoLink("https://");
      expect(result).toBe(false);
    });

    it("should return false if the URL is invalid", () => {
      const result = shouldAutoLink("https://");
      expect(result).toBe(false);
    });
  });

  it("should populate the editor with the html from the teacher note when the onCreate event callback is triggered", async () => {
    // render the component
    render(
      <TeacherNotesModal
        isOpen={true}
        onClose={jest.fn()}
        saveTeacherNote={jest.fn()}
        teacherNote={mockTeacherNote}
        sharingUrl={"https://example.com"}
        error={null}
      />,
    );

    // get the call to useEditor
    const mockEditorArgs = useEditorMock.mock.calls?.[0];
    const mockEditorInstance = useEditorMock.mock.results?.[0]?.value;

    mockEditorArgs?.[0]?.onCreate({ editor: mockEditorInstance });

    expect(mockEditorInstance.commands.setContent).toHaveBeenCalledWith(
      mockTeacherNoteSnake.note_html,
    );
  });
<<<<<<< HEAD
  //TODO: Comp Lib update so throwing type errors, awaiting full implementation
  it.skip("should call save teacher note when the save button is clicked", async () => {
    const mockSaveTeacherNote = jest
      .fn(() => Promise.resolve(mockTeacherNoteSnake))
      .mockName("saveTeacherNote");
=======
>>>>>>> cd6e4b55

  it("should save the teacher note when the editor loses focus", async () => {
    const saveTeacherNote = jest.fn(() =>
      Promise.resolve(mockTeacherNoteSnake),
    );
    // render the component
    render(
      <TeacherNotesModal
        isOpen={true}
        onClose={jest.fn()}
        saveTeacherNote={saveTeacherNote}
        teacherNote={mockTeacherNote}
        sharingUrl={"https://example.com"}
        error={null}
      />,
    );

    // get the call to useEditor
    const mockEditorArgs = useEditorMock.mock.calls?.[0];
    const mockEditorInstance = useEditorMock.mock.results?.[0]?.value;

    mockEditorArgs?.[0]?.onBlur({ editor: mockEditorInstance });
    expect(saveTeacherNote).toHaveBeenCalled();
  });

  it("should save the teacher note when the character count has changed by more than 50 chars", () => {
    const saveTeacherNote = jest.fn(() =>
      Promise.resolve(mockTeacherNoteSnake),
    );
    // render the component
    render(
      <TeacherNotesModal
        isOpen={true}
        onClose={jest.fn()}
        saveTeacherNote={saveTeacherNote}
        teacherNote={mockTeacherNote}
        sharingUrl={"https://example.com"}
        error={null}
      />,
    );

    // get the call to useEditor
    const mockEditorArgs = useEditorMock.mock.calls?.[0];
    const mockEditorInstance = useEditorMock.mock.results?.[0]?.value;
    mockEditorInstance.storage.characterCount.characters.mockReturnValueOnce(
      51,
    );

    mockEditorArgs?.[0]?.onUpdate({ editor: mockEditorInstance });
    expect(saveTeacherNote).toHaveBeenCalled();
  });

  it("should save the teacher note when the modal is closed", () => {
    const saveTeacherNote = jest.fn(() =>
      Promise.resolve(mockTeacherNoteSnake),
    );

    const onClose = jest.fn();
    // render the component
    render(
      <TeacherNotesModal
        isOpen={true}
        onClose={onClose}
        saveTeacherNote={saveTeacherNote}
        teacherNote={mockTeacherNote}
        sharingUrl={"https://example.com"}
        error={null}
      />,
    );

    const mockModal = OakTeacherNotesModal as jest.MockedFunction<
      typeof OakTeacherNotesModal
    >;

    const modalProps = mockModal.mock.calls?.[0]?.[0];
    if (!modalProps) {
      throw new Error("No modal props found");
    }

<<<<<<< HEAD
    // modalProps.();
=======
    modalProps.onClose();
>>>>>>> cd6e4b55

    expect(saveTeacherNote).toHaveBeenCalledTimes(1);
    expect(onClose).toHaveBeenCalledTimes(1);
  });

<<<<<<< HEAD
  it.skip("should set note saved when the note has been saved", async () => {
    const mockSaveTeacherNote = jest
      .fn(() => Promise.resolve(mockTeacherNoteSnake))
      .mockName("saveTeacherNote");
=======
  it("should set note saved when the note has been saved", async () => {
    const mockSaveTeacherNote = jest.fn(() =>
      Promise.resolve(mockTeacherNoteSnake),
    );
>>>>>>> cd6e4b55

    render(
      <TeacherNotesModal
        isOpen={true}
        onClose={jest.fn()}
        saveTeacherNote={mockSaveTeacherNote}
        teacherNote={mockTeacherNote}
        sharingUrl={"https://example.com"}
        error={null}
      />,
    );

    const mockModal = OakTeacherNotesModal as jest.MockedFunction<
      typeof OakTeacherNotesModal
    >;

    const modalProps = mockModal.mock.calls?.[0]?.[0];
    if (!modalProps) {
      throw new Error("No modal props found");
    }

<<<<<<< HEAD
    // modalProps.onSaveClicked();
=======
    const mockEditorArgs = useEditorMock.mock.calls?.[0];
    const mockEditorInstance = useEditorMock.mock.results?.[0]?.value;

    mockEditorArgs?.[0]?.onBlur({ editor: mockEditorInstance });
>>>>>>> cd6e4b55

    await waitFor(() => {
      const latestProps = mockModal.mock.lastCall?.[0];
      if (!latestProps) {
        throw new Error("No latest props found");
      }
      expect(latestProps.progressSaved).toBe(true);
    });
  });

  it("displays the 'progress saved' message when the note has been saved for 3 seconds", async () => {
    jest.spyOn(global, "setTimeout");

    const mockSaveTeacherNote = jest.fn(() =>
      Promise.resolve(mockTeacherNoteSnake),
    );

    render(
      <TeacherNotesModal
        isOpen={true}
        onClose={jest.fn()}
        saveTeacherNote={mockSaveTeacherNote}
        teacherNote={mockTeacherNote}
        sharingUrl={"https://example.com"}
        error={null}
      />,
    );

    const mockEditorArgs = useEditorMock.mock.calls?.[0];
    const mockEditorInstance = useEditorMock.mock.results?.[0]?.value;
    mockEditorArgs?.[0]?.onBlur({ editor: mockEditorInstance });

    const mockModal = OakTeacherNotesModal as jest.MockedFunction<
      typeof OakTeacherNotesModal
    >;

    await waitFor(() => {
      expect(mockModal).toHaveBeenLastCalledWith(
        expect.objectContaining({
          progressSaved: true,
        }),
        {},
      );
    });

    expect(setTimeout).toHaveBeenCalledWith(expect.any(Function), 3000);
  });
});<|MERGE_RESOLUTION|>--- conflicted
+++ resolved
@@ -162,14 +162,6 @@
       mockTeacherNoteSnake.note_html,
     );
   });
-<<<<<<< HEAD
-  //TODO: Comp Lib update so throwing type errors, awaiting full implementation
-  it.skip("should call save teacher note when the save button is clicked", async () => {
-    const mockSaveTeacherNote = jest
-      .fn(() => Promise.resolve(mockTeacherNoteSnake))
-      .mockName("saveTeacherNote");
-=======
->>>>>>> cd6e4b55
 
   it("should save the teacher note when the editor loses focus", async () => {
     const saveTeacherNote = jest.fn(() =>
@@ -249,27 +241,16 @@
       throw new Error("No modal props found");
     }
 
-<<<<<<< HEAD
-    // modalProps.();
-=======
     modalProps.onClose();
->>>>>>> cd6e4b55
 
     expect(saveTeacherNote).toHaveBeenCalledTimes(1);
     expect(onClose).toHaveBeenCalledTimes(1);
   });
 
-<<<<<<< HEAD
-  it.skip("should set note saved when the note has been saved", async () => {
-    const mockSaveTeacherNote = jest
-      .fn(() => Promise.resolve(mockTeacherNoteSnake))
-      .mockName("saveTeacherNote");
-=======
   it("should set note saved when the note has been saved", async () => {
     const mockSaveTeacherNote = jest.fn(() =>
       Promise.resolve(mockTeacherNoteSnake),
     );
->>>>>>> cd6e4b55
 
     render(
       <TeacherNotesModal
@@ -291,14 +272,10 @@
       throw new Error("No modal props found");
     }
 
-<<<<<<< HEAD
-    // modalProps.onSaveClicked();
-=======
     const mockEditorArgs = useEditorMock.mock.calls?.[0];
     const mockEditorInstance = useEditorMock.mock.results?.[0]?.value;
 
     mockEditorArgs?.[0]?.onBlur({ editor: mockEditorInstance });
->>>>>>> cd6e4b55
 
     await waitFor(() => {
       const latestProps = mockModal.mock.lastCall?.[0];
