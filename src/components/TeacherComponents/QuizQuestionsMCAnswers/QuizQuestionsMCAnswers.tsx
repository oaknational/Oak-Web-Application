import { VisuallyHidden } from "react-aria";
<<<<<<< HEAD
import { OakTypography, OakFlex, OakIcon } from "@oaknational/oak-components";
=======
import { OakTypography, OakFlex, OakBox } from "@oaknational/oak-components";
>>>>>>> 08bbfcd8

import QuizImage from "@/components/TeacherComponents/QuizImage";
import { removeMarkdown } from "@/components/TeacherComponents/LessonOverviewQuizContainer/quizUtils";
import QuizImageAnswer from "@/components/TeacherComponents/QuizImageAnswer";
import Flex from "@/components/SharedComponents/Flex.deprecated";
import Typography from "@/components/SharedComponents/Typography";
import { MCAnswer } from "@/node-lib/curriculum-api-2023/shared.schema";

export const QuizQuestionsMCAnswers = (props: {
  answers: MCAnswer[];
  questionNumber: number;
}) => {
  const { answers, questionNumber } = props;

  const containsImages =
    answers.filter(
      (choice) =>
        choice.answer.filter((answerItem) => answerItem.type === "image")
          .length > 0,
    ).length > 0;

  return (
    <Flex
      $flexDirection={"column"}
      $alignItems={containsImages ? undefined : "start"}
      role="list"
      $gap={8}
    >
      {answers.map((choice, i) => {
        const imageAnswers = choice.answer.filter(
          (answerItem) => answerItem.type === "image",
        );
        const encloseAnswer = imageAnswers.length > 0;
        const imageAnswer =
          choice.answer.length === 1 && imageAnswers.length === 1;

        return (
          <Flex
            key={`q-${questionNumber}-answer-${i}`}
            $flexDirection={"column"}
            $gap={8}
            $alignItems={encloseAnswer ? "center" : "flex-start"}
            $borderStyle="solid"
            $borderColor="black"
            $borderRadius={8}
            role="listitem"
            $ph={encloseAnswer && !imageAnswer ? 10 : 0}
            $pv={encloseAnswer && !imageAnswer ? 16 : 0}
            $ba={encloseAnswer && !imageAnswer ? 1 : 0}
            $maxWidth={encloseAnswer ? 450 : "100%"}
          >
            {choice.answer.map((answerItem, j) => {
              if (answerItem.type === "text" && !choice.answerIsCorrect) {
                return (
                  <Typography
                    key={`q-${questionNumber}-answer-element-${j}`}
                    $font={["body-2", "body-1"]}
                    $ph={40}
                  >
                    {removeMarkdown(answerItem.text)}
                  </Typography>
                );
              } else if (answerItem.type === "text" && choice.answerIsCorrect) {
                return (
                  <OakFlex
                    key={`q-${questionNumber}-answer-element-${j}`}
                    $background={"lemon50"}
                    $borderRadius="border-radius-m2"
                    $ph="inner-padding-xs"
                    $alignItems={"center"}
                  >
<<<<<<< HEAD
                    <Box $minWidth={32} aria-hidden>
                      <OakIcon
                        iconName={"tick"}
                        $width={"all-spacing-6"}
                        $height={"all-spacing-6"}
                      />
                    </Box>
=======
                    <OakBox $minWidth="all-spacing-7" aria-hidden>
                      <Icon name={"tick"} />
                    </OakBox>
>>>>>>> 08bbfcd8
                    <VisuallyHidden>
                      Correct answer: {removeMarkdown(answerItem.text)}
                    </VisuallyHidden>

                    <OakTypography $font={["body-2", "body-1"]} aria-hidden>
                      {removeMarkdown(answerItem.text)}
                    </OakTypography>
                  </OakFlex>
                );
              } else if (answerItem.type === "image") {
                return imageAnswer ? (
                  <QuizImageAnswer
                    key={`q-${questionNumber}-answer-element-${j}`}
                    src={answerItem.imageObject}
                    answerIsCorrect={choice.answerIsCorrect && imageAnswer}
                    alt="An image in a quiz"
                  />
                ) : (
                  <QuizImage
                    key={`q-${questionNumber}-answer-element-${j}`}
                    src={answerItem.imageObject}
                  />
                );
              }
            })}
          </Flex>
        );
      })}
    </Flex>
  );
};<|MERGE_RESOLUTION|>--- conflicted
+++ resolved
@@ -1,9 +1,10 @@
 import { VisuallyHidden } from "react-aria";
-<<<<<<< HEAD
-import { OakTypography, OakFlex, OakIcon } from "@oaknational/oak-components";
-=======
-import { OakTypography, OakFlex, OakBox } from "@oaknational/oak-components";
->>>>>>> 08bbfcd8
+import {
+  OakTypography,
+  OakFlex,
+  OakIcon,
+  OakBox,
+} from "@oaknational/oak-components";
 
 import QuizImage from "@/components/TeacherComponents/QuizImage";
 import { removeMarkdown } from "@/components/TeacherComponents/LessonOverviewQuizContainer/quizUtils";
@@ -75,19 +76,13 @@
                     $ph="inner-padding-xs"
                     $alignItems={"center"}
                   >
-<<<<<<< HEAD
-                    <Box $minWidth={32} aria-hidden>
+                    <OakBox $minWidth="all-spacing-7" aria-hidden>
                       <OakIcon
                         iconName={"tick"}
                         $width={"all-spacing-6"}
                         $height={"all-spacing-6"}
                       />
-                    </Box>
-=======
-                    <OakBox $minWidth="all-spacing-7" aria-hidden>
-                      <Icon name={"tick"} />
                     </OakBox>
->>>>>>> 08bbfcd8
                     <VisuallyHidden>
                       Correct answer: {removeMarkdown(answerItem.text)}
                     </VisuallyHidden>
