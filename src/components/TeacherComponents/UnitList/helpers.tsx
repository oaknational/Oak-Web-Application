import { UnitListItemProps } from "../UnitListItem/UnitListItem";
import { UnitOption } from "../UnitListOptionalityCard/UnitListOptionalityCard";

import { CurrentPageItemsProps, UnitListProps } from "./UnitList";

import isSlugLegacy from "@/utils/slugModifiers/isSlugLegacy";
import {
  SpecialistUnit,
  SpecialistUnitListingData,
} from "@/node-lib/curriculum-api-2023/queries/specialistUnitListing/specialistUnitListing.schema";
import { UnitListingData } from "@/node-lib/curriculum-api-2023/queries/unitListing/unitListing.schema";

export const isCurrentPageItems = (
  u: CurrentPageItemsProps[] | SpecialistUnit[][],
): u is CurrentPageItemsProps[] => {
<<<<<<< HEAD
  return (
    u.length > 0 &&
    (u[0] as CurrentPageItemsProps)[0]?.keyStageSlug !== undefined
  );
=======
  return (u[0] as CurrentPageItemsProps)?.[0]?.keyStageSlug !== undefined;
>>>>>>> f087a49e
};

export const isUnitListData = (
  u: UnitListingData | SpecialistUnitListingData,
): u is UnitListingData => {
  return (u as UnitListingData).keyStageSlug !== undefined;
};

export const getPageItems = ({
  pageItems,
  pickLegacyItems,
  isSwimming,
}: {
  pageItems: CurrentPageItemsProps[] | SpecialistUnit[][];
  pickLegacyItems: boolean;
  isSwimming: boolean;
}) => {
  switch (true) {
    case !isCurrentPageItems(pageItems):
      return [];
    case isSwimming:
      return pageItems.filter((item) => {
        const isSwimmingItem =
          item[0]!.groupUnitsAs === "Swimming and water safety";
        return isSwimmingItem;
      });
    case pickLegacyItems:
      return pageItems.filter((item) => {
        const legacyItem = isSlugLegacy(item[0]!.programmeSlug);
        return legacyItem;
      });
    default:
      return pageItems.filter((item) => {
        const legacyItem = isSlugLegacy(item[0]!.programmeSlug);
        const groupUnitsAsItem = item[0]!.groupUnitsAs;
        const filteredItem = !legacyItem && !groupUnitsAsItem;
        return filteredItem;
      });
  }
};

export const getProgrammeFactors = (props: UnitListProps) => {
  if (isUnitListData(props)) {
    const { phase, examBoardSlug, keyStageSlug } = props;
    return { phaseSlug: phase, examBoardSlug, keyStageSlug };
  } else {
    return {
      phase: undefined,
      examBoardSlug: undefined,
      keyStageSlug: undefined,
    };
  }
};

export const isUnitOption = (
  x: Omit<UnitListItemProps, "onClick" | "index">[] | SpecialistUnit[],
): x is UnitOption[] => {
  if (x[0]) {
    return "keyStageTitle" in x[0];
  } else {
    return false;
  }
};<|MERGE_RESOLUTION|>--- conflicted
+++ resolved
@@ -13,14 +13,7 @@
 export const isCurrentPageItems = (
   u: CurrentPageItemsProps[] | SpecialistUnit[][],
 ): u is CurrentPageItemsProps[] => {
-<<<<<<< HEAD
-  return (
-    u.length > 0 &&
-    (u[0] as CurrentPageItemsProps)[0]?.keyStageSlug !== undefined
-  );
-=======
   return (u[0] as CurrentPageItemsProps)?.[0]?.keyStageSlug !== undefined;
->>>>>>> f087a49e
 };
 
 export const isUnitListData = (
