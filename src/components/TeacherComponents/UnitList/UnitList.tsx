--- conflicted
+++ resolved
@@ -3,11 +3,8 @@
   OakFlex,
   OakUnitsContainer,
   OakUnitListItem,
-<<<<<<< HEAD
   OakUnitListOptionalityItem,
-=======
   OakPagination,
->>>>>>> 7f971948
 } from "@oaknational/oak-components";
 import { NextRouter, useRouter } from "next/router";
 
@@ -20,15 +17,6 @@
   SpecialistListItemProps,
 } from "@/components/TeacherComponents/UnitListItem/UnitListItem";
 import Box from "@/components/SharedComponents/Box";
-<<<<<<< HEAD
-import Pagination, {
-  PaginationProps,
-} from "@/components/SharedComponents/Pagination";
-=======
-import { PaginationProps } from "@/components/SharedComponents/Pagination/usePagination";
-import UnitListOptionalityCard from "@/components/TeacherComponents/UnitListOptionalityCard";
-import { UnitOption } from "@/components/TeacherComponents/UnitListOptionalityCard/UnitListOptionalityCard";
->>>>>>> 7f971948
 import {
   SpecialistUnit,
   SpecialistUnitListingData,
@@ -36,6 +24,7 @@
 import { UnitListingData } from "@/node-lib/curriculum-api-2023/queries/unitListing/unitListing.schema";
 import { resolveOakHref } from "@/common-lib/urls";
 import isSlugLegacy from "@/utils/slugModifiers/isSlugLegacy";
+import { PaginationProps } from "@/components/SharedComponents/Pagination/usePagination";
 
 export type Tier = {
   title: string;
@@ -122,17 +111,12 @@
 const UnitList: FC<UnitListProps> = (props) => {
   const { units, paginationProps, currentPageItems, onClick, subjectSlug } =
     props;
-<<<<<<< HEAD
-  const { currentPage, pageSize, firstItemRef } = paginationProps;
+  const { currentPage, pageSize, firstItemRef, paginationRoute } =
+    paginationProps;
   const router = useRouter();
 
   const newPageItems = getPageItems(currentPageItems, false);
   const legacyPageItems = getPageItems(currentPageItems, true);
-=======
-
-  const { currentPage, pageSize, firstItemRef, paginationRoute } =
-    paginationProps;
->>>>>>> 7f971948
 
   const { phaseSlug, keyStageSlug, examBoardSlug } = getProgrammeFactors(props);
   const indexOfFirstLegacyUnit = units
