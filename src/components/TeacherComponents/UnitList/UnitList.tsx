import React, { FC, useState } from "react";
import { useRouter } from "next/router";
import { useFeatureFlagEnabled } from "posthog-js/react";
import {
  OakFlex,
  OakUnitsContainer,
  OakPagination,
  OakAnchorTarget,
  OakBox,
  OakInlineBanner,
} from "@oaknational/oak-components";

import { getSubjectPhaseSlug } from "../helpers/getSubjectPhaseSlug";

import { getPageItems, getProgrammeFactors } from "./helpers";
import { UnitListLegacyBanner } from "./UnitListLegacyBanner";
import { areNewAndLegacyUnitsOnPage, getUnitCards } from "./getUnitCards";

import {
  UnitListItemProps,
  SpecialistListItemProps,
} from "@/components/TeacherComponents/UnitListItem/UnitListItem";
import SavingSignedOutModal from "@/components/TeacherComponents/SavingSignedOutModal/SavingSignedOutModal";
import {
  SpecialistUnit,
  SpecialistUnitListingData,
} from "@/node-lib/curriculum-api-2023/queries/specialistUnitListing/specialistUnitListing.schema";
import { UnitListingData } from "@/node-lib/curriculum-api-2023/queries/unitListing/unitListing.schema";
import { resolveOakHref } from "@/common-lib/urls";
import isSlugLegacy from "@/utils/slugModifiers/isSlugLegacy";
import { PaginationProps } from "@/components/SharedComponents/Pagination/usePagination";
import { convertSubjectToSlug } from "@/components/TeacherComponents/helpers/convertSubjectToSlug";
import { useSaveUnits } from "@/node-lib/educator-api/helpers/saveUnits/useSaveUnits";

export type Tier = {
  title: string;
  slug: string;
  unitCount: number | null;
};

export type PageSize = { pageSize: number };
export type CurrentPageItemsProps = Omit<
  UnitListItemProps,
  "index" | "onClick"
>[];

export type UnitListProps = (UnitListingData | SpecialistUnitListingData) & {
  currentPageItems: CurrentPageItemsProps[] | SpecialistUnit[][];
  paginationProps: PaginationProps & PageSize;
  onClick: (props: UnitListItemProps | SpecialistListItemProps) => void;
  filteredUnits?: UnitListingData["units"];
};

const isUnitListData = (
  u: UnitListingData | SpecialistUnitListingData,
): u is UnitListingData => {
  return (u as UnitListingData).keyStageSlug !== undefined;
};

export const getUnitLessonCount = (unit: {
  lessonCount: number | null;
  expiredLessonCount: number | null;
  unpublishedLessonCount: number;
}) => {
  const { lessonCount, expiredLessonCount, unpublishedLessonCount } = unit;
  let countHeader = "";
  if (lessonCount) {
    if (unpublishedLessonCount || expiredLessonCount) {
      if (expiredLessonCount && expiredLessonCount > lessonCount) {
        countHeader = `0 lessons`;
      } else {
        // unpublished lessons arent included in the lessonCount, but expired lessons are
        const totalLessonCount = lessonCount + unpublishedLessonCount;
        countHeader = `${lessonCount - (expiredLessonCount ?? 0)}/${totalLessonCount} lesson${totalLessonCount > 1 ? "s" : ""}`;
      }
    } else {
      countHeader = `${lessonCount} lesson${lessonCount > 1 ? "s" : ""}`;
    }
  }

  return countHeader;
};

const UnitList: FC<UnitListProps> = (props) => {
  const {
    units,
    paginationProps,
    currentPageItems,
    onClick,
    subjectSlug,
    subjectParent,
    filteredUnits,
    subjectTitle,
  } = props;

  const linkSubject = subjectParent
    ? convertSubjectToSlug(subjectParent)
    : subjectSlug;
  const { currentPage, pageSize, firstItemRef, paginationRoute, onPageChange } =
    paginationProps;
  const router = useRouter();
  const category = router.query["category"]?.toString();
  const modifiedCategory =
    category === "reading-writing-oracy"
      ? "Reading, writing & oracy"
      : category;

  const newPageItems = getPageItems({
    pageItems: currentPageItems,
    pickLegacyItems: false,
    isSwimming: false,
  });
  const legacyPageItems = getPageItems({
    pageItems: currentPageItems,
    pickLegacyItems: true,
    isSwimming: false,
  });
  const swimmingPageItems = getPageItems({
    pageItems: currentPageItems,
    pickLegacyItems: false,
    isSwimming: true,
  });

  const { phaseSlug, keyStageSlug, examBoardSlug, keyStageTitle } =
    getProgrammeFactors(props);

  const indexOfFirstLegacyUnit = units
    .map((u) => isSlugLegacy(u[0]!.programmeSlug))
    .indexOf(true);

  // Saving
  const isSaveEnabled = useFeatureFlagEnabled("teacher-save-units");
  const { onSaveToggle, isUnitSaved, showSignIn, setShowSignIn } = useSaveUnits(
    props.programmeSlug,
    {
      keyStageTitle,
      keyStageSlug,
      subjectTitle: props.subjectTitle,
      subjectSlug: props.subjectSlug,
      savedFrom: "unit_listing_save_button",
    },
  );

  const hasNewAndLegacyUnits: boolean =
    !!phaseSlug && !!newPageItems.length && !!legacyPageItems.length;

<<<<<<< HEAD
  const getUnitCards = (
    pageItems: CurrentPageItemsProps[] | SpecialistUnit[][],
  ) => {
    const newAndLegacyUnitsOnPage =
      currentPageItems.some((item) => isSlugLegacy(item[0]!.programmeSlug)) &&
      currentPageItems.some((item) => !isSlugLegacy(item[0]!.programmeSlug));

    // get the type of the page items

    return pageItems.map((item, index) => {
      const baseIndex = index + pageSize * (currentPage - 1);
      let calculatedIndex = baseIndex;
      const isItemLegacy = isSlugLegacy(item[0]!.programmeSlug);

      const isSpecialistUnit = !isUnitListData(props);
      const showSave = isSaveEnabled && !isSpecialistUnit;

      if (isItemLegacy) {
        if (newAndLegacyUnitsOnPage) {
          calculatedIndex = index;
        } else if (filteredUnits) {
          const legacyUnits = filteredUnits?.filter((unit) =>
            isSlugLegacy(unit[0]!.programmeSlug),
          );

          // this is a TS hack to get around typescript not following the logic of isSpecialistUnit
          const castItem = item as Omit<
            UnitListItemProps,
            "index" | "onClick"
          >[];

          const findIndex = legacyUnits?.findIndex(
            (unit) =>
              unit[0]?.slug === item[0]?.slug &&
              (isSpecialistUnit || unit[0]?.yearSlug === castItem[0]?.yearSlug),
          );
          calculatedIndex = findIndex;
        } else {
          calculatedIndex = baseIndex - indexOfFirstLegacyUnit;
        }
      }

      return item.length > 1 && isUnitOption(item) ? (
        <OakUnitListOptionalityItem
          index={calculatedIndex + 1}
          key={`UnitList-UnitListItem-UnitListOption-${item[0]!.slug}`}
          data-testid="unit-optionality-card"
          nullTitle={item[0]!.nullTitle}
          yearTitle={item[0]?.yearTitle}
          firstItemRef={
            isUnitFirstItemRef(
              item[0]!.programmeSlug,
              newAndLegacyUnitsOnPage,
              index,
            )
              ? firstItemRef
              : null
          }
          optionalityUnits={getOptionalityUnits(item, onClick, router)}
          onSave={showSave ? onSaveToggle : undefined}
          getIsSaved={isUnitSaved}
        />
      ) : (
        item.map((unitOption) => {
          const handleClick = (e: MouseEvent<HTMLAnchorElement>) => {
            // Tracking data was not being sent to avo, so we prevent the default and use router to navigate to the page after the onClick
            e.preventDefault();
            onClick({
              ...unitOption,
              index: 0,
              onClick,
            });
            router.push(e.currentTarget.href);
          };
          const unitLessonCount = getUnitLessonCount({
            lessonCount: unitOption.lessonCount,
            expiredLessonCount: unitOption.expiredLessonCount,
            unpublishedLessonCount: unitOption.unpublishedLessonCount,
          });

          return (
            <OakUnitListItem
              {...props}
              {...unitOption}
              lessonCount={unitLessonCount}
              firstItemRef={
                isUnitFirstItemRef(
                  unitOption.programmeSlug,
                  newAndLegacyUnitsOnPage,
                  index,
                )
                  ? firstItemRef
                  : null
              }
              data-testid="unit-list-item"
              key={`UnitList-UnitListItem-UnitListOption-${unitOption.slug}`}
              index={calculatedIndex + 1}
              isLegacy={isSlugLegacy(unitOption.programmeSlug)}
              onClick={handleClick}
              unavailable={unitOption.expired || undefined}
              href={resolveOakHref({
                page: `${
                  isSpecialistUnit ? "specialist-lesson-index" : "lesson-index"
                }`,
                unitSlug: unitOption.slug,
                programmeSlug: unitOption.programmeSlug,
              })}
              onSave={
                showSave ? () => onSaveToggle(unitOption.slug) : undefined
              }
              isSaved={isUnitSaved(unitOption.slug)}
            />
          );
        })
      );
    });
  };

=======
>>>>>>> 962e4b4d
  //TODO: Temporary measure until curriculum downloads are ready for RSHE
  const hideNewCurriculumDownloadButton =
    subjectSlug === "rshe-pshe" || subjectSlug === "financial-education";

  const [saveButtonElementId, setSaveButtonElementId] = useState<
    string | undefined
  >();

  const sharedUnitCardProps = {
    currentPageItems,
    pageSize,
    currentPage,
    isSaveEnabled,
    isSpecialistUnit: !isUnitListData(props),
    filteredUnits,
    indexOfFirstLegacyUnit,
    firstItemRef: firstItemRef ?? undefined,
    onClick,
    isUnitSaved,
    onSaveToggle,
    setElementId: setSaveButtonElementId,
    newAndLegacyUnitsOnPage: areNewAndLegacyUnitsOnPage(currentPageItems),
  };

  return (
    <OakFlex $flexDirection="column">
      <OakAnchorTarget id="unit-list" />
      {showSignIn && (
        <SavingSignedOutModal
          isOpen={showSignIn}
          onClose={() => setShowSignIn(false)}
          returnToElementId={saveButtonElementId}
        />
      )}
      {currentPageItems.length ? (
        isUnitListData(props) ? (
          <OakFlex $flexDirection="column" $gap="space-between-xxl">
            {/* Swimming units */}
            {swimmingPageItems.length > 0 && keyStageSlug && phaseSlug && (
              <OakUnitsContainer
                isLegacy={false}
                subject={""}
                phase={phaseSlug}
                curriculumHref={resolveOakHref({
                  page: "curriculum-previous-downloads",
                  query: {
                    subject: linkSubject,
                    keystage: keyStageSlug,
                  },
                })}
                showHeader={
                  swimmingPageItems.length ||
                  indexOfFirstLegacyUnit % pageSize === 0
                    ? true
                    : false
                }
                unitCards={getUnitCards({
                  pageItems: swimmingPageItems,
                  ...sharedUnitCardProps,
                })}
                isCustomUnit={true}
                customHeadingText={`${swimmingPageItems[0]?.[0]?.groupUnitsAs} units (all years)`}
                banner={
                  <OakInlineBanner
                    isOpen={true}
                    message={
                      "Swimming and water safety lessons should be selected based on the ability and experience of your pupils."
                    }
                    type="neutral"
                    $width={"100%"}
                  />
                }
              />
            )}

            {/* New units */}
            {newPageItems.length > 0 && phaseSlug && (
              <OakUnitsContainer
                isLegacy={false}
                subject={modifiedCategory ?? subjectTitle}
                phase={phaseSlug}
                curriculumHref={
                  hideNewCurriculumDownloadButton
                    ? null
                    : resolveOakHref({
                        page: "curriculum-units",
                        subjectPhaseSlug: getSubjectPhaseSlug({
                          subject: linkSubject,
                          phaseSlug,
                          examBoardSlug,
                        }),
                      })
                }
                showHeader={currentPage === 1}
                unitCards={getUnitCards({
                  pageItems: newPageItems,
                  ...sharedUnitCardProps,
                })}
              />
            )}

            {/* Legacy units */}
            {legacyPageItems.length > 0 && keyStageSlug && phaseSlug && (
              <OakUnitsContainer
                isLegacy={true}
                banner={
                  <UnitListLegacyBanner
                    userType={"teacher"}
                    hasNewUnits={hasNewAndLegacyUnits}
                    allLegacyUnits={legacyPageItems}
                    onButtonClick={() => onPageChange(1)}
                  />
                }
                subject={subjectSlug}
                phase={phaseSlug}
                curriculumHref={resolveOakHref({
                  page: "curriculum-previous-downloads",
                  query: {
                    subject: linkSubject,
                    keystage: keyStageSlug,
                  },
                })}
                showHeader={
                  newPageItems.length || indexOfFirstLegacyUnit % pageSize === 0
                    ? true
                    : false
                }
                unitCards={getUnitCards({
                  pageItems: legacyPageItems,
                  ...sharedUnitCardProps,
                })}
              />
            )}
          </OakFlex>
        ) : (
          // Specialist units
          <OakUnitsContainer
            isLegacy={true}
            banner={
              <UnitListLegacyBanner
                userType={"teacher"}
                hasNewUnits={hasNewAndLegacyUnits}
                allLegacyUnits={legacyPageItems}
                onButtonClick={() => onPageChange(1)}
              />
            }
            subject={subjectSlug}
            phase={"Specialist and therapies"}
            curriculumHref={`${resolveOakHref({
              page: "curriculum-previous-downloads",
              query: {
                subject: subjectSlug,
              },
            })}#Specialist`}
            showHeader={true}
            unitCards={getUnitCards({
              pageItems: currentPageItems,
              ...sharedUnitCardProps,
            })}
          />
        )
      ) : null}

      {/* Pagination footer */}
      {units.length > 5 ? (
        <OakBox
          $width="100%"
          $mt={["space-between-none", "auto"]}
          $pb={["inner-padding-xl2", "inner-padding-xl4"]}
          $pt={["inner-padding-xl4", "inner-padding-xl2"]}
        >
          <OakPagination
            {...paginationProps}
            pageName={props.subjectTitle}
            paginationHref={paginationRoute}
          />
        </OakBox>
      ) : (
        <OakBox $pb="inner-padding-xl2" />
      )}
    </OakFlex>
  );
};

export default UnitList;<|MERGE_RESOLUTION|>--- conflicted
+++ resolved
@@ -144,127 +144,6 @@
   const hasNewAndLegacyUnits: boolean =
     !!phaseSlug && !!newPageItems.length && !!legacyPageItems.length;
 
-<<<<<<< HEAD
-  const getUnitCards = (
-    pageItems: CurrentPageItemsProps[] | SpecialistUnit[][],
-  ) => {
-    const newAndLegacyUnitsOnPage =
-      currentPageItems.some((item) => isSlugLegacy(item[0]!.programmeSlug)) &&
-      currentPageItems.some((item) => !isSlugLegacy(item[0]!.programmeSlug));
-
-    // get the type of the page items
-
-    return pageItems.map((item, index) => {
-      const baseIndex = index + pageSize * (currentPage - 1);
-      let calculatedIndex = baseIndex;
-      const isItemLegacy = isSlugLegacy(item[0]!.programmeSlug);
-
-      const isSpecialistUnit = !isUnitListData(props);
-      const showSave = isSaveEnabled && !isSpecialistUnit;
-
-      if (isItemLegacy) {
-        if (newAndLegacyUnitsOnPage) {
-          calculatedIndex = index;
-        } else if (filteredUnits) {
-          const legacyUnits = filteredUnits?.filter((unit) =>
-            isSlugLegacy(unit[0]!.programmeSlug),
-          );
-
-          // this is a TS hack to get around typescript not following the logic of isSpecialistUnit
-          const castItem = item as Omit<
-            UnitListItemProps,
-            "index" | "onClick"
-          >[];
-
-          const findIndex = legacyUnits?.findIndex(
-            (unit) =>
-              unit[0]?.slug === item[0]?.slug &&
-              (isSpecialistUnit || unit[0]?.yearSlug === castItem[0]?.yearSlug),
-          );
-          calculatedIndex = findIndex;
-        } else {
-          calculatedIndex = baseIndex - indexOfFirstLegacyUnit;
-        }
-      }
-
-      return item.length > 1 && isUnitOption(item) ? (
-        <OakUnitListOptionalityItem
-          index={calculatedIndex + 1}
-          key={`UnitList-UnitListItem-UnitListOption-${item[0]!.slug}`}
-          data-testid="unit-optionality-card"
-          nullTitle={item[0]!.nullTitle}
-          yearTitle={item[0]?.yearTitle}
-          firstItemRef={
-            isUnitFirstItemRef(
-              item[0]!.programmeSlug,
-              newAndLegacyUnitsOnPage,
-              index,
-            )
-              ? firstItemRef
-              : null
-          }
-          optionalityUnits={getOptionalityUnits(item, onClick, router)}
-          onSave={showSave ? onSaveToggle : undefined}
-          getIsSaved={isUnitSaved}
-        />
-      ) : (
-        item.map((unitOption) => {
-          const handleClick = (e: MouseEvent<HTMLAnchorElement>) => {
-            // Tracking data was not being sent to avo, so we prevent the default and use router to navigate to the page after the onClick
-            e.preventDefault();
-            onClick({
-              ...unitOption,
-              index: 0,
-              onClick,
-            });
-            router.push(e.currentTarget.href);
-          };
-          const unitLessonCount = getUnitLessonCount({
-            lessonCount: unitOption.lessonCount,
-            expiredLessonCount: unitOption.expiredLessonCount,
-            unpublishedLessonCount: unitOption.unpublishedLessonCount,
-          });
-
-          return (
-            <OakUnitListItem
-              {...props}
-              {...unitOption}
-              lessonCount={unitLessonCount}
-              firstItemRef={
-                isUnitFirstItemRef(
-                  unitOption.programmeSlug,
-                  newAndLegacyUnitsOnPage,
-                  index,
-                )
-                  ? firstItemRef
-                  : null
-              }
-              data-testid="unit-list-item"
-              key={`UnitList-UnitListItem-UnitListOption-${unitOption.slug}`}
-              index={calculatedIndex + 1}
-              isLegacy={isSlugLegacy(unitOption.programmeSlug)}
-              onClick={handleClick}
-              unavailable={unitOption.expired || undefined}
-              href={resolveOakHref({
-                page: `${
-                  isSpecialistUnit ? "specialist-lesson-index" : "lesson-index"
-                }`,
-                unitSlug: unitOption.slug,
-                programmeSlug: unitOption.programmeSlug,
-              })}
-              onSave={
-                showSave ? () => onSaveToggle(unitOption.slug) : undefined
-              }
-              isSaved={isUnitSaved(unitOption.slug)}
-            />
-          );
-        })
-      );
-    });
-  };
-
-=======
->>>>>>> 962e4b4d
   //TODO: Temporary measure until curriculum downloads are ready for RSHE
   const hideNewCurriculumDownloadButton =
     subjectSlug === "rshe-pshe" || subjectSlug === "financial-education";
