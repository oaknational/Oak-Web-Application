import React, { FC, MouseEvent } from "react";
import { NextRouter, useRouter } from "next/router";
import { useFeatureFlagEnabled } from "posthog-js/react";
import {
  OakFlex,
  OakUnitsContainer,
  OakUnitListItem,
  OakUnitListOptionalityItem,
  OakPagination,
  OakAnchorTarget,
  OakBox,
  OakInlineBanner,
} from "@oaknational/oak-components";

import { UnitOption } from "../UnitListOptionalityCard/UnitListOptionalityCard";
import { getSubjectPhaseSlug } from "../helpers/getSubjectPhaseSlug";

import { getPageItems, getProgrammeFactors } from "./helpers";
import { UnitListLegacyBanner } from "./UnitListLegacyBanner";

import {
  UnitListItemProps,
  SpecialistListItemProps,
} from "@/components/TeacherComponents/UnitListItem/UnitListItem";
import SavingSignedOutModal from "@/components/TeacherComponents/SavingSignedOutModal/SavingSignedOutModal";
import {
  SpecialistUnit,
  SpecialistUnitListingData,
} from "@/node-lib/curriculum-api-2023/queries/specialistUnitListing/specialistUnitListing.schema";
import { UnitListingData } from "@/node-lib/curriculum-api-2023/queries/unitListing/unitListing.schema";
import { resolveOakHref } from "@/common-lib/urls";
import isSlugLegacy from "@/utils/slugModifiers/isSlugLegacy";
import { PaginationProps } from "@/components/SharedComponents/Pagination/usePagination";
import { convertSubjectToSlug } from "@/components/TeacherComponents/helpers/convertSubjectToSlug";
import { useSaveUnits } from "@/node-lib/educator-api/helpers/saveUnits/useSaveUnits";

export type Tier = {
  title: string;
  slug: string;
  unitCount: number | null;
};

export type PageSize = { pageSize: number };
export type CurrentPageItemsProps = Omit<
  UnitListItemProps,
  "index" | "onClick"
>[];

export type UnitListProps = (UnitListingData | SpecialistUnitListingData) & {
  currentPageItems: CurrentPageItemsProps[] | SpecialistUnit[][];
  paginationProps: PaginationProps & PageSize;
  onClick: (props: UnitListItemProps | SpecialistListItemProps) => void;
  filteredUnits?: UnitListingData["units"];
};

const isUnitOption = (
  x: Omit<UnitListItemProps, "onClick" | "index">[] | SpecialistUnit[],
): x is UnitOption[] => {
  if (x[0]) {
    return "keyStageTitle" in x[0];
  } else {
    return false;
  }
};

const isUnitListData = (
  u: UnitListingData | SpecialistUnitListingData,
): u is UnitListingData => {
  return (u as UnitListingData).keyStageSlug !== undefined;
};

const getOptionalityUnits = (
  unit: CurrentPageItemsProps | SpecialistUnit[],
  onClick: (props: UnitListItemProps | SpecialistListItemProps) => void,
  router: NextRouter,
) => {
  return unit.map((unitOption) => {
    const handleClick = (e: MouseEvent<HTMLElement>) => {
      // Tracking data was not being sent to avo before the page reload, so we prevent the default and use router to navigate to the page after the onClick
      const target = e.currentTarget;
      onClick({
        ...unitOption,
        index: 0,
        onClick,
      });
      if (target instanceof HTMLAnchorElement) {
        router.push(target.href);
      }
    };
    const lessonCount = getUnitLessonCount({
      lessonCount: unitOption.lessonCount,
      expiredLessonCount: unitOption.expiredLessonCount,
      unpublishedLessonCount: unitOption.unpublishedLessonCount,
    });

    return {
      title: unitOption.title,
      slug: unitOption.slug,
      href: resolveOakHref({
        page: "lesson-index",
        unitSlug: unitOption.slug,
        programmeSlug: unitOption.programmeSlug,
      }),
      lessonCount,
      onClick: handleClick,
    };
  });
};

const isUnitFirstItemRef = (
  // first item ref is used to focus on the first list item when the pagination is used
  programmeSlug: string,
  newAndLegacyUnitsOnPage: boolean,
  index: number,
) => {
  if (index === 0 && !newAndLegacyUnitsOnPage) {
    return true;
  } else if (
    index === 0 &&
    newAndLegacyUnitsOnPage &&
    !isSlugLegacy(programmeSlug)
  ) {
    return true;
  }
};

export const getUnitLessonCount = (unit: {
  lessonCount: number | null;
  expiredLessonCount: number | null;
  unpublishedLessonCount: number;
}) => {
  const { lessonCount, expiredLessonCount, unpublishedLessonCount } = unit;
  let countHeader = "";
  if (lessonCount) {
    if (unpublishedLessonCount || expiredLessonCount) {
      if (expiredLessonCount && expiredLessonCount > lessonCount) {
        countHeader = `0 lessons`;
      } else {
        // unpublished lessons arent included in the lessonCount, but expired lessons are
        const totalLessonCount = lessonCount + unpublishedLessonCount;
        countHeader = `${lessonCount - (expiredLessonCount ?? 0)}/${totalLessonCount} lesson${totalLessonCount > 1 ? "s" : ""}`;
      }
    } else {
      countHeader = `${lessonCount} lesson${lessonCount > 1 ? "s" : ""}`;
    }
  }

  return countHeader;
};

const UnitList: FC<UnitListProps> = (props) => {
  const {
    units,
    paginationProps,
    currentPageItems,
    onClick,
    subjectSlug,
    subjectParent,
    filteredUnits,
    subjectTitle,
  } = props;

  const linkSubject = subjectParent
    ? convertSubjectToSlug(subjectParent)
    : subjectSlug;
  const { currentPage, pageSize, firstItemRef, paginationRoute, onPageChange } =
    paginationProps;
  const router = useRouter();
  const category = router.query["category"]?.toString();
  const modifiedCategory =
    category === "reading-writing-oracy"
      ? "Reading, writing & oracy"
      : category;
  const newPageItems = getPageItems({
    pageItems: currentPageItems,
    pickLegacyItems: false,
    isSwimming: false,
  });
  const legacyPageItems = getPageItems({
    pageItems: currentPageItems,
    pickLegacyItems: true,
    isSwimming: false,
  });
  const swimmingPageItems = getPageItems({
    pageItems: currentPageItems,
    pickLegacyItems: false,
    isSwimming: true,
  });

  const { phaseSlug, keyStageSlug, examBoardSlug, keyStageTitle } =
    getProgrammeFactors(props);
  const indexOfFirstLegacyUnit = units
    .map((u) => isSlugLegacy(u[0]!.programmeSlug))
    .indexOf(true);

  // Saving
  const isSaveEnabled = useFeatureFlagEnabled("teacher-save-units");
<<<<<<< HEAD

  const { data: savedUnits } = useGetEducatorData(
    `/api/educator-api/getSavedUnits/${props.programmeSlug}`,
  );
  const { onSaveToggle, isUnitSaved, showSignIn, setShowSignIn } = useSaveUnits(
    savedUnits,
    props.programmeSlug,
  );
=======
  const { onSaveToggle, isUnitSaved } = useSaveUnits(props.programmeSlug, {
    keyStageTitle,
    keyStageSlug,
    subjectTitle: props.subjectTitle,
    subjectSlug: props.subjectSlug,
    savedFrom: "unit_listing_save_button",
  });
>>>>>>> f60cd402

  const hasNewAndLegacyUnits: boolean =
    !!phaseSlug && !!newPageItems.length && !!legacyPageItems.length;

  const getUnitCards = (
    pageItems: CurrentPageItemsProps[] | SpecialistUnit[][],
  ) => {
    const newAndLegacyUnitsOnPage =
      currentPageItems.some((item) => isSlugLegacy(item[0]!.programmeSlug)) &&
      currentPageItems.some((item) => !isSlugLegacy(item[0]!.programmeSlug));

    // get the type of the page items

    return pageItems.map((item, index) => {
      const baseIndex = index + pageSize * (currentPage - 1);
      let calculatedIndex = baseIndex;
      const isItemLegacy = isSlugLegacy(item[0]!.programmeSlug);

      const isSpecialistUnit = !isUnitListData(props);

      if (isItemLegacy) {
        if (newAndLegacyUnitsOnPage) {
          calculatedIndex = index;
        } else if (filteredUnits) {
          const legacyUnits = filteredUnits?.filter((unit) =>
            isSlugLegacy(unit[0]!.programmeSlug),
          );

          // this is a TS hack to get around typescript not following the logic of isSpecialistUnit
          const castItem = item as Omit<
            UnitListItemProps,
            "index" | "onClick"
          >[];

          const findIndex = legacyUnits?.findIndex(
            (unit) =>
              unit[0]?.slug === item[0]?.slug &&
              (isSpecialistUnit || unit[0]?.year === castItem[0]?.year),
          );
          calculatedIndex = findIndex;
        } else {
          calculatedIndex = baseIndex - indexOfFirstLegacyUnit;
        }
      }

      return item.length > 1 && isUnitOption(item) ? (
        <OakUnitListOptionalityItem
          index={calculatedIndex + 1}
          key={`UnitList-UnitListItem-UnitListOption-${item[0]!.slug}`}
          data-testid="unit-optionality-card"
          nullTitle={item[0]!.nullTitle}
          yearTitle={item[0]?.yearTitle}
          firstItemRef={
            isUnitFirstItemRef(
              item[0]!.programmeSlug,
              newAndLegacyUnitsOnPage,
              index,
            )
              ? firstItemRef
              : null
          }
          optionalityUnits={getOptionalityUnits(item, onClick, router)}
          onSave={isSaveEnabled ? onSaveToggle : undefined}
          getIsSaved={isUnitSaved}
        />
      ) : (
        item.map((unitOption) => {
          const handleClick = (e: MouseEvent<HTMLAnchorElement>) => {
            // Tracking data was not being sent to avo, so we prevent the default and use router to navigate to the page after the onClick
            e.preventDefault();
            onClick({
              ...unitOption,
              index: 0,
              onClick,
            });
            router.push(e.currentTarget.href);
          };
          const unitLessonCount = getUnitLessonCount({
            lessonCount: unitOption.lessonCount,
            expiredLessonCount: unitOption.expiredLessonCount,
            unpublishedLessonCount: unitOption.unpublishedLessonCount,
          });

          return (
            <OakUnitListItem
              {...props}
              {...unitOption}
              lessonCount={unitLessonCount}
              firstItemRef={
                isUnitFirstItemRef(
                  unitOption.programmeSlug,
                  newAndLegacyUnitsOnPage,
                  index,
                )
                  ? firstItemRef
                  : null
              }
              data-testid="unit-list-item"
              key={`UnitList-UnitListItem-UnitListOption-${unitOption.slug}`}
              index={calculatedIndex + 1}
              isLegacy={isSlugLegacy(unitOption.programmeSlug)}
              onClick={handleClick}
              unavailable={unitOption.expired || undefined}
              href={resolveOakHref({
                page: `${
                  isSpecialistUnit ? "specialist-lesson-index" : "lesson-index"
                }`,
                unitSlug: unitOption.slug,
                programmeSlug: unitOption.programmeSlug,
              })}
              onSave={
                isSaveEnabled ? () => onSaveToggle(unitOption.slug) : undefined
              }
              isSaved={isUnitSaved(unitOption.slug)}
            />
          );
        })
      );
    });
  };

  //TODO: Temporary measure until curriculum downloads are ready for RSHE
  const hideNewCurriculumDownloadButton =
    subjectSlug === "rshe-pshe" || subjectSlug === "financial-education";

  const NewUnits = ({ category }: { category?: string }) =>
    newPageItems.length && phaseSlug ? (
      <OakUnitsContainer
        isLegacy={false}
        subject={category ?? subjectTitle}
        phase={phaseSlug}
        curriculumHref={
          hideNewCurriculumDownloadButton
            ? null
            : resolveOakHref({
                page: "curriculum-units",
                subjectPhaseSlug: getSubjectPhaseSlug({
                  subject: linkSubject,
                  phaseSlug,
                  examBoardSlug,
                }),
              })
        }
        showHeader={paginationProps.currentPage === 1}
        unitCards={getUnitCards(newPageItems)}
      />
    ) : null;

  const LegacyUnits = () =>
    legacyPageItems.length && keyStageSlug && phaseSlug ? (
      <OakUnitsContainer
        isLegacy={true}
        banner={
          <UnitListLegacyBanner
            userType={"teacher"}
            hasNewUnits={hasNewAndLegacyUnits}
            allLegacyUnits={legacyPageItems}
            onButtonClick={() => onPageChange(1)}
          />
        }
        subject={subjectSlug}
        phase={phaseSlug}
        curriculumHref={resolveOakHref({
          page: "curriculum-previous-downloads",
          query: {
            subject: linkSubject,
            keystage: keyStageSlug,
          },
        })}
        showHeader={
          newPageItems.length || indexOfFirstLegacyUnit % pageSize === 0
            ? true
            : false
        }
        unitCards={getUnitCards(legacyPageItems)}
      />
    ) : null;

  const SwimmingUnits = () => {
    if (swimmingPageItems.length && keyStageSlug && phaseSlug) {
      const title = `${swimmingPageItems[0]?.[0]?.groupUnitsAs} units (all years)`;
      return (
        <OakUnitsContainer
          isLegacy={false}
          subject={""}
          phase={phaseSlug}
          curriculumHref={resolveOakHref({
            page: "curriculum-previous-downloads",
            query: {
              subject: linkSubject,
              keystage: keyStageSlug,
            },
          })}
          showHeader={
            swimmingPageItems.length || indexOfFirstLegacyUnit % pageSize === 0
              ? true
              : false
          }
          unitCards={getUnitCards(swimmingPageItems)}
          isCustomUnit={true}
          customHeadingText={title}
          banner={
            <OakInlineBanner
              isOpen={true}
              message={
                "Swimming and water safety lessons should be selected based on the ability and experience of your pupils."
              }
              type="neutral"
              $width={"100%"}
            />
          }
        />
      );
    } else return null;
  };

  return (
    <OakFlex $flexDirection="column">
      <OakAnchorTarget id="unit-list" />
      {currentPageItems.length ? (
        isUnitListData(props) ? (
          <OakFlex $flexDirection="column" $gap="space-between-xxl">
            <SwimmingUnits />
            <NewUnits category={modifiedCategory} />
            <LegacyUnits />
          </OakFlex>
        ) : (
          <OakUnitsContainer
            isLegacy={true}
            banner={
              <UnitListLegacyBanner
                userType={"teacher"}
                hasNewUnits={hasNewAndLegacyUnits}
                allLegacyUnits={legacyPageItems}
                onButtonClick={() => onPageChange(1)}
              />
            }
            subject={subjectSlug}
            phase={"Specialist and therapies"}
            curriculumHref={`${resolveOakHref({
              page: "curriculum-previous-downloads",
              query: {
                subject: subjectSlug,
              },
            })}#Specialist`}
            showHeader={true}
            unitCards={getUnitCards(currentPageItems)}
          />
        )
      ) : null}
      {units.length > 5 ? (
        <OakBox
          $width="100%"
          $mt={["space-between-none", "auto"]}
          $pb={["inner-padding-xl2", "inner-padding-xl4"]}
          $pt={["inner-padding-xl4", "inner-padding-xl2"]}
        >
          <OakPagination
            {...paginationProps}
            pageName={props.subjectTitle}
            paginationHref={paginationRoute}
          />
        </OakBox>
      ) : (
        <OakBox $pb="inner-padding-xl2" />
      )}
      {showSignIn && (
        <SavingSignedOutModal
          isOpen={showSignIn}
          onClose={() => {
            setShowSignIn(false);
          }}
        />
      )}
    </OakFlex>
  );
};

export default UnitList;<|MERGE_RESOLUTION|>--- conflicted
+++ resolved
@@ -195,24 +195,16 @@
 
   // Saving
   const isSaveEnabled = useFeatureFlagEnabled("teacher-save-units");
-<<<<<<< HEAD
-
-  const { data: savedUnits } = useGetEducatorData(
-    `/api/educator-api/getSavedUnits/${props.programmeSlug}`,
+  const { onSaveToggle, isUnitSaved, showSignIn, setShowSignIn } = useSaveUnits(
+    props.programmeSlug,
+    {
+      keyStageTitle,
+      keyStageSlug,
+      subjectTitle: props.subjectTitle,
+      subjectSlug: props.subjectSlug,
+      savedFrom: "unit_listing_save_button",
+    },
   );
-  const { onSaveToggle, isUnitSaved, showSignIn, setShowSignIn } = useSaveUnits(
-    savedUnits,
-    props.programmeSlug,
-  );
-=======
-  const { onSaveToggle, isUnitSaved } = useSaveUnits(props.programmeSlug, {
-    keyStageTitle,
-    keyStageSlug,
-    subjectTitle: props.subjectTitle,
-    subjectSlug: props.subjectSlug,
-    savedFrom: "unit_listing_save_button",
-  });
->>>>>>> f60cd402
 
   const hasNewAndLegacyUnits: boolean =
     !!phaseSlug && !!newPageItems.length && !!legacyPageItems.length;
