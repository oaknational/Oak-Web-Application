import React, { FC, MouseEvent, useState } from "react";
import { NextRouter, useRouter } from "next/router";
import { useFeatureFlagEnabled } from "posthog-js/react";
import {
  OakFlex,
  OakUnitsContainer,
  OakUnitListItem,
  OakUnitListOptionalityItem,
  OakPagination,
  OakAnchorTarget,
  OakBox,
  OakInlineBanner,
} from "@oaknational/oak-components";

import { UnitOption } from "../UnitListOptionalityCard/UnitListOptionalityCard";
import { getSubjectPhaseSlug } from "../helpers/getSubjectPhaseSlug";

import { getPageItems, getProgrammeFactors } from "./helpers";
import { UnitListLegacyBanner } from "./UnitListLegacyBanner";

import {
  UnitListItemProps,
  SpecialistListItemProps,
} from "@/components/TeacherComponents/UnitListItem/UnitListItem";
import {
  SpecialistUnit,
  SpecialistUnitListingData,
} from "@/node-lib/curriculum-api-2023/queries/specialistUnitListing/specialistUnitListing.schema";
import { UnitListingData } from "@/node-lib/curriculum-api-2023/queries/unitListing/unitListing.schema";
import { resolveOakHref } from "@/common-lib/urls";
import isSlugLegacy from "@/utils/slugModifiers/isSlugLegacy";
import { PaginationProps } from "@/components/SharedComponents/Pagination/usePagination";
import { convertSubjectToSlug } from "@/components/TeacherComponents/helpers/convertSubjectToSlug";

export type Tier = {
  title: string;
  slug: string;
  unitCount: number | null;
};

export type PageSize = { pageSize: number };
export type CurrentPageItemsProps = Omit<
  UnitListItemProps,
  "index" | "onClick"
>[];

export type UnitListProps = (UnitListingData | SpecialistUnitListingData) & {
  currentPageItems: CurrentPageItemsProps[] | SpecialistUnit[][];
  paginationProps: PaginationProps & PageSize;
  onClick: (props: UnitListItemProps | SpecialistListItemProps) => void;
  filteredUnits?: UnitListingData["units"];
};

const isUnitOption = (
  x: Omit<UnitListItemProps, "onClick" | "index">[] | SpecialistUnit[],
): x is UnitOption[] => {
  if (x[0]) {
    return "keyStageTitle" in x[0];
  } else {
    return false;
  }
};

const isUnitListData = (
  u: UnitListingData | SpecialistUnitListingData,
): u is UnitListingData => {
  return (u as UnitListingData).keyStageSlug !== undefined;
};

const getOptionalityUnits = (
  unit: CurrentPageItemsProps | SpecialistUnit[],
  onClick: (props: UnitListItemProps | SpecialistListItemProps) => void,
  router: NextRouter,
) => {
  return unit.map((unitOption) => {
    const handleClick = (e: MouseEvent<HTMLElement>) => {
      // Tracking data was not being sent to avo before the page reload, so we prevent the default and use router to navigate to the page after the onClick
      const target = e.currentTarget;
      onClick({
        ...unitOption,
        index: 0,
        onClick,
      });
      if (target instanceof HTMLAnchorElement) {
        router.push(target.href);
      }
    };
    const lessonCount = getUnitLessonCount({
      lessonCount: unitOption.lessonCount,
      expiredLessonCount: unitOption.expiredLessonCount,
      unpublishedLessonCount: unitOption.unpublishedLessonCount,
    });

    return {
      title: unitOption.title,
      slug: unitOption.slug,
      href: resolveOakHref({
        page: "lesson-index",
        unitSlug: unitOption.slug,
        programmeSlug: unitOption.programmeSlug,
      }),
      lessonCount,
      onClick: handleClick,
    };
  });
};

const isUnitFirstItemRef = (
  // first item ref is used to focus on the first list item when the pagination is used
  programmeSlug: string,
  newAndLegacyUnitsOnPage: boolean,
  index: number,
) => {
  if (index === 0 && !newAndLegacyUnitsOnPage) {
    return true;
  } else if (
    index === 0 &&
    newAndLegacyUnitsOnPage &&
    !isSlugLegacy(programmeSlug)
  ) {
    return true;
  }
};

export const getUnitLessonCount = (unit: {
  lessonCount: number | null;
  expiredLessonCount: number | null;
  unpublishedLessonCount: number;
}) => {
  const { lessonCount, expiredLessonCount, unpublishedLessonCount } = unit;
  let countHeader = "";
  if (lessonCount) {
    if (unpublishedLessonCount || expiredLessonCount) {
      if (expiredLessonCount && expiredLessonCount > lessonCount) {
        countHeader = `0 lessons`;
      } else {
        // unpublished lessons arent included in the lessonCount, but expired lessons are
        const totalLessonCount = lessonCount + unpublishedLessonCount;
        countHeader = `${lessonCount - (expiredLessonCount ?? 0)}/${totalLessonCount} lesson${totalLessonCount > 1 ? "s" : ""}`;
      }
    } else {
      countHeader = `${lessonCount} lesson${lessonCount > 1 ? "s" : ""}`;
    }
  }

  return countHeader;
};

const UnitList: FC<UnitListProps> = (props) => {
  const {
    units,
    paginationProps,
    currentPageItems,
    onClick,
    subjectSlug,
    subjectParent,
    filteredUnits,
    subjectTitle,
  } = props;

  const linkSubject = subjectParent
    ? convertSubjectToSlug(subjectParent)
    : subjectSlug;
  const { currentPage, pageSize, firstItemRef, paginationRoute, onPageChange } =
    paginationProps;
  const router = useRouter();
  const category = router.query["category"]?.toString();
  const modifiedCategory =
    category === "reading-writing-oracy"
      ? "Reading, writing & oracy"
      : category;
  const newPageItems = getPageItems({
    pageItems: currentPageItems,
    pickLegacyItems: false,
    isSwimming: false,
  });
  const legacyPageItems = getPageItems({
    pageItems: currentPageItems,
    pickLegacyItems: true,
    isSwimming: false,
  });
  const swimmingPageItems = getPageItems({
    pageItems: currentPageItems,
    pickLegacyItems: false,
    isSwimming: true,
  });

  const { phaseSlug, keyStageSlug, examBoardSlug } = getProgrammeFactors(props);
  const indexOfFirstLegacyUnit = units
    .map((u) => isSlugLegacy(u[0]!.programmeSlug))
    .indexOf(true);

  // stub implementation of saving
  const isSaveEnabled = useFeatureFlagEnabled("teacher-save-units");
  const [savedUnitsForUser, setSavedUnitsForUser] = useState<string[]>([]);

  const onSave = (unitSlug: string) => {
    const newSavedUnits = savedUnitsForUser.includes(unitSlug)
      ? savedUnitsForUser.filter((u) => u !== unitSlug)
      : [...savedUnitsForUser, unitSlug];
    setSavedUnitsForUser(newSavedUnits);
  };

  const hasNewAndLegacyUnits: boolean =
    !!phaseSlug && !!newPageItems.length && !!legacyPageItems.length;

  const getUnitCards = (
    pageItems: CurrentPageItemsProps[] | SpecialistUnit[][],
  ) => {
    const newAndLegacyUnitsOnPage =
      currentPageItems.some((item) => isSlugLegacy(item[0]!.programmeSlug)) &&
      currentPageItems.some((item) => !isSlugLegacy(item[0]!.programmeSlug));

    // get the type of the page items

    return pageItems.map((item, index) => {
      const baseIndex = index + pageSize * (currentPage - 1);
      let calculatedIndex = baseIndex;
      const isItemLegacy = isSlugLegacy(item[0]!.programmeSlug);

      const isSpecialistUnit = !isUnitListData(props);

      if (isItemLegacy) {
        if (newAndLegacyUnitsOnPage) {
          calculatedIndex = index;
        } else if (filteredUnits) {
          const legacyUnits = filteredUnits?.filter((unit) =>
            isSlugLegacy(unit[0]!.programmeSlug),
          );

          // this is a TS hack to get around typescript not following the logic of isSpecialistUnit
          const castItem = item as Omit<
            UnitListItemProps,
            "index" | "onClick"
          >[];

          const findIndex = legacyUnits?.findIndex(
            (unit) =>
              unit[0]?.slug === item[0]?.slug &&
              (isSpecialistUnit || unit[0]?.year === castItem[0]?.year),
          );
          calculatedIndex = findIndex;
        } else {
          calculatedIndex = baseIndex - indexOfFirstLegacyUnit;
        }
      }

      return item.length > 1 && isUnitOption(item) ? (
        <OakUnitListOptionalityItem
          index={calculatedIndex + 1}
          key={`UnitList-UnitListItem-UnitListOption-${item[0]!.slug}`}
          data-testid="unit-optionality-card"
          nullTitle={item[0]!.nullTitle}
          yearTitle={item[0]?.yearTitle}
          firstItemRef={
            isUnitFirstItemRef(
              item[0]!.programmeSlug,
              newAndLegacyUnitsOnPage,
              index,
            )
              ? firstItemRef
              : null
          }
          optionalityUnits={getOptionalityUnits(item, onClick, router)}
          onSave={isSaveEnabled ? onSave : undefined}
          getIsSaved={(unitSlug) => savedUnitsForUser.includes(unitSlug)}
        />
      ) : (
        item.map((unitOption) => {
          const handleClick = (e: MouseEvent<HTMLAnchorElement>) => {
            // Tracking data was not being sent to avo, so we prevent the default and use router to navigate to the page after the onClick
            e.preventDefault();
            onClick({
              ...unitOption,
              index: 0,
              onClick,
            });
            router.push(e.currentTarget.href);
          };
          const unitLessonCount = getUnitLessonCount({
            lessonCount: unitOption.lessonCount,
            expiredLessonCount: unitOption.expiredLessonCount,
            unpublishedLessonCount: unitOption.unpublishedLessonCount,
          });

          return (
            <OakUnitListItem
              {...props}
              {...unitOption}
<<<<<<< HEAD
              lessonCount={String(unitOption.lessonCount)}
=======
              lessonCount={unitLessonCount}
>>>>>>> f087a49e
              firstItemRef={
                isUnitFirstItemRef(
                  unitOption.programmeSlug,
                  newAndLegacyUnitsOnPage,
                  index,
                )
                  ? firstItemRef
                  : null
              }
              data-testid="unit-list-item"
              key={`UnitList-UnitListItem-UnitListOption-${unitOption.slug}`}
              index={calculatedIndex + 1}
              isLegacy={isSlugLegacy(unitOption.programmeSlug)}
              onClick={handleClick}
              unavailable={unitOption.expired || undefined}
              href={resolveOakHref({
                page: `${
                  isSpecialistUnit ? "specialist-lesson-index" : "lesson-index"
                }`,
                unitSlug: unitOption.slug,
                programmeSlug: unitOption.programmeSlug,
              })}
              onSave={isSaveEnabled ? () => onSave(unitOption.slug) : undefined}
              isSaved={savedUnitsForUser.includes(unitOption.slug)}
            />
          );
        })
      );
    });
  };

  //TODO: Temporary measure until curriculum downloads are ready for RSHE
  const hideNewCurriculumDownloadButton =
    subjectSlug === "rshe-pshe" || subjectSlug === "financial-education";

  const NewUnits = ({ category }: { category?: string }) =>
    newPageItems.length && phaseSlug ? (
      <OakUnitsContainer
        isLegacy={false}
        subject={category ?? subjectTitle}
        phase={phaseSlug}
        curriculumHref={
          hideNewCurriculumDownloadButton
            ? null
            : resolveOakHref({
                page: "curriculum-units",
                subjectPhaseSlug: getSubjectPhaseSlug({
                  subject: linkSubject,
                  phaseSlug,
                  examBoardSlug,
                }),
              })
        }
        showHeader={paginationProps.currentPage === 1}
        unitCards={getUnitCards(newPageItems)}
      />
    ) : null;

  const LegacyUnits = () =>
    legacyPageItems.length && keyStageSlug && phaseSlug ? (
      <OakUnitsContainer
        isLegacy={true}
        banner={
          <UnitListLegacyBanner
            userType={"teacher"}
            hasNewUnits={hasNewAndLegacyUnits}
            allLegacyUnits={legacyPageItems}
            onButtonClick={() => onPageChange(1)}
          />
        }
        subject={subjectSlug}
        phase={phaseSlug}
        curriculumHref={resolveOakHref({
          page: "curriculum-previous-downloads",
          query: {
            subject: linkSubject,
            keystage: keyStageSlug,
          },
        })}
        showHeader={
          newPageItems.length || indexOfFirstLegacyUnit % pageSize === 0
            ? true
            : false
        }
        unitCards={getUnitCards(legacyPageItems)}
      />
    ) : null;

  const SwimmingUnits = () => {
    if (swimmingPageItems.length && keyStageSlug && phaseSlug) {
      const title = `${swimmingPageItems[0]?.[0]?.groupUnitsAs} units (all years)`;
      return (
        <OakUnitsContainer
          isLegacy={false}
          subject={""}
          phase={phaseSlug}
          curriculumHref={resolveOakHref({
            page: "curriculum-previous-downloads",
            query: {
              subject: linkSubject,
              keystage: keyStageSlug,
            },
          })}
          showHeader={
            swimmingPageItems.length || indexOfFirstLegacyUnit % pageSize === 0
              ? true
              : false
          }
          unitCards={getUnitCards(swimmingPageItems)}
          isCustomUnit={true}
          customHeadingText={title}
          banner={
            <OakInlineBanner
              isOpen={true}
              message={
                "Swimming and water safety lessons should be selected based on the ability and experience of your pupils."
              }
              type="neutral"
              $width={"100%"}
            />
          }
        />
      );
    } else return null;
  };

  return (
    <OakFlex $flexDirection="column">
      <OakAnchorTarget id="unit-list" />
      {currentPageItems.length ? (
        isUnitListData(props) ? (
          <OakFlex $flexDirection="column" $gap="space-between-xxl">
            <SwimmingUnits />
            <NewUnits category={modifiedCategory} />
            <LegacyUnits />
          </OakFlex>
        ) : (
          <OakUnitsContainer
            isLegacy={true}
            banner={
              <UnitListLegacyBanner
                userType={"teacher"}
                hasNewUnits={hasNewAndLegacyUnits}
                allLegacyUnits={legacyPageItems}
                onButtonClick={() => onPageChange(1)}
              />
            }
            subject={subjectSlug}
            phase={"Specialist and therapies"}
            curriculumHref={`${resolveOakHref({
              page: "curriculum-previous-downloads",
              query: {
                subject: subjectSlug,
              },
            })}#Specialist`}
            showHeader={true}
            unitCards={getUnitCards(currentPageItems)}
          />
        )
      ) : null}
      {units.length > 5 ? (
        <OakBox
          $width="100%"
          $mt={["space-between-none", "auto"]}
          $pb={["inner-padding-xl2", "inner-padding-xl4"]}
          $pt={["inner-padding-xl4", "inner-padding-xl2"]}
        >
          <OakPagination
            {...paginationProps}
            pageName={props.subjectTitle}
            paginationHref={paginationRoute}
          />
        </OakBox>
      ) : (
        <OakBox $pb="inner-padding-xl2" />
      )}
    </OakFlex>
  );
};

export default UnitList;<|MERGE_RESOLUTION|>--- conflicted
+++ resolved
@@ -287,11 +287,7 @@
             <OakUnitListItem
               {...props}
               {...unitOption}
-<<<<<<< HEAD
-              lessonCount={String(unitOption.lessonCount)}
-=======
               lessonCount={unitLessonCount}
->>>>>>> f087a49e
               firstItemRef={
                 isUnitFirstItemRef(
                   unitOption.programmeSlug,
