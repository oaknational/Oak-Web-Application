--- conflicted
+++ resolved
@@ -13,11 +13,7 @@
 import { UnitOption } from "../UnitListOptionalityCard/UnitListOptionalityCard";
 import { getSubjectPhaseSlug } from "../helpers/getSubjectPhaseSlug";
 
-import {
-  getPageItems,
-  getProgrammeFactors,
-  getFormattedUnitLessonCountString,
-} from "./helpers";
+import { getPageItems, getProgrammeFactors } from "./helpers";
 
 import {
   UnitListItemProps,
@@ -255,29 +251,16 @@
             });
             router.push(e.currentTarget.href);
           };
-<<<<<<< HEAD
-
-          const formattedLessonCountString = getFormattedUnitLessonCountString({
-            lessonCount: unitOption.lessonCount,
-            expiredLessonCount: unitOption.expiredLessonCount,
-          });
-
-=======
           const unitLessonCount = getUnitLessonCount({
             lessonCount: unitOption.lessonCount,
             expiredLessonCount: unitOption.expiredLessonCount,
             unpublishedLessonCount: unitOption.unpublishedLessonCount,
           });
->>>>>>> 3949754a
           return (
             <OakUnitListItem
               {...props}
               {...unitOption}
-<<<<<<< HEAD
-              lessonCount={formattedLessonCountString}
-=======
               lessonCount={unitLessonCount}
->>>>>>> 3949754a
               firstItemRef={
                 isUnitFirstItemRef(
                   unitOption.programmeSlug,
