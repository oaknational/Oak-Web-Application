--- conflicted
+++ resolved
@@ -1,7 +1,6 @@
 import React, { FC, MouseEvent } from "react";
 import { NextRouter, useRouter } from "next/router";
 import { useFeatureFlagEnabled } from "posthog-js/react";
-import { useUser } from "@clerk/nextjs";
 import {
   OakFlex,
   OakUnitsContainer,
@@ -23,7 +22,6 @@
   UnitListItemProps,
   SpecialistListItemProps,
 } from "@/components/TeacherComponents/UnitListItem/UnitListItem";
-import SavingSignedOutModal from "@/components/TeacherComponents/SavingSignedOutModal/SavingSignedOutModal";
 import {
   SpecialistUnit,
   SpecialistUnitListingData,
@@ -196,26 +194,6 @@
 
   // Saving
   const isSaveEnabled = useFeatureFlagEnabled("teacher-save-units");
-<<<<<<< HEAD
-  const { isSignedIn, isLoaded, user } = useUser();
-  const [savedUnitsForUser, setSavedUnitsForUser] = useState<string[]>([]);
-  const [openSavingSignedOutModal, setOpenSavingSignedOutModal] =
-    useState<boolean>(false);
-
-  const isSignedOut = isLoaded && !isSignedIn;
-  const isOnboarded = user && user.publicMetadata?.owa?.isOnboarded;
-
-  const onSave = (unitSlug: string) => {
-    if (isSignedOut || !isOnboarded) {
-      setOpenSavingSignedOutModal(true);
-    } else {
-      const newSavedUnits = savedUnitsForUser.includes(unitSlug)
-        ? savedUnitsForUser.filter((u) => u !== unitSlug)
-        : [...savedUnitsForUser, unitSlug];
-      setSavedUnitsForUser(newSavedUnits);
-    }
-  };
-=======
 
   const { data: savedUnits } = useGetEducatorData(
     `/api/educator-api/getSavedUnits/${props.programmeSlug}`,
@@ -224,7 +202,6 @@
     savedUnits,
     props.programmeSlug,
   );
->>>>>>> 300a2bc4
 
   const hasNewAndLegacyUnits: boolean =
     !!phaseSlug && !!newPageItems.length && !!legacyPageItems.length;
@@ -491,14 +468,6 @@
       ) : (
         <OakBox $pb="inner-padding-xl2" />
       )}
-      {openSavingSignedOutModal && (
-        <SavingSignedOutModal
-          isOpen={openSavingSignedOutModal}
-          onClose={() => {
-            setOpenSavingSignedOutModal(false);
-          }}
-        />
-      )}
     </OakFlex>
   );
 };
