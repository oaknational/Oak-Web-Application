--- conflicted
+++ resolved
@@ -107,7 +107,6 @@
   return (
     <Flex>
       <Flex $mb={2} $flexDirection={"column"}>
-<<<<<<< HEAD
         {!hideTopHeading &&
           !isSpecialistUnit(props) &&
           !props.isExemplarUnit && (
@@ -126,24 +125,7 @@
               yearTitle={props.yearTitle}
             />
           )}
-        <OakLink onClick={onClick} {...primaryTargetProps} {...linkProps}>
-=======
-        {!hideTopHeading && !isExemplarUnit && (
-          <ListItemHeaderCategoryHeading
-            keyStageTitle={keyStageTitle}
-            subjectTitle={subjectTitle}
-            page={page}
-          />
-        )}
-        {!hideTopHeading && isExemplarUnit && (
-          <ListItemHeaderExpemplarCategoryHeading
-            keyStageTitle={keyStageTitle}
-            subjectTitle={subjectTitle}
-            yearTitle={yearTitle}
-          />
-        )}
         <OwaLink onClick={onClick} {...primaryTargetProps} {...linkProps}>
->>>>>>> c4da1d58
           <ListTitle index={index}>{itemTitle}</ListTitle>
         </OwaLink>
       </Flex>
