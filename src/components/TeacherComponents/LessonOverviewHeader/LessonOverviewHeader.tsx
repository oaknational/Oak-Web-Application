--- conflicted
+++ resolved
@@ -130,14 +130,6 @@
     contentRestricted,
   } = props;
 
-<<<<<<< HEAD
-=======
-  const isCreateWithAiEnabled =
-    useFeatureFlagVariantKey("create-with-ai-button") === "test" &&
-    !excludedFromTeachingMaterials &&
-    !contentRestricted;
-
->>>>>>> ee9da5bb
   const shouldUseDropdown =
     !excludedFromTeachingMaterials && showShare && teacherShareButtonProps;
 
