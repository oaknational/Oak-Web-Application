--- conflicted
+++ resolved
@@ -44,11 +44,7 @@
   onClickDownloadAll: () => void;
   onClickShareAll: () => void;
   showDownloadAll: boolean;
-<<<<<<< HEAD
-  isEYFS: boolean;
-=======
   showShare: boolean;
->>>>>>> 7a5a1666
 };
 
 const LessonOverviewHeader: FC<LessonOverviewHeaderProps> = (props) => {
