import React, { FC, Fragment } from "react";
import {
  OakBox,
  OakFlex,
  OakGrid,
  OakGridArea,
} from "@oaknational/oak-components";

import { LessonSeoHelper } from "./LessonSeoHelper";

import LessonOverviewKeyLearningPoints, {
  LessonOverviewKeyLearningPointProps,
} from "@/components/TeacherComponents/LessonOverviewKeyLearningPoints";
import LessonOverviewCommonMisconceptions, {
  LessonOverviewCommonMisconception,
} from "@/components/TeacherComponents/LessonOverviewCommonMisconceptions";
import LessonOverviewKeywords, {
  LessonOverviewKeywordProps,
} from "@/components/TeacherComponents/LessonOverviewKeywords";
import LessonOverviewTeacherTips, {
  LessonOverviewTeacherTipProps,
} from "@/components/TeacherComponents/LessonOverviewTeacherTips";
import LessonOverviewHelper from "@/components/TeacherComponents/LessonOverviewHelper";
import {
  ContentGuidance,
  Equipment,
} from "@/components/TeacherComponents/LessonOverviewRequirements/LessonOverviewRequirements";
import { MathJaxWrap } from "@/browser-lib/mathjax/MathJaxWrap";
import LessonOverviewVocabButton from "@/components/TeacherComponents/LessonOverviewVocabButton";
import LessonOverviewFilesNeeded from "@/components/TeacherComponents/LessonOverviewFilesNeeded";
import { Slugs } from "@/components/TeacherComponents/LessonItemContainer/LessonItemContainer";

type LessonOverviewDetailsProps = {
  keyLearningPoints: LessonOverviewKeyLearningPointProps[] | null | undefined;
  commonMisconceptions: LessonOverviewCommonMisconception[] | null | undefined;
  keyWords: LessonOverviewKeywordProps[] | null | undefined;
  teacherTips: LessonOverviewTeacherTipProps[] | null | undefined;
  equipmentAndResources: Equipment[] | null | undefined;
  contentGuidance: ContentGuidance[] | null | undefined;
  hasVocabAndTranscripts: boolean;
  //temporary to only render on beta pages
  displayVocab: boolean;
  supervisionLevel: string | null | undefined;
  isLegacyLicense?: boolean;
  isMathJaxLesson: boolean;
  updatedAt: string;
  additionalFiles: string[] | null | undefined;
  slugs: Slugs;
  year: string | null | undefined;
  subject: string | null | undefined;
  unit: string | null | undefined;
  lesson: string;
  keystage: string | null | undefined;
  examBoardSlug: string | null | undefined;
  subjectSlug: string | null | undefined;
  subjectParent: string | null | undefined;
  disablePupilLink?: boolean;
<<<<<<< HEAD
  contentRestricted: boolean;
  showGeoBlocked: boolean;
=======
  hideSeoHelper?: boolean;
>>>>>>> f7160c95
};

const LessonOverviewDetails: FC<LessonOverviewDetailsProps> = ({
  keyLearningPoints,
  commonMisconceptions,
  keyWords,
  teacherTips,
  equipmentAndResources,
  contentGuidance,
  supervisionLevel,
  isLegacyLicense,
  isMathJaxLesson,
  updatedAt,
  hasVocabAndTranscripts,
  displayVocab,
  additionalFiles,
  slugs,
  subject,
  unit,
  lesson,
  year,
  keystage,
  examBoardSlug,
  subjectParent,
  subjectSlug,
  disablePupilLink,
<<<<<<< HEAD
  contentRestricted,
  showGeoBlocked,
=======
  hideSeoHelper,
>>>>>>> f7160c95
}) => {
  const { lessonSlug, unitSlug, programmeSlug } = slugs;
  const showLessonHelperAccordion =
    !isLegacyLicense &&
    !hideSeoHelper &&
    subject &&
    unit &&
    year &&
    keystage &&
    unitSlug &&
    programmeSlug &&
    subjectSlug;
  const MathJaxWrapper = isMathJaxLesson ? MathJaxWrap : Fragment;
  return (
    <MathJaxWrapper>
      <OakGrid>
        <OakGridArea $colSpan={[12, 8]} $rowStart={1}>
          <OakFlex
            $flexDirection={"column"}
            $flexGrow={1}
            $mr="space-between-s"
            $gap="all-spacing-9"
            $mb="space-between-m"
          >
            {hasVocabAndTranscripts && displayVocab && (
              <OakBox>
                <LessonOverviewVocabButton />
              </OakBox>
            )}
            {keyLearningPoints && (
              <OakBox>
                <LessonOverviewKeyLearningPoints
                  keyLearningPoints={keyLearningPoints}
                />
              </OakBox>
            )}
            {keyWords && (
              <OakBox>
                <LessonOverviewKeywords keyWords={keyWords} />
              </OakBox>
            )}
            {commonMisconceptions && (
              <OakBox>
                <LessonOverviewCommonMisconceptions
                  commonMisconceptions={commonMisconceptions}
                />
              </OakBox>
            )}
            {showLessonHelperAccordion && (
              <LessonSeoHelper
                showGeoBlocked={showGeoBlocked}
                contentRestricted={contentRestricted}
                lessonSlug={lessonSlug}
                year={year}
                programmeSlug={programmeSlug}
                unitSlug={unitSlug}
                subject={subject}
                unit={unit}
                keystage={keystage}
                examBoardSlug={examBoardSlug}
                subjectSlug={subjectSlug}
                parentSubject={subjectParent}
                disablePupilLink={disablePupilLink}
                lesson={lesson}
              />
            )}
          </OakFlex>
        </OakGridArea>
        <OakGridArea $colSpan={[12, 4]} $colStart={[0, 9]} $rowStart={[2, 1]}>
          <OakFlex
            $flexDirection={"column"}
            $mt={["space-between-l", "space-between-none"]}
            $gap={"all-spacing-9"}
            $mb={"space-between-m"}
          >
            {additionalFiles && (
              <LessonOverviewFilesNeeded
                showGeoBlocked={showGeoBlocked}
                contentRestricted={contentRestricted}
                slugs={slugs}
                additionalFiles={additionalFiles}
              />
            )}
            {teacherTips && teacherTips.length > 0 && (
              <OakBox>
                <LessonOverviewTeacherTips teacherTips={teacherTips} />
              </OakBox>
            )}
            {(equipmentAndResources && equipmentAndResources.length > 0) ||
            (contentGuidance && contentGuidance.length > 0) ||
            supervisionLevel ||
            isLegacyLicense !== undefined ? (
              <LessonOverviewHelper
                equipment={equipmentAndResources}
                contentGuidance={contentGuidance}
                supervisionLevel={supervisionLevel}
                isLegacyLicense={isLegacyLicense}
                updatedAt={updatedAt}
              />
            ) : null}
          </OakFlex>
        </OakGridArea>
      </OakGrid>
    </MathJaxWrapper>
  );
};

export default LessonOverviewDetails;<|MERGE_RESOLUTION|>--- conflicted
+++ resolved
@@ -55,12 +55,9 @@
   subjectSlug: string | null | undefined;
   subjectParent: string | null | undefined;
   disablePupilLink?: boolean;
-<<<<<<< HEAD
   contentRestricted: boolean;
   showGeoBlocked: boolean;
-=======
   hideSeoHelper?: boolean;
->>>>>>> f7160c95
 };
 
 const LessonOverviewDetails: FC<LessonOverviewDetailsProps> = ({
@@ -87,12 +84,9 @@
   subjectParent,
   subjectSlug,
   disablePupilLink,
-<<<<<<< HEAD
   contentRestricted,
   showGeoBlocked,
-=======
   hideSeoHelper,
->>>>>>> f7160c95
 }) => {
   const { lessonSlug, unitSlug, programmeSlug } = slugs;
   const showLessonHelperAccordion =
