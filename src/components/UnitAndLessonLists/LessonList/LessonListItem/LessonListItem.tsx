--- conflicted
+++ resolved
@@ -8,11 +8,8 @@
 import ListItemHeading from "../../ListItemHeading";
 import { Span } from "../../../Typography";
 import ListItemCard from "../../ListItemCard";
-<<<<<<< HEAD
 import Expired from "../../Expired";
-=======
 import { LessonResourceGraphicsItemProps } from "../../../LessonResourceGraphics/LessonResourceGraphicsItem";
->>>>>>> 3e258e97
 
 export type LessonListItemProps =
   TeachersKeyStageSubjectUnitsLessonsData["lessons"][number] & {
@@ -72,20 +69,7 @@
  * Links to a lesson-index page
  */
 const LessonListItem: FC<LessonListItemProps> = (props) => {
-<<<<<<< HEAD
-  const {
-    title,
-    description,
-    quizCount,
-    videoCount,
-    presentationCount,
-    worksheetCount,
-    hasCopyrightMaterial,
-    expired,
-  } = props;
-=======
-  const { title, description } = props;
->>>>>>> 3e258e97
+  const { title, description, expired } = props;
 
   const { isHovered, primaryTargetProps, containerProps } =
     useClickableCard<HTMLAnchorElement>();
