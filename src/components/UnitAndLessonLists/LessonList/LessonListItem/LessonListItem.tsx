import { FC, MutableRefObject } from "react";
import { useRouter } from "next/router";

import useClickableCard from "../../../../hooks/useClickableCard";
import useAnalytics from "../../../../context/Analytics/useAnalytics";
import Flex from "../../../Flex";
import LessonResourceGraphics from "../../../LessonResourceGraphics";
import Box from "../../../Box";
import ListItemHeader from "../../ListItemHeader";
import { P, Span } from "../../../Typography";
import ListItemCard from "../../ListItemCard";
import { LessonResourceGraphicsItemProps } from "../../../LessonResourceGraphics/LessonResourceGraphicsItem";
import type { KeyStageTitleValueType } from "../../../../browser-lib/avo/Avo";
import useAnalyticsPageProps from "../../../../hooks/useAnalyticsPageProps";
import { getSortedSearchFiltersSelected } from "../../../../context/Search/helpers";
import { LessonListingPageData } from "../../../../node-lib/curriculum-api-2023/queries/lessonListing/lessonListing.schema";
import ListItemIndexDesktop from "../../ListItemIndexDesktop";
import ListItemIndexMobile from "../../ListItemIndexMobile";
import ListItemIconDesktop from "../../ListItemIconDesktop";
import ListItemIconMobile from "../../ListItemIconMobile";

export type LessonListItemProps = LessonListingPageData["lessons"][number] & {
  programmeSlug: string;
  subjectSlug: string;
  subjectTitle: string;
  keyStageSlug: string;
  keyStageTitle: string;
  unitSlug: string;
  unitTitle: string;
  hideTopHeading?: boolean;
  hitCount?: number;
  fromSearchPage?: boolean;
  index: number;
  currentPage?: number;
  firstItemRef?: MutableRefObject<HTMLAnchorElement | null> | null;
};

function getAvailableResourceList({
  quizCount,
  videoCount,
  presentationCount,
  worksheetCount,
  hasCopyrightMaterial,
}: LessonListItemProps) {
  const resources: LessonResourceGraphicsItemProps[] = [];

  if (presentationCount && !hasCopyrightMaterial) {
    resources.push({
      titleSingular: "Slide deck",
      titlePlural: "Slide decks",
      icon: "slide-deck",
      resourceCount: presentationCount,
    });
  }

  if (worksheetCount) {
    resources.push({
      titleSingular: "Worksheet",
      titlePlural: "Worksheets",
      icon: "worksheet",
      resourceCount: worksheetCount,
    });
  }

  if (quizCount) {
    resources.push({
      titleSingular: "Quiz",
      titlePlural: "Quizzes",
      icon: "quiz",
      resourceCount: quizCount,
    });
  }

  if (videoCount) {
    resources.push({
      titleSingular: "Video",
      titlePlural: "Videos",
      icon: "video",
      resourceCount: videoCount,
    });
  }

  return resources;
}

/**
 * Contains a lesson title, description, icon, and icons for resources
 * Links to a lesson-index page
 */
const LessonListItem: FC<LessonListItemProps> = (props) => {
  const {
    lessonTitle,
    lessonSlug,
    description,
    expired,
    subjectTitle,
    subjectSlug,
    keyStageSlug,
    keyStageTitle,
    unitSlug,
    unitTitle,
    fromSearchPage,
    index,
    hitCount,
    currentPage,
    firstItemRef,
    pupilLessonOutcome,
  } = props;
  const router = useRouter();
  const { track } = useAnalytics();
  const { analyticsUseCase } = useAnalyticsPageProps();

  const trackLessonSelected = () => {
    if (fromSearchPage && hitCount && currentPage) {
      track.searchResultClicked({
        keyStageSlug: keyStageSlug,
        keyStageTitle: keyStageTitle as KeyStageTitleValueType,
        subjectTitle: subjectTitle,
        subjectSlug: subjectSlug,
        unitName: unitTitle.replace(/(<([^>]+)>)/gi, ""), // unit name without highlighting html tags
        unitSlug: unitSlug,
        lessonName: lessonTitle,
        lessonSlug: lessonSlug,
        analyticsUseCase: analyticsUseCase,
        searchRank: (currentPage - 1) * 20 + index + 1,
        searchFilterOptionSelected: getSortedSearchFiltersSelected(
          router.query.keyStages
        ),
        searchResultCount: hitCount,
        searchResultType: "lesson",
      });
    } else {
      track.lessonSelected({
        keyStageTitle: keyStageTitle as KeyStageTitleValueType,
        keyStageSlug,
        subjectTitle,
        subjectSlug,
        unitName: unitTitle,
        unitSlug,
        lessonName: lessonTitle,
        lessonSlug,
        analyticsUseCase,
      });
    }
  };

  const { isHovered, primaryTargetProps, containerProps } =
    useClickableCard<HTMLAnchorElement>(firstItemRef);

  const resources = getAvailableResourceList(props);

  const background = expired ? "oakGrey2" : "pupilsPink";

  return (
    <ListItemCard
      title={lessonTitle}
      subjectSlug={subjectSlug}
      index={index}
      fromSearchPage={fromSearchPage}
      isHovered={isHovered}
      background={expired ? "oakGrey1" : "white"}
      containerProps={containerProps}
      expired={expired}
    >
      {!fromSearchPage && (
        <ListItemIndexDesktop
          index={index + 1}
          background={background}
          expired={expired}
        />
      )}

      <Flex
        $ml={[0, 24]}
        $mr={[0, 24]}
        $flexDirection={"column"}
        $width={"100%"}
        $gap={["4px", "12px"]}
        $pt={[0, 20]}
        $pb={20}
      >
        {fromSearchPage ? (
          <Flex $pl={[16, 0]} $pt={[20, 0]} $alignItems={"center"}>
            <ListItemHeader
              {...props}
              primaryTargetProps={primaryTargetProps}
              page="Lesson"
              index={index}
              onClick={trackLessonSelected}
              title={lessonTitle}
              slug={lessonSlug}
              fromSearchPage={fromSearchPage}
            />
          </Flex>
        ) : (
<<<<<<< HEAD
          <Flex $gap={"10px"} $alignItems={"center"}>
            <ListItemIndexMobile background={background} index={index + 1} />
            <Flex $flexDirection={"column"} $height={"100%"}>
              <ListItemHeader
                {...props}
                primaryTargetProps={primaryTargetProps}
                page="Lesson"
                index={index}
                onClick={trackLessonSelected}
                title={lessonTitle}
                slug={lessonSlug}
                fromSearchPage={fromSearchPage}
              />
              {expired && (
                <P $mt={8} $font={["body-3", "body-2"]}>
                  This lesson is currently unavailable.
                </P>
              )}
            </Flex>
          </Flex>
        )}

        {!expired && (
          <Flex $flexDirection={"column"} $gap={"12px"} $ml={[16, 0]}>
            <Flex $mt={[8, 0]} $mr={[16, 0]} $maxWidth={[null, 600]}>
              <Span
                dangerouslySetInnerHTML={{
                  __html: description,
                }}
                $font={["body-3", "body-2"]}
                $color={"oakGrey5"}
              />
            </Flex>
            {resources.length > 0 && (
              <Box>
=======
          <>
            {(description && (
              <Flex $mt={[8, 0]} $mr={[16, 0]}>
                <Span
                  dangerouslySetInnerHTML={{
                    __html: description,
                  }}
                  $font={["body-3", "body-2"]}
                  $color={"oakGrey5"}
                />
              </Flex>
            )) ||
              (pupilLessonOutcome && (
                <Flex $mt={[8, 0]} $mr={[16, 0]}>
                  <P $font={["body-3", "body-2"]}>{pupilLessonOutcome}</P>
                </Flex>
              ))}

            {resources.length > 0 && (
              <Box $mt={12}>
>>>>>>> c008daf2
                <LessonResourceGraphics items={resources} />
              </Box>
            )}
          </Flex>
        )}
      </Flex>
      {fromSearchPage && (
        <>
          <ListItemIconDesktop
            title={lessonTitle}
            background={background}
            isHovered={isHovered}
            subjectSlug={subjectSlug}
          />
          <ListItemIconMobile
            background={background}
            subjectSlug={subjectSlug}
          />
        </>
      )}
    </ListItemCard>
  );
};

export default LessonListItem;<|MERGE_RESOLUTION|>--- conflicted
+++ resolved
@@ -193,7 +193,6 @@
             />
           </Flex>
         ) : (
-<<<<<<< HEAD
           <Flex $gap={"10px"} $alignItems={"center"}>
             <ListItemIndexMobile background={background} index={index + 1} />
             <Flex $flexDirection={"column"} $height={"100%"}>
@@ -219,20 +218,7 @@
         {!expired && (
           <Flex $flexDirection={"column"} $gap={"12px"} $ml={[16, 0]}>
             <Flex $mt={[8, 0]} $mr={[16, 0]} $maxWidth={[null, 600]}>
-              <Span
-                dangerouslySetInnerHTML={{
-                  __html: description,
-                }}
-                $font={["body-3", "body-2"]}
-                $color={"oakGrey5"}
-              />
-            </Flex>
-            {resources.length > 0 && (
-              <Box>
-=======
-          <>
-            {(description && (
-              <Flex $mt={[8, 0]} $mr={[16, 0]}>
+              {description ? (
                 <Span
                   dangerouslySetInnerHTML={{
                     __html: description,
@@ -240,17 +226,14 @@
                   $font={["body-3", "body-2"]}
                   $color={"oakGrey5"}
                 />
-              </Flex>
-            )) ||
-              (pupilLessonOutcome && (
-                <Flex $mt={[8, 0]} $mr={[16, 0]}>
-                  <P $font={["body-3", "body-2"]}>{pupilLessonOutcome}</P>
-                </Flex>
-              ))}
-
+              ) : (
+                <P $font={["body-3", "body-2"]} $color={"oakGrey5"}>
+                  {pupilLessonOutcome}
+                </P>
+              )}
+            </Flex>
             {resources.length > 0 && (
-              <Box $mt={12}>
->>>>>>> c008daf2
+              <Box>
                 <LessonResourceGraphics items={resources} />
               </Box>
             )}
