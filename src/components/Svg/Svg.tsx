--- conflicted
+++ resolved
@@ -7,19 +7,11 @@
 const StyledSvg = styled.svg<BoxProps>`
   ${box}
 `;
-<<<<<<< HEAD
-type SvgProps = DisplayProps &
-  ColorProps & {
-    name: SvgName;
-    className?: string;
-    hideOnMobile?: boolean;
-  };
-=======
 type SvgProps = BoxProps & {
   name: SvgName;
   className?: string;
+  hideOnMobile?: boolean;
 };
->>>>>>> 0025b211
 const Svg: FC<SvgProps> = (props) => {
   return (
     <StyledSvg
