--- conflicted
+++ resolved
@@ -26,19 +26,9 @@
 }) => {
   return (
     <Flex $flexDirection={"column"}>
-<<<<<<< HEAD
-      <Grid $width={"100%"}>
-        <GridArea $colSpan={[12, 8]}>
-          {keyLearningPoints && (
-=======
-      <Heading $font={["heading-5", "heading-4"]} tag={"h2"}>
-        Lesson details
-      </Heading>
-
-      <Grid $width={"100%"} $mt={[48, 24]} $mb={[56, 24]} $cg={16} $rg={48}>
+      <Grid $width={"100%"} $cg={16} $rg={48}>
         {keyLearningPoints && (
           <GridArea $colSpan={[12, 8]} $colStart={1} $width={"100%"}>
->>>>>>> ddcef40f
             <KeyLearningPoints keyLearningPoints={keyLearningPoints} />
           </GridArea>
         )}
