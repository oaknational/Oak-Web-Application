import { FC } from "react";
import { Item } from "react-stately";

import SearchComboBox from "../SearchComboBox/SearchComboBox";
import { formatSchoolName } from "../formatSchoolName";

import { HOMESCHOOL_URN, UseSchoolPickerReturnProps } from "./useSchoolPicker";

type SchoolPickerProps = Omit<
  UseSchoolPickerReturnProps,
  "data" | "error" | "selectedSchool"
> & {
  schools: School[];
  defaultSchools?: School[];
  label: string;
  hasError: boolean;
  required?: boolean;
};

export type School = {
  name: string;
  urn: string;
  la: string;
  postcode: string;
};

/**
 * A React aria combo box component school picker
 * use useSchoolPicker hook to fetch data and control input.
 *
 * ## Hook
 * const { inputValue, setInputValue, data } = useSchoolPicker();
 *
 * ## Usage
 * Used on downloads page
 */

const SchoolPicker: FC<SchoolPickerProps> = (props) => {
  return (
    <SearchComboBox
      hasError={props.hasError}
      label={props.label}
      inputValue={props.schoolPickerInputValue}
      onInputChange={props.setSchoolPickerInputValue}
      defaultItems={props.schools || []}
      onSelectionChange={(value) => props.setSelectedSchool(value)}
      required={props.required}
    >
<<<<<<< HEAD
      {(item) => {
        const comboItemKey = HOMESCHOOL_URN
          ? item.urn
          : `${item.urn}-${item.name}`;
        const comboItem =
          item.urn === HOMESCHOOL_URN
            ? item.name
            : `${item.name}, ${item.la}, ${item.postcode}`;
        return <Item key={comboItemKey}>{comboItem}</Item>;
      }}
=======
      {(item) => (
        <Item
          key={`${item.urn}-${item.name}`}
          textValue={`${item.name}, ${item.la}, ${item.postcode}`}
        >
          {formatSchoolName(
            `${item.name}, ${item.la}, ${item.postcode}`,
            props.schoolPickerInputValue,
          )}
        </Item>
      )}
>>>>>>> eec3437a
    </SearchComboBox>
  );
};

export default SchoolPicker;<|MERGE_RESOLUTION|>--- conflicted
+++ resolved
@@ -46,7 +46,6 @@
       onSelectionChange={(value) => props.setSelectedSchool(value)}
       required={props.required}
     >
-<<<<<<< HEAD
       {(item) => {
         const comboItemKey = HOMESCHOOL_URN
           ? item.urn
@@ -54,22 +53,12 @@
         const comboItem =
           item.urn === HOMESCHOOL_URN
             ? item.name
-            : `${item.name}, ${item.la}, ${item.postcode}`;
+            : formatSchoolName(
+                `${item.name}, ${item.la}, ${item.postcode}`,
+                props.schoolPickerInputValue,
+              );
         return <Item key={comboItemKey}>{comboItem}</Item>;
       }}
-=======
-      {(item) => (
-        <Item
-          key={`${item.urn}-${item.name}`}
-          textValue={`${item.name}, ${item.la}, ${item.postcode}`}
-        >
-          {formatSchoolName(
-            `${item.name}, ${item.la}, ${item.postcode}`,
-            props.schoolPickerInputValue,
-          )}
-        </Item>
-      )}
->>>>>>> eec3437a
     </SearchComboBox>
   );
 };
