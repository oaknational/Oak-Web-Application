--- conflicted
+++ resolved
@@ -46,20 +46,14 @@
     jest.clearAllMocks();
     jest.resetModules();
   });
-<<<<<<< HEAD
-  test("Schools should be returned if fetch succeeds with added home school option", async () => {
-=======
-  test("Schools should be returned if fetch succeeds", async () => {
+  test("Schools should be returned with homeschool option if fetch succeeds", async () => {
     const { result, rerender } = renderHook(useSchoolPicker);
     act(() => result.current.setSchoolPickerInputValue("wes"));
->>>>>>> 4e112e24
     mockUseSWR.mockImplementationOnce(() => ({
       data: data,
       error: null,
     }));
-<<<<<<< HEAD
-    const { result } = renderHook(() => useSchoolPicker());
-
+    rerender();
     expect(result.current.schools).toEqual([
       ...data,
       {
@@ -67,10 +61,6 @@
         urn: "home-school",
       },
     ]);
-=======
-    rerender();
-    expect(result.current.schools).toEqual(data);
->>>>>>> 4e112e24
   });
   test("Schools not returned if fetch succeeds but searchterm.length < 2", async () => {
     mockUseSWR.mockImplementationOnce(() => ({
@@ -78,6 +68,7 @@
       error: null,
     }));
     const { result } = renderHook(() => useSchoolPicker());
+
     expect(result.current.schools).toEqual([]);
   });
   test("should throw an error if failed to fetch school ", async () => {
