import { Key, useState } from "react";
import useSWR from "swr";

import errorReporter from "../../common-lib/error-reporter";
import OakError from "../../errors/OakError";

import { School } from "./SchoolPicker";
const reportError = errorReporter("SchoolPicker");

export const fetcher = (queryUrl: string) =>
  fetch(queryUrl).then((res) => {
    if (res.ok) {
      return res.json();
    } else {
      const error = new OakError({
        code: "school-picker/fetch-suggestions",
        meta: {
          status: res.status,
          statusText: res.statusText,
          queryUrl,
          json: res.json,
        },
      });

      reportError(error);
      throw error;
    }
  });

export const HOMESCHOOL_URN = "home-school";

export type UseSchoolPickerReturnProps = {
  schools: School[];
  error: Error | null;
  schoolPickerInputValue: string;
  setSchoolPickerInputValue: React.Dispatch<React.SetStateAction<string>>;
  selectedSchool: Key | undefined;
  setSelectedSchool: React.Dispatch<React.SetStateAction<Key | undefined>>;
};

export default function useSchoolPicker(): UseSchoolPickerReturnProps {
  const [schoolPickerInputValue, setSchoolPickerInputValue] = useState("");
  const [selectedSchool, setSelectedSchool] = useState<Key | undefined>();

  const queryUrl = `https://school-picker.thenational.academy/${schoolPickerInputValue}`;

  const { data, error } = useSWR(queryUrl, fetcher);
  const dataWithHomeschoolOption = data
    ? [...data, { name: "Homeschool", urn: HOMESCHOOL_URN }]
    : [];

  return {
<<<<<<< HEAD
    schools: dataWithHomeschoolOption,
=======
    schools: schoolPickerInputValue.length > 2 ? data : [],
>>>>>>> 4e112e24
    error,
    setSchoolPickerInputValue,
    schoolPickerInputValue,
    selectedSchool,
    setSelectedSchool,
  };
}<|MERGE_RESOLUTION|>--- conflicted
+++ resolved
@@ -50,11 +50,7 @@
     : [];
 
   return {
-<<<<<<< HEAD
-    schools: dataWithHomeschoolOption,
-=======
-    schools: schoolPickerInputValue.length > 2 ? data : [],
->>>>>>> 4e112e24
+    schools: schoolPickerInputValue.length > 2 ? dataWithHomeschoolOption : [],
     error,
     setSchoolPickerInputValue,
     schoolPickerInputValue,
