--- conflicted
+++ resolved
@@ -140,65 +140,9 @@
         $font={"body-3"}
         aria-live="polite"
       >
-<<<<<<< HEAD
-        <Input
-          id={`${id}-newsletter-signup-name`}
-          $mt={24}
-          label="Name"
-          placeholder="Name"
-          {...register("name")}
-          error={errors.name?.message}
-        />
-        <Input
-          id={`${id}-newsletter-signup-email`}
-          $mt={24}
-          label="Email Address"
-          placeholder="Email Address"
-          {...register("email")}
-          error={errors.email?.message}
-        />
-        <DropdownSelect
-          id={`${id}-newsletter-signup-userrole`}
-          $mt={24}
-          label="User type"
-          placeholder="What describes you best?"
-          listItems={userTypeOptions}
-          {...register("userRole")}
-          error={errors.userRole?.message}
-        />
-        <Button
-          onClick={() => {
-            // noop: button acts as submit handler
-          }}
-          $mt={24}
-          label="Sign up"
-          fullWidth
-          htmlButtonProps={{ disabled: loading }}
-          background="teachersHighlight"
-        />
-        <P
-          $mt={error ? 16 : 0}
-          $font={"body-3"}
-          aria-live="assertive"
-          role="alert"
-          $color="failure"
-        >
-          {error}
-        </P>
-        <P
-          $mt={!error && successMessage ? 16 : 0}
-          $font={"body-3"}
-          aria-live="polite"
-        >
-          {!error && successMessage}
-        </P>
-      </form>
-    </Card>
-=======
         {!error && successMessage}
       </P>
     </form>
->>>>>>> 770a5b12
   );
 };
 
