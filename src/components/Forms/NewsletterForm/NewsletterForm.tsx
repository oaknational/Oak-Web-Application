--- conflicted
+++ resolved
@@ -72,15 +72,9 @@
   const descriptionId = "newsletter-form-description";
 
   return (
-<<<<<<< HEAD
-    <Card background="white">
+    <Card $background="white">
       <CardTitle tag="h2" icon="IllustrationClassroom">
         Don’t miss out
-=======
-    <Card $background="white">
-      <CardTitle tag="h2" icon="PaperPlane">
-        Join The Community
->>>>>>> ddd29c2c
       </CardTitle>
       <P color={"black"} id={descriptionId}>
         Join 80,000 teachers and get free lessons, resources and other helpful
