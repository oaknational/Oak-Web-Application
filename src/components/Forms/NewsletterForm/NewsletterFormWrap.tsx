--- conflicted
+++ resolved
@@ -40,11 +40,7 @@
       <P $mb={24} color={"black"} id={descriptionId}>
         Join 80,000 teachers and get free resources and other helpful content by
         email. Unsubscribe at any time. Read our{" "}
-<<<<<<< HEAD
-        <OakLink page="privacy-policy">privacy policy</OakLink>
-=======
         <OakLink page="privacy-policy">privacy policy</OakLink>.
->>>>>>> 1d061c95
       </P>
       <NewsletterForm descriptionId={descriptionId} id={id} {...props} />
     </Card>
