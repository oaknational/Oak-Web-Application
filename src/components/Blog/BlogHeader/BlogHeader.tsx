--- conflicted
+++ resolved
@@ -1,12 +1,8 @@
 import { FC } from "react";
 
-<<<<<<< HEAD
 import { SerializedWebinar } from "../../../pages/beta/webinars/[webinarSlug]";
 import { SerializedBlog } from "../../../pages/blog/[blogSlug]";
-=======
-import { BlogPageProps } from "../../../pages/blog/[blogSlug]";
 import formatDate from "../../../utils/formatDate";
->>>>>>> 144b83e2
 import AvatarImage from "../../AvatarImage";
 import Box from "../../Box";
 import CopyLinkButton from "../../Button/CopyLinkButton";
@@ -19,18 +15,8 @@
 };
 
 const BlogHeader: FC<BlogHeaderProps> = ({ blog }) => {
-<<<<<<< HEAD
-  const formattedDate = new Date(blog.date).toLocaleDateString("en-GB", {
-    day: "numeric",
-    month: "long",
-    year: "numeric",
-  });
-
   const { author } = blog;
-
-=======
   const formattedDate = formatDate(blog.date);
->>>>>>> 144b83e2
   return (
     <>
       <Flex
