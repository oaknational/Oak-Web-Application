--- conflicted
+++ resolved
@@ -52,17 +52,13 @@
       <Box $mr="auto">
         <P>Coming soon, {formatDate(date, { month: "short" })}</P>
         <Heading tag={titleTag} $font={["heading-6", "heading-5"]} $mt={8}>
-<<<<<<< HEAD
-          <OakLink page={"webinars"} slug={slug} $focusStyles={["underline"]}>
-=======
           <OakLink
             {...primaryTargetProps}
             page={"webinars"}
             slug={slug}
-            focusStyles={["underline"]}
+            $focusStyles={["underline"]}
             isHovered={cardIsHovered && !buttonIsHovered}
           >
->>>>>>> b208fa17
             {title}
           </OakLink>
         </Heading>
