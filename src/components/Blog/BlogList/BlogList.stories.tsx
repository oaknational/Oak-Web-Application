import { ComponentStory, ComponentMeta } from "@storybook/react";

import { BlogListProps } from "./BlogList";

import Component from ".";

const pastBlogs: BlogListProps["items"] = [
  {
    titleTag: "h2",
    title: "The Long and Winding Road",
    summary:
      "The long and winding road  That leads to your door  Will never disappear  I've seen that road before  It always leads me here  Lead me to you door  The wild and windy night  That the rain washed away  Has left a pool of tears  Crying for the day  Why leave me standing here?  Let me know the way",
    slug: "long-road",
    contentType: "blog-post",
    category: { title: "Curriculum Planning", slug: "curriculum-planning" },
    date: new Date(2022, 7, 22).toISOString(),
  },
  {
    titleTag: "h2",
    title: "Penny Lane",
    summary:
      'Penny Lane, there is a barber showing photographs Of every head he\'s had the pleasure to know And all the people that come and go Stop and say, "Hello"',
    slug: "long-road",
    contentType: "webinar",
    category: { title: "Curriculum Planning", slug: "curriculum-planning" },
    date: new Date(2022, 7, 17).toISOString(),
  },
  {
    titleTag: "h2",
    title: "Strawberry Fields Forever",
    summary:
      "No one I think is in my tree I mean, it must be high or low That is, you can't, you know, tune in but it's all right That is, I think it's not too bad",
    slug: "long-road",
    contentType: "blog-post",
    category: { title: "Curriculum Planning", slug: "curriculum-planning" },
    date: new Date(2022, 6, 26).toISOString(),
  },
];

export default {
  title: "Blogs & Webinars/Blog List",
  component: Component,
} as ComponentMeta<typeof Component>;

const Template: ComponentStory<typeof Component> = (args) => {
  return <Component {...args} />;
};

export const BlogList = Template.bind({});
BlogList.args = {
  items: pastBlogs,
};

export const BlogListWithUpcomingWebinar = Template.bind({});
BlogListWithUpcomingWebinar.args = {
  items: [
    {
      titleTag: "h2",
<<<<<<< HEAD
      title: "The Long and Winding Road",
      snippet:
        "The long and winding road  That leads to your door  Will never disappear  I've seen that road before  It always leads me here  Lead me to you door  The wild and windy night  That the rain washed away  Has left a pool of tears  Crying for the day  Why leave me standing here?  Let me know the way",
      href: "/",
      contentType: "blog-post",
      category: { title: "Curriculum Planning", slug: "curriculum-planning" },
      date: new Date(2022, 7, 22).toISOString(),
      page: "blog-index",
    },
    {
      titleTag: "h2",
      title: "Penny Lane",
      snippet:
=======
      title: "She came in through the bathroom window",
      summary:
>>>>>>> 13255ec3
        'Penny Lane, there is a barber showing photographs Of every head he\'s had the pleasure to know And all the people that come and go Stop and say, "Hello"',
      slug: "long-road",
      contentType: "webinar",
      category: { title: "Curriculum Planning", slug: "curriculum-planning" },
<<<<<<< HEAD
      date: new Date(2022, 7, 17).toISOString(),
      page: "blog-index",
    },
    {
      titleTag: "h2",
      title: "Strawberry Fields Forever",
      snippet:
        "No one I think is in my tree I mean, it must be high or low That is, you can't, you know, tune in but it's all right That is, I think it's not too bad",
      href: "/",
      contentType: "blog-post",
      category: { title: "Curriculum Planning", slug: "curriculum-planning" },
      date: new Date(2022, 6, 26).toISOString(),
      page: "blog-index",
=======
      date: new Date(2059, 7, 17).toISOString(),
>>>>>>> 13255ec3
    },
    ...pastBlogs,
  ],
  withContainingHrs: true,
  withUpcomingItem: true,
};<|MERGE_RESOLUTION|>--- conflicted
+++ resolved
@@ -14,6 +14,7 @@
     contentType: "blog-post",
     category: { title: "Curriculum Planning", slug: "curriculum-planning" },
     date: new Date(2022, 7, 22).toISOString(),
+    page: "blog-index",
   },
   {
     titleTag: "h2",
@@ -24,6 +25,7 @@
     contentType: "webinar",
     category: { title: "Curriculum Planning", slug: "curriculum-planning" },
     date: new Date(2022, 7, 17).toISOString(),
+    page: "blog-index",
   },
   {
     titleTag: "h2",
@@ -34,6 +36,7 @@
     contentType: "blog-post",
     category: { title: "Curriculum Planning", slug: "curriculum-planning" },
     date: new Date(2022, 6, 26).toISOString(),
+    page: "blog-index",
   },
 ];
 
@@ -56,45 +59,14 @@
   items: [
     {
       titleTag: "h2",
-<<<<<<< HEAD
-      title: "The Long and Winding Road",
-      snippet:
-        "The long and winding road  That leads to your door  Will never disappear  I've seen that road before  It always leads me here  Lead me to you door  The wild and windy night  That the rain washed away  Has left a pool of tears  Crying for the day  Why leave me standing here?  Let me know the way",
-      href: "/",
-      contentType: "blog-post",
-      category: { title: "Curriculum Planning", slug: "curriculum-planning" },
-      date: new Date(2022, 7, 22).toISOString(),
-      page: "blog-index",
-    },
-    {
-      titleTag: "h2",
-      title: "Penny Lane",
-      snippet:
-=======
       title: "She came in through the bathroom window",
       summary:
->>>>>>> 13255ec3
         'Penny Lane, there is a barber showing photographs Of every head he\'s had the pleasure to know And all the people that come and go Stop and say, "Hello"',
       slug: "long-road",
       contentType: "webinar",
       category: { title: "Curriculum Planning", slug: "curriculum-planning" },
-<<<<<<< HEAD
-      date: new Date(2022, 7, 17).toISOString(),
-      page: "blog-index",
-    },
-    {
-      titleTag: "h2",
-      title: "Strawberry Fields Forever",
-      snippet:
-        "No one I think is in my tree I mean, it must be high or low That is, you can't, you know, tune in but it's all right That is, I think it's not too bad",
-      href: "/",
-      contentType: "blog-post",
-      category: { title: "Curriculum Planning", slug: "curriculum-planning" },
-      date: new Date(2022, 6, 26).toISOString(),
-      page: "blog-index",
-=======
       date: new Date(2059, 7, 17).toISOString(),
->>>>>>> 13255ec3
+      page: "webinars-index",
     },
     ...pastBlogs,
   ],
