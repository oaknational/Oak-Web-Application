--- conflicted
+++ resolved
@@ -11,13 +11,10 @@
 import BoxBorders from "../../../SpriteSheet/BrushSvgs/BoxBorders";
 import { P, Heading, HeadingTag } from "../../../Typography";
 import AspectRatio from "../../../AspectRatio";
-<<<<<<< HEAD
 import OakImage from "../../../OakImage";
-=======
 import { ResolveOakHrefProps } from "../../../../common-lib/urls";
 
 type BlogListItemContentType = "blog-post" | "webinar";
->>>>>>> 226840a0
 
 const getItemLinkProps = (props: BlogListItemProps): ResolveOakHrefProps => {
   switch (props.contentType) {
@@ -53,14 +50,9 @@
 export type BlogListItemProps = {
   titleTag: HeadingTag;
   title: string;
-<<<<<<< HEAD
-  snippet: string;
-  href: string;
-=======
   summary: string;
   slug: string;
   contentType: BlogListItemContentType;
->>>>>>> 226840a0
   category: BlogWebinarCategory;
   date: string;
   withImage?: boolean;
@@ -78,23 +70,17 @@
  * The title tag (h1, h2, ...) is passed as a prop.
  */
 const BlogListItem: FC<BlogListItemProps> = (props) => {
-<<<<<<< HEAD
   const {
     titleTag,
     title,
-    snippet,
-    href,
+    summary,
     category,
     date,
     withImage,
     mainImage,
+    thumbTime,
     contentType,
-    thumbTime,
   } = props;
-=======
-  const { titleTag, title, summary, category, date, withImage, mainImage } =
-    props;
->>>>>>> 226840a0
 
   const {
     containerProps,
