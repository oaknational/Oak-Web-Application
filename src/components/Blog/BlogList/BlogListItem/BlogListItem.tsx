--- conflicted
+++ resolved
@@ -11,11 +11,8 @@
 import BoxBorders from "../../../SpriteSheet/BrushSvgs/BoxBorders";
 import { P, Heading, HeadingTag } from "../../../Typography";
 import AspectRatio from "../../../AspectRatio";
-<<<<<<< HEAD
 import { BlogCategoryPage } from "../../BlogCategoryList/BlogCategoryList";
-=======
 import { ResolveOakHrefProps } from "../../../../common-lib/urls";
->>>>>>> 13255ec3
 
 type BlogListItemContentType = "blog-post" | "webinar";
 
@@ -70,22 +67,8 @@
  * The title tag (h1, h2, ...) is passed as a prop.
  */
 const BlogListItem: FC<BlogListItemProps> = (props) => {
-<<<<<<< HEAD
-  const {
-    titleTag,
-    title,
-    snippet,
-    href,
-    category,
-    date,
-    withImage,
-    mainImage,
-    page,
-  } = props;
-=======
   const { titleTag, title, summary, category, date, withImage, mainImage } =
     props;
->>>>>>> 13255ec3
 
   const {
     containerProps,
@@ -144,12 +127,7 @@
         >
           <OakLink
             {...categoryHoverProps}
-<<<<<<< HEAD
-            page={page}
-            category={category.slug}
-=======
             {...getItemCategoryLinkProps(props)}
->>>>>>> 13255ec3
             focusStyles={["underline"]}
             $font="heading-7"
             $color="hyperlink"
