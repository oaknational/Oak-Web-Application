import { FC } from "react";

import Flex from "../Flex";
import { Heading, Span } from "../Typography";
import Icon, { IconName } from "../Icon";
import BoxBorders from "../SpriteSheet/BrushSvgs/BoxBorders/BoxBorders";
import OakLink from "../OakLink";
import Box from "../Box";

export const titleCardIconBackground = {
  subject: "teachersPastelYellow",
  unit: "teachersLilac",
  lesson: "pupilsPink",
} as const;

export type TitlePageType =
  | {
      page: "unit" | "subject";
      keyStage: string;
      keyStageSlug: string;
    }
  | {
      page: "lesson";
      keyStage: string;
      keyStageSlug: string;
      subject: string;
      subjectSlug: string;
    };

type TitleCardProps = {
  title: string;
  iconName: IconName;
} & TitlePageType;

/**
 * Contains an title, icon and keystage link.
 *
 * ## Usage
 * Used on subject by keystage, tier, unit and lesson pages.
 */
const TitleCard: FC<TitleCardProps> = (props) => {
  const { title, keyStage, keyStageSlug, iconName, page } = props;
  return (
    <Flex $width={["100%", "auto"]} $position={"relative"}>
      <Flex
        $width={["100%", "auto"]}
        $display={"inline-flex"}
        $flexDirection={"row"}
        $justifyContent={"space-between"}
      >
<<<<<<< HEAD
        <Flex
          $mv={[24, 0]}
          $flexDirection={"column"}
          $justifyContent={["flex-start", "center"]}
          $alignItems={["flex-start", "center"]}
        >
          <Box $mh={24}>
            <Heading $mb={8} $font={["heading-5", "heading-4"]} tag={"h1"}>
              {title}
            </Heading>
            <OakLink slug={keyStageSlug} page={"key-stage"}>
              <Span $font={"heading-7"}>{keyStage}</Span>
=======
        <Box $mh={24}>
          <Heading $mb={8} $font={["heading-5", "heading-4"]} tag={"h1"}>
            {title}
          </Heading>
          <OakLink slug={keyStageSlug} page={"subject-index"}>
            <Span $font={"heading-7"}>{keyStage}</Span>
          </OakLink>
          {page === "lesson" && (
            // @todo Change to subject when pages are created
            <OakLink $ml={16} slug={props.subjectSlug} page={"subject-index"}>
              <Span $font={"heading-7"}>{props.subject}</Span>
>>>>>>> 39b4f0d4
            </OakLink>
            {page === "lesson" && (
              // @todo Change to subject when pages are created
              <OakLink $ml={16} slug={props.subjectSlug} page={"key-stage"}>
                <Span $font={"heading-7"}>{props.subject}</Span>
              </OakLink>
            )}
          </Box>
        </Flex>
        <Flex
          $justifyContent={"center"}
          $alignItems={"center"}
          $minHeight={[96, 160]}
          $width={[72, 160]}
          $background={titleCardIconBackground[page]}
        >
          <Icon size={[44, 120]} name={iconName} />
        </Flex>
      </Flex>
      <BoxBorders gapPosition="bottomRight" />
    </Flex>
  );
};

export default TitleCard;<|MERGE_RESOLUTION|>--- conflicted
+++ resolved
@@ -48,21 +48,7 @@
         $flexDirection={"row"}
         $justifyContent={"space-between"}
       >
-<<<<<<< HEAD
-        <Flex
-          $mv={[24, 0]}
-          $flexDirection={"column"}
-          $justifyContent={["flex-start", "center"]}
-          $alignItems={["flex-start", "center"]}
-        >
-          <Box $mh={24}>
-            <Heading $mb={8} $font={["heading-5", "heading-4"]} tag={"h1"}>
-              {title}
-            </Heading>
-            <OakLink slug={keyStageSlug} page={"key-stage"}>
-              <Span $font={"heading-7"}>{keyStage}</Span>
-=======
-        <Box $mh={24}>
+        <Flex $mh={24}>
           <Heading $mb={8} $font={["heading-5", "heading-4"]} tag={"h1"}>
             {title}
           </Heading>
@@ -73,15 +59,8 @@
             // @todo Change to subject when pages are created
             <OakLink $ml={16} slug={props.subjectSlug} page={"subject-index"}>
               <Span $font={"heading-7"}>{props.subject}</Span>
->>>>>>> 39b4f0d4
             </OakLink>
-            {page === "lesson" && (
-              // @todo Change to subject when pages are created
-              <OakLink $ml={16} slug={props.subjectSlug} page={"key-stage"}>
-                <Span $font={"heading-7"}>{props.subject}</Span>
-              </OakLink>
-            )}
-          </Box>
+          )}
         </Flex>
         <Flex
           $justifyContent={"center"}
