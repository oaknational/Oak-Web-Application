--- conflicted
+++ resolved
@@ -8,15 +8,11 @@
  * and 'background' util types
  */
 
-<<<<<<< HEAD
-const Card = styled(Flex)`
+const Card = styled(Flex)<BorderProps>`
   position: relative;
-=======
-const Card = styled(Flex)<BorderProps>`
-  ${border}
->>>>>>> 0eaf82b0
   min-height: 200px;
   flex-grow: 1;
+  ${border}
 `;
 
 Card.defaultProps = {
