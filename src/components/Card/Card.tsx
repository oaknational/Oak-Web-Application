--- conflicted
+++ resolved
@@ -8,16 +8,11 @@
 `;
 
 Card.defaultProps = {
-<<<<<<< HEAD
-  pa: 24,
-  flexDirection: "column",
-=======
   $pa: 24,
   $flexDirection: "column",
   $flexGrow: 1,
   $borderRadius: 12,
   $position: "relative",
->>>>>>> ddd29c2c
 };
 
 export default Card;