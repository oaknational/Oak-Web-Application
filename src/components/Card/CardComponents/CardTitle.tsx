--- conflicted
+++ resolved
@@ -56,11 +56,7 @@
           $ml={iconPosition === (icon && "trailing") ? 8 : 0}
         />
       )}
-<<<<<<< HEAD
-      <Heading color={"black"} fontSize={fontSize} tag={tag}>
-=======
-      <Heading $fontSize={24} tag={tag}>
->>>>>>> ddd29c2c
+      <Heading $color={"black"} $fontSize={fontSize} tag={tag}>
         {children}
       </Heading>
     </Flex>
