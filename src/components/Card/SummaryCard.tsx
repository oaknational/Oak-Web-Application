--- conflicted
+++ resolved
@@ -13,13 +13,8 @@
   title: string;
   heading: string;
   summary: PortableTextSpan | string;
-<<<<<<< HEAD
-  background: OakColorName;
-  image?: CardImageProps;
-=======
   background?: OakColorName;
   cardImageProps?: CardImageProps;
->>>>>>> da6894d5
 };
 
 /**
@@ -33,14 +28,8 @@
   title,
   heading,
   summary,
-<<<<<<< HEAD
-  image,
-  background,
-  children,
-=======
   background,
   cardImageProps,
->>>>>>> da6894d5
 }) => {
   return (
     <Card
@@ -74,26 +63,18 @@
         </Typography>
         {children}
       </Flex>
-<<<<<<< HEAD
-      {image && (
-=======
       {cardImageProps && (
->>>>>>> da6894d5
         <Flex
           $ml={[0, 40, 120]}
           $minWidth={240}
           $display={["none", "flex"]}
           $alignItems="center"
         >
-<<<<<<< HEAD
-          <CardImage {...image} position={"center right"} aspectRatio="1:1" />
-=======
           <CardImage
             position={"center right"}
             aspectRatio="1:1"
             {...cardImageProps}
           />
->>>>>>> da6894d5
         </Flex>
       )}
     </Card>
