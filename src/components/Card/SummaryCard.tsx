--- conflicted
+++ resolved
@@ -6,11 +6,8 @@
 import Typography, { Heading } from "../Typography";
 import { OakColorName } from "../../styles/theme/types";
 import Cover from "../Cover";
-<<<<<<< HEAD
 import OakImage from "../OakImage/OakImage";
-=======
 import BrushBorders from "../SpriteSheet/BrushSvgs/BrushBorders";
->>>>>>> 6fd93110
 
 import Card from "./Card";
 
