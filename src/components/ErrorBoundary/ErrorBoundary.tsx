import React, { ErrorInfo, FC } from "react";
import Bugsnag from "@bugsnag/js";

import { initialiseBugsnag } from "../../common-lib/error-handler";
<<<<<<< HEAD
import { DEFAULT_SEO_PROPS } from "../../browser-lib/seo/Seo";
=======
import ErrorPage from "../../pages/_error";
>>>>>>> da8d75e8

type FallbackComponentProps = {
  error: Error;
  info: ErrorInfo;
  clearError: () => void;
};
const FallbackComponent: FC<FallbackComponentProps> = (props) => {
  console.log(props);

<<<<<<< HEAD
  return (
    <Layout seoProps={DEFAULT_SEO_PROPS}>
      <h1>Error</h1>
      <p>
        Sorry, what a mess. Looks like something's gone wrong, the team has been
        notified!
      </p>
    </Layout>
  );
=======
  return <ErrorPage />;
>>>>>>> da8d75e8
};

// This should happen once per app load.
// eslint-disable-next-line @typescript-eslint/ban-ts-comment
// @ts-ignore
if (!Bugsnag._client) {
  initialiseBugsnag();
}

const BugsnagErrorBoundary =
  Bugsnag.getPlugin("react")?.createErrorBoundary(React);

const ErrorBoundary: FC = ({ children }) => {
  if (!BugsnagErrorBoundary) {
    return null;
  }

  return (
    <BugsnagErrorBoundary FallbackComponent={FallbackComponent}>
      {children}
    </BugsnagErrorBoundary>
  );
};

export default ErrorBoundary;<|MERGE_RESOLUTION|>--- conflicted
+++ resolved
@@ -2,11 +2,7 @@
 import Bugsnag from "@bugsnag/js";
 
 import { initialiseBugsnag } from "../../common-lib/error-handler";
-<<<<<<< HEAD
-import { DEFAULT_SEO_PROPS } from "../../browser-lib/seo/Seo";
-=======
 import ErrorPage from "../../pages/_error";
->>>>>>> da8d75e8
 
 type FallbackComponentProps = {
   error: Error;
@@ -16,19 +12,7 @@
 const FallbackComponent: FC<FallbackComponentProps> = (props) => {
   console.log(props);
 
-<<<<<<< HEAD
-  return (
-    <Layout seoProps={DEFAULT_SEO_PROPS}>
-      <h1>Error</h1>
-      <p>
-        Sorry, what a mess. Looks like something's gone wrong, the team has been
-        notified!
-      </p>
-    </Layout>
-  );
-=======
   return <ErrorPage />;
->>>>>>> da8d75e8
 };
 
 // This should happen once per app load.
