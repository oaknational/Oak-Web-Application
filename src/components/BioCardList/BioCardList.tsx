--- conflicted
+++ resolved
@@ -3,13 +3,8 @@
 import BioModal from "../BioModal";
 import { BioData } from "../BioModal/BioModal";
 import { useBioModal } from "../BioModal/useBioModal";
-<<<<<<< HEAD
-import Grid, { GridArea } from "../Grid";
-=======
-import Flex, { FlexProps } from "../SharedComponents/Flex";
 import { GridList } from "../Typography/UL";
 import { GridAreaListItem } from "../Typography/LI";
->>>>>>> e9893515
 
 import BioCardListItem from "./BioCardListItem";
 
