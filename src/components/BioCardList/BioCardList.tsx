--- conflicted
+++ resolved
@@ -10,14 +10,9 @@
   people: BioData[];
 };
 const BioCardList: FC<BioCardListProps> = (props) => {
-<<<<<<< HEAD
-  console.log(props);
-=======
->>>>>>> 7913594b
   const { people, ...gridProps } = props;
   const modal = useModalState({ bios: people });
   return (
-<<<<<<< HEAD
     <>
       <Grid $cg={16} $rg={32} $gridAutoRows="1fr" {...gridProps}>
         {people.map((person) => (
@@ -31,15 +26,6 @@
       </Grid>
       <BioModal {...modal} />
     </>
-=======
-    <Grid $cg={16} $rg={32} $gridAutoRows="1fr" {...gridProps}>
-      {people.map((person) => (
-        <GridArea $colSpan={[12, 4, 3]} key={`${person.name}`}>
-          <BioCardListItem {...person} />
-        </GridArea>
-      ))}
-    </Grid>
->>>>>>> 7913594b
   );
 };
 
