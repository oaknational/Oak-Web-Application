import { screen } from "@testing-library/react";
import userEvent from "@testing-library/user-event";

import { Subjects } from "../../pages/[viewType]/key-stages/[keyStageSlug]/subjects";
import renderWithTheme from "../../__tests__/__helpers__/renderWithTheme";

import SubjectCardDouble from "./SubjectCardDouble";

import subjectPagePropsFixture from "@/node-lib/curriculum-api/fixtures/subjectPageProps";

const subjects: Subjects = subjectPagePropsFixture().subjects;

const subjectSelected = jest.fn();
jest.mock("../../context/Analytics/useAnalytics", () => ({
  __esModule: true,
  default: () => ({
    track: {
      subjectSelected: (...args: unknown[]) => subjectSelected(...args),
    },
  }),
}));

describe("SubjectCardDouble", () => {
  beforeEach(() => {
    jest.clearAllMocks();
  });

  test("render a Card with the Name of the Subject", () => {
    renderWithTheme(
      <SubjectCardDouble
        subject={subjects[0] as Subjects[number]}
        subjectSlug={"biology"}
        keyStageSlug={"ks4"}
        keyStageTitle={"Key stage 4"}
      />
    );
    expect(screen.getByText("Biology")).toBeInTheDocument();
  });
  test("old units with 1 programme take you to 'teachers' view unit listing page", () => {
    const { getByRole } = renderWithTheme(
      <SubjectCardDouble
        subject={subjects[0] as Subjects[number]}
        subjectSlug={"biology"}
        keyStageSlug={"ks4"}
        keyStageTitle={"Key stage 4"}
      />
    );
    const cardClickTarget = getByRole("link", {
      name: "Biology: 1 unit, 6 lessons",
    });
    expect(cardClickTarget).toBeInTheDocument();
    expect(cardClickTarget).toHaveAttribute(
      "href",
<<<<<<< HEAD
      "/beta/teachers/programmes/biology-secondary-ks4/units"
=======
      "/teachers/programmes/biology-secondary-ks4/units",
>>>>>>> 28d3a2f0
    );
  });
  test("old units with more than one programme take you to 'teachers' view programme listing page", () => {
    const { getByRole } = renderWithTheme(
      <SubjectCardDouble
        subject={subjects[1] as Subjects[number]}
        subjectSlug={"maths"}
        keyStageSlug={"ks4"}
        keyStageTitle={"Key stage 4"}
      />
    );
    const cardClickTarget = getByRole("link", {
      name: "Maths: 1 unit, 6 lessons",
    });
    expect(cardClickTarget).toBeInTheDocument();
    expect(cardClickTarget).toHaveAttribute(
      "href",
<<<<<<< HEAD
      "/beta/teachers/key-stages/ks4/subjects/maths/programmes"
=======
      "/teachers/key-stages/ks4/subjects/maths/programmes",
>>>>>>> 28d3a2f0
    );
  });
  test("new units with 1 programme take you to 'teachers' view unit listing page", () => {
    const { getByRole } = renderWithTheme(
      <SubjectCardDouble
        subject={subjects[0] as Subjects[number]}
        subjectSlug={"biology"}
        keyStageSlug={"ks4"}
        keyStageTitle={"Key stage 4"}
      />
    );
    const cardClickTarget = getByRole("link", {
      name: "Biology: 6 units, 35 lessons - new content",
    });
    expect(cardClickTarget).toBeInTheDocument();
    expect(cardClickTarget).toHaveAttribute(
      "href",
<<<<<<< HEAD
      "/beta/teachers-2023/key-stages/ks4/subjects/biology/programmes"
=======
      "/teachers-2023/key-stages/ks4/subjects/biology/programmes",
>>>>>>> 28d3a2f0
    );
  });
  test("new units with more than one programme take you to 'teachers' view programme listing page", () => {
    const { getByRole } = renderWithTheme(
      <SubjectCardDouble
        subject={subjects[1] as Subjects[number]}
        subjectSlug={"maths"}
        keyStageSlug={"ks4"}
        keyStageTitle={"Key stage 4"}
      />
    );
    const cardClickTarget = getByRole("link", {
      name: "Maths: 6 units, 35 lessons - new content",
    });
    expect(cardClickTarget).toBeInTheDocument();
    expect(cardClickTarget).toHaveAttribute(
      "href",
<<<<<<< HEAD
      "/beta/teachers-2023/programmes/biology-secondary-ks4/units"
=======
      "/teachers-2023/programmes/biology-secondary-ks4/units",
>>>>>>> 28d3a2f0
    );
  });
  test("new units are labeled as 'new'", () => {
    const { getByText } = renderWithTheme(
      <SubjectCardDouble
        subject={subjects[2] as Subjects[number]}
        subjectSlug={"maths"}
        keyStageSlug={"ks4"}
        keyStageTitle={"Key stage 4"}
      />
    );
    const cardClickTarget = getByText("New");
    expect(cardClickTarget).toBeInTheDocument();
  });
  test("new label is not visible on old units", () => {
    const { queryByText } = renderWithTheme(
      <SubjectCardDouble
        subject={subjects[3] as Subjects[number]}
        subjectSlug={"maths"}
        keyStageSlug={"ks4"}
        keyStageTitle={"Key stage 4"}
      />
    );
    const cardClickTarget = queryByText("New");
    expect(cardClickTarget).not.toBeInTheDocument();
  });

  test("calls tracking.subjectSelected once, with correct props", async () => {
    const { getByRole } = renderWithTheme(
      <SubjectCardDouble
        subject={subjects[0] as Subjects[number]}
        subjectSlug={"maths"}
        keyStageSlug={"ks4"}
        keyStageTitle={"Key stage 4"}
      />
    );
    const cardClickTarget = getByRole("link", {
      name: "Biology: 1 unit, 6 lessons",
    });

    const user = userEvent.setup();
    await user.click(cardClickTarget);

    expect(subjectSelected).toHaveBeenCalledTimes(1);
    expect(subjectSelected).toHaveBeenCalledWith({
      keyStageSlug: "ks4",
      keyStageTitle: "Key stage 4",
      subjectSlug: "biology",
      subjectTitle: "Biology",
      analyticsUseCase: null,
    });
  });
});<|MERGE_RESOLUTION|>--- conflicted
+++ resolved
@@ -32,7 +32,7 @@
         subjectSlug={"biology"}
         keyStageSlug={"ks4"}
         keyStageTitle={"Key stage 4"}
-      />
+      />,
     );
     expect(screen.getByText("Biology")).toBeInTheDocument();
   });
@@ -43,7 +43,7 @@
         subjectSlug={"biology"}
         keyStageSlug={"ks4"}
         keyStageTitle={"Key stage 4"}
-      />
+      />,
     );
     const cardClickTarget = getByRole("link", {
       name: "Biology: 1 unit, 6 lessons",
@@ -51,11 +51,7 @@
     expect(cardClickTarget).toBeInTheDocument();
     expect(cardClickTarget).toHaveAttribute(
       "href",
-<<<<<<< HEAD
-      "/beta/teachers/programmes/biology-secondary-ks4/units"
-=======
       "/teachers/programmes/biology-secondary-ks4/units",
->>>>>>> 28d3a2f0
     );
   });
   test("old units with more than one programme take you to 'teachers' view programme listing page", () => {
@@ -65,7 +61,7 @@
         subjectSlug={"maths"}
         keyStageSlug={"ks4"}
         keyStageTitle={"Key stage 4"}
-      />
+      />,
     );
     const cardClickTarget = getByRole("link", {
       name: "Maths: 1 unit, 6 lessons",
@@ -73,11 +69,7 @@
     expect(cardClickTarget).toBeInTheDocument();
     expect(cardClickTarget).toHaveAttribute(
       "href",
-<<<<<<< HEAD
-      "/beta/teachers/key-stages/ks4/subjects/maths/programmes"
-=======
       "/teachers/key-stages/ks4/subjects/maths/programmes",
->>>>>>> 28d3a2f0
     );
   });
   test("new units with 1 programme take you to 'teachers' view unit listing page", () => {
@@ -87,7 +79,7 @@
         subjectSlug={"biology"}
         keyStageSlug={"ks4"}
         keyStageTitle={"Key stage 4"}
-      />
+      />,
     );
     const cardClickTarget = getByRole("link", {
       name: "Biology: 6 units, 35 lessons - new content",
@@ -95,11 +87,7 @@
     expect(cardClickTarget).toBeInTheDocument();
     expect(cardClickTarget).toHaveAttribute(
       "href",
-<<<<<<< HEAD
-      "/beta/teachers-2023/key-stages/ks4/subjects/biology/programmes"
-=======
       "/teachers-2023/key-stages/ks4/subjects/biology/programmes",
->>>>>>> 28d3a2f0
     );
   });
   test("new units with more than one programme take you to 'teachers' view programme listing page", () => {
@@ -109,7 +97,7 @@
         subjectSlug={"maths"}
         keyStageSlug={"ks4"}
         keyStageTitle={"Key stage 4"}
-      />
+      />,
     );
     const cardClickTarget = getByRole("link", {
       name: "Maths: 6 units, 35 lessons - new content",
@@ -117,11 +105,7 @@
     expect(cardClickTarget).toBeInTheDocument();
     expect(cardClickTarget).toHaveAttribute(
       "href",
-<<<<<<< HEAD
-      "/beta/teachers-2023/programmes/biology-secondary-ks4/units"
-=======
       "/teachers-2023/programmes/biology-secondary-ks4/units",
->>>>>>> 28d3a2f0
     );
   });
   test("new units are labeled as 'new'", () => {
@@ -131,7 +115,7 @@
         subjectSlug={"maths"}
         keyStageSlug={"ks4"}
         keyStageTitle={"Key stage 4"}
-      />
+      />,
     );
     const cardClickTarget = getByText("New");
     expect(cardClickTarget).toBeInTheDocument();
@@ -143,7 +127,7 @@
         subjectSlug={"maths"}
         keyStageSlug={"ks4"}
         keyStageTitle={"Key stage 4"}
-      />
+      />,
     );
     const cardClickTarget = queryByText("New");
     expect(cardClickTarget).not.toBeInTheDocument();
@@ -156,7 +140,7 @@
         subjectSlug={"maths"}
         keyStageSlug={"ks4"}
         keyStageTitle={"Key stage 4"}
-      />
+      />,
     );
     const cardClickTarget = getByRole("link", {
       name: "Biology: 1 unit, 6 lessons",
