import { FC } from "react";

<<<<<<< HEAD
import Flex, { FlexProps } from "../Flex";
import OutlineHeading from "../OutlineHeading";
import Svg from "../Svg";
import Box from "../Box";
import { P } from "../Typography";
import { OakColorName } from "../../styles/theme/types";
=======
import { OakColorName } from "@/styles/theme/types";
import OutlineHeading from "@/components/SharedComponents/OutlineHeading";
import Svg from "@/components/SharedComponents/Svg";
import { Heading } from "@/components/SharedComponents/Typography";
import Flex, { FlexProps } from "@/components/SharedComponents/Flex";
import Box from "@/components/SharedComponents/Box";
>>>>>>> a63ccd7e

type BubbleMessageProps = {
  outlineHeading: string;
  heading: string;
  subHeading: string;
  variant: "bubble-1" | "bubble-2";
  background: OakColorName;
};

const BubbleMessage: FC<BubbleMessageProps & FlexProps> = ({
  outlineHeading,
  heading,
  subHeading,
  variant,
  background,
  ...props
}) => {
  return (
    <Flex
      $alignItems={"center"}
      $flexDirection={"column"}
      $position={"relative"}
      $minHeight={360}
      $width={380}
      $justifyContent={"center"}
      {...props}
    >
      <Svg name={variant} $color={background} $cover />
      <Flex
        $maxWidth={320}
        $alignItems={"center"}
        $flexDirection={"column"}
        $zIndex={"inFront"}
      >
        <OutlineHeading
          $mb={[12, 0]}
          tag={"div"}
          $fontWeight={600}
          $fontSize={[60, 100]}
        >
          <P>{outlineHeading}</P>
        </OutlineHeading>
        <P
          $mh={[12, 0]}
          $mt={-20}
          $textAlign={"center"}
          $font={["heading-5", "heading-4"]}
        >
          {heading}
        </P>
        <Box $mt={[8, 4]} $maxWidth={300}>
          <P
            $mh={[30, 0]}
            $textAlign={"center"}
            $font={["heading-light-7", "heading-light-6"]}
          >
            {subHeading}
          </P>
        </Box>
      </Flex>
    </Flex>
  );
};

export default BubbleMessage;<|MERGE_RESOLUTION|>--- conflicted
+++ resolved
@@ -1,20 +1,11 @@
 import { FC } from "react";
 
-<<<<<<< HEAD
-import Flex, { FlexProps } from "../Flex";
-import OutlineHeading from "../OutlineHeading";
-import Svg from "../Svg";
-import Box from "../Box";
-import { P } from "../Typography";
-import { OakColorName } from "../../styles/theme/types";
-=======
 import { OakColorName } from "@/styles/theme/types";
 import OutlineHeading from "@/components/SharedComponents/OutlineHeading";
 import Svg from "@/components/SharedComponents/Svg";
-import { Heading } from "@/components/SharedComponents/Typography";
+import { P } from "@/components/SharedComponents/Typography";
 import Flex, { FlexProps } from "@/components/SharedComponents/Flex";
 import Box from "@/components/SharedComponents/Box";
->>>>>>> a63ccd7e
 
 type BubbleMessageProps = {
   outlineHeading: string;
