--- conflicted
+++ resolved
@@ -32,15 +32,11 @@
           subjectSlug: "english",
           subjectTitle: "English",
         }}
-      />
+      />,
     );
     expect(getByRole("link", { name: "Grammar" })).toHaveAttribute(
       "href",
-<<<<<<< HEAD
-      "/beta/teachers/programmes/maths-secondary-ks3/units?learning-theme=grammar"
-=======
       "/teachers/programmes/maths-secondary-ks3/units?learning-theme=grammar",
->>>>>>> 28d3a2f0
     );
   });
 });