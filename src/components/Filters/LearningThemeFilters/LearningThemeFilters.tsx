import { UnitListingLinkProps } from "../../../common-lib/urls";
import Flex from "../../Flex";
import CategoryFilterList from "../CategoryFilterList";
import useCategoryFilterList from "../CategoryFilterList/useCategoryFilterList";

export type LearningThemeSelectedTrackingProps = {
  keyStageSlug: string;
  keyStageTitle: string;
  subjectTitle: string;
  subjectSlug: string;
};

export type LearningTheme = {
  themeSlug?: string | null;
  themeTitle?: string | null;
};

export type LearningThemeFiltersProps = {
  labelledBy: string;
  selectedThemeSlug: string;
  learningThemes: LearningTheme[] | null;
  linkProps: UnitListingLinkProps;
  trackingProps: LearningThemeSelectedTrackingProps;
};
const LearningThemeFilters = ({
  labelledBy,
  learningThemes = [],
  selectedThemeSlug,
  linkProps,
  trackingProps,
}: LearningThemeFiltersProps) => {
  const listStateProps = useCategoryFilterList({
    selectedKey: selectedThemeSlug,
    getKey: (linkProps: UnitListingLinkProps) => {
      if (linkProps.search?.["learning-theme"]) {
        return linkProps.search?.["learning-theme"];
      } else return "all";
    },
  });

  const learningThemesMapped = learningThemes
<<<<<<< HEAD
    .map((learningTheme) => {
      return {
        label: learningTheme?.themeTitle,
        slug: learningTheme?.themeSlug,
      };
    })
    .sort(
      (
        a: {
          label: string | undefined | null;
          slug: string | undefined | null;
        },
        b: {
          label: string | undefined | null;
          slug: string | undefined | null;
        }
      ) => {
        if (a?.slug === "no-theme") {
          return 0;
        } else if (b?.slug === "no-theme") {
          return -1;
        } else {
          return 0;
        }
      }
    );
=======
    ? learningThemes
        .map((learningTheme) => {
          return {
            label: learningTheme?.themeTitle,
            slug: learningTheme?.themeSlug,
          };
        })
        .sort(
          (
            a: {
              label: string | undefined | null;
              slug: string | undefined | null;
            },
            b: {
              label: string | undefined | null;
              slug: string | undefined | null;
            },
          ) => {
            if (a?.slug === "no-theme") {
              return 0;
            } else if (b?.slug === "no-theme") {
              return -1;
            } else {
              return 0;
            }
          },
        )
    : [];
>>>>>>> afba7cdc

  return (
    <Flex $flexDirection={"column"}>
      <CategoryFilterList
        {...listStateProps}
        labelledBy={labelledBy}
        categories={[
          {
            label: "All in suggested order",
            linkProps: {
              ...linkProps,
              search: { ...linkProps.search, ["learning-theme"]: undefined },
            },
          },
          ...learningThemesMapped.map(({ label, slug }) => ({
            label: label ? label : "",
            linkProps: {
              ...linkProps,
              search: { ...linkProps.search, ["learning-theme"]: slug },
            },
          })),
        ]}
        trackingProps={trackingProps}
      />
    </Flex>
  );
};

export default LearningThemeFilters;<|MERGE_RESOLUTION|>--- conflicted
+++ resolved
@@ -39,34 +39,6 @@
   });
 
   const learningThemesMapped = learningThemes
-<<<<<<< HEAD
-    .map((learningTheme) => {
-      return {
-        label: learningTheme?.themeTitle,
-        slug: learningTheme?.themeSlug,
-      };
-    })
-    .sort(
-      (
-        a: {
-          label: string | undefined | null;
-          slug: string | undefined | null;
-        },
-        b: {
-          label: string | undefined | null;
-          slug: string | undefined | null;
-        }
-      ) => {
-        if (a?.slug === "no-theme") {
-          return 0;
-        } else if (b?.slug === "no-theme") {
-          return -1;
-        } else {
-          return 0;
-        }
-      }
-    );
-=======
     ? learningThemes
         .map((learningTheme) => {
           return {
@@ -95,7 +67,6 @@
           },
         )
     : [];
->>>>>>> afba7cdc
 
   return (
     <Flex $flexDirection={"column"}>
