import React, { FC } from "react";

import ProgrammeList from "../ProgrammeList";
import { Heading } from "../Typography";
import { ProgrammeListingPageData } from "../../node-lib/curriculum-api-2023/queries/programmeListing/programmeListing.schema";
import Grid, { GridArea, GridAreaProps } from "../Grid";

export type LessonItemContainerProps = {
  children?: React.ReactNode;
  numberOfProgrammes?: number;
} & GridAreaProps;

const ProgrammeListContainer: FC<LessonItemContainerProps> = (props) => {
  const { children, numberOfProgrammes, ...gridAreaProps } = props;
  return (
    <GridArea
      $background={"lavender30"}
      $pa={16}
      $borderRadius={4}
      {...gridAreaProps}
    >
      {children}
    </GridArea>
  );
};

const SubjectProgrammeListing: FC<ProgrammeListingPageData> = ({
  ...props
}) => {
  const { programmes } = props;

  const examboards = Array.from(
    new Set(programmes.map((programme) => programme.examBoardTitle))
  ).filter((examboard) => examboard !== null);
  const tiers = Array.from(
    new Set(programmes.map((programme) => programme.tierTitle))
  ).filter((tier) => tier !== null);

  const tierProgrammes = programmes.filter(
    (programme) => programme.tierSlug !== null
  );
  const examBoardProgrammes = programmes.filter(
    (programme) => programme.examBoardSlug !== null
  );

  return (
    <>
<<<<<<< HEAD
      <TitleCard
        page={"subject"}
        keyStage={keyStageTitle ?? ""}
        keyStageSlug={keyStageSlug}
        title={subjectTitle}
        slug={subjectSlug}
        $mt={48}
        $mb={64}
        $alignSelf={"flex-start"}
      />
      <Grid $cg={16} $rg={16}>
        {examboards.length < 2 && (
          <ProgrammeListContainer $colSpan={[12, 8, 6]}>
            <Heading tag="h2" $font="heading-5" $mb={30}>
              Select tier of learning
            </Heading>
            <ProgrammeList {...props} programmes={tierProgrammes} />
          </ProgrammeListContainer>
        )}
        {tiers.length < 2 && (
          <ProgrammeListContainer $colSpan={[12, 8, 6]}>
            <Heading tag="h2" $font="heading-5" $mb={30}>
              Select exam board
            </Heading>
            <ProgrammeList {...props} programmes={examBoardProgrammes} />
          </ProgrammeListContainer>
        )}
        {tiers.length > 1 && examboards.length > 1 && (
          <>
            {examboards.map((examboard) => {
              const programmeOfExamboard = tierProgrammes.filter(
                (programme) => programme.examBoardTitle == examboard
              );
              return (
                <ProgrammeListContainer $colSpan={[12, 6, 4]}>
                  <Heading tag="h2" $font="heading-5" $mb={30}>
                    {examboard}
                  </Heading>
                  <ProgrammeList {...props} programmes={programmeOfExamboard} />
                </ProgrammeListContainer>
              );
            })}
          </>
        )}
      </Grid>
=======
      {tierProgrammes.length > 0 && (
        <>
          <Heading tag="h2" $font="heading-5" $mb={30}>
            Learning tiers
          </Heading>
          <ProgrammeList {...props} programmes={tierProgrammes} />
        </>
      )}
      {examBoardProgrammes.length > 0 && (
        <>
          <Heading tag="h2" $font="heading-5" $mb={30}>
            Exam boards
          </Heading>
          {examBoardTiers.length > 0 &&
            examBoardTiers.map((tier) => <p key={tier}>{tier}</p>)}
          <ProgrammeList {...props} programmes={examBoardProgrammes} />
        </>
      )}
>>>>>>> dcadd525
    </>
  );
};

export type URLParams = {
  subjectSlug: string;
  keyStageSlug: string;
};

export default SubjectProgrammeListing;<|MERGE_RESOLUTION|>--- conflicted
+++ resolved
@@ -45,17 +45,6 @@
 
   return (
     <>
-<<<<<<< HEAD
-      <TitleCard
-        page={"subject"}
-        keyStage={keyStageTitle ?? ""}
-        keyStageSlug={keyStageSlug}
-        title={subjectTitle}
-        slug={subjectSlug}
-        $mt={48}
-        $mb={64}
-        $alignSelf={"flex-start"}
-      />
       <Grid $cg={16} $rg={16}>
         {examboards.length < 2 && (
           <ProgrammeListContainer $colSpan={[12, 8, 6]}>
@@ -91,26 +80,6 @@
           </>
         )}
       </Grid>
-=======
-      {tierProgrammes.length > 0 && (
-        <>
-          <Heading tag="h2" $font="heading-5" $mb={30}>
-            Learning tiers
-          </Heading>
-          <ProgrammeList {...props} programmes={tierProgrammes} />
-        </>
-      )}
-      {examBoardProgrammes.length > 0 && (
-        <>
-          <Heading tag="h2" $font="heading-5" $mb={30}>
-            Exam boards
-          </Heading>
-          {examBoardTiers.length > 0 &&
-            examBoardTiers.map((tier) => <p key={tier}>{tier}</p>)}
-          <ProgrammeList {...props} programmes={examBoardProgrammes} />
-        </>
-      )}
->>>>>>> dcadd525
     </>
   );
 };
