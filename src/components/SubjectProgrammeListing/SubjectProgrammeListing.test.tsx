import { screen } from "@testing-library/react";

import renderWithProviders from "../../__tests__/__helpers__/renderWithProviders";
import { tieredProgrammeListingFixture } from "../../node-lib/curriculum-api/fixtures/tierListing.fixture";

import SubjectProgrammeListing from "./SubjectProgrammeListing";

import { examboardProgrammeListingFixture } from "@/node-lib/curriculum-api/fixtures/examboardListing.fixture";

const curriculumData = tieredProgrammeListingFixture();
const examboardCurriculumData = examboardProgrammeListingFixture();

const render = renderWithProviders();

describe("SubjectProgrammeListing", () => {
  test("render a tier subject component with heading ", () => {
    render(<SubjectProgrammeListing {...curriculumData} />);

    expect(screen.getByText("Select tier of learning")).toBeInTheDocument();
  });
  test("it does not render a tier heading when there are no tiers ", () => {
    const { queryByText } = render(
      <SubjectProgrammeListing
        {...{
          ...curriculumData,
          programmes: curriculumData.programmes.filter(
            (programme) => !programme.tierSlug
          ),
        }}
      />
    );

    const tiersTitle = queryByText("Learning tiers");

    expect(tiersTitle).toBeNull();
  });
  test("render a exam board subject component with heading ", () => {
    render(<SubjectProgrammeListing {...examboardCurriculumData} />);

    expect(screen.getByText("Select exam board")).toBeInTheDocument();
  });

  test("it does not render an exam board heading when there is no exam boards  ", () => {
    const { queryByText } = render(
      <SubjectProgrammeListing
        {...{
          ...curriculumData,
          programmes: curriculumData.programmes.filter(
            (programme) => !programme.examBoardSlug
          ),
        }}
      />
    );

    const examsTitle = queryByText("Exam boards");

    expect(examsTitle).toBeNull();
  });

  test("render a list of card items with the name of the programmes ", () => {
    const { getAllByRole } = render(
      <SubjectProgrammeListing {...curriculumData} />
    );

    expect(getAllByRole("heading", { level: 3 })[1]?.textContent).toBe(
      "Higher"
    );
    expect(getAllByRole("heading", { level: 3 })[0]?.textContent).toBe(
      "Foundation"
    );
  });

  test("each card items will link have a link to a different query ", () => {
    const { getByRole } = render(
      <SubjectProgrammeListing {...curriculumData} />
    );

    expect(getByRole("link", { name: "Foundation" })).toHaveAttribute(
      "href",
<<<<<<< HEAD
      "/beta/teachers/programmes/maths-secondary-ks4-foundation/units"
    );
    expect(getByRole("link", { name: "Higher" })).toHaveAttribute(
      "href",
      "/beta/teachers/programmes/maths-secondary-ks4-higher/units"
=======
      "/teachers/programmes/maths-secondary-ks4-foundation/units",
    );
    expect(getByRole("link", { name: "Higher" })).toHaveAttribute(
      "href",
      "/teachers/programmes/maths-secondary-ks4-higher/units",
>>>>>>> 28d3a2f0
    );
  });
});<|MERGE_RESOLUTION|>--- conflicted
+++ resolved
@@ -24,10 +24,10 @@
         {...{
           ...curriculumData,
           programmes: curriculumData.programmes.filter(
-            (programme) => !programme.tierSlug
+            (programme) => !programme.tierSlug,
           ),
         }}
-      />
+      />,
     );
 
     const tiersTitle = queryByText("Learning tiers");
@@ -46,10 +46,10 @@
         {...{
           ...curriculumData,
           programmes: curriculumData.programmes.filter(
-            (programme) => !programme.examBoardSlug
+            (programme) => !programme.examBoardSlug,
           ),
         }}
-      />
+      />,
     );
 
     const examsTitle = queryByText("Exam boards");
@@ -59,37 +59,29 @@
 
   test("render a list of card items with the name of the programmes ", () => {
     const { getAllByRole } = render(
-      <SubjectProgrammeListing {...curriculumData} />
+      <SubjectProgrammeListing {...curriculumData} />,
     );
 
     expect(getAllByRole("heading", { level: 3 })[1]?.textContent).toBe(
-      "Higher"
+      "Higher",
     );
     expect(getAllByRole("heading", { level: 3 })[0]?.textContent).toBe(
-      "Foundation"
+      "Foundation",
     );
   });
 
   test("each card items will link have a link to a different query ", () => {
     const { getByRole } = render(
-      <SubjectProgrammeListing {...curriculumData} />
+      <SubjectProgrammeListing {...curriculumData} />,
     );
 
     expect(getByRole("link", { name: "Foundation" })).toHaveAttribute(
       "href",
-<<<<<<< HEAD
-      "/beta/teachers/programmes/maths-secondary-ks4-foundation/units"
-    );
-    expect(getByRole("link", { name: "Higher" })).toHaveAttribute(
-      "href",
-      "/beta/teachers/programmes/maths-secondary-ks4-higher/units"
-=======
       "/teachers/programmes/maths-secondary-ks4-foundation/units",
     );
     expect(getByRole("link", { name: "Higher" })).toHaveAttribute(
       "href",
       "/teachers/programmes/maths-secondary-ks4-higher/units",
->>>>>>> 28d3a2f0
     );
   });
 });