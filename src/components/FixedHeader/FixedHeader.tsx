import { FC } from "react";
import styled, { css } from "styled-components";

import { OakColorName, OakTheme, PropsWithTheme } from "../../styles/theme";
import background, { BackgroundProps } from "../../styles/utils/background";
import Flex from "../Flex";

export type HeaderConfig = {
  height: number;
  color: OakColorName;
  background: OakColorName;
};

const headerConfig = (theme: OakTheme) => theme.header;
const headerHeight = ({ theme }: PropsWithTheme) => headerConfig(theme).height;

const baseHeaderStyles = css`
  width: 100%; /* Do we need a max width here and to center? */
  min-height: ${headerHeight}px;
`;

const HeaderWrapper = styled.div`
  width: 100%;
`;

const HeadingSpacer = styled.div`
  ${baseHeaderStyles}
`;

const StyledHeader = styled(Flex)`
  ${baseHeaderStyles}
  ${background}
  padding: 12px 16px;
  position: fixed;
`;

const FixedHeader: FC<BackgroundProps> = ({ children, $background }) => (
  <HeaderWrapper>
    <StyledHeader
      as="header"
      $background={$background}
<<<<<<< HEAD
      $justifyContent={["space-between"]}
      $alignItems={["center"]}
=======
      $justifyContent={["left", "space-between"]}
      $alignItems={["flex-start", "center"]}
      $flexDirection={["column", "row"]}
      $zIndex="fixedHeader"
>>>>>>> aca792b1
    >
      {children}
    </StyledHeader>
    <HeadingSpacer />
  </HeaderWrapper>
);

export default FixedHeader;<|MERGE_RESOLUTION|>--- conflicted
+++ resolved
@@ -39,15 +39,9 @@
     <StyledHeader
       as="header"
       $background={$background}
-<<<<<<< HEAD
       $justifyContent={["space-between"]}
       $alignItems={["center"]}
-=======
-      $justifyContent={["left", "space-between"]}
-      $alignItems={["flex-start", "center"]}
-      $flexDirection={["column", "row"]}
       $zIndex="fixedHeader"
->>>>>>> aca792b1
     >
       {children}
     </StyledHeader>
