import { FC, ChangeEvent } from "react";
import styled, { css } from "styled-components";
import { RefCallBack } from "react-hook-form";

import { OakColorName } from "../../styles/theme";
import spacing, { SpacingProps } from "../../styles/utils/spacing";
import getColorByLocation from "../../styles/themeHelpers/getColorByLocation";
import getColorByName from "../../styles/themeHelpers/getColorByName";
import getFontFamily from "../../styles/themeHelpers/getFontFamily";
import FocusUnderline from "../OakLink/FocusUnderline";
import FieldError from "../FormFields/FieldError";

import VisualCheckbox from "./VisualCheckbox";

export type CheckboxConfig = {
  default: {
    color: OakColorName;
  };
  disabled: {
    color: OakColorName;
  };
};

export type CheckboxVariant = "withoutLabel" | "withLabel";

export type CheckboxProps = {
  labelText?: string;
  id: string;
  name: string;
  checked: boolean;
  disabled?: boolean;
  ariaLabel?: string;
  required?: boolean;
  error?: string;
  onChange: (checked: ChangeEvent<HTMLInputElement>) => void;
  children?: React.ReactNode;
  variant?: CheckboxVariant;
  inputRef?: RefCallBack;
  onBlur?: () => void;
  hasError?: boolean;
<<<<<<< HEAD
  slim?: boolean;
=======
  labelFontWeight?: 400 | 600;
>>>>>>> c2486263
} & SpacingProps;

type CheckboxLabelProps = {
  disabled: boolean;
  checked: boolean;
  variant?: CheckboxVariant;
  hasError?: boolean;
} & SpacingProps;

const checkboxFocusStyles = css`
  input[type="checkbox"]:focus + span,
  input[type="checkbox"]:active + span {
    border-color: ${getColorByName("black")};

    &::before {
      content: "";
      position: absolute;
      width: 34px;
      height: 34px;
      left: -5px;
      right: 0;
      border: solid 3px ${getColorByName("teachersYellow")};
      border-radius: 3px;
    }
  }

  ${FocusUnderline} {
    display: none;
    position: absolute;
    right: 0;
    left: 0;
    bottom: -10px;
    height: 7px;
    filter: drop-shadow(1px 5px 0 rgb(0 0 0));
    width: calc(100% - 10px);
  }

  input[type="checkbox"]:focus ~ ${FocusUnderline} {
    display: block;
  }

  input[type="checkbox"]:active ~ ${FocusUnderline} {
    display: block;
  }

  input[type="checkbox"]:focus ~ div,
  input[type="checkbox"]:active ~ div {
    border: solid 4px ${getColorByName("teachersYellow")};
    box-shadow: 0 0 0 3px ${getColorByName("grey6")};
    border-radius: 4px;
  }
`;

const checkboxHoverStyles = css`
  input[type="checkbox"]:hover + span {
    background-color: ${getColorByName("white")};

    &::after {
      content: "";
      position: absolute;
      display: block;
      width: 16px;
      height: 16px;
      border-radius: 2px;
      background-color: ${getColorByName("black")};
    }
  }
`;

const CheckboxLabel = styled.label<CheckboxLabelProps>`
  position: relative;
  display: ${(props) =>
    props.variant !== "withoutLabel" ? "flex" : "initial"};
  align-items: center;
  margin-bottom: 16px;
  cursor: ${(props) => !props.disabled && "pointer"};
  font-family: ${getFontFamily("ui")};
  color: ${getColorByLocation(({ theme }) => theme.checkbox.default.color)};
  width: 100%;
  ${(props) =>
    props.disabled &&
    css`
      color: ${getColorByLocation(
        ({ theme }) => theme.checkbox.disabled.color,
      )};
    `}

  ${checkboxFocusStyles}
  ${(props) => !props.checked && checkboxHoverStyles}
  ${spacing}
`;

const ScreenReaderCheckbox = styled.input.attrs({ type: "checkbox" })<{
  disabled: boolean;
}>`
  cursor: ${(props) => !props.disabled && "pointer"};
  position: absolute;
  width: 24px;
  height: 24px;
  opacity: 0;
`;

const CheckboxLabelText = styled.span<{ fontWeight: 400 | 600 }>`
  margin-left: 8px;
  margin-right: 16px;
  font-weight: ${(props) => props.fontWeight};
`;

const Checkbox: FC<CheckboxProps> = (props) => {
  const {
    labelText,
    checked = false,
    disabled = false,
    onChange,
    id,
    name,
    ariaLabel,
    required = false,
    error,
    hasError = false,
    children,
    variant,
    inputRef,
    onBlur,
<<<<<<< HEAD
    slim,
=======
    labelFontWeight,
>>>>>>> c2486263
    ...spacingProps
  } = props;

  const errorId = `${id}-error`;

  return (
    <>
      <CheckboxLabel
        htmlFor={id}
        checked={checked}
        disabled={disabled}
        variant={variant}
        hasError={hasError}
        {...spacingProps}
      >
        <ScreenReaderCheckbox
          type="checkbox"
          id={id}
          value={id}
          name={name}
          onChange={onChange}
          checked={checked}
          disabled={disabled}
          aria-label={ariaLabel ? ariaLabel : labelText}
          required={required}
          aria-invalid={hasError}
          aria-describedby={error ? errorId : undefined}
          ref={inputRef}
          onBlur={onBlur}
        />
        <VisualCheckbox
          checked={checked}
          variant={variant}
          hasError={hasError}
          slim={slim}
        />
        {/* card checkbox */}
        {!labelText && variant === "withoutLabel" && children}
        {/* basic label checkbox */}

        {labelText && variant !== "withoutLabel" && (
          <>
            <CheckboxLabelText fontWeight={labelFontWeight ?? 400}>
              {labelText}
            </CheckboxLabelText>{" "}
            <FocusUnderline $color={"teachersYellow"} />
          </>
        )}
      </CheckboxLabel>
      {variant !== "withLabel" && (
        <FieldError id={errorId} withoutMarginBottom>
          {error}
        </FieldError>
      )}
    </>
  );
};

export default Checkbox;<|MERGE_RESOLUTION|>--- conflicted
+++ resolved
@@ -38,11 +38,8 @@
   inputRef?: RefCallBack;
   onBlur?: () => void;
   hasError?: boolean;
-<<<<<<< HEAD
+  labelFontWeight?: 400 | 600;
   slim?: boolean;
-=======
-  labelFontWeight?: 400 | 600;
->>>>>>> c2486263
 } & SpacingProps;
 
 type CheckboxLabelProps = {
@@ -167,11 +164,8 @@
     variant,
     inputRef,
     onBlur,
-<<<<<<< HEAD
     slim,
-=======
     labelFontWeight,
->>>>>>> c2486263
     ...spacingProps
   } = props;
 
