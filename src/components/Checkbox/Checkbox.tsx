import { FC, forwardRef } from "react";
import styled, { css } from "styled-components";
import { RefCallBack } from "react-hook-form";

import { OakColorName } from "../../styles/theme";
import spacing, { SpacingProps } from "../../styles/utils/spacing";
import getColorByLocation from "../../styles/themeHelpers/getColorByLocation";
import getColorByName from "../../styles/themeHelpers/getColorByName";
import getFontFamily from "../../styles/themeHelpers/getFontFamily";
import FocusUnderline from "../OakLink/FocusUnderline";
import FieldError from "../FormFields/FieldError";

import VisualCheckbox from "./VisualCheckbox";

export type CheckboxConfig = {
  default: {
    color: OakColorName;
  };
  disabled: {
    color: OakColorName;
  };
};

export type CheckboxVariant = "cardCheckbox" | "terms";

export type CheckboxProps = {
  labelText?: string;
  id: string;
  name: string;
  checked: boolean;
  disabled?: boolean;
  ariaLabel?: string;
  required?: boolean;
  error?: string;
  onChange: (e: ChangeEvent<HTMLInputElement>) => void;
  children?: React.ReactNode;
  variant?: CheckboxVariant;
  inputRef?: RefCallBack;
  onBlur?: () => void;
} & SpacingProps;

type CheckboxLabelProps = {
  disabled: boolean;
  checked: boolean;
  variant?: CheckboxVariant;
  hasError?: boolean;
} & SpacingProps;

const checkboxFocusStyles = css`
  input[type="checkbox"]:focus + span,
  input[type="checkbox"]:active + span {
    border-color: ${getColorByName("black")};

    &::before {
      content: "";
      position: absolute;
      width: 34px;
      height: 34px;
      left: -5px;
      right: 0;
      border: solid 3px ${getColorByName("teachersYellow")};
      border-radius: 3px;
    }
  }

  ${FocusUnderline} {
    display: none;
    position: absolute;
    right: 0;
    left: 0;
    bottom: -10px;
    height: 7px;
    filter: drop-shadow(1px 5px 0 rgb(0 0 0));
    width: calc(100% - 10px);
  }

  input[type="checkbox"]:focus ~ ${FocusUnderline} {
    display: block;
  }

  input[type="checkbox"]:active ~ ${FocusUnderline} {
    display: block;
  }

  input[type="checkbox"]:focus ~ div,
  input[type="checkbox"]:active ~ div {
    border: solid 4px ${getColorByName("teachersYellow")};
  }
`;

const checkboxHoverStyles = css`
  input[type="checkbox"]:hover + span {
    background-color: ${getColorByName("white")};
    border-color: ${getColorByName("oakGrey3")};

    &::after {
      content: "";
      position: absolute;
      display: block;
      width: 16px;
      height: 16px;
      border-radius: 2px;
      background-color: ${getColorByName("teachersHighlight")};
    }
  }
`;

const CheckboxLabel = styled.label<CheckboxLabelProps>`
  position: relative;
  display: ${(props) =>
    props.variant !== "cardCheckbox" ? "flex" : "initial"};
  align-items: center;
  margin-bottom: 16px;
  cursor: ${(props) => !props.disabled && "pointer"};
  font-family: ${getFontFamily("ui")};
  color: ${getColorByLocation(({ theme }) => theme.checkbox.default.color)};
  width: 100%;
  ${(props) =>
    props.disabled &&
    css`
      color: ${getColorByLocation(
        ({ theme }) => theme.checkbox.disabled.color
      )};
    `}

  ${checkboxFocusStyles}
  ${checkboxHoverStyles}
  ${spacing}
`;

const ScreenReaderCheckbox = styled.input.attrs({ type: "checkbox" })<{
  disabled: boolean;
}>`
  cursor: ${(props) => !props.disabled && "pointer"};
  position: absolute;
  width: 24px;
  height: 24px;
  opacity: 0;
`;

const CheckboxLabelText = styled.span`
  margin-left: 8px;
  margin-right: 16px;
  font-weight: 400;
`;

const Checkbox: FC<CheckboxProps> = forwardRef<HTMLInputElement, CheckboxProps>(
  (props) => {
    const {
      labelText,
      checked = false,
      disabled = false,
      onChange,
      id,
      name,
      ariaLabel,
      required = false,
      error,
      children,
      variant,
      inputRef,
      onBlur,
      ...spacingProps
    } = props;

    const errorId = `${id}-error`;

<<<<<<< HEAD
    const select = (e: ChangeEvent<HTMLInputElement>) => {
      if (!disabled) onChange(e);
    };

=======
>>>>>>> fad3d0f4
    return (
      <>
        <CheckboxLabel
          htmlFor={id}
          checked={checked}
          disabled={disabled}
          variant={variant}
          hasError={Boolean(error)}
          {...spacingProps}
        >
          <ScreenReaderCheckbox
            type="checkbox"
            id={id}
            value={id}
            name={name}
            onChange={(e) => onChange(e.target.checked)}
            checked={checked}
            disabled={disabled}
            aria-label={ariaLabel ? ariaLabel : labelText}
            required={required}
            aria-invalid={Boolean(error)}
            aria-describedby={error ? errorId : undefined}
            ref={inputRef}
            onBlur={onBlur}
          />
          <VisualCheckbox
            checked={checked}
            variant={variant}
            hasError={Boolean(error)}
          />
          {/* card checkbox */}
          {!labelText && variant === "cardCheckbox" && children}
          {/* basic label checkbox */}

          {labelText && variant !== "cardCheckbox" && (
            <>
              <CheckboxLabelText>{labelText}</CheckboxLabelText>{" "}
              <FocusUnderline $color={"teachersYellow"} />
            </>
          )}
        </CheckboxLabel>
        {variant !== "terms" && (
          <FieldError id={errorId} withoutMarginBottom>
            {error}
          </FieldError>
        )}
      </>
    );
  }
);

export default Checkbox;<|MERGE_RESOLUTION|>--- conflicted
+++ resolved
@@ -165,13 +165,6 @@
 
     const errorId = `${id}-error`;
 
-<<<<<<< HEAD
-    const select = (e: ChangeEvent<HTMLInputElement>) => {
-      if (!disabled) onChange(e);
-    };
-
-=======
->>>>>>> fad3d0f4
     return (
       <>
         <CheckboxLabel
