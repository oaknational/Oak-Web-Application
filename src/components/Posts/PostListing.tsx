--- conflicted
+++ resolved
@@ -56,28 +56,14 @@
 }) => {
   const triggerId = useId();
 
-  const categoryHeading = categories.find(
-    (cat) => cat.slug === categorySlug
-  )?.title;
+  const categoryHeading = categories.find((cat) => cat.slug === categorySlug)
+    ?.title;
 
   const postListItems = posts.map((post) =>
-    "video" in post ? webinarToPostListItem(post) : blogToPostListItem(post)
+    "video" in post ? webinarToPostListItem(post) : blogToPostListItem(post),
   );
 
   return (
-<<<<<<< HEAD
-    <Layout
-      seoProps={getSeoProps(seo)}
-      $background="white"
-      breadcrumbs={getBlogWebinarListBreadcrumbs(
-        categories,
-        categorySlug,
-        variant.slug,
-        variant.title
-      )}
-    >
-      <MaxWidth $pt={[0, 80, 80]}>
-=======
     <Layout seoProps={getSeoProps(seo)} $background="white">
       <MaxWidth $pt={20} $display={["none", "flex"]}>
         <Breadcrumbs
@@ -90,7 +76,6 @@
         />
       </MaxWidth>
       <MaxWidth $pt={[0, 26, 26]}>
->>>>>>> e92c00e8
         <SummaryCard
           {...pageData}
           heading={categoryHeading || pageData.heading}
