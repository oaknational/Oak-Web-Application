import Link, { LinkProps } from "next/link";
import { forwardRef, ReactNode } from "react";
import styled, { css } from "styled-components";

import {
  isExternalHref,
  MaybeOakHref,
  resolveOakHref,
  ResolveOakHrefProps,
} from "../../common-lib/urls";
import flex from "../../styles/utils/flex";
import { OmitKeepDiscriminated } from "../../utils/generics";
import { box } from "../Box";
import { HTMLAnchorProps } from "../Button/common";
import { FlexProps } from "../Flex";

import FocusUnderline, { focusUnderlineStyles } from "./FocusUnderline";

type FocusStyle = "underline";
type FocusStylesProps = {
  $focusStyles?: FocusStyle[];
};
type StyleProps = FlexProps &
  FocusStylesProps & {
    /**
     * $isHovered is used to show hover styles (for example if a clickable card
     * is hovered), and this link is the click target for it.
     */
    $isHovered?: boolean;
    /**
     * Set 'inline=true' if the link is in amongst a block of text. Styles will
     * be affected: text-decoration: underline;
     */
    $isInline?: boolean;
<<<<<<< HEAD
    $hideDefaultFocus?: boolean;
=======
    $isSelected?: boolean;
>>>>>>> 45a153a3
  };

const inlineStyles = css`
  display: inline;
  text-decoration: underline;
  color: ${(props) => props.theme.colors.hyperlink};
`;
const $hoverStyles = css`
  text-decoration: underline;
`;

export const $selectedStyle = css`
  transition-duration: 0s;
  transition-delay: 0s;
`;

const StyledNextLink = styled.a<StyleProps>`
  ${box}
  ${flex}
  ${(props) => props.$isInline && inlineStyles}
  ${(props) =>
    props.$focusStyles?.includes("underline") && focusUnderlineStyles}
  ${(props) => props.$isHovered && $hoverStyles}
  :hover {
    ${$hoverStyles}
  }

<<<<<<< HEAD
  :focus {
    ${(props) =>
      props.$hideDefaultFocus &&
      css`
        outline: none;
      `}
  }
=======
  ${(props) => props.$isSelected && $selectedStyle}
>>>>>>> 45a153a3
`;

export type OakLinkProps = Omit<LinkProps, "href" | "passHref" | "as"> &
  StyleProps & {
    children: ReactNode;
    disabled?: boolean;
    className?: string;
    htmlAnchorProps?: HTMLAnchorProps;
    /**
     * is this the current (selected) item in a nav.
     * Should style the link appropriately and give correct aria-current attribute
     */
    isCurrent?: boolean;
    role?: string;
  } & (
    | {
        /**
         * To encourage the use of 'page' prop (which will get resolved to an href)
         * you must pass page={null} when passing 'href' directly
         */
        page: null;
        href: MaybeOakHref;
      }
    | ResolveOakHrefProps
  );
export type OakLinkPropsWithoutChildren = OmitKeepDiscriminated<
  OakLinkProps,
  "children"
>;

export const getOakLinkHref = (props: OakLinkPropsWithoutChildren) => {
  const href = "href" in props ? props.href : resolveOakHref(props);
  return href;
};

export const transformOakLinkProps = <T extends OakLinkPropsWithoutChildren>(
  props: T
) => {
  const {
    htmlAnchorProps,
    disabled,
    scroll,
    shallow,
    prefetch,
    isCurrent,
    role,
    ...linkProps
  } = props;
  const href = getOakLinkHref(props);

  const isExternal = isExternalHref(href);
  const target = isExternal ? "_blank" : undefined;

  const nextLinkProps = {
    scroll,
    shallow,
    prefetch,
    /**
     * @see https://www.scottohara.me/blog/2021/05/28/disabled-links.html
     **/
    href: disabled ? "" : href,
  };

  const ariaCurrent: HTMLAnchorProps["aria-current"] = isCurrent
    ? "page"
    : undefined;

  return {
    target,
    role: role || "link",
    disabled,
    nextLinkProps,
    isCurrent,
    ["aria-current"]: ariaCurrent,
    ...htmlAnchorProps,
    ...linkProps,
  };
};

/**
 * OakLink renders a next/link with correct props by taking typed values
 * for page name etc.
 * It's intended to help centralise information about our url structures,
 * and to facilitate behaviour link "open in a new tab" and tracking.
 *
 * @todo add track props
 * @todo currently this allows href as any string, do we want to further
 * restrict it?
 */
const OakLink = forwardRef<HTMLAnchorElement, OakLinkProps>((props, ref) => {
  const { nextLinkProps, ...transformedProps } = transformOakLinkProps(props);
  return (
    <Link {...nextLinkProps} legacyBehavior passHref>
      <StyledNextLink ref={ref} {...transformedProps}>
        <>
          {props.children}
          {props.$focusStyles?.includes("underline") && (
            <FocusUnderline $color={"teachersYellow"} />
          )}
        </>
      </StyledNextLink>
    </Link>
  );
});

export default OakLink;<|MERGE_RESOLUTION|>--- conflicted
+++ resolved
@@ -32,11 +32,8 @@
      * be affected: text-decoration: underline;
      */
     $isInline?: boolean;
-<<<<<<< HEAD
     $hideDefaultFocus?: boolean;
-=======
     $isSelected?: boolean;
->>>>>>> 45a153a3
   };
 
 const inlineStyles = css`
@@ -60,11 +57,12 @@
   ${(props) =>
     props.$focusStyles?.includes("underline") && focusUnderlineStyles}
   ${(props) => props.$isHovered && $hoverStyles}
+
+  ${(props) => props.$isSelected && $selectedStyle}
   :hover {
     ${$hoverStyles}
   }
 
-<<<<<<< HEAD
   :focus {
     ${(props) =>
       props.$hideDefaultFocus &&
@@ -72,9 +70,6 @@
         outline: none;
       `}
   }
-=======
-  ${(props) => props.$isSelected && $selectedStyle}
->>>>>>> 45a153a3
 `;
 
 export type OakLinkProps = Omit<LinkProps, "href" | "passHref" | "as"> &
