import { FC } from "react";

import { PixelSpacing } from "@/styles/theme";
import { ResponsiveValues } from "@/styles/utils/responsive";
import Flex, { FlexProps } from "@/components/SharedComponents/Flex.deprecated";

export type CircleProps = FlexProps & {
  children?: React.ReactNode;
  size: ResponsiveValues<PixelSpacing>;
  $alignItems?: FlexProps["$alignItems"];
  $justifyContent?: FlexProps["$justifyContent"];
  $borderRadius?: FlexProps["$borderRadius"];
};
/**
 * Circle is a simple wrapper round Flex which takes a size: PixelValue,
 * sets border-radius at 50% and centers its contents by default.
 *
 * ## Usage
 *
 * Use it where you need a container which is a circle.
 */
const Circle: FC<CircleProps> = (props) => {
<<<<<<< HEAD
  const {
    size,
    $alignItems = "center",
    $justifyContent = "center",
    $borderRadius = "50%",
    ...flexProps
  } = props;
=======
  props = {
    $alignItems: "center",
    $justifyContent: "center",
    $borderRadius: "50%",
    ...props,
  };
  const { size, ...flexProps } = props;
>>>>>>> 8be1ed75

  return (
    <Flex
      {...flexProps}
      $alignItems={$alignItems}
      $justifyContent={$justifyContent}
      $borderRadius={$borderRadius}
      $width={size}
      $minWidth={size}
      $height={size}
      $minHeight={size}
    />
  );
};

export default Circle;<|MERGE_RESOLUTION|>--- conflicted
+++ resolved
@@ -20,15 +20,6 @@
  * Use it where you need a container which is a circle.
  */
 const Circle: FC<CircleProps> = (props) => {
-<<<<<<< HEAD
-  const {
-    size,
-    $alignItems = "center",
-    $justifyContent = "center",
-    $borderRadius = "50%",
-    ...flexProps
-  } = props;
-=======
   props = {
     $alignItems: "center",
     $justifyContent: "center",
@@ -36,14 +27,13 @@
     ...props,
   };
   const { size, ...flexProps } = props;
->>>>>>> 8be1ed75
 
   return (
     <Flex
       {...flexProps}
-      $alignItems={$alignItems}
-      $justifyContent={$justifyContent}
-      $borderRadius={$borderRadius}
+      $alignItems={props.$alignItems}
+      $justifyContent={props.$justifyContent}
+      $borderRadius={props.$borderRadius}
       $width={size}
       $minWidth={size}
       $height={size}
