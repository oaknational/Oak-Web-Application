import { FC, ReactNode, useId } from "react";
import {
  OakGrid,
  OakGridArea,
  OakHeading,
  OakIcon,
  OakMaxWidth,
} from "@oaknational/oak-components";

import PostCategoryList from "@/components/SharedComponents/PostCategoryList";
import { PostCategoryPage } from "@/components/SharedComponents/PostCategoryList/PostCategoryList";
import usePostCategoryList from "@/components/SharedComponents/PostCategoryList/usePostCategoryList";
import BlogHeader from "@/components/SharedComponents/PostHeader/PostHeader";
import { WebinarSinglePageProps } from "@/pages/webinars/[webinarSlug]";
import { BlogSinglePageProps } from "@/pages/blog/[blogSlug]";
import theme from "@/styles/theme";
import MobileFilters from "@/components/SharedComponents/MobileFilters";
import Breadcrumbs, {
  Breadcrumb,
} from "@/components/SharedComponents/Breadcrumbs/Breadcrumbs";

type PostSingleLayoutProps = {
  children?: ReactNode;
  content: BlogSinglePageProps | WebinarSinglePageProps;
  breadcrumbs: Breadcrumb[];
};

const PostSingleLayout: FC<PostSingleLayoutProps> = (props) => {
  const { content, children, breadcrumbs } = props;
  const { categories } = content;
  const triggerId = useId();
  const post = "blog" in content ? content.blog : content.webinar;
  const page: PostCategoryPage =
    "blog" in content ? "blog-index" : "webinar-index";

  const HEADER_HEIGHT = theme.header.height;

  const postCategoriesListProps = usePostCategoryList();

  return (
<<<<<<< HEAD
    <>
      <OakMaxWidth>
        <OakGrid $ph={["inner-padding-s", "inner-padding-none"]}>
          <OakGridArea $colSpan={[12, 0]}>
            <MobileFilters page={page} withBackButton label={"Categories"}>
              <PostCategoryList
                labelledBy={triggerId}
                $pv={"inner-padding-xl"}
                $ph={"inner-padding-m"}
                categories={categories}
                page={page}
              />
            </MobileFilters>
          </OakGridArea>
          <OakGridArea
            $colSpan={[0, 12]}
            $display={["none", "flex"]}
            $flexDirection="column"
            $mv={"space-between-s"}
            $gap={"space-between-m"}
          >
            <Breadcrumbs breadcrumbs={breadcrumbs} />
            <OakIcon
              iconName="header-underline"
              $colorFilter="grey40"
              $height={"all-spacing-1"}
              $width={"100%"}
              $objectFit={"fill"}
            />
          </OakGridArea>
          <GridArea
            $order={[0, 2]}
            $colSpan={[12, 3]}
            $mt={[48, 12]}
            $display={["none", "block"]}
            $position={[null, "sticky"]}
            $top={[null, HEADER_HEIGHT]}
          >
            <OakHeading
              tag="h3"
              $font="body-3"
              id={postCategoriesListProps.labelId}
            >
              Categories
            </OakHeading>
            <PostCategoryList
              labelledBy={postCategoriesListProps.labelId}
              $mt={"space-between-s"}
=======
    <OakMaxWidth>
      <OakGrid $ph={["inner-padding-s", "inner-padding-none"]}>
        <OakGridArea $colSpan={[12, 0]}>
          <MobileFilters page={page} withBackButton label={"Categories"}>
            <PostCategoryList
              labelledBy={triggerId}
              $pv={28}
              $ph={16}
>>>>>>> ef84a6fd
              categories={categories}
              page={page}
            />
          </MobileFilters>
        </OakGridArea>
        <OakGridArea
          $colSpan={[0, 12]}
          $display={["none", "flex"]}
          $flexDirection="column"
          $mv={"space-between-s"}
          $gap={"space-between-m"}
        >
          <Breadcrumbs breadcrumbs={breadcrumbs} />
          <OakIcon
            iconName="header-underline"
            $colorFilter="grey40"
            $height={"all-spacing-1"}
            $width={"100%"}
            $objectFit={"fill"}
          />
        </OakGridArea>
        <OakGridArea
          $order={[0, 2]}
          $colSpan={[12, 3]}
          $mt={["space-between-l", "space-between-xs"]}
          $display={["none", "block"]}
          $position={[null, "sticky"]}
          $top={[null, HEADER_HEIGHT]}
        >
          <OakHeading
            tag="h3"
            $font="body-3"
            id={postCategoriesListProps.labelId}
          >
            Categories
          </OakHeading>
          <PostCategoryList
            labelledBy={postCategoriesListProps.labelId}
            $mt={24}
            categories={categories}
            page={page}
          />
        </OakGridArea>
        <OakGridArea $order={[0, 1]} $colSpan={[12, 2]} />
        <OakGridArea
          $order={[1, 0]}
          $colSpan={[12, 7]}
          $mt={["space-between-l", "space-between-xs"]}
        >
          <BlogHeader post={post} page={page} />
          {children}
        </OakGridArea>
      </OakGrid>
    </OakMaxWidth>
  );
};

export default PostSingleLayout;<|MERGE_RESOLUTION|>--- conflicted
+++ resolved
@@ -38,65 +38,14 @@
   const postCategoriesListProps = usePostCategoryList();
 
   return (
-<<<<<<< HEAD
-    <>
-      <OakMaxWidth>
-        <OakGrid $ph={["inner-padding-s", "inner-padding-none"]}>
-          <OakGridArea $colSpan={[12, 0]}>
-            <MobileFilters page={page} withBackButton label={"Categories"}>
-              <PostCategoryList
-                labelledBy={triggerId}
-                $pv={"inner-padding-xl"}
-                $ph={"inner-padding-m"}
-                categories={categories}
-                page={page}
-              />
-            </MobileFilters>
-          </OakGridArea>
-          <OakGridArea
-            $colSpan={[0, 12]}
-            $display={["none", "flex"]}
-            $flexDirection="column"
-            $mv={"space-between-s"}
-            $gap={"space-between-m"}
-          >
-            <Breadcrumbs breadcrumbs={breadcrumbs} />
-            <OakIcon
-              iconName="header-underline"
-              $colorFilter="grey40"
-              $height={"all-spacing-1"}
-              $width={"100%"}
-              $objectFit={"fill"}
-            />
-          </OakGridArea>
-          <GridArea
-            $order={[0, 2]}
-            $colSpan={[12, 3]}
-            $mt={[48, 12]}
-            $display={["none", "block"]}
-            $position={[null, "sticky"]}
-            $top={[null, HEADER_HEIGHT]}
-          >
-            <OakHeading
-              tag="h3"
-              $font="body-3"
-              id={postCategoriesListProps.labelId}
-            >
-              Categories
-            </OakHeading>
-            <PostCategoryList
-              labelledBy={postCategoriesListProps.labelId}
-              $mt={"space-between-s"}
-=======
     <OakMaxWidth>
       <OakGrid $ph={["inner-padding-s", "inner-padding-none"]}>
         <OakGridArea $colSpan={[12, 0]}>
           <MobileFilters page={page} withBackButton label={"Categories"}>
             <PostCategoryList
               labelledBy={triggerId}
-              $pv={28}
-              $ph={16}
->>>>>>> ef84a6fd
+              $pv={"inner-padding-xl"}
+              $ph={"inner-padding-m"}
               categories={categories}
               page={page}
             />
@@ -135,7 +84,7 @@
           </OakHeading>
           <PostCategoryList
             labelledBy={postCategoriesListProps.labelId}
-            $mt={24}
+            $mt={"space-between-s"}
             categories={categories}
             page={page}
           />
