import userEvent from "@testing-library/user-event";
import { getByTestId, waitFor } from "@testing-library/react";

import subjectPhaseOptions from "@/browser-lib/fixtures/subjectPhaseOptions";
import SubjectPhasePicker from "@/components/SharedComponents/SubjectPhasePicker";
import renderWithProviders from "@/__tests__/__helpers__/renderWithProviders";

const render = renderWithProviders();

const curriculumVisualiserAccessed = jest.fn();
jest.mock("@/context/Analytics/useAnalytics", () => ({
  __esModule: true,
  default: () => ({
    track: {
      curriculumVisualiserAccessed: (...args: unknown[]) =>
        curriculumVisualiserAccessed(...args),
    },
  }),
}));

describe("Component - subject phase picker", () => {
  beforeEach(() => {
    jest.clearAllMocks();
  });
  test("populates selection if supplied", () => {
    const currentSelection = {
      subject: {
        title: "English",
        slug: "english",
        phases: [],
        cycle: "1",
        ks4_options: [{ title: "AQA", slug: "aqa" }],
        keystages: [
          { title: "KS1", slug: "ks1" },
          { title: "KS3", slug: "ks3" },
        ],
      },
      phase: { title: "Secondary", slug: "secondary" },
      ks4Option: { title: "AQA", slug: "aqa" },
    };
    const { getByTitle } = render(
      <SubjectPhasePicker
        {...subjectPhaseOptions}
        currentSelection={currentSelection}
      />,
    );
    const subjectControl = getByTitle("Subject");
    const phaseControl = getByTitle("Phase");
    expect(subjectControl).toHaveTextContent("English");
    expect(phaseControl).toHaveTextContent("Secondary");
    expect(phaseControl).toHaveTextContent("AQA");
  });

  test("user can see subjects when they click the control", async () => {
    const { getByTitle, findAllByTitle } = render(
      <SubjectPhasePicker {...subjectPhaseOptions} />,
    );
    const control = getByTitle("Subject");
    expect(control).toBeTruthy();
    await userEvent.click(control);
    const buttons = await findAllByTitle("English");
    expect(buttons).toHaveLength(1);
  });

  test("user selects a subject", async () => {
    const { getByTitle, findAllByTitle } = render(
      <SubjectPhasePicker {...subjectPhaseOptions} />,
    );
    const control = getByTitle("Subject");
    await userEvent.click(control);
    const buttons = await findAllByTitle("Science");
    const button = buttons[0];
    if (!button) {
      throw new Error("Button not found");
    }
    await userEvent.click(button);
    await waitFor(() => {
      expect(control).toHaveTextContent("Science");
    });
  });

  test("user clicks to open phases when they click the control", async () => {
    const { findByTitle, getByTitle } = render(
      <SubjectPhasePicker {...subjectPhaseOptions} />,
    );
    const control = getByTitle("Phase");
    expect(control).toBeTruthy();
    await userEvent.click(control);
    const button = await findByTitle("Primary");
    expect(button).toBeInTheDocument();
  });

  test("user selects primary and then Music", async () => {
    const { getByTitle, findByTitle, findAllByTitle, queryByTitle } = render(
      <SubjectPhasePicker {...subjectPhaseOptions} />,
    );
    const control = getByTitle("Phase");
    await userEvent.click(control);
    await userEvent.click(await findByTitle("Primary"));
    expect(control).toHaveTextContent("Primary");
    expect(queryByTitle("Exam board")).toBeNull();
    await userEvent.click(getByTitle("Subject"));
    const button = (await findAllByTitle("Music"))[0];
    if (!button) {
      throw new Error("Could not find button");
    }
    await userEvent.click(button);
    expect(control).toHaveTextContent("Select");
  });

  test("user clicks English, secondary and an exam board", async () => {
    const { findByText, findByTitle, getByTitle, findAllByTitle } = render(
      <SubjectPhasePicker {...subjectPhaseOptions} />,
    );
    await userEvent.click(getByTitle("Subject"));
    const button = (await findAllByTitle("English"))[0];
    if (!button) {
      throw new Error("Could not find button");
    }
    await userEvent.click(button);
    const control = getByTitle("Phase");
    await userEvent.click(await findByTitle("Secondary"));
<<<<<<< HEAD
    const examboardTitle = await findByText("Choose an option for KS4:");
=======
    const examboardTitle = await findByText("Choose an option for KS4");
>>>>>>> 447dd321
    expect(examboardTitle).toBeTruthy();
    const aqa = (await findAllByTitle("AQA"))[0];
    if (!aqa) {
      throw new Error("Could not find button");
    }
    await userEvent.click(aqa);
    expect(control).toHaveTextContent("Secondary, AQA");
  });

  test("user can close selection panels with escape button", async () => {
    const { getByTestId } = render(
      <SubjectPhasePicker {...subjectPhaseOptions} />,
    );

    // Open the subject dropdown
    await userEvent.click(getByTestId("selectSubjectHeading"));
    const curriculumHeadingElem = getByTestId("subjectDropdownHeading");
    expect(curriculumHeadingElem).toBeVisible();
    await userEvent.keyboard("{Escape}");
    expect(curriculumHeadingElem).not.toBeVisible();

    // Open the phase dropdown
    await userEvent.click(getByTestId("selectPhaseHeading"));
    const schoolPhaseHeadingElem = getByTestId("phaseDropdownHeading");
    expect(schoolPhaseHeadingElem).toBeVisible();
    await userEvent.keyboard("{Escape}");
    expect(schoolPhaseHeadingElem).not.toBeVisible();
  });

  test("user clicks View without complete selection and gets error", async () => {
    const { getByTestId, getAllByTitle, getByTitle, queryByText } = render(
      <SubjectPhasePicker {...subjectPhaseOptions} />,
    );
    const viewButton = getByTestId("view-desktop");
    await userEvent.click(viewButton);
    expect(queryByText("Select a subject")).toBeTruthy();
    expect(queryByText("Select a school phase")).toBeTruthy();
    const subjectButtons = getAllByTitle("History");
    const historyButton = subjectButtons[0];
    if (!historyButton) {
      throw new Error("History button not found");
    }
    await userEvent.click(historyButton);
    await userEvent.click(document.body);
    await userEvent.click(viewButton);
    expect(queryByText("Select a subject")).toBeNull();
    expect(queryByText("Select a school phase")).toBeTruthy();
    await userEvent.click(getByTitle("Secondary"));
    await userEvent.click(document.body);
    await userEvent.click(viewButton);
    expect(queryByText("Select an option for KS4")).toBeTruthy();
  });

  test("calls tracking.curriculumVisualiserAccessed once, with correct props", async () => {
    const { findAllByTitle, getByTitle, findByTitle, baseElement } = render(
      <SubjectPhasePicker {...subjectPhaseOptions} />,
    );
    await userEvent.click(getByTitle("Subject"));
    const button = (await findAllByTitle("English"))[0];
    if (!button) {
      throw new Error("Could not find button");
    }
    await userEvent.click(button);

    await userEvent.click(await findByTitle("Primary"));

    const viewButton = getByTestId(baseElement, "view-desktop");
    await userEvent.click(viewButton);

    expect(curriculumVisualiserAccessed).toHaveBeenCalledTimes(1);
    expect(curriculumVisualiserAccessed).toHaveBeenCalledWith({
      subjectTitle: "English",
      subjectSlug: "english",
      phase: "primary",
      analyticsUseCase: null,
    });
  });

  test("User can navigate to previous curriculum plans", async () => {
    const { getByTestId, getByTitle } = render(
      <SubjectPhasePicker {...subjectPhaseOptions} />,
    );
    await userEvent.click(getByTitle("Subject"));
    const link = getByTestId("previousPlansLink");
    expect(link).toHaveAttribute(
      "href",
      "/teachers/curriculum/previous-downloads",
    );
  });
});<|MERGE_RESOLUTION|>--- conflicted
+++ resolved
@@ -120,11 +120,7 @@
     await userEvent.click(button);
     const control = getByTitle("Phase");
     await userEvent.click(await findByTitle("Secondary"));
-<<<<<<< HEAD
-    const examboardTitle = await findByText("Choose an option for KS4:");
-=======
     const examboardTitle = await findByText("Choose an option for KS4");
->>>>>>> 447dd321
     expect(examboardTitle).toBeTruthy();
     const aqa = (await findAllByTitle("AQA"))[0];
     if (!aqa) {
