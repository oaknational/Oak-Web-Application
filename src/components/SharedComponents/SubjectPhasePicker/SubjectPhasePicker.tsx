import { FC, useState, useId, useRef , useTransition } from "react";
import { FocusOn } from "react-focus-on";
import styled from "styled-components";
import { useRouter } from "next/router";
import {
  OakBox,
  OakFlex,
  OakHeading,
  OakIcon,
  OakP,
  OakPrimaryButton,
  OakSecondaryButton,
  OakSpan,
} from "@oaknational/oak-components";
import { sortBy } from "lodash";
import { flushSync } from "react-dom";

import OwaLink from "@/components/SharedComponents/OwaLink";
import Box from "@/components/SharedComponents/Box";
import BoxBorders from "@/components/SharedComponents/SpriteSheet/BrushSvgs/BoxBorders/BoxBorders";
import Flex from "@/components/SharedComponents/Flex.deprecated";
import {
  KS4Option,
  Phase,
  Subject,
  SubjectPhaseOption,
} from "@/node-lib/curriculum-api-2023";
import Icon from "@/components/SharedComponents/Icon";
import { CurriculumTab } from "@/pages/teachers/curriculum/[subjectPhaseSlug]/[tab]";
import useAnalytics from "@/context/Analytics/useAnalytics";
import useAnalyticsPageProps from "@/hooks/useAnalyticsPageProps";
import { isExamboardSlug } from "@/pages-helpers/pupil/options-pages/options-pages-helpers";
import FocusIndicator from "@/components/CurriculumComponents/OakComponentsKitchen/FocusIndicator";
import { getPhaseText } from "@/utils/curriculum/formatting";
import { getValidSubjectIconName } from "@/utils/getValidSubjectIconName";
import FocusWrap from "@/components/CurriculumComponents/OakComponentsKitchen/FocusWrap";
import { Hr } from "@/components/SharedComponents/Typography";
import Button from "@/components/SharedComponents/Button";
import { CurriculumModalCloseButton } from "@/components/CurriculumComponents/CurriculumModalCloseButton/CurriculumModalCloseButton";
import useMediaQuery from "@/hooks/useMediaQuery";

const DEFAULT_KEYSTAGES = [
  { slug: "ks1" },
  { slug: "ks2" },
  { slug: "ks3" },
  { slug: "ks4" },
];

/**
 * Interface to pick a subject, phase, and if applicable, an option for KS4 (pathway/exam board).
 * ## Usage
 * Used on curriculum homepage, new curriculum pages.
 */

export type SubjectPhasePickerData = {
  subjects: SubjectPhaseOption[];
  currentSelection?: {
    subject: SubjectPhaseOption;
    phase: Phase;
    ks4Option: KS4Option | null;
  };
};

const ButtonContainer = styled.div`
  display: inline-block;

  &.multi-line {
    button {
      height: auto;
      padding-top: 10px;
      padding-bottom: 10px;
    }

    span {
      white-space: pre;
    }
  }

  &.lot-picker {
    button {
      border-radius: var(--Border-Radius-border-radius-s, 4px);
      border: 1px solid var(--Tokens-Border-border-neutral-lighter, #cacaca);
      background: var(--Tokens-Background-bg-primary, #fff);

      :focus-visible {
        /* drop-shadow-focus  */
        box-shadow:
          0px 0px 0px 2px #ffe555,
          0px 0px 0px 5px #575757;
      }

      :active {
        border-radius: var(--Border-Radius-border-radius-s, 4px);
        border: 1px solid var(--Tokens-Border-border-neutral-lighter, #cacaca);
        background: var(--Tokens-Background-bg-primary, #fff);

        /* drop-shadow-pressed */
        box-shadow:
          2px 2px 0px 0px #ffe555,
          4px 4px 0px 0px #575757;
      }

      :hover {
        border-radius: var(--Border-Radius-border-radius-s, 4px);
        border: 1px solid var(--Tokens-Border-border-neutral-lighter, #cacaca);
        background: var(--Tokens-Background-bg-neutral, #f2f2f2);
        color: #222222;

        img {
          filter: invert(0);
        }
      }
    }

    div {
      justify-content: flex-start;
    }
  }

  &.selected {
    button {
      border-radius: var(--Border-Radius-border-radius-s, 4px);
      border: 1px solid var(--Tokens-Border-border-neutral-lighter, #cacaca);
      background-color: #222222;
      color: #fff;

      :hover {
        background: #222222;
        color: #fff;

        & img {
          filter: invert(1);
        }
      }
    }
  }

  &.selected img {
    filter: invert(1);
  }

  &.subject-selection {
    button {
      padding: var(--Tokens-Inner-Padding-inner-padding-ssx, 4px)
        var(--Tokens-Inner-Padding-inner-padding-s, 12px);
      min-height: var(--All-spacing-Number-8, 40px);
    }
  }
`;

const PickerButton = styled.button`
  background: none;
  width: 100%;
  border: none;
  padding: 0px;
  outline: none;
  text-align: left;
  user-select: none;
  cursor: pointer;
`;

const FocusIndicatorAlt = styled(FocusIndicator)<object>`
  &:hover {
    background: #f2f2f2;
  }
`;

const SelectionDropDownBox = styled(Box)<object>`
  width: calc(100% + 2px);
  margin-left: -2px;

  &.phase-selection {
    width: calc(200% + 4px);
    left: -100%;

    @media (min-width: 768px) {
      width: calc(100% + 4px);
      left: 0;
    }
  }

  border-radius: 4px;
  border: 2px solid var(--Tokens-Border-border-primary, #222);
  background: var(--Primitives-Brand-white, #fff);

  /* drop-shadow-standard */
  box-shadow: 0px 8px 8px 0px rgba(92, 92, 92, 0.2);
`;

type SubjectContainerProps = {
  children: React.ReactNode;
  showSubjectError: boolean;
  onClick: () => void;
};
function SubjectContainer({
  children,
  showSubjectError,
  onClick,
}: SubjectContainerProps) {
  const isCycleTwoEnabled = useCycleTwoEnabled();
  const subjectErrorId = useId();
  const subjectInputId = useId();
  const isMobile = useMediaQuery("mobile");

  return (
    <Box
      $maxHeight={["calc(100vh - 160px)", "auto"]}
      $overflowY={["auto", "visible"]}
      $position={"relative"}
      $pl={6}
    >
      {showSubjectError && (
        <OakFlex
          id={subjectErrorId}
          role="alert"
          aria-live="polite"
          $flexDirection={"row"}
          $mb={"space-between-m"}
        >
          <Icon $color={"red"} name="content-guidance" verticalAlign="bottom" />
          <OakP $color={"red"}>Select a subject to view a curriculum</OakP>
        </OakFlex>
      )}
      <OakFlex
        $flexDirection={"column"}
        $alignItems={"flex-start"}
        $gap={"all-spacing-7"}
        $mb={"space-between-sssx"}
      >
        {isMobile && (
          <OakHeading
            data-testid="mobile-subject-picker-heading"
            tag="h1"
            $font="heading-5"
          >
            Subject
          </OakHeading>
        )}

        <OakFlex
          $flexDirection={"column"}
          $gap={["all-spacing-2", "all-spacing-1"]}
        >
          {!isMobile && (
            <CurriculumModalCloseButton
              ariaLabel="Close subject picker modal"
              onClose={onClick}
              $position={"absolute"}
              $top={-12}
              $right={-12}
            />
          )}

          <OakHeading
            id={subjectInputId}
            tag={"h2"}
            $font={"heading-6"}
            $mr="space-between-xs"
            data-testid="subject-picker-heading"
          >
            Curriculum plans
          </OakHeading>
          <OakP>
            {isCycleTwoEnabled
              ? "Explore our curricula for 2024/2025."
              : "Explore our new curricula for 2023/2024."}
          </OakP>
        </OakFlex>
      </OakFlex>
      <Box $mv={[30, 24]}>
        <OakFlex
          role="radiogroup"
          aria-labelledby={subjectInputId}
          aria-required="true"
          aria-describedby={showSubjectError ? subjectErrorId : undefined}
          $gap={"space-between-xs"}
          $alignItems={"flex-start"}
          $flexWrap={"wrap"}
        >
          {children}
        </OakFlex>
      </Box>
      <Box $mb={[30, 0]} $ml={0}>
        <OwaLink
          page={"curriculum-previous-downloads"}
          $textDecoration={"underline"}
          $font={"heading-7"}
          data-testid="subject-picker-previous-plans-link"
        >
          Previously released plans
          <Icon $color={"black"} name="arrow-right" verticalAlign="bottom" />
        </OwaLink>
      </Box>
    </Box>
  );
}

const SubjectPhasePicker: FC<SubjectPhasePickerData> = ({
  subjects,
  currentSelection,
}) => {
  const phasePickerButton = useRef<HTMLButtonElement>(null);
  const subjectPickerButton = useRef<HTMLButtonElement>(null);
  const subjectPickerButtonDesktopContainer = useRef<HTMLDivElement>(null);
  const subjectPickerButtonMobileContainer = useRef<HTMLDivElement>(null);
  const router = useRouter();
  const tab = (router.query.tab as CurriculumTab) ?? "units";

  const ks4OptionErrorId = useId();
  const phaseErrorId = useId();

  const { track } = useAnalytics();
  const { analyticsUseCase } = useAnalyticsPageProps();

  const phases = [
    { title: "Primary", slug: "primary" },
    { title: "Secondary", slug: "secondary" },
  ];

  const initialSubject = subjects.find(
    (option) => option.slug === currentSelection?.subject.slug,
  );

  const initialPhase = initialSubject?.phases.find(
    (option) => option.slug === currentSelection?.phase.slug,
  );

  const initialKS4Option = initialSubject?.ks4_options?.find(
    (option) => option.slug === currentSelection?.ks4Option?.slug,
  );

  const [showSubjects, setShowSubjects] = useState(false);
  const [showPhases, setShowPhases] = useState(false);
  const [selectedSubject, setSelectedSubject] =
    useState<SubjectPhaseOption | null>(initialSubject || null);
  const [selectedPhase, setSelectedPhase] = useState<Phase | null>(
    initialPhase || null,
  );
  const [selectedKS4Option, setSelectedKS4Option] = useState<KS4Option | null>(
    initialKS4Option || null,
  );
  const [showSubjectError, setShowSubjectError] = useState(false);
  const [showPhaseError, setShowPhaseError] = useState(false);
  const [showKS4OptionError, setShowKS4OptionError] = useState(false);

  const schoolPhaseInputId = useId();
  const ks4OptionInputId = useId();

  const isMobile = useMediaQuery("mobile");
  const [isMobileLotPickerModalOpen, setIsMobileLotPickerModalOpen] =
    useState(false);

  const handleMobileLotPickerModal = () => {
    setIsMobileLotPickerModalOpen(!isMobileLotPickerModalOpen);
  };

  const toggleShowSubjects = () => {
    if (isMobile) {
      setIsMobileLotPickerModalOpen(true);
    } else {
      setShowSubjects(!showSubjects);
      setShowPhases(false);
    }
  };

  // Lazy version of process.nextTick
  const nextTick = async () => {
    return new Promise((resolve) => setTimeout(resolve, 0));
  };
  const onFocusSubjectStart = async () => {
    setShowSubjects(false);
  };
  const onFocusSubjectEnd = async () => {
    flushSync(() => {
      setShowSubjects(false);
    });

    await nextTick();
    phasePickerButton.current?.focus();
  };

  const onFocusPhasesStart = async () => {
    flushSync(() => {
      setShowPhases(false);
    });

    await nextTick();
    subjectPickerButton.current?.focus();
  };
  const onFocusPhasesEnd = async () => {
    flushSync(() => {
      setShowPhases(false);
    });

    const desktopEl =
      subjectPickerButtonDesktopContainer.current?.querySelector("button");
    const mobileEl =
      subjectPickerButtonMobileContainer.current?.querySelector("button");

    // Focus the last element
    if (desktopEl && desktopEl.checkVisibility()) {
      await nextTick();
      desktopEl.focus();
    } else if (mobileEl && mobileEl.checkVisibility()) {
      await nextTick();
      mobileEl.focus();
    }
  };

  const toggleShowPhases = () => {
    setShowPhases(!showPhases);
    setShowSubjects(false);
  };

  const handleSelectSubject = (subject: SubjectPhaseOption): void => {
    setShowSubjectError(false);
    setSelectedKS4Option(null);
    setSelectedSubject(subject);
    if (
      selectedPhase &&
      !subject.phases.some((phase) => phase.slug === selectedPhase.slug)
    ) {
      setSelectedPhase(null);
    }

    if (!isMobile) {
      if (!selectedPhase) {
        setShowPhases(true);
      }
      setShowSubjects(false);
    }
  };

  const handleSelectPhase = (phase: Phase): void => {
    setShowPhaseError(false);
    setShowKS4OptionError(false);
    setSelectedKS4Option(null);
    setSelectedPhase(phase);
    if (
      !isMobile &&
      (phase.slug === "primary" ||
        !selectedSubject ||
        !selectedSubject.ks4_options)
    ) {
      setShowPhases(false);
    }
  };

  const handleSelectKS4Option = (ks4Option: KS4Option): void => {
    setShowKS4OptionError(false);
    setSelectedKS4Option(ks4Option);
    if (!isMobile) {
      setShowPhases(false);
    }
  };

  const trackViewCurriculum = () => {
    if (selectedPhase && selectedSubject) {
      track.curriculumVisualiserAccessed({
        subjectTitle: selectedSubject.title,
        subjectSlug: selectedSubject.slug,
        phase: selectedPhase.slug === "primary" ? "primary" : "secondary",
        analyticsUseCase: analyticsUseCase,
      });
    }
  };

  const [isPending, startTransition] = useTransition();
  const [isNavigating, setIsNavigating] = useState(false);

  const handleViewCurriculum = () => {
    let canViewCurriculum = true;

    if (!selectedSubject) {
      canViewCurriculum = false;
      setShowSubjectError(true);
      setShowSubjects(true);
    }

    if (!selectedPhase) {
      canViewCurriculum = false;
      setShowPhaseError(true);
      if (selectedSubject) {
        setShowPhases(true);
      }
    }

    if (
      selectedSubject?.ks4_options &&
      selectedPhase?.slug === "secondary" &&
      !selectedKS4Option
    ) {
      canViewCurriculum = false;
      setShowKS4OptionError(true);
      setShowPhases(true);
    }

    if (canViewCurriculum) {
      let subjectPhaseSlug = selectedSubject?.slug + "-" + selectedPhase?.slug;
      if (selectedKS4Option) {
        subjectPhaseSlug += "-" + selectedKS4Option.slug;
      }
      trackViewCurriculum();

      // For mobile, keep the modal open during navigation
      if (isMobile) {
        setIsNavigating(true);
      } else {
        setShowPhases(false);
      }

      startTransition(() => {
        router
          .push({
            pathname: `/teachers/curriculum/${subjectPhaseSlug}/${tab}`,
          })
          .finally(() => {
            setIsNavigating(false);
            setShowPhases(false);
          });
      });
    }
  };

  const isSelected = (option: Subject | Phase | KS4Option) => {
    return (
      option.slug === selectedSubject?.slug ||
      option.slug === selectedPhase?.slug ||
      option.slug === selectedKS4Option?.slug
    );
  };

  const createKS4OptionTitle = (subject: string, option: KS4Option) => {
    const { title, slug } = option;
    if (subject === "Computing" && isExamboardSlug(slug)) {
      return `${title} (Computer Science)`;
    }
    return title;
  };

  const handleConfirmSubject = () => {
    setIsMobileLotPickerModalOpen(false);
    if (isMobile) {
      // Delay showing phases slightly to allow modal to close smoothly
      setTimeout(() => {
        setShowPhases(true);
      }, 100);
    }
  };

  const isPhaseSelectionComplete = () => {
    if (!selectedPhase) return false;

    if (selectedPhase.slug === "primary") {
      return true;
    }

    if (selectedPhase.slug === "secondary") {
      // If KS4 options are available, require one to be selected
      if (selectedSubject?.ks4_options) {
        return !!selectedKS4Option;
      }
      // If no KS4 options, just secondary selection is enough
      return true;
    }

    return false;
  };

  return (
    <OakBox
      $position="relative"
      data-testid="lot-picker"
      $zIndex={101}
      $maxWidth="all-spacing-23"
      $borderRadius="border-radius-s"
      $borderColor={showSubjects || showPhases ? "transparent" : "black"}
      $ba="border-solid-m"
    >
      <OakFlex
        $position="relative"
        $borderRadius="border-radius-s"
        $alignItems={"center"}
        $justifyContent={"space-between"}
        $gap="space-between-none"
        $flexDirection={["column", "row"]}
        $width={"100%"}
        $background={showSubjects || showPhases ? "grey30" : "white"}
      >
        <OakFlex
          $flexDirection={"row"}
          $alignItems={"center"}
          $justifyContent={"flex-start"}
          $width={["100%", "100%", "100%"]}
        >
          <OakFlex
            $position={"relative"}
            $alignSelf={"stretch"}
            $background={showSubjects ? "white" : null}
            style={{ width: "50%" }}
          >
            <FocusIndicatorAlt
              disableMouseHover={true}
              subFocus={showSubjects}
              disableActive={true}
              $width={"100%"}
              $bblr={["border-radius-square", "border-radius-s"]}
              $bbrr={["border-radius-square", "border-radius-s"]}
              $btlr={["border-radius-s", "border-radius-s"]}
              $btrr={["border-radius-square", "border-radius-s"]}
            >
              <PickerButton
                ref={subjectPickerButton}
                onClick={toggleShowSubjects}
                title="Subject"
                data-testid="subject-picker-button"
              >
                <OakBox
                  $pl="inner-padding-m"
                  $pr="inner-padding-m"
                  $pt="inner-padding-s"
                  $pb="inner-padding-s"
                >
                  <OakHeading
                    tag={"h3"}
                    $font={"heading-light-7"}
                    $mb="space-between-sssx"
                    $color={!showSubjectError ? "black" : "red"}
                    data-testid="subject-picker-button-heading"
                  >
                    Subject
                  </OakHeading>
                  <OakP
                    $font={"body-2"}
                    $color={!showSubjectError ? "black" : "red"}
                  >
                    {showSubjectError && (
                      <>
                        <Icon
                          $color={"red"}
                          name="content-guidance"
                          verticalAlign="bottom"
                        />
                        <OakSpan>Select a subject</OakSpan>
                      </>
                    )}
                    {selectedSubject && selectedSubject.title}
                    {!showSubjectError && !selectedSubject && "Select"}
                  </OakP>
                </OakBox>
              </PickerButton>
            </FocusIndicatorAlt>
          </OakFlex>

          {/* DESKTOP SUBJECT PICKER */}
          {showSubjects && !isMobile && !isMobileLotPickerModalOpen && (
            <SelectionDropDownBox
              $background={"white"}
              $dropShadow="interactiveCardHover"
              $left={0}
              $mt={8}
              $pa={24}
              $position="absolute"
              $top={["50%", "100%"]}
              $zIndex={"modalDialog"}
              $width={"100%"}
            >
              <FocusOn
                enabled={true}
                autoFocus={false}
                onClickOutside={() => setShowSubjects(false)}
                onEscapeKey={() => setShowSubjects(false)}
                scrollLock={false}
              >
                <FocusWrap
                  onWrapStart={onFocusSubjectStart}
                  onWrapEnd={onFocusSubjectEnd}
                >
<<<<<<< HEAD
                  <SubjectContainer
                    showSubjectError={showSubjectError}
                    onClick={() => setShowSubjects(false)}
=======
                  <CurriculumModalCloseButton
                    onClose={toggleShowSubjects}
                    $position={"absolute"}
                    $top={[8, 12]}
                    $right={[8, 12]}
                  />
                  {showSubjectError && (
                    <OakFlex
                      id={subjectErrorId}
                      $flexDirection={"row"}
                      $mb={"space-between-m"}
                    >
                      <Icon
                        $color={"red"}
                        name="content-guidance"
                        verticalAlign="bottom"
                      />
                      <OakP $color={"red"}>
                        Select a subject to view a curriculum
                      </OakP>
                    </OakFlex>
                  )}
                  <OakFlex
                    $flexDirection={"column"}
                    $alignItems={"flex-start"}
                    $gap={"all-spacing-1"}
                    $mb={"space-between-sssx"}
                  >
                    <OakHeading
                      id={subjectInputId}
                      tag={"h4"}
                      $font={"heading-6"}
                      $mr="space-between-xs"
                      data-testid="subjectDropdownHeading"
                    >
                      Curriculum plans
                    </OakHeading>
                    <OakP $mb="space-between-s">
                      Explore our curricula for 2024/2025.
                    </OakP>
                  </OakFlex>
                  <OakFlex
                    role="radiogroup"
                    aria-labelledby={subjectInputId}
                    aria-required="true"
                    aria-describedby={
                      showSubjectError ? subjectErrorId : undefined
                    }
                    $gap={"space-between-xs"}
                    $alignItems={"flex-start"}
                    $flexWrap={"wrap"}
                    $mt={"space-between-none"}
>>>>>>> c90c3ce2
                  >
                    {sortBy(subjects, "title").map((subject) => (
                      <ButtonContainer
                        className={`lot-picker subject-selection ${
                          isSelected(subject) ? "selected" : ""
                        }`}
                      >
                        <OakSecondaryButton
                          role="radio"
                          iconGap={"space-between-sssx"}
                          onClick={() => handleSelectSubject(subject)}
                          aria-checked={isSelected(subject)}
                          title={subject.title}
                          hoverShadow={null}
                          iconOverride={
                            <OakIcon
                              iconName={getValidSubjectIconName(subject.slug)}
                              alt=""
                            />
                          }
                        >
                          {subject.title}
                        </OakSecondaryButton>
                      </ButtonContainer>
                    ))}
                  </SubjectContainer>
                </FocusWrap>
              </FocusOn>
            </SelectionDropDownBox>
          )}

          {/* MOBILE SUBJECT PICKER */}
          {isMobileLotPickerModalOpen && isMobile && (
            <FocusOn
              enabled={isMobile}
              autoFocus={false}
              onEscapeKey={handleMobileLotPickerModal}
              scrollLock={false}
              returnFocus
            >
              <Box
                data-testid="mobile-subject-picker"
                role="dialog"
                aria-modal="true"
                aria-label="Subject picker"
                aria-describedby={
                  showSubjectError ? "subject-error-message" : undefined
                }
                $position="fixed"
                $bottom={0}
                $left={0}
                $right={0}
                $background="white"
                $height="100%"
                $overflowY="auto"
                $zIndex="modalDialog"
                $pa={24}
              >
                <OakFlex $flexDirection="column" $gap="space-between-m">
                  <OakFlex $alignItems={"center"} $justifyContent={"flex-end"}>
                    <CurriculumModalCloseButton
                      ariaLabel="Close subject picker modal"
                      onClose={handleMobileLotPickerModal}
                    />
                  </OakFlex>

                  <SubjectContainer
                    showSubjectError={showSubjectError}
                    onClick={handleMobileLotPickerModal}
                  >
                    {sortBy(subjects, "title").map((subject) => (
                      <ButtonContainer
                        className={`lot-picker subject-selection ${
                          isSelected(subject) ? "selected" : ""
                        }`}
                        key={subject.slug}
                      >
                        <OakSecondaryButton
                          role="radio"
                          iconGap="space-between-sssx"
                          onClick={() => {
                            handleSelectSubject(subject);
                          }}
                          pv="inner-padding-xs"
                          ph="inner-padding-s"
                          aria-checked={isSelected(subject)}
                          title={subject.title}
                          hoverShadow={null}
                          iconOverride={
                            <OakIcon
                              iconName={getValidSubjectIconName(subject.slug)}
                              alt=""
                            />
                          }
                        >
                          {subject.title}
                        </OakSecondaryButton>
                      </ButtonContainer>
                    ))}
                  </SubjectContainer>

                  <Box
                    $position="fixed"
                    $bottom={0}
                    $left={0}
                    $zIndex={"modalDialog"}
                    $display={["block"]}
                    $width={"100%"}
                    $ph={30}
                    $pv={10}
                    $background={"white"}
                  >
                    <Hr
                      $color={"grey40"}
                      $position="relative"
                      $left={-24}
                      $height={1}
                      $mt={-8}
                      $mb={10}
                      $width={"calc(100% + 48px)"}
                    />
                    <OakPrimaryButton
                      data-testid="mobile-subject-picker-confirm-button"
                      iconName="arrow-right"
                      isTrailingIcon={true}
                      onClick={handleConfirmSubject}
                      pv="inner-padding-m"
                      ph="inner-padding-l"
                      disabled={!selectedSubject}
                    >
                      Confirm subject
                    </OakPrimaryButton>
                  </Box>
                </OakFlex>
              </Box>
            </FocusOn>
          )}
          <Box
            $height={50}
            $width={3}
            $position={"relative"}
            $display={"block"}
            $visibility={showSubjects || showPhases ? "hidden" : null}
          >
            <BoxBorders
              $color="grey30"
              hideBottom={true}
              hideTop={true}
              hideRight={true}
            />
          </Box>
          <Box $width={["50%", "60%"]} $position={"relative"}>
            <OakFlex
              $position={"relative"}
              $flexDirection={"row"}
              $gap="space-between-s"
              $background={showPhases ? "white" : null}
            >
              <FocusIndicatorAlt
                disableMouseHover={true}
                subFocus={showPhases}
                disableActive={true}
                $width={"100%"}
                $bblr={["border-radius-square", "border-radius-s"]}
                $bbrr={["border-radius-square", "border-radius-s"]}
                $btlr={["border-radius-square", "border-radius-s"]}
                $btrr={["border-radius-s", "border-radius-s"]}
              >
                <PickerButton
                  ref={phasePickerButton}
                  data-testid="phase-picker-button"
                  onClick={toggleShowPhases}
                  title="Phase"
                >
                  <OakBox
                    $pl="inner-padding-m"
                    $pt="inner-padding-s"
                    $pb="inner-padding-s"
                  >
                    <OakHeading
                      tag={"h3"}
                      $font={"heading-light-7"}
                      $mb="space-between-sssx"
                      $color={!showSubjectError ? "black" : "red"}
                      data-testid="phase-picker-button-heading"
                    >
                      School phase
                    </OakHeading>
                    <Box
                      $font={"body-2"}
                      $color={
                        !showPhaseError && !showKS4OptionError ? "black" : "red"
                      }
                    >
                      {showPhaseError && (
                        <>
                          <Icon
                            $color={"red"}
                            name="content-guidance"
                            verticalAlign="bottom"
                          />
                          Select a school phase
                        </>
                      )}
                      {showKS4OptionError && (
                        <>
                          <Icon
                            $color={"red"}
                            name="content-guidance"
                            verticalAlign="bottom"
                          />
                          Select an option for KS4
                        </>
                      )}
                      {selectedPhase && !showKS4OptionError && (
                        <>
                          <Box
                            $textOverflow={"ellipsis"}
                            $whiteSpace={"nowrap"}
                            $overflowX={"hidden"}
                          >
                            <OakSpan>{selectedPhase.title}</OakSpan>
                            {selectedKS4Option && (
                              <OakSpan>, {selectedKS4Option.title}</OakSpan>
                            )}
                          </Box>
                        </>
                      )}
                      {!selectedPhase &&
                        !showPhaseError &&
                        !showKS4OptionError &&
                        "Select"}
                    </Box>
                  </OakBox>
                </PickerButton>
              </FocusIndicatorAlt>

              {/* DESKTOP PHASE PICKER */}
              {showPhases && !isMobile && (
                <SelectionDropDownBox
                  $background={"white"}
                  $dropShadow="interactiveCardHover"
                  $mt={8}
                  $pa={28}
                  $position="absolute"
                  $top={"100%"}
                  $zIndex={"modalDialog"}
                  className="phase-selection"
                >
                  <FocusOn
                    enabled={true}
                    autoFocus={false}
                    onClickOutside={() => setShowPhases(false)}
                    onEscapeKey={() => setShowPhases(false)}
                    scrollLock={false}
                  >
                    <FocusWrap
                      onWrapStart={onFocusPhasesStart}
                      onWrapEnd={onFocusPhasesEnd}
                    >
                      {showPhaseError && (
                        <Flex
                          id={phaseErrorId}
                          role="alert"
                          aria-live="polite"
                          $flexDirection={"row"}
                          $mb={20}
                        >
                          <Icon
                            $color={"red"}
                            name="content-guidance"
                            verticalAlign="bottom"
                          />
                          <OakP $color={"red"}>
                            Select a school phase to view the curriculum
                          </OakP>
                        </Flex>
                      )}
                      {showKS4OptionError ? (
                        <Flex
                          id={ks4OptionErrorId}
                          role="alert"
                          aria-live="polite"
                          $flexDirection={"row"}
                          $mb={20}
                        >
                          <Icon
                            $color={"red"}
                            name="content-guidance"
                            verticalAlign="bottom"
                          />
                          <OakP $color={"red"}>
                            Select a KS4 option to view the curriculum
                          </OakP>
                        </Flex>
                      ) : (
                        ""
                      )}
                      <OakHeading
                        id={schoolPhaseInputId}
                        tag={"h4"}
                        $font={"heading-6"}
                        $mb="space-between-s"
                        data-testid="phase-picker-heading"
                      >
                        Choose a school phase
                      </OakHeading>
                      <OakFlex
                        radioGroup="radiogroup"
                        aria-labelledby={schoolPhaseInputId}
                        aria-required="true"
                        aria-describedby={
                          showPhaseError ? phaseErrorId : undefined
                        }
                        $flexDirection={"column"}
                        $gap={"space-between-s"}
                      >
                        <CurriculumModalCloseButton
                          ariaLabel="Close phase picker modal"
                          onClose={() => setShowPhases(false)}
                          $position={"absolute"}
                          $top={12}
                          $right={12}
                        />
                        {(selectedSubject?.phases ?? phases).map((phase) => (
                          <ButtonContainer
                            className={`lot-picker ${
                              isSelected(phase) ? "selected" : ""
                            }`}
                            key={phase.slug}
                          >
                            <OakSecondaryButton
                              key={phase.slug}
                              role="radio"
                              pv={"inner-padding-s"}
                              ph={"inner-padding-s"}
                              width={"100%"}
                              onClick={() => handleSelectPhase(phase)}
                              aria-checked={isSelected(phase)}
                              title={phase.title}
                              textAlign={"start"}
                              hoverShadow={null}
                            >
                              {phase.title}
                              <OakP $font={"body-2"}>
                                {getPhaseText(
                                  phase,
                                  selectedSubject?.keystages ??
                                    DEFAULT_KEYSTAGES,
                                )}
                              </OakP>
                            </OakSecondaryButton>
                          </ButtonContainer>
                        ))}
                      </OakFlex>
                      {selectedPhase?.slug === "secondary" &&
                        selectedSubject?.ks4_options && (
                          <>
                            <OakHeading
                              data-testid="phase-picker-ks4-option-heading"
                              id={ks4OptionInputId}
                              $mb="space-between-s"
                              $mt="space-between-m"
                              tag={"h4"}
                              $font={"heading-6"}
                            >
                              Choose an option for KS4
                            </OakHeading>
                            <OakFlex
                              role="radiogroup"
                              aria-labelledby={ks4OptionInputId}
                              aria-required="true"
                              aria-describedby={
                                showKS4OptionError
                                  ? ks4OptionErrorId
                                  : undefined
                              }
                              $flexWrap={"wrap"}
                              $flexDirection={"row"}
                              $gap={"all-spacing-2"}
                            >
                              {selectedSubject.ks4_options
                                // sort Core/GSCE first
                                .sort((a: KS4Option) =>
                                  isExamboardSlug(a.slug) ? 1 : -1,
                                )
                                .map((ks4Option: KS4Option) => (
                                  <ButtonContainer
                                    key={ks4Option.slug}
                                    className={`lot-picker ${
                                      isSelected(ks4Option) ? "selected" : ""
                                    }`}
                                    data-testid="phase-picker-ks4-option"
                                  >
                                    <OakSecondaryButton
                                      role="radio"
                                      onClick={() =>
                                        handleSelectKS4Option(ks4Option)
                                      }
                                      title={createKS4OptionTitle(
                                        selectedSubject.title,
                                        ks4Option,
                                      )}
                                      aria-checked={isSelected(ks4Option)}
                                      hoverShadow={null}
                                    >
                                      {createKS4OptionTitle(
                                        selectedSubject.title,
                                        ks4Option,
                                      )}
                                    </OakSecondaryButton>
                                  </ButtonContainer>
                                ))}
                            </OakFlex>
                          </>
                        )}
                    </FocusWrap>
                  </FocusOn>
                </SelectionDropDownBox>
              )}

              {/* MOBILE PHASE PICKER */}
              {showPhases && isMobile && (isNavigating || !isPending) && (
                <FocusOn
                  enabled={isMobile}
                  autoFocus={false}
                  onEscapeKey={() => setShowPhases(false)}
                  scrollLock={false}
                  returnFocus
                >
                  <Box
                    data-testid="mobile-phase-picker"
                    role="dialog"
                    aria-modal="true"
                    aria-label="Phase picker"
                    aria-describedby={
                      showPhaseError
                        ? "phase-error-message"
                        : showKS4OptionError
                          ? "ks4-error-message"
                          : undefined
                    }
                    $position="fixed"
                    $bottom={0}
                    $left={0}
                    $right={0}
                    $background="white"
                    $height="100%"
                    $overflowY="auto"
                    $zIndex="modalDialog"
                    $pa={24}
                  >
                    <OakFlex $flexDirection="column" $gap="space-between-m">
                      <OakFlex
                        $alignItems="center"
                        $justifyContent="space-between"
                      >
                        <Button
                          $ml={-8}
                          size="large"
                          label="Back"
                          data-testid="mobile-phase-picker-back-to-subject-button"
                          icon="chevron-left"
                          $iconPosition="leading"
                          variant="minimal"
                          onClick={() => {
                            setShowPhases(false);
                            setIsMobileLotPickerModalOpen(true);
                          }}
                        />
                        <CurriculumModalCloseButton
                          ariaLabel="Close phase picker modal"
                          onClose={() => setShowPhases(false)}
                        />
                      </OakFlex>

                      <OakHeading
                        data-testid="mobile-phase-picker-heading"
                        tag="h1"
                        $font="heading-5"
                      >
                        School phase
                      </OakHeading>

                      {showPhaseError && (
                        <Flex id={phaseErrorId} $flexDirection="row" $mb={20}>
                          <Icon
                            $color="red"
                            name="content-guidance"
                            verticalAlign="bottom"
                          />
                          <OakP $color="red">
                            Select a school phase to view the curriculum
                          </OakP>
                        </Flex>
                      )}

                      {showKS4OptionError && (
                        <Flex
                          id={ks4OptionErrorId}
                          $flexDirection="row"
                          $mb={20}
                        >
                          <Icon
                            $color="red"
                            name="content-guidance"
                            verticalAlign="bottom"
                          />
                          <OakP $color="red">
                            Select a KS4 option to view the curriculum
                          </OakP>
                        </Flex>
                      )}

                      <OakFlex
                        role="radiogroup"
                        aria-labelledby={schoolPhaseInputId}
                        aria-required="true"
                        aria-describedby={
                          showPhaseError ? phaseErrorId : undefined
                        }
                        $flexDirection="column"
                        $gap="space-between-s"
                      >
                        {(selectedSubject?.phases ?? phases).map((phase) => (
                          <ButtonContainer
                            className={`lot-picker ${isSelected(phase) ? "selected" : ""}`}
                            key={phase.slug}
                          >
                            <OakSecondaryButton
                              data-testid="mobile-phase-button"
                              key={phase.slug}
                              role="radio"
                              pv="inner-padding-m"
                              ph="inner-padding-s"
                              width="100%"
                              onClick={() => handleSelectPhase(phase)}
                              aria-checked={isSelected(phase)}
                              title={phase.title}
                              textAlign="start"
                              hoverShadow={null}
                            >
                              {phase.title}
                              <OakP $font="body-2" $mt="space-between-ssx">
                                {getPhaseText(
                                  phase,
                                  selectedSubject?.keystages ??
                                    DEFAULT_KEYSTAGES,
                                )}
                              </OakP>
                            </OakSecondaryButton>
                          </ButtonContainer>
                        ))}
                      </OakFlex>

                      {selectedPhase?.slug === "secondary" &&
                        selectedSubject?.ks4_options && (
                          <OakFlex
                            $flexDirection="column"
                            $gap="space-between-xs"
                          >
                            <OakHeading
                              data-testid="mobile-phase-picker-ks4-option-heading"
                              id={ks4OptionInputId}
                              $mt="space-between-ssx"
                              tag="h2"
                              $font="heading-7"
                            >
                              Choose an option for KS4:
                            </OakHeading>

                            <OakFlex
                              role="radiogroup"
                              aria-labelledby={ks4OptionInputId}
                              aria-required="true"
                              aria-describedby={
                                showKS4OptionError
                                  ? ks4OptionErrorId
                                  : undefined
                              }
                              $flexWrap="wrap"
                              $flexDirection="row"
                              $gap="all-spacing-2"
                            >
                              {selectedSubject.ks4_options
                                .sort((a: KS4Option) =>
                                  isExamboardSlug(a.slug) ? 1 : -1,
                                )
                                .map((ks4Option: KS4Option) => (
                                  <ButtonContainer
                                    key={ks4Option.slug}
                                    className={`lot-picker ${isSelected(ks4Option) ? "selected" : ""}`}
                                    data-testid="mobile-phase-picker-ks4-option"
                                  >
                                    <OakSecondaryButton
                                      role="radio"
                                      onClick={() =>
                                        handleSelectKS4Option(ks4Option)
                                      }
                                      title={createKS4OptionTitle(
                                        selectedSubject.title,
                                        ks4Option,
                                      )}
                                      aria-checked={isSelected(ks4Option)}
                                      pv="inner-padding-xs"
                                      ph="inner-padding-s"
                                      hoverShadow={null}
                                    >
                                      {createKS4OptionTitle(
                                        selectedSubject.title,
                                        ks4Option,
                                      )}
                                    </OakSecondaryButton>
                                  </ButtonContainer>
                                ))}
                            </OakFlex>
                          </OakFlex>
                        )}

                      <Box
                        $position="fixed"
                        $bottom={0}
                        $left={0}
                        $display={["block"]}
                        $width="100%"
                        $mh={24}
                        $mv={10}
                        $background="white"
                      >
                        <Hr
                          $color="grey40"
                          $height={1}
                          $mv={-8}
                          $mb={10}
                          $ml={-24}
                          $width={"100%"}
                        />
                        <OakPrimaryButton
                          data-testid="mobile-phase-picker-confirm-button"
                          iconName="arrow-right"
                          isTrailingIcon={true}
                          onClick={() => {
                            handleViewCurriculum();
                          }}
                          pv="inner-padding-m"
                          ph="inner-padding-l"
                          disabled={!isPhaseSelectionComplete() || isNavigating}
                          isLoading={isNavigating}
                        >
                          View curriculum
                        </OakPrimaryButton>
                      </Box>
                    </OakFlex>
                  </Box>
                </FocusOn>
              )}

              <OakFlex
                $position="absolute"
                $right="all-spacing-0"
                $pr="inner-padding-m"
                $alignContent="center"
                $maxWidth={["all-spacing-15", "all-spacing-17"]}
                $width="fit-content"
                $height="100%"
                $display={["none", "block"]}
                $zIndex={3}
                ref={subjectPickerButtonDesktopContainer}
              >
                <OakPrimaryButton
                  iconName="arrow-right"
                  isTrailingIcon={true}
                  onClick={handleViewCurriculum}
                  data-testid="lot-picker-view-curriculum-button"
                >
                  View
                </OakPrimaryButton>
              </OakFlex>
            </OakFlex>
          </Box>
        </OakFlex>
      </OakFlex>
    </OakBox>
  );
};

export default SubjectPhasePicker;<|MERGE_RESOLUTION|>--- conflicted
+++ resolved
@@ -1,4 +1,4 @@
-import { FC, useState, useId, useRef , useTransition } from "react";
+import { FC, useState, useId, useRef, useTransition } from "react";
 import { FocusOn } from "react-focus-on";
 import styled from "styled-components";
 import { useRouter } from "next/router";
@@ -676,64 +676,9 @@
                   onWrapStart={onFocusSubjectStart}
                   onWrapEnd={onFocusSubjectEnd}
                 >
-<<<<<<< HEAD
                   <SubjectContainer
                     showSubjectError={showSubjectError}
                     onClick={() => setShowSubjects(false)}
-=======
-                  <CurriculumModalCloseButton
-                    onClose={toggleShowSubjects}
-                    $position={"absolute"}
-                    $top={[8, 12]}
-                    $right={[8, 12]}
-                  />
-                  {showSubjectError && (
-                    <OakFlex
-                      id={subjectErrorId}
-                      $flexDirection={"row"}
-                      $mb={"space-between-m"}
-                    >
-                      <Icon
-                        $color={"red"}
-                        name="content-guidance"
-                        verticalAlign="bottom"
-                      />
-                      <OakP $color={"red"}>
-                        Select a subject to view a curriculum
-                      </OakP>
-                    </OakFlex>
-                  )}
-                  <OakFlex
-                    $flexDirection={"column"}
-                    $alignItems={"flex-start"}
-                    $gap={"all-spacing-1"}
-                    $mb={"space-between-sssx"}
-                  >
-                    <OakHeading
-                      id={subjectInputId}
-                      tag={"h4"}
-                      $font={"heading-6"}
-                      $mr="space-between-xs"
-                      data-testid="subjectDropdownHeading"
-                    >
-                      Curriculum plans
-                    </OakHeading>
-                    <OakP $mb="space-between-s">
-                      Explore our curricula for 2024/2025.
-                    </OakP>
-                  </OakFlex>
-                  <OakFlex
-                    role="radiogroup"
-                    aria-labelledby={subjectInputId}
-                    aria-required="true"
-                    aria-describedby={
-                      showSubjectError ? subjectErrorId : undefined
-                    }
-                    $gap={"space-between-xs"}
-                    $alignItems={"flex-start"}
-                    $flexWrap={"wrap"}
-                    $mt={"space-between-none"}
->>>>>>> c90c3ce2
                   >
                     {sortBy(subjects, "title").map((subject) => (
                       <ButtonContainer
