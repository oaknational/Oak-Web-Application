import { FC, useState, useId, useRef, useTransition } from "react";
import { FocusOn } from "react-focus-on";
import styled from "styled-components";
import { useRouter } from "next/router";
import {
  OakBox,
  OakFlex,
  OakHeading,
  OakIcon,
  OakJauntyAngleLabel,
  OakP,
  OakPrimaryButton,
  OakSecondaryButton,
  OakSpan,
  OakHandDrawnHR,
} from "@oaknational/oak-components";
import { sortBy } from "lodash";
import { flushSync } from "react-dom";
import {
  examboardSlugs,
  ProgrammeFields,
} from "@oaknational/oak-curriculum-schema";

import OwaLink from "@/components/SharedComponents/OwaLink";
import Box from "@/components/SharedComponents/Box";
import BoxBorders from "@/components/SharedComponents/SpriteSheet/BrushSvgs/BoxBorders/BoxBorders";
import Flex from "@/components/SharedComponents/Flex.deprecated";
import type {
  KS4Option,
  Phase,
  Subject,
  SubjectPhaseOption,
} from "@/node-lib/curriculum-api-2023";
import useAnalytics from "@/context/Analytics/useAnalytics";
import useAnalyticsPageProps from "@/hooks/useAnalyticsPageProps";
import FocusIndicator from "@/components/CurriculumComponents/OakComponentsKitchen/FocusIndicator";
import { getPhaseText } from "@/utils/curriculum/formatting";
import { getValidSubjectIconName } from "@/utils/getValidSubjectIconName";
import FocusWrap from "@/components/CurriculumComponents/OakComponentsKitchen/FocusWrap";
import Button from "@/components/SharedComponents/Button";
import { CurriculumModalCloseButton } from "@/components/CurriculumComponents/CurriculumModalCloseButton/CurriculumModalCloseButton";
import useMediaQuery from "@/hooks/useMediaQuery";
import type { CurriculumTab } from "@/pages-helpers/curriculum/docx/tab-helpers";

// FIXME: This is from <@/pages-helpers/pupil/options-pages/options-pages-helpers> being duplicated here to fix bundle issues.
const isExamboardSlug = (
  examboardSlug: ProgrammeFields["examboard_slug"] | string | null,
): examboardSlug is ProgrammeFields["examboard_slug"] =>
  Object.keys(examboardSlugs.Values).includes(examboardSlug ?? "");

const DEFAULT_KEYSTAGES = [
  { slug: "ks1" },
  { slug: "ks2" },
  { slug: "ks3" },
  { slug: "ks4" },
];

/**
 * Interface to pick a subject, phase, and if applicable, an option for KS4 (pathway/exam board).
 * ## Usage
 * Used on curriculum homepage, new curriculum pages.
 */

export type SubjectPhasePickerData = {
  subjects: SubjectPhaseOption[];
  currentSelection?: {
    subject: SubjectPhaseOption;
    phase: Phase;
    ks4Option: KS4Option | null;
  };
};

const ButtonContainer = styled.div`
  display: inline-block;

  &.multi-line {
    button {
      height: auto;
      padding-top: 10px;
      padding-bottom: 10px;
    }

    span {
      white-space: pre;
    }
  }

  &.lot-picker {
    button {
      border-radius: var(--Border-Radius-border-radius-s, 4px);
      border: 1px solid var(--Tokens-Border-border-neutral-lighter, #cacaca);
      background: var(--Tokens-Background-bg-primary, #fff);

      :focus-visible {
        /* drop-shadow-focus  */
        box-shadow:
          0px 0px 0px 2px #ffe555,
          0px 0px 0px 5px #575757;
      }

      :active {
        border-radius: var(--Border-Radius-border-radius-s, 4px);
        border: 1px solid var(--Tokens-Border-border-neutral-lighter, #cacaca);
        background: var(--Tokens-Background-bg-primary, #fff);

        /* drop-shadow-pressed */
        box-shadow:
          2px 2px 0px 0px #ffe555,
          4px 4px 0px 0px #575757;
      }

      :hover {
        border-radius: var(--Border-Radius-border-radius-s, 4px);
        border: 1px solid var(--Tokens-Border-border-neutral-lighter, #cacaca);
        background: var(--Tokens-Background-bg-neutral, #f2f2f2);
        color: #222222;

        img {
          filter: invert(0);
        }
      }
    }

    div {
      justify-content: flex-start;
    }
  }

  &.selected {
    button {
      border-radius: var(--Border-Radius-border-radius-s, 4px);
      border: 1px solid var(--Tokens-Border-border-neutral-lighter, #cacaca);
      background-color: #222222;
      color: #fff;

      :hover {
        background: #222222;
        color: #fff;

        & img {
          filter: invert(1);
        }
      }
    }
  }

  &.selected img {
    filter: invert(1);
  }

  &.subject-selection {
    button {
      padding: var(--Tokens-Inner-Padding-inner-padding-ssx, 4px)
        var(--Tokens-Inner-Padding-inner-padding-s, 12px);
      min-height: var(--All-spacing-Number-8, 40px);
    }
  }
`;

const PickerButton = styled.button`
  background: none;
  width: 100%;
  border: none;
  padding: 0px;
  outline: none;
  text-align: left;
  user-select: none;
  cursor: pointer;
`;

const FocusIndicatorAlt = styled(FocusIndicator)<object>`
  &:hover {
    background: #f2f2f2;
  }
`;

const SelectionDropDownBox = styled(Box)<object>`
  width: calc(100% + 2px);
  margin-left: -2px;

  &.phase-selection {
    width: calc(200% + 4px);
    left: -100%;

    @media (min-width: 768px) {
      width: calc(100% + 4px);
      left: 0;
    }
  }

  border-radius: 4px;
  border: 2px solid var(--Tokens-Border-border-primary, #222);
  background: var(--Primitives-Brand-white, #fff);

  /* drop-shadow-standard */
  box-shadow: 0px 8px 8px 0px rgba(92, 92, 92, 0.2);
`;

const SubjectContainerWrapper = styled.div`
  position: relative;
  max-height: calc(100vh - 160px);
  overflow-y: auto;
  padding-left: 8px;

  @media (min-width: 749px) {
    padding-left: 0px;
    max-height: auto;
    overflow-y: visible;
  }
`;

const PhaseContainerWrapper = styled.div`
  display: flex;
  flex-direction: column;
  gap: 24px;
  max-height: calc(100vh - 180px);
  overflow-y: auto;
  position: relative;

  @media (min-width: 749px) {
    max-height: auto;
    overflow-y: visible;
  }
`;

type SubjectContainerProps = {
  children: React.ReactNode;
  showSubjectError: boolean;
  onClick: () => void;
};
function SubjectContainer({
  children,
  showSubjectError,
  onClick,
}: SubjectContainerProps) {
  const subjectErrorId = useId();
  const subjectInputId = useId();
  const isMobile = useMediaQuery("mobile");

  return (
    <SubjectContainerWrapper>
      {showSubjectError && (
        <OakFlex
          id={subjectErrorId}
          role="alert"
          $flexDirection={"row"}
          $mb={"space-between-m"}
        >
          <OakIcon
            iconName="content-guidance"
            $colorFilter={"red"}
            $height={"all-spacing-6"}
          />
          <OakP $color={"red"}>Select a subject to view a curriculum</OakP>
        </OakFlex>
      )}
      <OakFlex
        $flexDirection={"column"}
        $alignItems={"flex-start"}
        $gap={"all-spacing-7"}
        $mb={"space-between-sssx"}
      >
        {isMobile && (
          <OakHeading
            data-testid="mobile-subject-picker-heading"
            tag="h1"
            $font="heading-5"
          >
            Subject
          </OakHeading>
        )}

        <OakFlex
          $flexDirection={"column"}
          $gap={["all-spacing-2", "all-spacing-1"]}
        >
          {!isMobile && (
            <CurriculumModalCloseButton
              ariaLabel="Close subject picker modal"
              onClose={onClick}
              $position={"absolute"}
              $top={-12}
              $right={-12}
            />
          )}

          <OakHeading
            id={subjectInputId}
            tag={"h2"}
            $font={"heading-6"}
            $mr="space-between-xs"
            data-testid="subject-picker-heading"
          >
            Curriculum plans
          </OakHeading>
          <OakP>Explore our curricula for 2024/2025.</OakP>
        </OakFlex>
      </OakFlex>
      <OakBox $mv={["space-between-m2", "space-between-m"]}>
        <OakFlex
          role="radiogroup"
          aria-labelledby={subjectInputId}
          aria-required="true"
          aria-describedby={showSubjectError ? subjectErrorId : undefined}
          $gap={"space-between-xs"}
          $alignItems={"flex-start"}
          $flexWrap={"wrap"}
        >
          {children}
        </OakFlex>
<<<<<<< HEAD
      </Box>
      <OakBox
        $mb={["space-between-m2", "space-between-none"]}
        $ml={"space-between-none"}
      >
=======
      </OakBox>
      <OakBox $mb={["space-between-m2", "space-between-none"]}>
>>>>>>> 08bbfcd8
        <OwaLink
          page={"curriculum-previous-downloads"}
          $textDecoration={"underline"}
          $font={"heading-7"}
          data-testid="subject-picker-previous-plans-link"
          $display={"flex"}
          $alignItems={"center"}
        >
          Previously released plans
          <OakIcon iconName="arrow-right" $width={"all-spacing-6"} />
        </OwaLink>
      </OakBox>
    </SubjectContainerWrapper>
  );
}

const SubjectPhasePicker: FC<SubjectPhasePickerData> = ({
  subjects,
  currentSelection,
}) => {
  const phasePickerButton = useRef<HTMLButtonElement>(null);
  const subjectPickerButton = useRef<HTMLButtonElement>(null);
  const subjectPickerButtonDesktopContainer = useRef<HTMLDivElement>(null);
  const subjectPickerButtonMobileContainer = useRef<HTMLDivElement>(null);
  const router = useRouter();
  const tab = (router.query.tab as CurriculumTab) ?? "units";

  const ks4OptionErrorId = useId();
  const phaseErrorId = useId();

  const { track } = useAnalytics();
  const { analyticsUseCase } = useAnalyticsPageProps();

  const phases = [
    { title: "Primary", slug: "primary" },
    { title: "Secondary", slug: "secondary" },
  ];

  const initialSubject = subjects.find(
    (option) => option.slug === currentSelection?.subject.slug,
  );

  const initialPhase = initialSubject?.phases.find(
    (option) => option.slug === currentSelection?.phase.slug,
  );

  const initialKS4Option = initialSubject?.ks4_options?.find(
    (option) => option.slug === currentSelection?.ks4Option?.slug,
  );

  const [showSubjects, setShowSubjects] = useState(false);
  const [showPhases, setShowPhases] = useState(false);
  const [selectedSubject, setSelectedSubject] =
    useState<SubjectPhaseOption | null>(initialSubject || null);
  const [selectedPhase, setSelectedPhase] = useState<Phase | null>(
    initialPhase || null,
  );
  const [selectedKS4Option, setSelectedKS4Option] = useState<KS4Option | null>(
    initialKS4Option || null,
  );
  const [showSubjectError, setShowSubjectError] = useState(false);
  const [showPhaseError, setShowPhaseError] = useState(false);
  const [showKS4OptionError, setShowKS4OptionError] = useState(false);

  const schoolPhaseInputId = useId();
  const ks4OptionInputId = useId();

  const isMobile = useMediaQuery("mobile");
  const [isMobileLotPickerModalOpen, setIsMobileLotPickerModalOpen] =
    useState(false);

  const handleMobileLotPickerModal = () => {
    setIsMobileLotPickerModalOpen(!isMobileLotPickerModalOpen);
  };

  const toggleShowSubjects = () => {
    if (isMobile) {
      setIsMobileLotPickerModalOpen(true);
    } else {
      setShowSubjects(!showSubjects);
      setShowPhases(false);
    }
  };

  // Lazy version of process.nextTick
  const nextTick = async () => {
    return new Promise((resolve) => setTimeout(resolve, 0));
  };
  const onFocusSubjectStart = async () => {
    setShowSubjects(false);
  };
  const onFocusSubjectEnd = async () => {
    flushSync(() => {
      setShowSubjects(false);
    });

    await nextTick();
    phasePickerButton.current?.focus();
  };

  const onFocusPhasesStart = async () => {
    flushSync(() => {
      setShowPhases(false);
    });

    await nextTick();
    subjectPickerButton.current?.focus();
  };
  const onFocusPhasesEnd = async () => {
    flushSync(() => {
      setShowPhases(false);
    });

    const desktopEl =
      subjectPickerButtonDesktopContainer.current?.querySelector("button");
    const mobileEl =
      subjectPickerButtonMobileContainer.current?.querySelector("button");

    // Focus the last element
    if (desktopEl && desktopEl.checkVisibility()) {
      await nextTick();
      desktopEl.focus();
    } else if (mobileEl && mobileEl.checkVisibility()) {
      await nextTick();
      mobileEl.focus();
    }
  };

  const toggleShowPhases = () => {
    setShowPhases(!showPhases);
    setShowSubjects(false);
  };

  const handleSelectSubject = (subject: SubjectPhaseOption): void => {
    setShowSubjectError(false);
    setSelectedKS4Option(null);
    setSelectedSubject(subject);
    if (
      selectedPhase &&
      !subject.phases.some((phase) => phase.slug === selectedPhase.slug)
    ) {
      setSelectedPhase(null);
    }

    if (!isMobile) {
      if (!selectedPhase) {
        setShowPhases(true);
      }
      setShowSubjects(false);
    }
  };

  const handleSelectPhase = (phase: Phase): void => {
    setShowPhaseError(false);
    setShowKS4OptionError(false);
    setSelectedKS4Option(null);
    setSelectedPhase(phase);
    if (
      !isMobile &&
      (phase.slug === "primary" ||
        !selectedSubject ||
        !selectedSubject.ks4_options)
    ) {
      setShowPhases(false);
    }
  };

  const handleSelectKS4Option = (ks4Option: KS4Option): void => {
    setShowKS4OptionError(false);
    setSelectedKS4Option(ks4Option);
    if (!isMobile) {
      setShowPhases(false);
    }
  };

  const trackViewCurriculum = () => {
    if (selectedPhase && selectedSubject) {
      track.curriculumVisualiserAccessed({
        subjectTitle: selectedSubject.title,
        subjectSlug: selectedSubject.slug,
        phase: selectedPhase.slug === "primary" ? "primary" : "secondary",
        analyticsUseCase: analyticsUseCase,
      });
    }
  };

  const [isPending, startTransition] = useTransition();
  const [isNavigating, setIsNavigating] = useState(false);

  const handleViewCurriculum = () => {
    let canViewCurriculum = true;

    if (!selectedSubject) {
      canViewCurriculum = false;
      setShowSubjectError(true);
      setShowSubjects(true);
      if (isMobile) {
        setShowPhases(false);
      }
    }

    if (!selectedPhase) {
      canViewCurriculum = false;
      setShowPhaseError(true);
      if (selectedSubject) {
        setShowPhases(true);
      }
    }

    if (
      selectedSubject?.ks4_options &&
      selectedPhase?.slug === "secondary" &&
      !selectedKS4Option
    ) {
      canViewCurriculum = false;
      setShowKS4OptionError(true);
      setShowPhases(true);
    }

    if (canViewCurriculum) {
      let subjectPhaseSlug = selectedSubject?.slug + "-" + selectedPhase?.slug;
      if (selectedKS4Option) {
        subjectPhaseSlug += "-" + selectedKS4Option.slug;
      }
      trackViewCurriculum();

      // For mobile, keep the modal open during navigation
      if (isMobile) {
        setIsNavigating(true);
      } else {
        setShowPhases(false);
      }

      startTransition(() => {
        router
          .push({
            pathname: `/teachers/curriculum/${subjectPhaseSlug}/${tab}`,
          })
          .finally(() => {
            setIsNavigating(false);
            setShowPhases(false);
          });
      });
    }
  };

  const isSelected = (option: Subject | Phase | KS4Option) => {
    return (
      option.slug === selectedSubject?.slug ||
      option.slug === selectedPhase?.slug ||
      option.slug === selectedKS4Option?.slug
    );
  };

  const createKS4OptionTitle = (subject: string, option: KS4Option) => {
    const { title, slug } = option;
    if (subject === "Computing" && isExamboardSlug(slug)) {
      return `${title} (Computer Science)`;
    }
    return title;
  };

  const handleConfirmSubject = () => {
    setShowPhases(true);
    setIsMobileLotPickerModalOpen(false);
  };

  const isPhaseSelectionComplete = () => {
    if (!selectedPhase) return false;

    if (selectedPhase.slug === "primary") {
      return true;
    }

    if (selectedPhase.slug === "secondary") {
      // If KS4 options are available, require one to be selected
      if (selectedSubject?.ks4_options) {
        return !!selectedKS4Option;
      }
      // If no KS4 options, just secondary selection is enough
      return true;
    }

    return false;
  };

  return (
    <OakBox aria-labelledby="choose-curriculum-label" role="group">
      <OakJauntyAngleLabel
        id="choose-curriculum-label"
        $background={"bg-decorative5-main"}
        $color={"text-primary"}
        $font={"heading-7"}
        label={"Choose a curriculum"}
        $zIndex={"banner"}
        $position="relative"
        $top={"all-spacing-2"}
        $width={"fit-content"}
        $left={"all-spacing-2"}
        $borderRadius={"border-radius-square"}
      />
      <OakBox
        $position="relative"
        data-testid="lot-picker"
        $zIndex={
          (isMobileLotPickerModalOpen || showPhases) && isMobile
            ? "modal-dialog"
            : "modal-close-button"
        }
        $maxWidth="all-spacing-23"
        $borderRadius="border-radius-s"
        $borderColor={showSubjects || showPhases ? "transparent" : "black"}
        $ba="border-solid-m"
      >
        {/* Subject button */}
        <OakFlex
          $position="relative"
          $borderRadius="border-radius-s"
          $alignItems={"center"}
          $justifyContent={"space-between"}
          $gap="space-between-none"
          $flexDirection={["column", "row"]}
          $width={"100%"}
          $background={showSubjects || showPhases ? "grey30" : "white"}
        >
          <OakFlex
            $flexDirection={"row"}
            $alignItems={"center"}
            $justifyContent={"flex-start"}
            $width={"100%"}
          >
            <OakFlex
              $position={"relative"}
              $alignSelf={"stretch"}
              $background={showSubjects ? "white" : null}
              style={{ width: "50%" }}
            >
              <FocusIndicatorAlt
                disableMouseHover={true}
                subFocus={showSubjects}
                disableActive={true}
                $width={"100%"}
                $bblr={["border-radius-square", "border-radius-s"]}
                $bbrr={["border-radius-square", "border-radius-s"]}
                $btlr={["border-radius-s", "border-radius-s"]}
                $btrr={["border-radius-square", "border-radius-s"]}
              >
                <PickerButton
                  ref={subjectPickerButton}
                  onClick={toggleShowSubjects}
                  title="Subject"
                  data-testid="subject-picker-button"
                >
                  <OakBox
                    $pl="inner-padding-m"
                    $pr="inner-padding-m"
                    $pt="inner-padding-s"
                    $pb="inner-padding-s"
                  >
                    <OakSpan
                      $font={"heading-light-7"}
                      $mb="space-between-sssx"
                      $color={!showSubjectError ? "black" : "red"}
                      data-testid="subject-picker-button-heading"
                    >
                      Subject
                    </OakSpan>
                    <OakP
                      $font={"body-2"}
                      $color={!showSubjectError ? "black" : "red"}
                    >
                      {showSubjectError && (
                        <OakFlex>
                          <OakIcon
                            iconName="content-guidance"
                            $colorFilter={"red"}
                            $height={"all-spacing-6"}
                          />
                          <OakSpan>Select a subject</OakSpan>
                        </OakFlex>
                      )}
                      {selectedSubject && selectedSubject.title}
                      {!showSubjectError && !selectedSubject && "Select"}
                    </OakP>
                  </OakBox>
                </PickerButton>
              </FocusIndicatorAlt>
            </OakFlex>

            {/* DESKTOP SUBJECT PICKER */}
            {showSubjects && !isMobile && !isMobileLotPickerModalOpen && (
              <SelectionDropDownBox
                $background={"white"}
                $dropShadow="interactiveCardHover"
                $left={0}
                $mt={8}
                $pa={24}
                $position="absolute"
                $top={["50%", "100%"]}
                $zIndex={"modalDialog"}
                $width={"100%"}
              >
                <FocusOn
                  enabled={true}
                  autoFocus={false}
                  onClickOutside={() => setShowSubjects(false)}
                  onEscapeKey={() => setShowSubjects(false)}
                  scrollLock={false}
                >
                  <FocusWrap
                    onWrapStart={onFocusSubjectStart}
                    onWrapEnd={onFocusSubjectEnd}
                  >
                    <SubjectContainer
                      showSubjectError={showSubjectError}
                      onClick={() => setShowSubjects(false)}
                    >
                      {sortBy(subjects, "title").map((subject) => (
                        <ButtonContainer
                          className={`lot-picker subject-selection ${
                            isSelected(subject) ? "selected" : ""
                          }`}
                        >
                          <OakSecondaryButton
                            role="radio"
                            iconGap={"space-between-sssx"}
                            onClick={() => handleSelectSubject(subject)}
                            aria-checked={isSelected(subject)}
                            title={subject.title}
                            hoverShadow={null}
                            iconOverride={
                              <OakIcon
                                iconName={getValidSubjectIconName(subject.slug)}
                                alt=""
                              />
                            }
                          >
                            {subject.title}
                          </OakSecondaryButton>
                        </ButtonContainer>
                      ))}
                    </SubjectContainer>
                  </FocusWrap>
                </FocusOn>
              </SelectionDropDownBox>
            )}

            {/* MOBILE SUBJECT PICKER */}
            {isMobileLotPickerModalOpen && isMobile && (
              <FocusOn
                enabled={isMobile}
                autoFocus={false}
                onEscapeKey={handleMobileLotPickerModal}
                scrollLock={true}
                returnFocus
              >
                <OakBox
                  data-testid="mobile-subject-picker"
                  role="dialog"
                  aria-modal="true"
                  aria-label="Subject picker"
                  aria-describedby={
                    showSubjectError ? "subject-error-message" : undefined
                  }
                  $position="fixed"
                  $bottom={"all-spacing-0"}
                  $left={"all-spacing-0"}
                  $right={"all-spacing-0"}
                  $background="white"
                  $height="100%"
                  $overflowY="auto"
                  $zIndex="modal-dialog"
                  $pa={"inner-padding-xl"}
                >
                  <OakFlex $flexDirection="column" $gap="space-between-m">
                    <OakFlex
                      $alignItems={"center"}
                      $justifyContent={"flex-end"}
                    >
                      <CurriculumModalCloseButton
                        ariaLabel="Close subject picker"
                        onClose={handleMobileLotPickerModal}
                      />
                    </OakFlex>

                    <SubjectContainer
                      showSubjectError={showSubjectError}
                      onClick={handleMobileLotPickerModal}
                    >
                      {sortBy(subjects, "title").map((subject) => (
                        <ButtonContainer
                          className={`lot-picker subject-selection ${
                            isSelected(subject) ? "selected" : ""
                          }`}
                          key={subject.slug}
                        >
                          <OakSecondaryButton
                            role="radio"
                            iconGap="space-between-sssx"
                            onClick={() => {
                              handleSelectSubject(subject);
                            }}
                            pv="inner-padding-xs"
                            ph="inner-padding-s"
                            aria-checked={isSelected(subject)}
                            title={subject.title}
                            hoverShadow={null}
                            iconOverride={
                              <OakIcon
                                iconName={getValidSubjectIconName(subject.slug)}
                                alt=""
                              />
                            }
                          >
                            {subject.title}
                          </OakSecondaryButton>
                        </ButtonContainer>
                      ))}
                    </SubjectContainer>

                    <OakBox
                      $position="fixed"
                      $bottom={"all-spacing-0"}
                      $left={"all-spacing-0"}
                      $zIndex={"modal-dialog"}
                      $display={["block"]}
                      $width={"100%"}
                      $background={"white"}
                    >
                      <OakHandDrawnHR
                        hrColor={"grey40"}
                        $height={"all-spacing-05"}
                        $width="100%"
                      />
                      <OakBox
                        $ph={"inner-padding-xl2"}
                        $pb={"inner-padding-s"}
                        $pt={"inner-padding-s"}
                      >
                        <OakPrimaryButton
                          data-testid="mobile-subject-picker-confirm-button"
                          iconName="arrow-right"
                          aria-label="Confirm subject"
                          isTrailingIcon={true}
                          onClick={handleConfirmSubject}
                          pv="inner-padding-m"
                          ph="inner-padding-l"
                          disabled={!selectedSubject}
                        >
                          Confirm subject
                        </OakPrimaryButton>
                      </OakBox>
                    </OakBox>
                  </OakFlex>
                </OakBox>
              </FocusOn>
            )}

            {/* SEPARATOR */}
            <OakBox
              $height={"all-spacing-9"}
              $width={"all-spacing-05"}
              $position={"relative"}
              $display={"block"}
              $visibility={showSubjects || showPhases ? "hidden" : null}
            >
              <BoxBorders
                $color="grey30"
                hideBottom={true}
                hideTop={true}
                hideRight={true}
              />
            </OakBox>

            {/* PHASE Button */}
            <Box $width={["50%", "60%"]} $position={"relative"}>
              <OakFlex
                $position={"relative"}
                $flexDirection={"row"}
                $gap="space-between-s"
                $background={showPhases ? "white" : null}
              >
                <FocusIndicatorAlt
                  disableMouseHover={true}
                  subFocus={showPhases}
                  disableActive={true}
                  $width={"100%"}
                  $bblr={["border-radius-square", "border-radius-s"]}
                  $bbrr={["border-radius-square", "border-radius-s"]}
                  $btlr={["border-radius-square", "border-radius-s"]}
                  $btrr={["border-radius-s", "border-radius-s"]}
                >
                  <PickerButton
                    ref={phasePickerButton}
                    data-testid="phase-picker-button"
                    onClick={toggleShowPhases}
                    title="Phase"
                  >
                    <OakBox
                      $pl="inner-padding-m"
                      $pt="inner-padding-s"
                      $pb="inner-padding-s"
                    >
                      <OakSpan
                        $font={"heading-light-7"}
                        $mb="space-between-sssx"
                        $color={!showSubjectError ? "black" : "red"}
                        data-testid="phase-picker-button-heading"
                      >
                        School phase
                      </OakSpan>
                      <OakBox
                        $font={"body-2"}
                        $color={
                          !showPhaseError && !showKS4OptionError
                            ? "black"
                            : "red"
                        }
                      >
                        {showPhaseError && (
                          <OakFlex>
                            <OakIcon
                              iconName="content-guidance"
                              $colorFilter={"red"}
                              $height={"all-spacing-6"}
                            />
                            Select a school phase
                          </OakFlex>
                        )}
                        {showKS4OptionError && (
                          <OakFlex>
                            <OakIcon
                              iconName="content-guidance"
                              $colorFilter={"red"}
                              $height={"all-spacing-6"}
                            />
                            Select an option for KS4
                          </OakFlex>
                        )}
                        {selectedPhase && !showKS4OptionError && (
                          <>
                            <OakBox
                              $textOverflow={"ellipsis"}
                              $whiteSpace={"nowrap"}
                              $overflowX={"hidden"}
                            >
                              <OakSpan>{selectedPhase.title}</OakSpan>
                              {selectedKS4Option && (
                                <OakSpan>, {selectedKS4Option.title}</OakSpan>
                              )}
                            </OakBox>
                          </>
                        )}
                        {!selectedPhase &&
                          !showPhaseError &&
                          !showKS4OptionError &&
                          "Select"}
                      </OakBox>
                    </OakBox>
                  </PickerButton>
                </FocusIndicatorAlt>

                {/* DESKTOP PHASE PICKER */}
                {showPhases && !isMobile && (
                  <SelectionDropDownBox
                    $background={"white"}
                    $dropShadow="interactiveCardHover"
                    $mt={8}
                    $pa={28}
                    $position="absolute"
                    $top={"100%"}
                    $zIndex={"modalDialog"}
                    className="phase-selection"
                  >
                    <FocusOn
                      enabled={true}
                      autoFocus={false}
                      onClickOutside={() => setShowPhases(false)}
                      onEscapeKey={() => setShowPhases(false)}
                      scrollLock={false}
                    >
                      <FocusWrap
                        onWrapStart={onFocusPhasesStart}
                        onWrapEnd={onFocusPhasesEnd}
                      >
                        {showPhaseError && (
                          <Flex
                            id={phaseErrorId}
                            role="alert"
                            $flexDirection={"row"}
                            $mb={20}
                          >
                            <OakIcon
                              iconName="content-guidance"
                              $colorFilter={"red"}
                              $height={"all-spacing-6"}
                            />
                            <OakP $color={"red"}>
                              Select a school phase to view the curriculum
                            </OakP>
                          </Flex>
                        )}
                        {showKS4OptionError ? (
                          <Flex
                            id={ks4OptionErrorId}
                            role="alert"
                            aria-live="polite"
                            $flexDirection={"row"}
                            $mb={20}
                          >
                            <OakIcon
                              iconName="content-guidance"
                              $colorFilter={"red"}
                              $height={"all-spacing-6"}
                            />
                            <OakP $color={"red"}>
                              Select a KS4 option to view the curriculum
                            </OakP>
                          </Flex>
                        ) : (
                          ""
                        )}
                        <OakHeading
                          id={schoolPhaseInputId}
                          tag={"h4"}
                          $font={"heading-6"}
                          $mb="space-between-s"
                          data-testid="phase-picker-heading"
                        >
                          Choose a school phase
                        </OakHeading>
                        <OakFlex
                          radioGroup="radiogroup"
                          aria-labelledby={schoolPhaseInputId}
                          aria-required="true"
                          aria-describedby={
                            showPhaseError ? phaseErrorId : undefined
                          }
                          $flexDirection={"column"}
                          $gap={"space-between-s"}
                        >
                          <CurriculumModalCloseButton
                            ariaLabel="Close phase picker"
                            onClose={() => setShowPhases(false)}
                            $position={"absolute"}
                            $top={12}
                            $right={12}
                          />
                          {(selectedSubject?.phases ?? phases).map((phase) => (
                            <ButtonContainer
                              className={`lot-picker ${
                                isSelected(phase) ? "selected" : ""
                              }`}
                              key={phase.slug}
                            >
                              <OakSecondaryButton
                                key={phase.slug}
                                role="radio"
                                pv={"inner-padding-s"}
                                ph={"inner-padding-s"}
                                width={"100%"}
                                onClick={() => handleSelectPhase(phase)}
                                aria-checked={isSelected(phase)}
                                title={phase.title}
                                textAlign={"start"}
                                hoverShadow={null}
                              >
                                {phase.title}
                                <OakP $font={"body-2"}>
                                  {getPhaseText(
                                    phase,
                                    selectedSubject?.keystages ??
                                      DEFAULT_KEYSTAGES,
                                  )}
                                </OakP>
                              </OakSecondaryButton>
                            </ButtonContainer>
                          ))}
                        </OakFlex>
                        {selectedPhase?.slug === "secondary" &&
                          selectedSubject?.ks4_options && (
                            <>
                              <OakHeading
                                data-testid="phase-picker-ks4-option-heading"
                                id={ks4OptionInputId}
                                $mb="space-between-s"
                                $mt="space-between-m"
                                tag={"h4"}
                                $font={"heading-6"}
                              >
                                Choose an option for KS4
                              </OakHeading>
                              <OakFlex
                                role="radiogroup"
                                aria-labelledby={ks4OptionInputId}
                                aria-required="true"
                                aria-describedby={
                                  showKS4OptionError
                                    ? ks4OptionErrorId
                                    : undefined
                                }
                                $flexWrap={"wrap"}
                                $flexDirection={"row"}
                                $gap={"all-spacing-2"}
                              >
                                {[...selectedSubject.ks4_options]
                                  // sort Core/GSCE first
                                  .sort((a: KS4Option) =>
                                    isExamboardSlug(a.slug) ? 1 : -1,
                                  )
                                  .map((ks4Option: KS4Option) => (
                                    <ButtonContainer
                                      key={ks4Option.slug}
                                      className={`lot-picker ${
                                        isSelected(ks4Option) ? "selected" : ""
                                      }`}
                                      data-testid="phase-picker-ks4-option"
                                    >
                                      <OakSecondaryButton
                                        role="radio"
                                        onClick={() =>
                                          handleSelectKS4Option(ks4Option)
                                        }
                                        title={createKS4OptionTitle(
                                          selectedSubject.title,
                                          ks4Option,
                                        )}
                                        aria-checked={isSelected(ks4Option)}
                                        hoverShadow={null}
                                      >
                                        {createKS4OptionTitle(
                                          selectedSubject.title,
                                          ks4Option,
                                        )}
                                      </OakSecondaryButton>
                                    </ButtonContainer>
                                  ))}
                              </OakFlex>
                            </>
                          )}
                      </FocusWrap>
                    </FocusOn>
                  </SelectionDropDownBox>
                )}

                {/* MOBILE PHASE PICKER */}
                {showPhases && isMobile && (isNavigating || !isPending) && (
                  <FocusOn
                    enabled={isMobile}
                    autoFocus={false}
                    onEscapeKey={() => setShowPhases(false)}
                    scrollLock={true}
                    returnFocus
                  >
                    <OakBox
                      data-testid="mobile-phase-picker"
                      role="dialog"
                      aria-modal="true"
                      aria-label="Phase picker"
                      aria-describedby={
                        showPhaseError
                          ? "phase-error-message"
                          : showKS4OptionError
                            ? "ks4-error-message"
                            : undefined
                      }
                      $position="fixed"
                      $bottom={"all-spacing-0"}
                      $left={"all-spacing-0"}
                      $right={"all-spacing-0"}
                      $background="white"
                      $height="100%"
                      $overflowY="auto"
                      $zIndex="modal-dialog"
                      $pa={"inner-padding-xl"}
                    >
                      <OakFlex $flexDirection="column" $gap="space-between-m">
                        <OakFlex
                          $alignItems="center"
                          $justifyContent="space-between"
                        >
                          <Button
                            $ml={-8}
                            size="large"
                            label="Back"
                            data-testid="mobile-phase-picker-back-to-subject-button"
                            icon="chevron-left"
                            $iconPosition="leading"
                            variant="minimal"
                            onClick={() => {
                              setShowPhases(false);
                              setIsMobileLotPickerModalOpen(true);
                            }}
                          />
                          <CurriculumModalCloseButton
                            ariaLabel="Close phase picker modal"
                            onClose={() => setShowPhases(false)}
                          />
                        </OakFlex>

                        <PhaseContainerWrapper>
                          <OakHeading
                            data-testid="mobile-phase-picker-heading"
                            tag="h1"
                            $font="heading-5"
                          >
                            School phase
                          </OakHeading>

                          {showPhaseError && (
                            <Flex
                              id={phaseErrorId}
                              $flexDirection="row"
                              $mb={20}
                            >
                              <OakIcon
                                iconName="content-guidance"
                                $colorFilter={"red"}
                                $height={"all-spacing-6"}
                              />
                              <OakP $color="red">
                                Select a school phase to view the curriculum
                              </OakP>
                            </Flex>
                          )}

                          {showKS4OptionError && (
                            <Flex
                              id={ks4OptionErrorId}
                              $flexDirection="row"
                              $mb={20}
                            >
                              <OakIcon
                                iconName="content-guidance"
                                $colorFilter={"red"}
                                $height={"all-spacing-6"}
                              />
                              <OakP $color="red">
                                Select a KS4 option to view the curriculum
                              </OakP>
                            </Flex>
                          )}

                          <OakFlex
                            role="radiogroup"
                            aria-labelledby={schoolPhaseInputId}
                            aria-required="true"
                            aria-describedby={
                              showPhaseError ? phaseErrorId : undefined
                            }
                            $flexDirection="column"
                            $gap="space-between-s"
                          >
                            {(selectedSubject?.phases ?? phases).map(
                              (phase) => (
                                <ButtonContainer
                                  className={`lot-picker ${isSelected(phase) ? "selected" : ""}`}
                                  key={phase.slug}
                                >
                                  <OakSecondaryButton
                                    data-testid="mobile-phase-button"
                                    key={phase.slug}
                                    role="radio"
                                    pv="inner-padding-m"
                                    ph="inner-padding-s"
                                    width="100%"
                                    onClick={() => handleSelectPhase(phase)}
                                    aria-checked={isSelected(phase)}
                                    title={phase.title}
                                    textAlign="start"
                                    hoverShadow={null}
                                  >
                                    {phase.title}
                                    <OakP
                                      $font="body-2"
                                      $mt="space-between-ssx"
                                    >
                                      {getPhaseText(
                                        phase,
                                        selectedSubject?.keystages ??
                                          DEFAULT_KEYSTAGES,
                                      )}
                                    </OakP>
                                  </OakSecondaryButton>
                                </ButtonContainer>
                              ),
                            )}
                          </OakFlex>

                          {selectedPhase?.slug === "secondary" &&
                            selectedSubject?.ks4_options && (
                              <OakFlex
                                $flexDirection="column"
                                $gap="space-between-xs"
                              >
                                <OakHeading
                                  data-testid="mobile-phase-picker-ks4-option-heading"
                                  id={ks4OptionInputId}
                                  $mt="space-between-ssx"
                                  tag="h2"
                                  $font="heading-7"
                                >
                                  Choose an option for KS4:
                                </OakHeading>

                                <OakFlex
                                  role="radiogroup"
                                  aria-labelledby={ks4OptionInputId}
                                  aria-required="true"
                                  aria-describedby={
                                    showKS4OptionError
                                      ? ks4OptionErrorId
                                      : undefined
                                  }
                                  $flexWrap="wrap"
                                  $flexDirection="row"
                                  $gap="all-spacing-2"
                                >
                                  {selectedSubject.ks4_options
                                    .sort((a: KS4Option) =>
                                      isExamboardSlug(a.slug) ? 1 : -1,
                                    )
                                    .map((ks4Option: KS4Option) => (
                                      <ButtonContainer
                                        key={ks4Option.slug}
                                        className={`lot-picker ${isSelected(ks4Option) ? "selected" : ""}`}
                                        data-testid="mobile-phase-picker-ks4-option"
                                      >
                                        <OakSecondaryButton
                                          role="radio"
                                          onClick={() =>
                                            handleSelectKS4Option(ks4Option)
                                          }
                                          title={createKS4OptionTitle(
                                            selectedSubject.title,
                                            ks4Option,
                                          )}
                                          aria-checked={isSelected(ks4Option)}
                                          pv="inner-padding-xs"
                                          ph="inner-padding-s"
                                          hoverShadow={null}
                                        >
                                          {createKS4OptionTitle(
                                            selectedSubject.title,
                                            ks4Option,
                                          )}
                                        </OakSecondaryButton>
                                      </ButtonContainer>
                                    ))}
                                </OakFlex>
                              </OakFlex>
                            )}
                        </PhaseContainerWrapper>
                        <OakBox
                          $position="fixed"
                          $bottom={"all-spacing-0"}
                          $left={"all-spacing-0"}
                          $display={["block"]}
                          $zIndex={"modal-dialog"}
                          $width="100%"
                          $background="white"
                        >
                          <OakHandDrawnHR
                            hrColor={"grey40"}
                            $height={"all-spacing-05"}
                            $width="100%"
                          />
                          <OakBox
                            $ph={"inner-padding-xl"}
                            $pv={"inner-padding-s"}
                          >
                            <OakPrimaryButton
                              data-testid="mobile-phase-picker-confirm-button"
                              iconName="arrow-right"
                              aria-label="View curriculum"
                              isTrailingIcon={true}
                              onClick={() => {
                                handleViewCurriculum();
                              }}
                              pv="inner-padding-m"
                              ph="inner-padding-l"
                              isLoading={isNavigating}
                              disabled={!isPhaseSelectionComplete()}
                            >
                              View curriculum
                            </OakPrimaryButton>
                          </OakBox>
                        </OakBox>
                      </OakFlex>
                    </OakBox>
                  </FocusOn>
                )}

                <OakFlex
                  $position="absolute"
                  $right="all-spacing-0"
                  $pr="inner-padding-m"
                  $alignContent="center"
                  $maxWidth={["all-spacing-15", "all-spacing-17"]}
                  $width="fit-content"
                  $height="100%"
                  $display={["none", "block"]}
                  $zIndex={3}
                  ref={subjectPickerButtonDesktopContainer}
                >
                  <OakPrimaryButton
                    iconName="arrow-right"
                    isTrailingIcon={true}
                    onClick={handleViewCurriculum}
                    data-testid="lot-picker-view-curriculum-button"
                  >
                    View
                  </OakPrimaryButton>
                </OakFlex>
              </OakFlex>
            </Box>
          </OakFlex>
        </OakFlex>
      </OakBox>
    </OakBox>
  );
};

export default SubjectPhasePicker;<|MERGE_RESOLUTION|>--- conflicted
+++ resolved
@@ -308,16 +308,8 @@
         >
           {children}
         </OakFlex>
-<<<<<<< HEAD
-      </Box>
-      <OakBox
-        $mb={["space-between-m2", "space-between-none"]}
-        $ml={"space-between-none"}
-      >
-=======
       </OakBox>
       <OakBox $mb={["space-between-m2", "space-between-none"]}>
->>>>>>> 08bbfcd8
         <OwaLink
           page={"curriculum-previous-downloads"}
           $textDecoration={"underline"}
