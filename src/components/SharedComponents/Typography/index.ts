export { default as Heading, getNextHeadingTag } from "./Heading.deprecated";
export type { HeadingTag } from "./Heading.deprecated";
export { default } from "./Typography.deprecated";
export { default as P } from "./P.deprecated";
<<<<<<< HEAD
export { default as OL } from "./OL.deprecated";
export { default as LI } from "./LI.deprecated";
export { default as UL } from "./UL.deprecated";
=======
export { default as Hr } from "./Hr";
>>>>>>> ef84a6fd
export { default as UnderlinedHeading } from "./UnderlinedHeading";<|MERGE_RESOLUTION|>--- conflicted
+++ resolved
@@ -2,11 +2,4 @@
 export type { HeadingTag } from "./Heading.deprecated";
 export { default } from "./Typography.deprecated";
 export { default as P } from "./P.deprecated";
-<<<<<<< HEAD
-export { default as OL } from "./OL.deprecated";
-export { default as LI } from "./LI.deprecated";
-export { default as UL } from "./UL.deprecated";
-=======
-export { default as Hr } from "./Hr";
->>>>>>> ef84a6fd
 export { default as UnderlinedHeading } from "./UnderlinedHeading";