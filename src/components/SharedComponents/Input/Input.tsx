<<<<<<< HEAD
import { forwardRef, PropsWithChildren } from "react";
=======
import { forwardRef } from "react";
>>>>>>> f66ca2dc
import styled from "styled-components";
import { OakSpan } from "@oaknational/oak-components";

import InputIcon from "./InputIcon";

import getColorByLocation from "@/styles/themeHelpers/getColorByLocation";
import getFontFamily from "@/styles/themeHelpers/getFontFamily";
import { getBreakpoint } from "@/styles/utils/responsive";
import { margin, MarginProps } from "@/styles/utils/spacing";
import Flex from "@/components/SharedComponents/Flex.deprecated";
import { IconName } from "@/components/SharedComponents/Icon";
import BoxBorders from "@/components/SharedComponents/SpriteSheet/BrushSvgs/BoxBorders";
import UnstyledInput, {
  UnstyledInputProps,
} from "@/components/SharedComponents/UnstyledInput";
import { OakColorName } from "@/styles/theme/types";
import getColorByName from "@/styles/themeHelpers/getColorByName";
import { zIndexMap } from "@/styles/utils/zIndex";
import Svg from "@/components/SharedComponents/Svg";
import FieldError from "@/components/SharedComponents/FieldError";
import Label from "@/components/SharedComponents/Typography/Label";

export type StyledInputProps = MarginProps & {
  value?: string;
  icon?: IconName;
  isOptional?: boolean;
  isRequired?: boolean;
};

export const InputFocusUnderline = styled(Svg)`
  display: none;
  position: absolute;
  bottom: -4px;
  left: -2px;
  right: 0;
  height: 4px;
  color: ${getColorByName("lemon")};
  filter: drop-shadow(2px 2px 0 rgb(0 0 0));
  z-index: ${zIndexMap.inFront};
`;

export const RotatedInputLabel = styled(Label)<{
  background: OakColorName;
  color: OakColorName;
}>`
  position: relative;
  padding: 4px 8px;
  transform: rotate(-2deg) translateY(-16px) translateX(8px);
  display: block;
  background: ${(props) => getColorByName(props.background)};
  color: ${(props) => getColorByName(props.color)};
`;

export const InputFieldWrap = styled(Flex)`
  &:focus-within ${RotatedInputLabel} {
    background: ${getColorByName("blue")};
    color: ${getColorByName("white")};
  }

  &:focus-within ${InputFocusUnderline} {
    display: inline;
  }
`;

export const StyledInput = styled(UnstyledInput)<StyledInputProps>`
  color: ${getColorByLocation(({ theme }) => theme.input.states.default.text)};
  height: ${(props) => props.theme.input.height};
  border-radius: ${(props) => props.theme.input.borderRadius};
  border-color: ${getColorByLocation(
    ({ theme }) => theme.input.states.default.border,
  )};
  border-width: ${(props) => props.theme.input.borderWidth};
  padding-left: ${(props) => (props.icon ? "40px" : "12px")};
  padding: 16px;
  padding-top: 20px;
  font-size: 16px;
  font-family: ${getFontFamily("ui")};
  font-weight: 300;
  width: 100%;
  outline: none;

  @media (max-width: ${getBreakpoint("small")}px) {
    /* iOS zooms in on inputs with font sizes <16px on mobile */
    font-size: 16px;
  }

  ::placeholder {
    font-size: ${(props) => props.theme.input.fontSize};
    font-weight: 300;
    font-family: ${getFontFamily("ui")};
    color: ${getColorByLocation(
      ({ theme }) => theme.input.states.default.placeholder,
    )};
    opacity: 1;
  }

  :valid:not([value=""]) {
    border-color: ${getColorByLocation(
      ({ theme }) => theme.input.states.valid.border,
    )};

    ::placeholder {
      font-size: ${(props) => props.theme.input.fontSize};
      color: ${getColorByLocation(
        ({ theme }) => theme.input.states.valid.placeholder,
      )};
    }

    ~ ${InputIcon} {
      color: ${getColorByLocation(
        ({ theme }) => theme.input.states.valid.icon,
      )};
    }
  }

  ${margin}

  ~ ${InputIcon} {
    color: ${getColorByLocation(
      ({ theme }) => theme.input.states.default.icon,
    )};
  }
`;

type InputProps = UnstyledInputProps &
  StyledInputProps & {
    id: string;
    label: string;
    error?: string;
  };
<<<<<<< HEAD
const Input = forwardRef<HTMLInputElement, PropsWithChildren<InputProps>>(
  (props, ref) => {
    const { id, icon, label, error, isOptional, isRequired, ...inputProps } =
      props;
    const errorId = `${id}-error`;
    const labelId = `${id}-label`;
    return (
      <>
        {error && <FieldError id={errorId}>{error}</FieldError>}
        <InputFieldWrap
          $mb={props.$mb ?? 32}
          $alignItems="center"
          $background="white"
          $width={"100%"}
        >
          <Flex $width={"100%"} $position={"relative"}>
            <BoxBorders gapPosition="rightTop" />
            <Flex $position={"absolute"}>
              <RotatedInputLabel
                aria-hidden="true"
                background={error ? "red" : "lemon"}
                color={error ? "white" : "black"}
                htmlFor={id}
                id={labelId}
                $font={"heading-7"}
                data-testid="rotated-input-label"
              >
                {isRequired && (
                  <OakSpan>
                    {props.label}{" "}
                    <OakSpan $font={"heading-light-7"}>(required)</OakSpan>
                  </OakSpan>
                )}
                {isOptional && (
                  <OakSpan>
                    {props.label}{" "}
                    <OakSpan $font={"heading-light-7"}>(optional)</OakSpan>
                  </OakSpan>
                )}
                {!isRequired && !isOptional && props.label}
              </RotatedInputLabel>
            </Flex>

            <StyledInput
              {...inputProps}
              icon={icon}
              ref={ref}
              id={id}
              aria-invalid={Boolean(error)}
              aria-describedby={error ? errorId : undefined}
              aria-labelledby={labelId}
            />
            {icon && <InputIcon $pa={8} size={40} name={icon} />}
            <InputFocusUnderline aria-hidden="true" name={"underline-1"} />
=======
const Input = forwardRef<HTMLInputElement, InputProps>((props, ref) => {
  const { id, icon, label, error, isOptional, isRequired, ...inputProps } =
    props;
  const errorId = `${id}-error`;
  const labelId = `${id}-label`;
  return (
    <>
      {error && <FieldError id={errorId}>{error}</FieldError>}
      <InputFieldWrap
        $mb={props.$mb ?? 32}
        $alignItems="center"
        $background="white"
        $width={"100%"}
      >
        <Flex $width={"100%"} $position={"relative"}>
          <BoxBorders gapPosition="rightTop" />
          <Flex $position={"absolute"}>
            <RotatedInputLabel
              aria-hidden="true"
              background={error ? "red" : "lemon"}
              color={error ? "white" : "black"}
              htmlFor={id}
              id={labelId}
              $font={"heading-7"}
              data-testid="rotated-input-label"
            >
              {isRequired && (
                <OakSpan>
                  {props.label}{" "}
                  <OakSpan $font={"heading-light-7"}>(required)</OakSpan>
                </OakSpan>
              )}
              {isOptional && (
                <OakSpan>
                  {props.label}{" "}
                  <OakSpan $font={"heading-light-7"}>(optional)</OakSpan>
                </OakSpan>
              )}
              {!isRequired && !isOptional && props.label}
            </RotatedInputLabel>
>>>>>>> f66ca2dc
          </Flex>

          <StyledInput
            {...inputProps}
            icon={icon}
            ref={ref}
            id={id}
            aria-invalid={Boolean(error)}
            aria-describedby={error ? errorId : undefined}
            aria-labelledby={labelId}
          />
          {icon && <InputIcon $pa={8} size={40} name={icon} />}
          <InputFocusUnderline aria-hidden="true" name={"underline-1"} />
        </Flex>
      </InputFieldWrap>
    </>
  );
});

export default Input;<|MERGE_RESOLUTION|>--- conflicted
+++ resolved
@@ -1,8 +1,4 @@
-<<<<<<< HEAD
-import { forwardRef, PropsWithChildren } from "react";
-=======
 import { forwardRef } from "react";
->>>>>>> f66ca2dc
 import styled from "styled-components";
 import { OakSpan } from "@oaknational/oak-components";
 
@@ -133,62 +129,6 @@
     label: string;
     error?: string;
   };
-<<<<<<< HEAD
-const Input = forwardRef<HTMLInputElement, PropsWithChildren<InputProps>>(
-  (props, ref) => {
-    const { id, icon, label, error, isOptional, isRequired, ...inputProps } =
-      props;
-    const errorId = `${id}-error`;
-    const labelId = `${id}-label`;
-    return (
-      <>
-        {error && <FieldError id={errorId}>{error}</FieldError>}
-        <InputFieldWrap
-          $mb={props.$mb ?? 32}
-          $alignItems="center"
-          $background="white"
-          $width={"100%"}
-        >
-          <Flex $width={"100%"} $position={"relative"}>
-            <BoxBorders gapPosition="rightTop" />
-            <Flex $position={"absolute"}>
-              <RotatedInputLabel
-                aria-hidden="true"
-                background={error ? "red" : "lemon"}
-                color={error ? "white" : "black"}
-                htmlFor={id}
-                id={labelId}
-                $font={"heading-7"}
-                data-testid="rotated-input-label"
-              >
-                {isRequired && (
-                  <OakSpan>
-                    {props.label}{" "}
-                    <OakSpan $font={"heading-light-7"}>(required)</OakSpan>
-                  </OakSpan>
-                )}
-                {isOptional && (
-                  <OakSpan>
-                    {props.label}{" "}
-                    <OakSpan $font={"heading-light-7"}>(optional)</OakSpan>
-                  </OakSpan>
-                )}
-                {!isRequired && !isOptional && props.label}
-              </RotatedInputLabel>
-            </Flex>
-
-            <StyledInput
-              {...inputProps}
-              icon={icon}
-              ref={ref}
-              id={id}
-              aria-invalid={Boolean(error)}
-              aria-describedby={error ? errorId : undefined}
-              aria-labelledby={labelId}
-            />
-            {icon && <InputIcon $pa={8} size={40} name={icon} />}
-            <InputFocusUnderline aria-hidden="true" name={"underline-1"} />
-=======
 const Input = forwardRef<HTMLInputElement, InputProps>((props, ref) => {
   const { id, icon, label, error, isOptional, isRequired, ...inputProps } =
     props;
@@ -229,7 +169,6 @@
               )}
               {!isRequired && !isOptional && props.label}
             </RotatedInputLabel>
->>>>>>> f66ca2dc
           </Flex>
 
           <StyledInput
