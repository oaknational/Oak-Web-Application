--- conflicted
+++ resolved
@@ -14,25 +14,15 @@
         label="Worksheet"
         extension="pdf"
         checked
-<<<<<<< HEAD
-        title="Slide deck"
-        onChange={jest.fn()}
-        resourceType="slidedeck"
-=======
         onChange={jest.fn()}
         resourceType="worksheet-pdf"
->>>>>>> b96e3b56
       />
     );
 
     const input = screen.getByRole("checkbox");
 
     expect(input).toBeInTheDocument();
-<<<<<<< HEAD
-    expect(screen.getByText("Slide deck")).toBeInTheDocument();
-=======
     expect(screen.getByText("Worksheet")).toBeInTheDocument();
->>>>>>> b96e3b56
     expect(screen.getByText("PDF")).toBeInTheDocument();
   });
 
@@ -47,17 +37,11 @@
       <DownloadCard
         id="unique-123"
         checked={value}
-<<<<<<< HEAD
-        title="Slide deck"
-        onChange={() => toggleValue()}
-        resourceType="slidedeck"
-=======
         name="downloadResources"
         label="Worksheet"
         extension="pdf"
         onChange={() => toggleValue()}
         resourceType="worksheet-pdf"
->>>>>>> b96e3b56
       />
     );
 
@@ -66,28 +50,18 @@
     const input = screen.getByRole("checkbox");
     expect(input).not.toBeChecked();
 
-<<<<<<< HEAD
-    const label = screen.getByText("Slide deck");
-=======
     const label = screen.getByText("Worksheet");
->>>>>>> b96e3b56
     await user.click(label);
 
     rerender(
       <DownloadCard
         id="unique-123"
         checked={value}
-<<<<<<< HEAD
-        title="Slide deck"
-        onChange={() => toggleValue()}
-        resourceType="slidedeck"
-=======
         name="downloadResources"
         label="Worksheet"
         extension="pdf"
         onChange={() => toggleValue()}
         resourceType="worksheet-pdf"
->>>>>>> b96e3b56
       />
     );
 
