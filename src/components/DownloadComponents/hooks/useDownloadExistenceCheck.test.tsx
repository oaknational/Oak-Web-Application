--- conflicted
+++ resolved
@@ -44,11 +44,7 @@
         lessonSlug,
         resourcesToCheck,
         onComplete,
-<<<<<<< HEAD
-        viewType,
-=======
         isLegacyDownload,
->>>>>>> 69204b2b
       }),
     );
 
@@ -57,11 +53,7 @@
       expect(getDownloadResourcesExistenceMock).toBeCalledWith(
         lessonSlug,
         "exit-quiz-answers,worksheet-pdf",
-<<<<<<< HEAD
-        "teachers",
-=======
         true,
->>>>>>> 69204b2b
       );
     });
 
@@ -90,11 +82,7 @@
         lessonSlug,
         resourcesToCheck,
         onComplete,
-<<<<<<< HEAD
-        viewType,
-=======
         isLegacyDownload,
->>>>>>> 69204b2b
       }),
     );
 
