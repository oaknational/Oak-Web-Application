--- conflicted
+++ resolved
@@ -6,11 +6,7 @@
 const downloadLessonResources = async (
   lessonSlug: string,
   selectedResourceTypes: ResourcesToDownloadArrayType,
-<<<<<<< HEAD
-  viewType: ViewType,
-=======
   isLegacyDownload: boolean,
->>>>>>> 69204b2b
 ) => {
   if (selectedResourceTypes?.length === 0) {
     console.log("no resources to download");
@@ -22,11 +18,7 @@
   const downloadResourcesLink = await createDownloadResourcesLink(
     lessonSlug,
     selection,
-<<<<<<< HEAD
-    viewType,
-=======
     isLegacyDownload,
->>>>>>> 69204b2b
   );
 
   if (downloadResourcesLink) {
