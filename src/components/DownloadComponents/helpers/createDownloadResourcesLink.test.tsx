import createDownloadResourcesLink from "./createDownloadResourcesLink";

const data = {
  url: "downloadUrl",
};

const successResponse = {
  json: () =>
    Promise.resolve({
      data,
    }),
  ok: true,
};

describe("createDownloadResourcesLink()", () => {
  let downloadResourcesLink;

  beforeEach(() => {
    global.fetch = jest.fn(() => Promise.resolve(successResponse)) as jest.Mock;
  });

  it("should return correct data if fetch is successful", async () => {
    downloadResourcesLink = await createDownloadResourcesLink(
      "lesson-slug",
      "exit-quiz-answers,worksheet-pdf",
<<<<<<< HEAD
      "teachers",
=======
      true,
>>>>>>> 69204b2b
    );

    expect(downloadResourcesLink).toEqual(data.url);
  });

  it("should throw error if fetch throws", async () => {
    (global.fetch as jest.Mock).mockImplementationOnce(() =>
      Promise.reject("bad thing"),
    );

    try {
      await createDownloadResourcesLink(
        "lesson-slug",
        "exit-quiz-answers,worksheet-pdf",
<<<<<<< HEAD
        "teachers",
=======
        true,
>>>>>>> 69204b2b
      );
    } catch (error) {
      expect(error).toEqual("bad thing");
    }
  });

  it("should throw error if API returns a bad response with a specific error", async () => {
    (global.fetch as jest.Mock).mockImplementationOnce(() =>
      Promise.resolve({
        json: () =>
          Promise.resolve({
            error: "specific error",
          }),
        ok: false,
      }),
    );

    try {
      await createDownloadResourcesLink(
        "lesson-slug",
        "exit-quiz-answers,worksheet-pdf",
<<<<<<< HEAD
        "teachers",
=======
        true,
>>>>>>> 69204b2b
      );
    } catch (error) {
      expect((error as Error).message).toEqual("specific error");
    }
  });

  it("should throw error if API returns a bad response without a specific error", async () => {
    (global.fetch as jest.Mock).mockImplementationOnce(() =>
      Promise.resolve({
        json: () =>
          Promise.resolve({
            data,
          }),
        ok: false,
      }),
    );

    try {
      await createDownloadResourcesLink(
        "lesson-slug",
        "exit-quiz-answers,worksheet-pdf",
<<<<<<< HEAD
        "teachers",
=======
        true,
>>>>>>> 69204b2b
      );
    } catch (error) {
      expect((error as Error).message).toEqual("API error");
    }
  });
  it("should fetch from legacy vercel legacy vercel api if isLegacyDownloads = true", async () => {
    await createDownloadResourcesLink(
      "lesson-slug",
      "exit-quiz-answers,worksheet-pdf",
<<<<<<< HEAD
      "teachers",
=======
      true,
>>>>>>> 69204b2b
    );

    expect(global.fetch).toBeCalledWith(
      "https://api.thenational.academy/api/downloads/lesson/lesson-slug?selection=exit-quiz-answers,worksheet-pdf",
    );
  });
  it("should fetch from download api if isLegacyDownloads = false", async () => {
    await createDownloadResourcesLink(
      "lesson-slug",
      "exit-quiz-answers,worksheet-pdf",
<<<<<<< HEAD
      "teachers-2023",
=======
      false,
>>>>>>> 69204b2b
    );

    expect(global.fetch).toBeCalledWith(
      "https://downloads-api.thenational.academy/api/lesson/lesson-slug/download?selection=exit-quiz-answers,worksheet-pdf",
    );
  });
  it("should throw an error when NEXT_PUBLIC_DOWNLOAD_API_URL is not defined", async () => {
    const originalEnv = process.env;
    delete process.env.NEXT_PUBLIC_DOWNLOAD_API_URL;

    try {
      await createDownloadResourcesLink(
        "lesson-slug",
        "exit-quiz-answers,worksheet-pdf",
<<<<<<< HEAD
        "teachers-2023",
=======
        false,
>>>>>>> 69204b2b
      );
    } catch (error) {
      expect(error).toEqual(
        new TypeError(
          "process.env.NEXT_PUBLIC_DOWNLOAD_API_URL must be defined",
        ),
      );
    } finally {
      process.env = originalEnv;
    }
  });
  it("should throw an error when NEXT_PUBLIC_VERCEL_API_URL is not defined", async () => {
    const originalEnv = process.env;
    delete process.env.NEXT_PUBLIC_VERCEL_API_URL;

    try {
      await createDownloadResourcesLink(
        "lesson-slug",
        "exit-quiz-answers,worksheet-pdf",
<<<<<<< HEAD
        "teachers-2023",
=======
        false,
>>>>>>> 69204b2b
      );
    } catch (error) {
      expect(error).toEqual(
        new TypeError("process.env.NEXT_PUBLIC_VERCEL_API_URL must be defined"),
      );
    } finally {
      process.env = originalEnv;
    }
  });
});<|MERGE_RESOLUTION|>--- conflicted
+++ resolved
@@ -23,11 +23,7 @@
     downloadResourcesLink = await createDownloadResourcesLink(
       "lesson-slug",
       "exit-quiz-answers,worksheet-pdf",
-<<<<<<< HEAD
-      "teachers",
-=======
       true,
->>>>>>> 69204b2b
     );
 
     expect(downloadResourcesLink).toEqual(data.url);
@@ -42,11 +38,7 @@
       await createDownloadResourcesLink(
         "lesson-slug",
         "exit-quiz-answers,worksheet-pdf",
-<<<<<<< HEAD
-        "teachers",
-=======
         true,
->>>>>>> 69204b2b
       );
     } catch (error) {
       expect(error).toEqual("bad thing");
@@ -68,11 +60,8 @@
       await createDownloadResourcesLink(
         "lesson-slug",
         "exit-quiz-answers,worksheet-pdf",
-<<<<<<< HEAD
-        "teachers",
-=======
+
         true,
->>>>>>> 69204b2b
       );
     } catch (error) {
       expect((error as Error).message).toEqual("specific error");
@@ -94,11 +83,7 @@
       await createDownloadResourcesLink(
         "lesson-slug",
         "exit-quiz-answers,worksheet-pdf",
-<<<<<<< HEAD
-        "teachers",
-=======
         true,
->>>>>>> 69204b2b
       );
     } catch (error) {
       expect((error as Error).message).toEqual("API error");
@@ -108,11 +93,7 @@
     await createDownloadResourcesLink(
       "lesson-slug",
       "exit-quiz-answers,worksheet-pdf",
-<<<<<<< HEAD
-      "teachers",
-=======
       true,
->>>>>>> 69204b2b
     );
 
     expect(global.fetch).toBeCalledWith(
@@ -123,11 +104,7 @@
     await createDownloadResourcesLink(
       "lesson-slug",
       "exit-quiz-answers,worksheet-pdf",
-<<<<<<< HEAD
-      "teachers-2023",
-=======
       false,
->>>>>>> 69204b2b
     );
 
     expect(global.fetch).toBeCalledWith(
@@ -142,11 +119,8 @@
       await createDownloadResourcesLink(
         "lesson-slug",
         "exit-quiz-answers,worksheet-pdf",
-<<<<<<< HEAD
-        "teachers-2023",
-=======
+
         false,
->>>>>>> 69204b2b
       );
     } catch (error) {
       expect(error).toEqual(
@@ -166,11 +140,7 @@
       await createDownloadResourcesLink(
         "lesson-slug",
         "exit-quiz-answers,worksheet-pdf",
-<<<<<<< HEAD
-        "teachers-2023",
-=======
         false,
->>>>>>> 69204b2b
       );
     } catch (error) {
       expect(error).toEqual(
