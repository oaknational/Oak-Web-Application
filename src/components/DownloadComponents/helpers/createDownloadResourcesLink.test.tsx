import createDownloadResourcesLink from "./createDownloadResourcesLink";

const data = {
  url: "downloadUrl",
};

const successResponse = {
  json: () =>
    Promise.resolve({
      data,
    }),
  ok: true,
};

describe("createDownloadResourcesLink()", () => {
  let downloadResourcesLink;

  beforeEach(() => {
    global.fetch = jest.fn(() => Promise.resolve(successResponse)) as jest.Mock;
  });

  it("should return correct data if fetch is successful", async () => {
    downloadResourcesLink = await createDownloadResourcesLink(
      "lesson-slug",
      "exit-quiz-answers,worksheet-pdf",
<<<<<<< HEAD
      "teachers",
=======
      true,
>>>>>>> 69204b2b
    );

    expect(downloadResourcesLink).toEqual(data.url);
  });

  it("should throw error if fetch throws", async () => {
    (global.fetch as jest.Mock).mockImplementationOnce(() =>
      Promise.reject("bad thing"),
    );

    try {
      await createDownloadResourcesLink(
        "lesson-slug",
        "exit-quiz-answers,worksheet-pdf",
<<<<<<< HEAD
        "teachers",
=======
        true,
>>>>>>> 69204b2b
      );
    } catch (error) {
      expect(error).toEqual("bad thing");
    }
  });

  it("should throw error if API returns a bad response with a specific error", async () => {
    (global.fetch as jest.Mock).mockImplementationOnce(() =>
      Promise.resolve({
        json: () =>
          Promise.resolve({
            error: "specific error",
          }),
        ok: false,
      }),
    );

    try {
      await createDownloadResourcesLink(
        "lesson-slug",
        "exit-quiz-answers,worksheet-pdf",
<<<<<<< HEAD
        "teachers",
=======
        true,
>>>>>>> 69204b2b
      );
    } catch (error) {
      expect((error as Error).message).toEqual("specific error");
    }
  });

  it("should throw error if API returns a bad response without a specific error", async () => {
    (global.fetch as jest.Mock).mockImplementationOnce(() =>
      Promise.resolve({
        json: () =>
          Promise.resolve({
            data,
          }),
        ok: false,
      }),
    );

    try {
      await createDownloadResourcesLink(
        "lesson-slug",
        "exit-quiz-answers,worksheet-pdf",
<<<<<<< HEAD
        "teachers",
=======
        true,
>>>>>>> 69204b2b
      );
    } catch (error) {
      expect((error as Error).message).toEqual("API error");
    }
  });
  it("should fetch from legacy vercel legacy vercel api if isLegacyDownloads = true", async () => {
    await createDownloadResourcesLink(
      "lesson-slug",
      "exit-quiz-answers,worksheet-pdf",
<<<<<<< HEAD
      "teachers",
=======
      true,
>>>>>>> 69204b2b
    );

    expect(global.fetch).toBeCalledWith(
      "https://api.thenational.academy/api/downloads/lesson/lesson-slug?selection=exit-quiz-answers,worksheet-pdf",
    );
  });
  it("should fetch from download api if isLegacyDownloads = false", async () => {
    await createDownloadResourcesLink(
      "lesson-slug",
      "exit-quiz-answers,worksheet-pdf",
<<<<<<< HEAD
      "teachers-2023",
=======
      false,
>>>>>>> 69204b2b
    );

    expect(global.fetch).toBeCalledWith(
      "https://downloads-api.thenational.academy/api/lesson/lesson-slug/download?selection=exit-quiz-answers,worksheet-pdf",
    );
  });
  it("should throw an error when NEXT_PUBLIC_DOWNLOAD_API_URL is not defined", async () => {
    const originalEnv = process.env;
    delete process.env.NEXT_PUBLIC_DOWNLOAD_API_URL;

    try {
      await createDownloadResourcesLink(
        "lesson-slug",
        "exit-quiz-answers,worksheet-pdf",
<<<<<<< HEAD
        "teachers-2023",
=======
        false,
>>>>>>> 69204b2b
      );
    } catch (error) {
      expect(error).toEqual(
        new TypeError(
          "process.env.NEXT_PUBLIC_DOWNLOAD_API_URL must be defined",
        ),
      );
    } finally {
      process.env = originalEnv;
    }
  });
  it("should throw an error when NEXT_PUBLIC_VERCEL_API_URL is not defined", async () => {
    const originalEnv = process.env;
    delete process.env.NEXT_PUBLIC_VERCEL_API_URL;

    try {
      await createDownloadResourcesLink(
        "lesson-slug",
        "exit-quiz-answers,worksheet-pdf",
<<<<<<< HEAD
        "teachers-2023",
=======
        false,
>>>>>>> 69204b2b
      );
    } catch (error) {
      expect(error).toEqual(
        new TypeError("process.env.NEXT_PUBLIC_VERCEL_API_URL must be defined"),
      );
    } finally {
      process.env = originalEnv;
    }
  });
});<|MERGE_RESOLUTION|>--- conflicted
+++ resolved
@@ -23,11 +23,7 @@
     downloadResourcesLink = await createDownloadResourcesLink(
       "lesson-slug",
       "exit-quiz-answers,worksheet-pdf",
-<<<<<<< HEAD
-      "teachers",
-=======
       true,
->>>>>>> 69204b2b
     );
 
     expect(downloadResourcesLink).toEqual(data.url);
@@ -42,11 +38,7 @@
       await createDownloadResourcesLink(
         "lesson-slug",
         "exit-quiz-answers,worksheet-pdf",
-<<<<<<< HEAD
-        "teachers",
-=======
         true,
->>>>>>> 69204b2b
       );
     } catch (error) {
       expect(error).toEqual("bad thing");
@@ -68,11 +60,7 @@
       await createDownloadResourcesLink(
         "lesson-slug",
         "exit-quiz-answers,worksheet-pdf",
-<<<<<<< HEAD
-        "teachers",
-=======
         true,
->>>>>>> 69204b2b
       );
     } catch (error) {
       expect((error as Error).message).toEqual("specific error");
@@ -94,11 +82,7 @@
       await createDownloadResourcesLink(
         "lesson-slug",
         "exit-quiz-answers,worksheet-pdf",
-<<<<<<< HEAD
-        "teachers",
-=======
         true,
->>>>>>> 69204b2b
       );
     } catch (error) {
       expect((error as Error).message).toEqual("API error");
@@ -108,11 +92,7 @@
     await createDownloadResourcesLink(
       "lesson-slug",
       "exit-quiz-answers,worksheet-pdf",
-<<<<<<< HEAD
-      "teachers",
-=======
       true,
->>>>>>> 69204b2b
     );
 
     expect(global.fetch).toBeCalledWith(
@@ -123,11 +103,7 @@
     await createDownloadResourcesLink(
       "lesson-slug",
       "exit-quiz-answers,worksheet-pdf",
-<<<<<<< HEAD
-      "teachers-2023",
-=======
       false,
->>>>>>> 69204b2b
     );
 
     expect(global.fetch).toBeCalledWith(
@@ -142,11 +118,7 @@
       await createDownloadResourcesLink(
         "lesson-slug",
         "exit-quiz-answers,worksheet-pdf",
-<<<<<<< HEAD
-        "teachers-2023",
-=======
         false,
->>>>>>> 69204b2b
       );
     } catch (error) {
       expect(error).toEqual(
@@ -166,11 +138,7 @@
       await createDownloadResourcesLink(
         "lesson-slug",
         "exit-quiz-answers,worksheet-pdf",
-<<<<<<< HEAD
-        "teachers-2023",
-=======
         false,
->>>>>>> 69204b2b
       );
     } catch (error) {
       expect(error).toEqual(
