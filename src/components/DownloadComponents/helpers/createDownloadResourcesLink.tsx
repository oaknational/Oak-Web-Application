const createDownloadResourcesLink = async (
  lessonSlug: string,
  selection: string,
<<<<<<< HEAD
  viewType: ViewType,
=======
  isLegacyDownload: boolean,
>>>>>>> 69204b2b
) => {
  if (!process.env.NEXT_PUBLIC_VERCEL_API_URL) {
    throw new TypeError(
      "process.env.NEXT_PUBLIC_VERCEL_API_URL must be defined",
    );
  }
  if (!process.env.NEXT_PUBLIC_DOWNLOAD_API_URL) {
    throw new TypeError(
      "process.env.NEXT_PUBLIC_DOWNLOAD_API_URL must be defined",
    );
  }

  const downloadEnpoint = isLegacyDownload
    ? `${process.env.NEXT_PUBLIC_VERCEL_API_URL}/api/downloads/lesson/${lessonSlug}?selection=${selection}`
    : `${process.env.NEXT_PUBLIC_DOWNLOAD_API_URL}/api/lesson/${lessonSlug}/download?selection=${selection}`;

  const res = await fetch(downloadEnpoint);
  const { data, error } = await res.json();

  if (!res.ok && error) {
    throw new Error(error);
  } else if (!res.ok) {
    throw new Error("API error");
  }

  return data.url;
};

export default createDownloadResourcesLink;<|MERGE_RESOLUTION|>--- conflicted
+++ resolved
@@ -1,11 +1,7 @@
 const createDownloadResourcesLink = async (
   lessonSlug: string,
   selection: string,
-<<<<<<< HEAD
-  viewType: ViewType,
-=======
   isLegacyDownload: boolean,
->>>>>>> 69204b2b
 ) => {
   if (!process.env.NEXT_PUBLIC_VERCEL_API_URL) {
     throw new TypeError(
