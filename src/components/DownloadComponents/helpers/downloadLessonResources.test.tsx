import type { ResourcesToDownloadArrayType } from "../downloads.types";

import downloadLessonResources from "./downloadLessonResources";
import createDownloadResourcesLink from "./createDownloadResourcesLink";

jest.mock("./createDownloadResourcesLink");
jest.mock("./createAndClickHiddenDownloadLink");

const data = {
  url: "downloadUrl",
};

const successResponse = {
  json: () =>
    Promise.resolve({
      data,
    }),
  ok: true,
};

const resourcesToDownload: ResourcesToDownloadArrayType = [
  "exit-quiz-answers",
  "worksheet-pdf",
];
const resourcesToDownloadAsSelection = "exit-quiz-answers,worksheet-pdf";

describe("downloadLessonResources", () => {
  beforeEach(() => {
    global.fetch = jest.fn(() => Promise.resolve(successResponse)) as jest.Mock;
  });

  it("should return when no resource types are passed", async () => {
    console.log = jest.fn();
    await downloadLessonResources("lesson-slug", [], "teachers");

    expect(console.log).toHaveBeenCalledWith("no resources to download");
  });

  it("should call createDownloadResourcesLink with correct parameters", async () => {
    await downloadLessonResources(
      "lesson-slug",
      resourcesToDownload,
      "teachers"
    );

    expect(createDownloadResourcesLink).toHaveBeenCalledWith(
      "lesson-slug",
<<<<<<< HEAD
      resourcesToDownloadAsSelection
=======
      resourcesToDownloadAsSelection,
      "teachers"
>>>>>>> 98fded84
    );
  });
});<|MERGE_RESOLUTION|>--- conflicted
+++ resolved
@@ -45,12 +45,8 @@
 
     expect(createDownloadResourcesLink).toHaveBeenCalledWith(
       "lesson-slug",
-<<<<<<< HEAD
-      resourcesToDownloadAsSelection
-=======
       resourcesToDownloadAsSelection,
       "teachers"
->>>>>>> 98fded84
     );
   });
 });