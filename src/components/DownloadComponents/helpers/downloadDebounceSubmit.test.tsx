--- conflicted
+++ resolved
@@ -29,7 +29,7 @@
   beforeEach(() => {
     jest.clearAllMocks();
   });
-<<<<<<< HEAD
+
   test("should report an error if failed to fetch downloads and throws on error", async () => {
     onSubmit.mockImplementationOnce(() => Promise.reject("Download failed!"));
 
@@ -39,13 +39,6 @@
       expect(reportError).toBeCalled();
       expect(error.code).toEqual("downloads/failed-to-fetch");
     });
-=======
-  test("should report an error if failed to fetch downloads ", async () => {
-    await downloadDebounceSubmit(
-      props as unknown as DownloadDebouncedSubmitProps,
-    );
-    expect(reportError).toBeCalled();
->>>>>>> 69204b2b
   });
   test("should update state for attempting to download ", async () => {
     onSubmit.mockImplementationOnce(() =>
