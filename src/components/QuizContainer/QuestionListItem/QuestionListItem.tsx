--- conflicted
+++ resolved
@@ -72,18 +72,11 @@
         <Flex $flexWrap={"wrap"} $alignItems={"center"}>
           {" "}
           <Heading $font={"heading-7"} tag={"h6"} $ma={0} $mr={6}>
-            {choice}
-<<<<<<< HEAD
-          </Heading>
-          <Heading $font={"body-1"} tag={"h6"} $ma={0} $mr={6}>
-            {answer ? " - " + answer[index] : ""}
-          </Heading>
-=======
+            {answer ? answer[index] + "  -" : ""}
           </Heading>
           <Typography $font={"body-1"} $ma={0} $mr={6} data-testid={"answer"}>
             {answer ? " - " + answer[index] : ""}
           </Typography>
->>>>>>> e8d35756
         </Flex>
       );
     } else if (typeIsCheckbox) {
