--- conflicted
+++ resolved
@@ -248,35 +248,11 @@
                   </OakCardHeader>
                   <OakInfo
                     hint={"Download these files to use in the lesson."}
-                    id={"quiz-video-aditional-files"}
+                    id={"quiz-video-additional-files"}
                     tooltipPosition={"top-right"}
                   />
                 </OakFlex>
 
-<<<<<<< HEAD
-                {additionalFiles[0].files.length === 1 ? (
-                  additionalFileSingle(additionalFiles[0].files[0])
-                ) : (
-                  <OakUL
-                    $display={"flex"}
-                    $flexDirection={"row"}
-                    $gap={"space-between-l"}
-                    $flexWrap={"wrap"}
-                  >
-                    {additionalFiles[0].files.map(
-                      (
-                        file: {
-                          title: string;
-                          fileObject: { bytes: number; format: string };
-                        },
-                        index: number,
-                      ) => {
-                        return additionalFileListItem(file, index);
-                      },
-                    )}
-                  </OakUL>
-                )}
-=======
                 <OakUL
                   $display={"flex"}
                   $flexDirection={"column"}
@@ -288,7 +264,6 @@
                   )}
                 </OakUL>
 
->>>>>>> a29b0316
                 <OakPrimaryInvertedButton
                   onClick={handleAdditionalFilesDownloadClicked}
                   isLoading={isAdditionalFilesDownloading}
