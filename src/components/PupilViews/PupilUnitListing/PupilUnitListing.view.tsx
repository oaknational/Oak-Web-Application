--- conflicted
+++ resolved
@@ -43,8 +43,7 @@
         </OakTertiaryButton>
       }
     >
-<<<<<<< HEAD
-      <OakBox $mb={"space-between-xl"}>
+      <OakBox $mb={"space-between-m2"}>
         {unitSections.map((unitSection, i) => {
           let subjectLabel = unitSection.labels?.subject;
           if (
@@ -88,35 +87,9 @@
             />
           );
         })}
-=======
-      <OakBox $mb={"space-between-m2"}>
-        {unitSections.map((unitSection, i) => (
-          <PupilUnitsSection
-            key={unitSection.title}
-            titleSlot={
-              unitSection.title && unitSection.icon ? (
-                <OakPupilJourneyHeader
-                  title={unitSection.title}
-                  iconName={unitSection.icon}
-                  iconBackground={phase}
-                  breadcrumbs={unitSection.breadcrumbs}
-                />
-              ) : null
-            }
-            subjectCategories={subjectCategories}
-            filterItems={filterItems}
-            applyFilter={applyFilter}
-            phase={phase}
-            units={unitSection.units}
-            counterText={unitSection.counterText}
-            counterLength={unitSection.counterLength}
-            id={`section-${i}`}
-          />
-        ))}
         <OakBox $mt={"space-between-m2"}>
           <SignpostTeachersInlineBanner />
         </OakBox>
->>>>>>> 1eb43697
       </OakBox>
     </OakPupilJourneyLayout>
   );
