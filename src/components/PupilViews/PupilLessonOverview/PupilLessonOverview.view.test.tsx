--- conflicted
+++ resolved
@@ -76,13 +76,8 @@
       </OakThemeProvider>,
     );
 
-<<<<<<< HEAD
     expect(getByTestId("starter-quiz")).toHaveTextContent(/4 Questions/);
     expect(getByTestId("exit-quiz")).toHaveTextContent(/5 questions/);
-=======
-    expect(getByTestId("starter-quiz")).toHaveTextContent("4 Questions");
-    expect(getByTestId("exit-quiz")).toHaveTextContent("5 questions");
->>>>>>> 3fb61e3c
   });
 
   it.each([
