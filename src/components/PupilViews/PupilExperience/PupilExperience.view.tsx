--- conflicted
+++ resolved
@@ -31,12 +31,9 @@
   LessonBrowseData,
   LessonContent,
 } from "@/node-lib/curriculum-api-2023/queries/pupilLesson/pupilLesson.schema";
-<<<<<<< HEAD
 import { PupilProvider } from "@/browser-lib/pupil-api/PupilClientProvider";
-=======
 import { usePupilAnalytics } from "@/components/PupilComponents/PupilAnalyticsProvider/usePupilAnalytics";
 import { ContentGuidanceWarningValueType } from "@/browser-lib/avo/Avo";
->>>>>>> cdcc15f8
 
 export const pickAvailableSectionsForLesson = (lessonContent: LessonContent) =>
   allLessonReviewSections.filter((section) => {
@@ -196,101 +193,50 @@
   };
 
   return (
-<<<<<<< HEAD
     <PupilProvider>
-      <PupilAnalyticsProvider
-        pupilPathwayData={getPupilPathwayData(browseData)}
+      <PupilLayout
+        seoProps={{
+          ...getSeoProps({
+            title: browseData.lessonData.title,
+            description: browseData.lessonData.pupilLessonOutcome,
+          }),
+          noIndex: isSensitive,
+          noFollow: isSensitive,
+        }}
       >
-        <PupilLayout
-          seoProps={{
-            ...getSeoProps({
-              title: browseData.lessonData.title,
-              description: browseData.lessonData.pupilLessonOutcome,
-            }),
-            noIndex: isSensitive,
-            noFollow: isSensitive,
-          }}
-        >
-          <OakThemeProvider theme={oakDefaultTheme}>
+        <OakThemeProvider theme={oakDefaultTheme}>
+          <CookieConsentStyles />
+          <LessonEngineProvider
+            initialLessonReviewSections={availableSections}
+            initialSection={initialSection}
+          >
             <OakPupilJourneyContentGuidance
               isOpen={isOpen}
-              onAccept={() => setIsOpen(false)}
-              onDecline={() =>
-                backUrl ? router.replace(backUrl) : router.back()
-              }
+              onAccept={handleContentGuidanceAccept}
+              onDecline={handleContentGuidanceDecline}
               contentGuidance={lessonContent.contentGuidance}
               supervisionLevel={lessonContent.supervisionLevel}
             />
 
-            <CookieConsentStyles />
-            <LessonEngineProvider
-              initialLessonReviewSections={availableSections}
-              initialSection={initialSection}
-            >
-              <OakBox style={{ pointerEvents: !isOpen ? "all" : "none" }}>
-                <OakBox $height={"100vh"}>
-                  {browseData.lessonData.deprecatedFields?.expired ? (
-                    <PupilExpiredView
-                      lessonTitle={browseData.lessonData.title}
-                    />
-                  ) : (
-                    <PupilPageContent
-                      browseData={browseData}
-                      lessonContent={lessonContent}
-                      hasWorksheet={hasWorksheet}
-                      backUrl={backUrl}
-                      pageType={pageType}
-                    />
-                  )}
-                </OakBox>
+            <OakBox style={{ pointerEvents: !isOpen ? "all" : "none" }}>
+              <OakBox $height={"100vh"}>
+                {browseData.lessonData.deprecatedFields?.expired ? (
+                  <PupilExpiredView lessonTitle={browseData.lessonData.title} />
+                ) : (
+                  <PupilPageContent
+                    browseData={browseData}
+                    lessonContent={lessonContent}
+                    hasWorksheet={hasWorksheet}
+                    backUrl={backUrl}
+                    pageType={pageType}
+                  />
+                )}
               </OakBox>
-            </LessonEngineProvider>
-          </OakThemeProvider>
-        </PupilLayout>
-      </PupilAnalyticsProvider>
+            </OakBox>
+          </LessonEngineProvider>
+        </OakThemeProvider>
+      </PupilLayout>
     </PupilProvider>
-=======
-    <PupilLayout
-      seoProps={{
-        ...getSeoProps({
-          title: browseData.lessonData.title,
-          description: browseData.lessonData.pupilLessonOutcome,
-        }),
-        noIndex: isSensitive,
-        noFollow: isSensitive,
-      }}
-    >
-      <OakThemeProvider theme={oakDefaultTheme}>
-        <CookieConsentStyles />
-        <LessonEngineProvider
-          initialLessonReviewSections={availableSections}
-          initialSection={initialSection}
-        >
-          <OakPupilJourneyContentGuidance
-            isOpen={isOpen}
-            onAccept={handleContentGuidanceAccept}
-            onDecline={handleContentGuidanceDecline}
-            contentGuidance={lessonContent.contentGuidance}
-            supervisionLevel={lessonContent.supervisionLevel}
-          />
-
-          <OakBox style={{ pointerEvents: !isOpen ? "all" : "none" }}>
-            <OakBox $height={"100vh"}>
-              {browseData.lessonData.deprecatedFields?.expired ? (
-                <PupilExpiredView lessonTitle={browseData.lessonData.title} />
-              ) : (
-                <PupilPageContent
-                  browseData={browseData}
-                  lessonContent={lessonContent}
-                  hasWorksheet={hasWorksheet}
-                  backUrl={backUrl}
-                />
-              )}
-            </OakBox>
-          </OakBox>
-        </LessonEngineProvider>
-      </OakThemeProvider>
-    </PupilLayout>
   );
 };
 
@@ -303,6 +249,5 @@
     >
       <PupilExperienceLayout {...props} />
     </PupilAnalyticsProvider>
->>>>>>> cdcc15f8
   );
 };