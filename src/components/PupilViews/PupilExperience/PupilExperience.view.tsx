--- conflicted
+++ resolved
@@ -236,23 +236,6 @@
             supervisionLevel={lessonContent.supervisionLevel}
           />
 
-<<<<<<< HEAD
-            <OakBox style={{ pointerEvents: !isOpen ? "all" : "none" }}>
-              <OakBox $height={"100vh"}>
-                {browseData.lessonData.deprecatedFields?.expired ? (
-                  <PupilExpiredView lessonTitle={browseData.lessonData.title} />
-                ) : (
-                  <PupilPageContent
-                    browseData={browseData}
-                    lessonContent={lessonContent}
-                    hasWorksheet={hasWorksheet}
-                    backUrl={backUrl}
-                    pageType={pageType}
-                    hasAdditionalFiles={hasAdditionalFiles}
-                  />
-                )}
-              </OakBox>
-=======
           <OakBox style={{ pointerEvents: !isOpen ? "all" : "none" }}>
             <OakBox $height={"100vh"}>
               {browseData.lessonData.deprecatedFields?.expired ? (
@@ -264,9 +247,9 @@
                   hasWorksheet={hasWorksheet}
                   backUrl={backUrl}
                   pageType={pageType}
+                  hasAdditionalFiles={hasAdditionalFiles}
                 />
               )}
->>>>>>> e8773b12
             </OakBox>
           </OakBox>
         </LessonEngineProvider>
