--- conflicted
+++ resolved
@@ -1,5 +1,3 @@
-import { useLessonReviewFeedback } from "./useLessonReviewFeedback";
-
 import {
   OakFlex,
   OakGrid,
@@ -14,6 +12,9 @@
   OakPrimaryButton,
   OakTertiaryButton,
 } from "@oaknational/oak-components";
+
+import { useLessonReviewFeedback } from "./useLessonReviewFeedback";
+
 import { useLessonEngineContext } from "@/components/PupilComponents/LessonEngineProvider";
 import { useGetSectionLinkProps } from "@/components/PupilComponents/pupilUtils/lessonNavigation";
 import { QuestionsArray } from "@/components/PupilComponents/QuizEngineProvider";
@@ -118,27 +119,6 @@
             $mb="space-between-xl"
           >
             {lessonReviewSections.map((lessonSection) => {
-<<<<<<< HEAD
-              return (
-                <OakLessonReviewItem
-                  key={lessonSection}
-                  lessonSectionName={lessonSection}
-                  completed={!!sectionResults[lessonSection]?.isComplete}
-                  grade={
-                    lessonSection === "exit-quiz" ||
-                    lessonSection === "starter-quiz"
-                      ? sectionResults[lessonSection]?.grade ?? 0
-                      : 0
-                  }
-                  numQuestions={
-                    lessonSection === "exit-quiz" ||
-                    lessonSection === "starter-quiz"
-                      ? sectionResults[lessonSection]?.numQuestions ?? 0
-                      : 0
-                  }
-                />
-              );
-=======
               if (lessonSection === "intro" || lessonSection === "video") {
                 return (
                   <OakLessonReviewIntroVideo
@@ -174,7 +154,6 @@
                   />
                 );
               }
->>>>>>> bea3f347
             })}
           </OakFlex>
 
