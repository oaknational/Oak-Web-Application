--- conflicted
+++ resolved
@@ -1,8 +1,8 @@
 import type { Meta, StoryObj } from "@storybook/react";
+import { OakThemeProvider, oakDefaultTheme } from "@oaknational/oak-components";
 
 import { PupilViewsReview } from "./PupilReview.view";
 
-import { OakThemeProvider, oakDefaultTheme } from "@oaknational/oak-components";
 import { LessonEngineContext } from "@/components/PupilComponents/LessonEngineProvider";
 import {
   exitQuizQuestions,
@@ -89,40 +89,6 @@
                 isComplete: args.isComplete,
               },
             },
-<<<<<<< HEAD
-            "starter-quiz": {
-              grade: args.starterGrade,
-              numQuestions: 5,
-              isComplete: args.isComplete,
-            },
-            video: {
-              played: false,
-              duration: 0,
-              timeElapsed: 0,
-              isComplete: args.isComplete,
-              muted: false,
-              signedOpened: false,
-              transcriptOpened: false,
-            },
-            intro: {
-              worksheetAvailable: false,
-              worksheetDownloaded: false,
-              isComplete: args.isComplete,
-            },
-          },
-          isLessonComplete: args.isComplete,
-          completeActivity: () => {},
-          updateCurrentSection: () => {},
-          proceedToNextSection: () => {},
-          updateSectionResult: () => {},
-          lessonReviewSections: ["intro", "starter-quiz", "video", "exit-quiz"],
-          lessonStarted: true,
-          updateWorksheetDownloaded: () => {},
-        }}
-      >
-        <PupilViewsReview lessonTitle={args.lessonTitle} />
-      </LessonEngineContext.Provider>
-=======
             isLessonComplete: args.isComplete,
             completeSection: () => {},
             updateCurrentSection: () => {},
@@ -144,7 +110,6 @@
           />
         </LessonEngineContext.Provider>
       </MathJaxProvider>
->>>>>>> bea3f347
     );
   },
   args: {
