--- conflicted
+++ resolved
@@ -20,6 +20,7 @@
   OakUL,
 } from "@oaknational/oak-components";
 import { useEffect } from "react";
+import byteSize from "byte-size";
 
 import { useWorksheetDownload } from "./useWorksheetDownload";
 import { useAdditionalFilesDownload } from "./useAdditionalFilesDownload";
@@ -27,14 +28,9 @@
 import { useLessonEngineContext } from "@/components/PupilComponents/LessonEngineProvider";
 import { CopyrightNotice } from "@/components/PupilComponents/CopyrightNotice";
 import { useGetSectionLinkProps } from "@/components/PupilComponents/pupilUtils/lessonNavigation";
-import {
-  LessonContent,
-  AdditionalFile,
-  AdditionalFiles,
-} from "@/node-lib/curriculum-api-2023/queries/pupilLesson/pupilLesson.schema";
+import { LessonContent } from "@/node-lib/curriculum-api-2023/queries/pupilLesson/pupilLesson.schema";
 import { usePupilAnalytics } from "@/components/PupilComponents/PupilAnalyticsProvider/usePupilAnalytics";
 import { useTrackSectionStarted } from "@/hooks/useTrackSectionStarted";
-import { convertBytesToMegabytes } from "@/components/TeacherComponents/helpers/lessonHelpers/lesson.helpers";
 
 export type WorksheetInfo = {
   item: string;
@@ -46,23 +42,7 @@
 export type PupilViewsIntroProps = LessonContent & {
   hasWorksheet: boolean;
   worksheetInfo: WorksheetInfo | null;
-  hasAdditionalFiles: boolean;
-  additionalFiles: AdditionalFiles["downloadableFiles"] | null;
 };
-
-// Types for additional files that are not part of official API but needed
-// for this component. These will be properly added to the API in a separate task.
-export interface AdditionalFile {
-  title: string;
-  fileObject: {
-    bytes: number;
-    format: string;
-  };
-}
-
-export interface AdditionalFilesCollection {
-  files: AdditionalFile[];
-}
 
 export const PupilViewsIntro = (props: PupilViewsIntroProps) => {
   const {
@@ -76,7 +56,6 @@
     additionalFiles,
     worksheetInfo,
   } = props;
-
   const {
     completeActivity,
     updateCurrentSection,
@@ -100,11 +79,8 @@
       ({worksheetInfo?.[0]?.ext?.toUpperCase()} {worksheetInfo?.[0]?.fileSize})
     </OakSpan>
   );
-  const additionalFilesAssetIds = additionalFiles
-    ? additionalFiles.map((file) => file.assetId)
-    : [];
   const { startAdditionalFilesDownload, isAdditionalFilesDownloading } =
-    useAdditionalFilesDownload(lessonSlug, additionalFilesAssetIds);
+    useAdditionalFilesDownload(lessonSlug);
   const { track } = usePupilAnalytics();
 
   useEffect(() => {
@@ -254,12 +230,11 @@
         </OakGridArea>
         <OakGridArea $colSpan={[12, 12, 5]} $pb="inner-padding-xl">
           <OakFlex $flexDirection={"column"} $gap={"space-between-s"}>
-            {hasAdditionalFiles && !!additionalFiles?.length && (
+            {hasAdditionalFiles && additionalFiles?.[0]?.files[0] && (
               <OakLessonInfoCard>
                 <OakCardHeader iconName="additional-material" tag="h1">
-                  {`File${additionalFiles.length > 1 ? "s" : ""} you will need for this lesson`}
-                </OakCardHeader>
-<<<<<<< HEAD
+                  Files you will need for this lesson
+                </OakCardHeader>
                 {additionalFiles[0].files.length === 1 ? (
                   additionalFileSingle(additionalFiles[0].files[0])
                 ) : (
@@ -268,29 +243,11 @@
                     $flexDirection={"column"}
                     $gap={"space-between-s"}
                   >
-                    {additionalFiles[0].files.map(
-                      (
-                        file: {
-                          title: string;
-                          fileObject: { bytes: number; format: string };
-                        },
-                        index: number,
-                      ) => additionalFileListItem(file, index),
+                    {additionalFiles[0].files.map((file, index) =>
+                      additionalFileListItem(file, index),
                     )}
                   </OakUL>
                 )}
-=======
-                <OakUL
-                  $display={"flex"}
-                  $flexDirection={"column"}
-                  $gap={"space-between-s"}
-                  $reset
-                >
-                  {additionalFiles.map((file, index) =>
-                    additionalFileListItem(file, index),
-                  )}
-                </OakUL>
->>>>>>> a29b0316
                 <OakFlex $justifyContent={"flex-end"}>
                   <OakPrimaryInvertedButton
                     onClick={handleAdditionalFilesDownloadClicked}
@@ -299,7 +256,7 @@
                     isTrailingIcon
                     $font={"heading-7"}
                   >
-                    {additionalFiles.length === 1
+                    {additionalFiles[0].files.length === 1
                       ? "Download file"
                       : "Download files"}
                   </OakPrimaryInvertedButton>
@@ -381,14 +338,28 @@
   );
 };
 
-export function additionalFileListItem(file: AdditionalFile, index: number) {
-  const extension = file.mediaObject.url.split(".").pop();
+export function additionalFileListItem(
+  file: { title: string; fileObject: { bytes: number; format: string } },
+  index: number,
+) {
   return (
     <OakLI key={index}>
       <OakFlex $flexDirection={"column"}>
-        <OakSpan>{file.mediaObject.displayName}</OakSpan>
-        <OakSpan>{`${convertBytesToMegabytes(file.mediaObject.bytes)} (${extension?.toUpperCase()})`}</OakSpan>
+        <OakSpan>{file.title}</OakSpan>
+        <OakSpan>{`${byteSize(file.fileObject.bytes)} (${file.fileObject.format.toUpperCase()})`}</OakSpan>
       </OakFlex>
     </OakLI>
   );
+}
+
+export function additionalFileSingle(file: {
+  title: string;
+  fileObject: { bytes: number; format: string };
+}) {
+  return (
+    <OakFlex $flexDirection={"column"}>
+      <OakSpan>{file.title}</OakSpan>
+      <OakSpan>{`${byteSize(file.fileObject.bytes)} (${file.fileObject.format.toUpperCase()})`}</OakSpan>
+    </OakFlex>
+  );
 }