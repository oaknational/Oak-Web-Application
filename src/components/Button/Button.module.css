--- conflicted
+++ resolved
@@ -50,7 +50,6 @@
   align-items: center;
 }
 
-<<<<<<< HEAD
 .leadingIcon .iconWrapper {
   margin-right: 8px;
 }
@@ -59,31 +58,16 @@
   margin-left: 8px;
 }
 
-/* button variant @todo export to dedupe with Button */
+/* button variant */
 
 .primary {
-  background-color: var(--color-button-primary);
-  color: var(--color-button-primary-contrast);
+  composes: bg-primary from "../../styles/colors.module.css";
 }
 
 .secondary {
-  background-color: var(--color-button-secondary);
-  color: var(--color-button-secondary-contrast);
+  composes: bg-secondary from "../../styles/colors.module.css";
 }
 
 .tertiary {
-  background-color: var(--color-button-tertiary);
-  color: var(--color-button-tertiary-contrast);
-=======
-.variant--rounded {
-  border-radius: 24px;
-  height: 48px;
-  padding: 0 24px;
-  background: var(--color-primary);
-  color: var(--color-primary-contrast);
-}
-
-.variant--text-link:focus {
-  text-decoration: underline;
->>>>>>> effef2e7
+  composes: bg-tertiary from "../../styles/colors.module.css";
 }