// Jest Snapshot v1, https://goo.gl/fbAQLP

exports[`renders <Button> unchanged 1`] = `
<div>
  <a
    aria-label="Download"
    class="button primary small leadingIcon"
    href="/"
<<<<<<< HEAD
=======
    role="button"
>>>>>>> 8db28080
    title="Download"
  >
    <span
      class="iconWrapper"
    >
      <span
        class="outerWrapper"
        style="height: 16px; width: 16px;"
      >
        <span
          class="innerWrapper"
          style="height: 16px; width: 16px;"
        >
          <svg
            fill="none"
            height="100%"
            stroke="currentColor"
            stroke-linecap="round"
            stroke-linejoin="round"
            stroke-width="2.5"
            viewBox="0 0 24 24"
            width="100%"
            xmlns="http://www.w3.org/2000/svg"
          >
            <path
              d="M21 15v4a2 2 0 0 1-2 2H5a2 2 0 0 1-2-2v-4"
            />
            <polyline
              points="7 10 12 15 17 10"
            />
            <line
              x1="12"
              x2="12"
              y1="15"
              y2="3"
            />
          </svg>
        </span>
      </span>
    </span>
    <span
      class="labelSpan"
    >
      Download
    </span>
  </a>
</div>
`;<|MERGE_RESOLUTION|>--- conflicted
+++ resolved
@@ -6,10 +6,7 @@
     aria-label="Download"
     class="button primary small leadingIcon"
     href="/"
-<<<<<<< HEAD
-=======
     role="button"
->>>>>>> 8db28080
     title="Download"
   >
     <span
