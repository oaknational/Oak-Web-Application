import styled, { css } from "styled-components";

<<<<<<< HEAD
import background from "../../styles/utils/background";
import position, { PositionProps } from "../../styles/utils/position";
import spacing, {
  gridGap,
  GridGapProps,
  SpacingProps,
} from "../../styles/utils/spacing";
=======
import { PixelSpacing } from "../../styles/theme";
import responsive, { ResponsiveValues } from "../../styles/utils/responsive";
import spacing, { SpacingProps } from "../../styles/utils/spacing";

type GridGapProps = {
  $rg?: ResponsiveValues<PixelSpacing>;
  $cg?: ResponsiveValues<PixelSpacing>;
};

const parse = (value?: PixelSpacing) => {
  switch (typeof value) {
    case "string":
      return value;
    case "number":
      return `${value}px`;
  }
};

const gridGap = css<GridGapProps>`
  ${responsive("grid-row-gap", (props) => props.$rg, parse)}
  ${responsive("grid-column-gap", (props) => props.$cg, parse)}
`;
>>>>>>> ccf76dbb

const Grid = styled.div<GridGapProps & SpacingProps & PositionProps>`
  display: grid;
  grid-template-columns: repeat(12, 1fr);
  width: 100%;
  ${gridGap}
  ${spacing}
  ${position}
  ${background}
`;

export default Grid;<|MERGE_RESOLUTION|>--- conflicted
+++ resolved
@@ -1,14 +1,5 @@
 import styled, { css } from "styled-components";
 
-<<<<<<< HEAD
-import background from "../../styles/utils/background";
-import position, { PositionProps } from "../../styles/utils/position";
-import spacing, {
-  gridGap,
-  GridGapProps,
-  SpacingProps,
-} from "../../styles/utils/spacing";
-=======
 import { PixelSpacing } from "../../styles/theme";
 import responsive, { ResponsiveValues } from "../../styles/utils/responsive";
 import spacing, { SpacingProps } from "../../styles/utils/spacing";
@@ -31,16 +22,13 @@
   ${responsive("grid-row-gap", (props) => props.$rg, parse)}
   ${responsive("grid-column-gap", (props) => props.$cg, parse)}
 `;
->>>>>>> ccf76dbb
 
-const Grid = styled.div<GridGapProps & SpacingProps & PositionProps>`
+const Grid = styled.div<GridGapProps & SpacingProps>`
   display: grid;
   grid-template-columns: repeat(12, 1fr);
   width: 100%;
   ${gridGap}
   ${spacing}
-  ${position}
-  ${background}
 `;
 
 export default Grid;