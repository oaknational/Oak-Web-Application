import styled from "styled-components";

import flex from "../../styles/utils/flex";
import responsive, { ResponsiveValues } from "../../styles/utils/responsive";
import spacing, { SpacingProps } from "../../styles/utils/spacing";
import Box, { BoxProps } from "../Box";
import { FlexProps } from "../Flex";

type ColSpans = 0 | 1 | 2 | 3 | 4 | 5 | 6 | 7 | 8 | 12;

type GridAreaProps = {
  $colSpan: Array<ColSpans>;
  $rowSpan?: number;
<<<<<<< HEAD
  $order?: Array<number> | number;
  $colStart?: ResponsiveValues<ColSpans>;
=======
  $order?: ResponsiveValues<number>;
>>>>>>> a94ee329
} & SpacingProps;

const combineSpanStart = (
  start: ColSpans | undefined | null,
  span: ColSpans | undefined | null
) => {
  return start ? `${start}/${span}` : `${span}`;
};

const parseSpanStart = (value: string | null | undefined) => {
  if (value?.includes("/")) {
    const [start, span] = value.split("/");
    return `${start} / span ${span}`;
  }
  const span = value;
  return `span ${span}`;
};

const GridArea = styled(Box)<GridAreaProps & BoxProps & FlexProps>`
  ${spacing}
  ${flex}
  flex-direction: column;
  ${responsive(
    "grid-column",
    (props) => {
      return Array.isArray(props.$colSpan)
        ? props.$colSpan.map((span, index) =>
            combineSpanStart(
              Array.isArray(props.$colStart)
                ? props.$colStart[index]
                : props.$colStart,
              span
            )
          )
        : combineSpanStart(
            Array.isArray(props.$colStart)
              ? props.$colStart[0]
              : props.$colStart,
            props.$colSpan
          );
    },
    (value) => parseSpanStart(value)
  )};
  ${responsive(
    "order",
    (props) => props.$order,
    (value) => value && `${value}`
  )};
  ${responsive("grid-row", (props) =>
    props.$rowSpan ? `span ${props.$rowSpan}` : "span 1"
  )};
`;

export default GridArea;<|MERGE_RESOLUTION|>--- conflicted
+++ resolved
@@ -11,12 +11,8 @@
 type GridAreaProps = {
   $colSpan: Array<ColSpans>;
   $rowSpan?: number;
-<<<<<<< HEAD
-  $order?: Array<number> | number;
+  $order?: ResponsiveValues<number>;
   $colStart?: ResponsiveValues<ColSpans>;
-=======
-  $order?: ResponsiveValues<number>;
->>>>>>> a94ee329
 } & SpacingProps;
 
 const combineSpanStart = (
