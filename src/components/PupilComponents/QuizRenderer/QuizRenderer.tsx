--- conflicted
+++ resolved
@@ -1,16 +1,5 @@
 import { FormEvent } from "react";
-<<<<<<< HEAD
-import { OakFlex, OakForm } from "@oak-academy/oak-components";
-=======
-import {
-  OakFlex,
-  OakForm,
-  OakHeading,
-  OakPrimaryButton,
-  OakSecondaryButton,
-  OakSpan,
-} from "@oaknational/oak-components";
->>>>>>> 55564aa3
+import { OakFlex, OakForm } from "@oaknational/oak-components";
 
 import { MCAnswer } from "@/node-lib/curriculum-api-2023/shared.schema";
 import { pickAnswerComponent } from "@/components/PupilComponents/QuizUtils/pickAnswerComponent";
