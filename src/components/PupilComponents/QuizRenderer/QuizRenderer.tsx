--- conflicted
+++ resolved
@@ -123,24 +123,18 @@
           $gap={"space-between-m"}
           $height={"100%"}
         >
-<<<<<<< HEAD
           <MathJaxWrap>
-=======
-          {questionStem && (
->>>>>>> a4f32884
-            <QuizQuestionStem
-              questionStem={questionStem}
-              index={currentQuestionIndex}
-              takeFullHeight={
-                currentQuestionData?.questionType === "explanatory-text"
-              }
-            />
-<<<<<<< HEAD
+            {questionStem && (
+              <QuizQuestionStem
+                questionStem={questionStem}
+                index={currentQuestionIndex}
+                takeFullHeight={
+                  currentQuestionData?.questionType === "explanatory-text"
+                }
+              />
+            )}
+            {answerRender}
           </MathJaxWrap>
-=======
-          )}
->>>>>>> a4f32884
-          {answerRender}
           <QuizAttribution questionData={currentQuestionData} />
         </OakFlex>
       </OakBox>
