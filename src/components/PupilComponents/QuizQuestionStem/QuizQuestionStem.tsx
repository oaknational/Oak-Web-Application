import React, { useEffect, useState } from "react";
import {
  OakCloudinaryImage,
  OakFlex,
  OakScaleImageButton,
  OakBox,
} from "@oaknational/oak-components";

import { CodeRenderWrapper } from "../CodeRendererWrapper/CodeRendererWrapper";

import {
  removeMarkdown,
  shortAnswerTitleFormatter,
} from "@/components/TeacherComponents/LessonOverviewQuizContainer/quizUtils";
import { getSizes } from "@/components/SharedComponents/CMSImage/getSizes";
import {
  ImageItem,
  TextItem,
} from "@/node-lib/curriculum-api-2023/queries/pupilLesson/pupilLesson.schema";

export interface QuizQuestionStemProps {
  questionStem: (ImageItem | TextItem)[];
  index: number;
  takeFullHeight?: boolean;
  questionUid: string;
}

export const QuizQuestionStem = ({
  questionStem,
  index,
  takeFullHeight,
  questionUid,
}: QuizQuestionStemProps) => {
  const [scaled, setScaled] = useState(false);
  const displayNumber = `Q${index + 1}.`;
  useEffect(() => {
    setScaled(false);
  }, [questionStem]);

  return (
    <CodeRenderWrapper>
      <OakFlex
        $flexDirection={"column"}
        $gap={"space-between-s"}
        $color={"text-primary"}
        $height={takeFullHeight ? "100%" : "auto"}
        $justifyContent={["center", "flex-start"]}
      >
                
        <OakFlex
          key="stem-header"
          $mt={
            takeFullHeight
              ? ["space-between-none", "space-between-xl", "space-between-xxl"]
              : "space-between-none"
          }
        >
          {questionStem[0]?.type === "text" && (
            <OakBox
              key={`q-${displayNumber}-stem-element-0`}
              $font={["heading-6", "heading-4", "heading-4"]}
              $width={"100%"}
              id={`${questionUid}-legend`}
            >
<<<<<<< HEAD
            {/* The purely image based version */}
            {/* <div dangerouslySetInnerHTML={{
              __html:
                removeMarkdown(questionStem[0].text).replace(/\$\$([^$]|$[^\$])*\$\$/g, (item) => {
                  return `<img style="display: inline; height: 1em;" src="/api/mathjax?math=${encodeURIComponent(item)}&ex=16&em=32" />`
                })
              }
            }/> */}
            <div style={{display: "inline-block"}} dangerouslySetInnerHTML={{
              __html: removeMarkdown(questionStem[0].html)
            }}/>
            </OakSpan>
=======
              {shortAnswerTitleFormatter(removeMarkdown(questionStem[0].text))}
            </OakBox>
>>>>>>> 886c7caa
          )}
        </OakFlex>

        {questionStem.map((stemItem, i) => {
          if (stemItem.type === "text" && i > 0) {
            return (
              <OakBox
                key={`q-${displayNumber}-stem-element-${i}`}
                $font={["body-2-bold", "body-1-bold"]}
                $width={"100%"}
              >
                {shortAnswerTitleFormatter(removeMarkdown(stemItem.text))}
              </OakBox>
            );
          } else if (stemItem.type === "image") {
            return (
              <OakFlex
                $pv={"inner-padding-xl"}
                key={`q-${displayNumber}-stem-element-${i}`}
              >
                {stemItem.imageObject.publicId && (
                  <OakFlex>
                    <OakCloudinaryImage
                      cloudinaryId={stemItem.imageObject.publicId}
                      height={stemItem.imageObject.height}
                      width={stemItem.imageObject.width}
                      alt={"An image in a quiz"}
                      $minWidth={scaled ? "all-spacing-20" : "all-spacing-19"}
                      placeholder="oak"
                      sizes={getSizes(["100vw", 1200])}
                      $background={"white"}
                      role="presentation"
                    />
                    <OakFlex
                      $width={"all-spacing-7"}
                      $height={"all-spacing-7"}
                      $pointerEvents={"auto"}
                    >
                      <OakScaleImageButton
                        onImageScaleCallback={(e) => {
                          e.stopPropagation();
                          setScaled(!scaled);
                        }}
                        isExpanded={scaled}
                      />
                    </OakFlex>
                  </OakFlex>
                )}
              </OakFlex>
            );
          }
        })}
      </OakFlex>
    </CodeRenderWrapper>
  );
};<|MERGE_RESOLUTION|>--- conflicted
+++ resolved
@@ -10,7 +10,6 @@
 
 import {
   removeMarkdown,
-  shortAnswerTitleFormatter,
 } from "@/components/TeacherComponents/LessonOverviewQuizContainer/quizUtils";
 import { getSizes } from "@/components/SharedComponents/CMSImage/getSizes";
 import {
@@ -61,24 +60,8 @@
               $font={["heading-6", "heading-4", "heading-4"]}
               $width={"100%"}
               id={`${questionUid}-legend`}
-            >
-<<<<<<< HEAD
-            {/* The purely image based version */}
-            {/* <div dangerouslySetInnerHTML={{
-              __html:
-                removeMarkdown(questionStem[0].text).replace(/\$\$([^$]|$[^\$])*\$\$/g, (item) => {
-                  return `<img style="display: inline; height: 1em;" src="/api/mathjax?math=${encodeURIComponent(item)}&ex=16&em=32" />`
-                })
-              }
-            }/> */}
-            <div style={{display: "inline-block"}} dangerouslySetInnerHTML={{
-              __html: removeMarkdown(questionStem[0].html)
-            }}/>
-            </OakSpan>
-=======
-              {shortAnswerTitleFormatter(removeMarkdown(questionStem[0].text))}
-            </OakBox>
->>>>>>> 886c7caa
+              dangerouslySetInnerHTML={{__html: removeMarkdown(questionStem[0].html)}}
+            />
           )}
         </OakFlex>
 
@@ -89,9 +72,8 @@
                 key={`q-${displayNumber}-stem-element-${i}`}
                 $font={["body-2-bold", "body-1-bold"]}
                 $width={"100%"}
-              >
-                {shortAnswerTitleFormatter(removeMarkdown(stemItem.text))}
-              </OakBox>
+                dangerouslySetInnerHTML={{__html: removeMarkdown(questionStem[0].html)}}
+              />
             );
           } else if (stemItem.type === "image") {
             return (
