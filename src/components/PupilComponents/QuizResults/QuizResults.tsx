--- conflicted
+++ resolved
@@ -145,12 +145,7 @@
   copyrightNotice?: React.ReactNode;
 };
 export const QuizResults = (props: QuizResultsProps) => {
-<<<<<<< HEAD
-  const { lessonSection, quizArray, sectionResults } = props;
-  console.log(sectionResults);
-=======
   const { lessonSection, quizArray, sectionResults, copyrightNotice } = props;
->>>>>>> 6db20cc9
 
   return (
     <MathJaxProvider>
