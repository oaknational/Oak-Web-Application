/**
 *
 * This component is used to render the multiple choice question with multiple answers
 *
 */

// Test with
// http://localhost:3000/pupils/programmes/english-secondary-ks4-aqa/units/non-fiction-crime-and-punishment/lessons/reading-complex-texts-about-crime-and-punishment#starter-quiz
// Multiple correct answers
// http://localhost:3000/pupils/programmes/maths-secondary-ks3/units/graphical-representations-of-data/lessons/constructing-bar-charts-by-utilising-technology#starter-quiz

import { useMemo, useState } from "react";
import {
  OakCloudinaryImage,
  OakFlex,
  OakJauntyAngleLabel,
  OakQuizCheckBox,
  OakScaleImageButton,
} from "@oaknational/oak-components";

import { useLessonEngineContext } from "@/components/PupilComponents/LessonEngineProvider";
import { useQuizEngineContext } from "@/components/PupilComponents/QuizEngineProvider";
import { getSizes } from "@/components/SharedComponents/CMSImage/getSizes";
import { MathJaxWrap } from "@/browser-lib/mathjax/MathJaxWrap";
import {
  isImage,
  isText,
} from "@/components/PupilComponents/QuizUtils/stemUtils";

export type QuizMCQMultiAnswerProps = {
  onChange: () => void;
};

export const QuizMCQMultiAnswer = ({ onChange }: QuizMCQMultiAnswerProps) => {
  const quizEngineContext = useQuizEngineContext();
  const lessonEngineContext = useLessonEngineContext();
  const { currentQuestionIndex, currentQuestionData } = quizEngineContext;
  const { currentSection } = lessonEngineContext;
  const questionState = quizEngineContext?.questionState[currentQuestionIndex];
  const questionUid = currentQuestionData?.questionUid;
  const numCorrectAnswers = currentQuestionData?.answers?.[
    "multiple-choice"
  ]?.filter((a) => a.answerIsCorrect === true).length;
  const answers = useMemo(
    () => currentQuestionData?.answers?.["multiple-choice"] ?? [],
    [currentQuestionData],
  );

  const [scaled, setScaled] = useState<boolean[]>(answers.map(() => false));
  const handleSetScale = (index: number, newValue: boolean) => {
    setScaled((prevStates) =>
      prevStates.map((state, i) => (i === index ? newValue : state)),
    );
  };
  if (!questionState || !currentQuestionData) {
    return null;
  }

  const isFeedbackMode = questionState.mode === "feedback";

  return (
    <OakFlex $flexDirection={"column"} $gap={"space-between-m"}>
      <OakFlex $mt={["space-between-s", "space-between-l", "space-between-xl"]}>
        <OakJauntyAngleLabel
          $background={
            currentSection === "starter-quiz"
              ? "bg-decorative1-main"
              : "bg-decorative5-main"
          }
          $color={"text-primary"}
          label={`Select ${numCorrectAnswers} answers`}
        />
      </OakFlex>
      <OakFlex $flexDirection={"column"} $gap={"space-between-s"}>
        {answers.map((answer, index) => {
          const filterByText = answer.answer.filter(isText);
          const filterByImage = answer.answer.filter(isImage);
          const answerText = filterByText.length > 0 && filterByText[0];
          const answerImageData =
            filterByImage.length > 0 && filterByImage[0]?.imageObject;

          const answerImage =
            answerImageData && answerImageData.publicId ? (
<<<<<<< HEAD
              <OakFlex>
                <OakCloudinaryImage
                  cloudinaryId={answerImageData.publicId}
                  alt=""
                  width={answerImageData.width}
                  height={answerImageData.height}
                  $minWidth={"all-spacing-19"}
                  $maxWidth={scaled[index] ? "all-spacing-21" : "all-spacing-0"}
                  placeholder="oak"
                  sizes={getSizes(["100vw", scaled[index] ? 2400 : 1200])}
                />
                <OakFlex
                  $width={"all-spacing-7"}
                  $height={"all-spacing-7"}
                  $pointerEvents={"auto"}
                  $display={["none", "flex"]}
                >
                  <OakScaleImageButton
                    onImageScaleCallback={(e) => {
                      e.stopPropagation();
                      handleSetScale(index, !scaled[index]);
                    }}
                    isExpanded={scaled[index] ? true : false}
                  />
                </OakFlex>
              </OakFlex>
=======
              <OakCloudinaryImage
                cloudinaryId={answerImageData.publicId}
                alt="An image in a quiz"
                width={answerImageData.width}
                height={answerImageData.height}
                $minWidth={"all-spacing-19"}
                placeholder="oak"
                sizes={getSizes(["100vw", 1200])}
                role="presentation"
              />
>>>>>>> b99f9f1a
            ) : undefined;

          const feedback =
            isFeedbackMode && Array.isArray(questionState.feedback)
              ? questionState.feedback[index]
              : undefined;

          return (
            <MathJaxWrap>
              <OakQuizCheckBox
                key={`${questionUid}-answer-${index}`}
                id={`${questionUid}-answer-${index}`}
                displayValue={answerText ? answerText.text : " "}
                value={`answer-${index}`}
                feedback={feedback}
                image={answerImage}
                onChange={onChange}
                isHighlighted={questionState.mode === "incomplete"}
              />
            </MathJaxWrap>
          );
        })}
      </OakFlex>
    </OakFlex>
  );
};<|MERGE_RESOLUTION|>--- conflicted
+++ resolved
@@ -81,17 +81,17 @@
 
           const answerImage =
             answerImageData && answerImageData.publicId ? (
-<<<<<<< HEAD
               <OakFlex>
                 <OakCloudinaryImage
                   cloudinaryId={answerImageData.publicId}
-                  alt=""
+                  alt="An image in a quiz"
                   width={answerImageData.width}
                   height={answerImageData.height}
                   $minWidth={"all-spacing-19"}
                   $maxWidth={scaled[index] ? "all-spacing-21" : "all-spacing-0"}
                   placeholder="oak"
                   sizes={getSizes(["100vw", scaled[index] ? 2400 : 1200])}
+                  role="presentation"
                 />
                 <OakFlex
                   $width={"all-spacing-7"}
@@ -108,18 +108,6 @@
                   />
                 </OakFlex>
               </OakFlex>
-=======
-              <OakCloudinaryImage
-                cloudinaryId={answerImageData.publicId}
-                alt="An image in a quiz"
-                width={answerImageData.width}
-                height={answerImageData.height}
-                $minWidth={"all-spacing-19"}
-                placeholder="oak"
-                sizes={getSizes(["100vw", 1200])}
-                role="presentation"
-              />
->>>>>>> b99f9f1a
             ) : undefined;
 
           const feedback =
