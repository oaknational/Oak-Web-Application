import { FC } from "react";

import Flex, { FlexProps } from "../Flex";
import Svg from "../Svg";
import { Span } from "../Typography";

import { OakColorName } from "@/styles/theme/types";

const tagDimMap = {
  small: {
    width: 44,
    height: 20,
  },
  medium: {
    width: 46,
    height: 22,
  },
  large: {
    width: 58,
    height: 34,
  },
} as const;

const textPosMap = {
  small: {
    left: 8,
    bottom: 4,
  },
  medium: {
    left: 6,
    bottom: 3,
  },
  large: {
    left: 10,
    bottom: 10,
  },
} as const;

const tagFontMap = {
  small: "body-4",
  medium: "body-3",
  large: "heading-7",
} as const;

type TagWithMap = keyof typeof tagDimMap;

type TagPromotionalProps = FlexProps & {
  $color?: OakColorName;
  size?: TagWithMap;
} & FlexProps;

const TagPromotional: FC<TagPromotionalProps> = ({
  $color = "white",
  size = "large",
<<<<<<< HEAD
  ...flexProps
=======
  ...props
>>>>>>> d92cff6f
}) => {
  return (
    <Flex
      $zIndex={"inFront"}
<<<<<<< HEAD
      $height={[18, 50]}
      $minWidth={[tagWidthMap.small, tagWidthMap.large]}
      $position={"relative"}
      {...flexProps}
=======
      $width={tagDimMap[size].width}
      $height={tagDimMap[size].height}
      $position={"relative"}
      {...props}
>>>>>>> d92cff6f
    >
      <Svg
        $color={"oakGrey6"}
        $position={"absolute"}
        name={"tag-promotional"}
        $bottom={1}
        $objectFit={"contain"}
      />
      <Flex
        $left={textPosMap[size].left}
        $bottom={textPosMap[size].bottom}
        $position={"absolute"}
      >
        <Span $color={$color} $font={tagFontMap[size]}>
          New
        </Span>
      </Flex>
    </Flex>
  );
};

export default TagPromotional;<|MERGE_RESOLUTION|>--- conflicted
+++ resolved
@@ -52,26 +52,15 @@
 const TagPromotional: FC<TagPromotionalProps> = ({
   $color = "white",
   size = "large",
-<<<<<<< HEAD
   ...flexProps
-=======
-  ...props
->>>>>>> d92cff6f
 }) => {
   return (
     <Flex
       $zIndex={"inFront"}
-<<<<<<< HEAD
-      $height={[18, 50]}
-      $minWidth={[tagWidthMap.small, tagWidthMap.large]}
-      $position={"relative"}
-      {...flexProps}
-=======
       $width={tagDimMap[size].width}
       $height={tagDimMap[size].height}
       $position={"relative"}
-      {...props}
->>>>>>> d92cff6f
+      {...flexProps}
     >
       <Svg
         $color={"oakGrey6"}
