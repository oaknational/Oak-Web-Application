--- conflicted
+++ resolved
@@ -105,15 +105,15 @@
   ];
 
   const initialSubject = subjects.find(
-    (option) => option.slug === currentSelection?.subject.slug
+    (option) => option.slug === currentSelection?.subject.slug,
   );
 
   const initialPhase = initialSubject?.phases.find(
-    (option) => option.slug === currentSelection?.phase.slug
+    (option) => option.slug === currentSelection?.phase.slug,
   );
 
   const initialExamboard = initialSubject?.examboards?.find(
-    (option) => option.slug === currentSelection?.examboard?.slug
+    (option) => option.slug === currentSelection?.examboard?.slug,
   );
 
   const [showSubjects, setShowSubjects] = useState(false);
@@ -121,14 +121,10 @@
   const [selectedSubject, setSelectedSubject] =
     useState<SubjectPhaseOption | null>(initialSubject || null);
   const [selectedPhase, setSelectedPhase] = useState<Phase | null>(
-    initialPhase || null
+    initialPhase || null,
   );
   const [selectedExamboard, setSelectedExamboard] = useState<Examboard | null>(
-<<<<<<< HEAD
-    initialExamboard || null
-=======
-    null,
->>>>>>> 55c8dc5d
+    initialExamboard || null,
   );
   const [showSubjectError, setShowSubjectError] = useState(false);
   const [showPhaseError, setShowPhaseError] = useState(false);
@@ -144,14 +140,7 @@
     setShowSubjects(false);
   };
 
-<<<<<<< HEAD
   const handleSelectSubject = (subject: SubjectPhaseOption): void => {
-=======
-  const handleSelectSubject = (
-    subject: SubjectPhaseOption,
-    isNew: boolean,
-  ): void => {
->>>>>>> 55c8dc5d
     setShowSubjectError(false);
     setSelectedExamboard(null);
     setSelectedSubject(subject);
