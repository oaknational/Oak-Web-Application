--- conflicted
+++ resolved
@@ -17,11 +17,7 @@
     expect(buttons).toHaveLength(2);
   });
 
-<<<<<<< HEAD
-  test("user clicks new and old subjects", async () => {
-=======
   test("user selects a new subject", async () => {
->>>>>>> 85493bcc
     const { getByTitle, findAllByTitle } = renderWithTheme(
       <SubjectPhasePicker {...subjectPhaseOptions} />
     );
@@ -38,11 +34,7 @@
     });
   });
 
-<<<<<<< HEAD
-  test("user selects and deselects an old subject", async () => {
-=======
   test("user selects an old subject", async () => {
->>>>>>> 85493bcc
     const { getByTitle, findByTitle } = renderWithTheme(
       <SubjectPhasePicker {...subjectPhaseOptions} />
     );
@@ -50,13 +42,6 @@
     userEvent.click(control);
     await userEvent.click(await findByTitle("Citizenship"));
     expect(control).toHaveTextContent("Citizenship");
-<<<<<<< HEAD
-    await userEvent.click(document.body);
-    userEvent.click(control);
-    await userEvent.click(await findByTitle("Citizenship"));
-    expect(control).toHaveTextContent("Select");
-=======
->>>>>>> 85493bcc
   });
 
   test("user clicks to open phases when they click the control", async () => {
@@ -78,17 +63,12 @@
     await userEvent.click(await findByTitle("Primary"));
     expect(control).toHaveTextContent("Primary");
     expect(queryByTitle("Exam board")).toBeNull();
-<<<<<<< HEAD
-    userEvent.click(control);
-    await userEvent.click(await findByTitle("Primary"));
-=======
     userEvent.click(getByTitle("Subject"));
     const button = (await findAllByTitle("Music"))[0];
     if (!button) {
       throw new Error("Expected 2 buttons");
     }
     await userEvent.click(button);
->>>>>>> 85493bcc
     expect(control).toHaveTextContent("Select");
   });
 
@@ -109,29 +89,17 @@
     expect(control).toHaveTextContent("Secondary, AQA");
   });
 
-<<<<<<< HEAD
-  test("user can close selection panels on outside click", async () => {
-=======
   test("user can close selection panels with escape button", async () => {
->>>>>>> 85493bcc
     const { getByTitle, queryByText } = renderWithTheme(
       <SubjectPhasePicker {...subjectPhaseOptions} />
     );
     await userEvent.click(getByTitle("Subject"));
     expect(queryByText("Latest Resources")).toBeTruthy();
-<<<<<<< HEAD
-    await userEvent.click(document.body);
-    expect(queryByText("Latest Resources")).toBeNull();
-    await userEvent.click(getByTitle("Phase"));
-    expect(queryByText("Choose a school phase:")).toBeTruthy();
-    await userEvent.click(document.body);
-=======
     await userEvent.keyboard("{Escape}");
     expect(queryByText("Latest Resources")).toBeNull();
     await userEvent.click(getByTitle("Phase"));
     expect(queryByText("Choose a school phase:")).toBeTruthy();
     await userEvent.keyboard("{Escape}");
->>>>>>> 85493bcc
     expect(queryByText("Choose a school phase:")).toBeNull();
   });
 
