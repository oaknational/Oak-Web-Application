--- conflicted
+++ resolved
@@ -2,10 +2,7 @@
 import {
   OakBox,
   OakFlex,
-<<<<<<< HEAD
   OakHeading,
-=======
->>>>>>> 2d32bc72
   OakP,
   OakPrimaryButton,
   OakJauntyAngleLabel,
@@ -20,9 +17,20 @@
   const DEFAULT_LESSONS = 10;
 
   return (
-<<<<<<< HEAD
     <OakMaxWidth $ph={["inner-padding-m", "inner-padding-xl"]}>
       <OakFlex $flexDirection={"column"} $gap={"space-between-l"}>
+        
+     <OakFlex $flexDirection={"column"} $pa={"inner-padding-xl5"}>
+      <CurricTimetableHeader
+        titleSlot={"Year N subject"}
+        illustrationSlug={"magic-carpet"}
+        additionalSlot={
+          <OakBox $maxWidth={"all-spacing-20"}>
+            <CurricShowSteps numberOfSteps={2} currentStepIndex={0} />
+          </OakBox>
+        }
+      />
+    </OakFlex>
         <OakHeading tag="h2" $font="heading-2">
           Enter lessons per term
         </OakHeading>
@@ -147,22 +155,5 @@
         </OakPrimaryButton>
       </OakFlex>
     </OakMaxWidth>
-=======
-    <OakFlex $flexDirection={"column"} $pa={"inner-padding-xl5"}>
-      <CurricTimetableHeader
-        titleSlot={"Year N subject"}
-        illustrationSlug={"magic-carpet"}
-        additionalSlot={
-          <OakBox $maxWidth={"all-spacing-20"}>
-            <CurricShowSteps numberOfSteps={2} currentStepIndex={0} />
-          </OakBox>
-        }
-      />
-      <OakP>New timetable</OakP>
-      <OakPrimaryButton element="a" href="/timetabling/name">
-        Next
-      </OakPrimaryButton>
-    </OakFlex>
->>>>>>> 2d32bc72
   );
 };