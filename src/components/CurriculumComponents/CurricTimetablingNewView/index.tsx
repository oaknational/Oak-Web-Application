"use client";
import {
  OakFlex,
  OakHeading,
  OakP,
  OakPrimaryButton,
  OakMaxWidth,
  OakJauntyAngleLabel,
} from "@oaknational/oak-components";
import { useMemo } from "react";
import Link from "next/link";

import { CurricTimetableHeader } from "../CurricTimetableHeader";
<<<<<<< HEAD
=======
import { CurricShowSteps } from "../CurricShowSteps";
import { CurricNumberInput } from "../CurricNumberInput";
>>>>>>> cf069b1d

import {
  simpleObjectAsSearchParams,
  useTimetableParams,
} from "@/utils/curriculum/timetabling";
import { parseSubjectPhaseSlug } from "@/utils/curriculum/slugs";

type CurricTimetablingNewViewProps = { subjectPhaseSlug: string };
export const CurricTimetablingNewView = ({
  subjectPhaseSlug,
}: CurricTimetablingNewViewProps) => {
  const { subjectSlug } = parseSubjectPhaseSlug(subjectPhaseSlug)!;
  const [data, setData] = useTimetableParams();
  const nextHref = useMemo(
    () => `units?${simpleObjectAsSearchParams(data, { name: "" })}`,
    [data],
  );

  return (
    <>
      <OakFlex $flexDirection={"column"} $pa={"inner-padding-xl5"}>
        <CurricTimetableHeader
          titleSlot={`Year ${data.year} ${subjectSlug}`}
          illustrationSlug={"magic-carpet"}
        />
      </OakFlex>

      <OakMaxWidth $ph={"inner-padding-xl5"}>
        <OakFlex
          $flexDirection={"column"}
          $pa={"inner-padding-xl5"}
          $gap={"space-between-l"}
          $maxWidth={"all-spacing-23"}
        >
          <OakHeading tag="h2" $font="heading-2">
            Enter lessons per term
          </OakHeading>
          <OakP $font={["body-2", "body-1"]}>
            We recommend calculating the lessons per term by the actual teaching
            time, taking into account any other activities beyond the curriculum
            such as school trips.
          </OakP>

          <OakFlex $flexDirection={"column"} $gap={"space-between-l"}>
            <OakFlex
              $flexDirection={"column"}
              $gap={"space-between-m2"}
              $maxWidth={["100%", "all-spacing-20"]}
            >
              <OakHeading id="autumn-heading" tag="h3" $font="heading-3">
                Autumn
              </OakHeading>
              <OakFlex $position="relative" $flexDirection="column">
                <OakJauntyAngleLabel
                  as="label"
                  htmlFor="autumn-lessons"
                  label="Number of lessons"
                  $font="heading-7"
                  $background="lemon"
                  $color="black"
                  $zIndex="in-front"
                  $position="absolute"
                  $top={"-20px"}
                  $left={"5px"}
                  $borderRadius="border-radius-square"
                />
                <CurricNumberInput
                  id="autumn-lessons"
                  value={data.autumn ?? 30}
                  onChange={(value) => setData({ autumn: value })}
                  ariaDescribedBy="autumn-heading"
                  min={5}
                  max={35}
                  step={1}
                />
              </OakFlex>
            </OakFlex>

            <OakFlex
              $flexDirection={"column"}
              $gap={"space-between-m2"}
              $maxWidth={["100%", "all-spacing-20"]}
            >
              <OakHeading id="spring-heading" tag="h3" $font="heading-3">
                Spring
              </OakHeading>
              <OakFlex $position="relative" $flexDirection="column">
                <OakJauntyAngleLabel
                  as="label"
                  htmlFor="spring-lessons"
                  label="Number of lessons"
                  $font="heading-7"
                  $background="lemon"
                  $color="black"
                  $zIndex="in-front"
                  $position="absolute"
                  $top={"-20px"}
                  $left={"5px"}
                  $borderRadius="border-radius-square"
                />
                <CurricNumberInput
                  id="spring-lessons"
                  value={data.spring ?? 30}
                  onChange={(value) => setData({ spring: value })}
                  ariaDescribedBy="spring-heading"
                  min={5}
                  max={35}
                  step={1}
                />
              </OakFlex>
            </OakFlex>

            <OakFlex
              $flexDirection={"column"}
              $gap={"space-between-m2"}
              $maxWidth={["100%", "all-spacing-20"]}
            >
              <OakHeading id="summer-heading" tag="h3" $font="heading-3">
                Summer
              </OakHeading>
              <OakFlex $position="relative" $flexDirection="column">
                <OakJauntyAngleLabel
                  as="label"
                  htmlFor="summer-lessons"
                  label="Number of lessons"
                  $font="heading-7"
                  $background="lemon"
                  $color="black"
                  $zIndex="in-front"
                  $position="absolute"
                  $top={"-20px"}
                  $left={"5px"}
                  $borderRadius="border-radius-square"
                />
                <CurricNumberInput
                  id="summer-lessons"
                  value={data.summer ?? 30}
                  onChange={(value) => setData({ summer: value })}
                  ariaDescribedBy="summer-heading"
                  min={5}
                  max={35}
                  step={1}
                />
              </OakFlex>
            </OakFlex>
          </OakFlex>

          <OakPrimaryButton
            element={Link}
            href={nextHref}
            pv="inner-padding-m"
            ph="inner-padding-l"
            style={{ height: "auto" }}
          >
            Next
          </OakPrimaryButton>
        </OakFlex>
      </OakMaxWidth>
    </>
  );
};<|MERGE_RESOLUTION|>--- conflicted
+++ resolved
@@ -11,11 +11,7 @@
 import Link from "next/link";
 
 import { CurricTimetableHeader } from "../CurricTimetableHeader";
-<<<<<<< HEAD
-=======
-import { CurricShowSteps } from "../CurricShowSteps";
 import { CurricNumberInput } from "../CurricNumberInput";
->>>>>>> cf069b1d
 
 import {
   simpleObjectAsSearchParams,
