--- conflicted
+++ resolved
@@ -5,12 +5,9 @@
   OakP,
   OakFlex,
   OakHandDrawnCardWithIcon,
-<<<<<<< HEAD
   OakHandDrawnHR,
-=======
   OakBox,
   OakColorToken,
->>>>>>> ef84a6fd
 } from "@oaknational/oak-components";
 
 import CurriculumHeaderTabNav from "../CurriculumHeaderTabNav";
