--- conflicted
+++ resolved
@@ -100,11 +100,7 @@
   ];
 
   return (
-<<<<<<< HEAD
-    <Box $mb={48}>
-=======
     <OakBox $mb="space-between-l">
->>>>>>> 53d63d9d
       {/* @todo replace with OakFlex - colours type needs updating to oak-components colour token */}
       <OakFlex $background={color1} $pv="inner-padding-l">
         <OakBox
