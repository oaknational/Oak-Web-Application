import {
  FC,
  useEffect,
  useLayoutEffect,
  useMemo,
  useRef,
  useState,
} from "react";
import {
  OakHeading,
  OakDownloadsJourneyChildSubjectTierSelector,
  OakThemeProvider,
  oakDefaultTheme,
  Tier,
  Subject,
} from "@oaknational/oak-components";
import { mapKeys, camelCase, capitalize } from "lodash";

import CurriculumDownloadView, {
  CurriculumDownloadViewData,
} from "../CurriculumDownloadView";
import { School } from "../CurriculumDownloadView/helper";
import CurricSuccessMessage from "../CurricSuccessMessage";

import {
  saveDownloadsDataToLocalStorage,
  useDownloadsLocalStorage,
} from "./helper";

import ScreenReaderOnly from "@/components/SharedComponents/ScreenReaderOnly/ScreenReaderOnly";
import useAnalytics from "@/context/Analytics/useAnalytics";
import useAnalyticsPageProps from "@/hooks/useAnalyticsPageProps";
import Box from "@/components/SharedComponents/Box";
import { useFetch } from "@/hooks/useFetch";
import { CurriculumOverviewMVData } from "@/node-lib/curriculum-api-2023";
import {
  AnalyticsUseCaseValueType,
  LearningTierValueType,
  PhaseValueType,
  ResourceTypeValueType,
} from "@/browser-lib/avo/Avo";
import { useHubspotSubmit } from "@/components/TeacherComponents/hooks/downloadAndShareHooks/useHubspotSubmit";
import { extractUrnAndSchool } from "@/components/TeacherComponents/helpers/downloadAndShareHelpers/getFormattedDetailsForTracking";
import { ResourceFormProps } from "@/components/TeacherComponents/types/downloadAndShare.types";
import { CurriculumSelectionSlugs } from "@/utils/curriculum/slugs";
import { convertUnitSlugToTitle } from "@/components/TeacherViews/Search/helpers";
import { downloadFileFromUrl } from "@/components/SharedComponents/helpers/downloadFileFromUrl";
import { createCurriculumDownloadsUrl } from "@/utils/curriculum/urls";

function ScrollIntoViewWhenVisisble({
  children,
}: {
  children: React.ReactNode;
}) {
  const ref = useRef<HTMLDivElement>(null);
  useEffect(() => {
    if (ref.current) {
      ref.current.scrollIntoView();
    }
  }, [ref]);
  return <div ref={ref}>{children}</div>;
}

export const trackCurriculumDownload = async (
  data: CurriculumDownloadViewData,
  subjectTitle: string,
  onHubspotSubmit: (data: ResourceFormProps) => Promise<string | undefined>,
  track: ReturnType<typeof useAnalytics>["track"],
  analyticsUseCase: AnalyticsUseCaseValueType,
  slugs: CurriculumSelectionSlugs,
) => {
  const { schoolId, schoolName: dataSchoolName, email, schoolNotListed } = data;

  if (!data.termsAndConditions) return;

  const schoolName =
    dataSchoolName === "Homeschool" ? "Homeschool" : "Selected school";
  const schoolOption = schoolNotListed === true ? "Not listed" : schoolName;

  await onHubspotSubmit({
    school: data.schoolId ?? "notListed",
    schoolName: data.schoolName,
    email: data.email,
    terms: data.termsAndConditions,
    resources: ["docx"],
    onSubmit: async () => {},
  });

  track.curriculumResourcesDownloaded({
    platform: "owa",
    product: "curriculum resources",
    engagementIntent: "explore",
    componentType: "download_button",
    eventVersion: "2.0.0",
    analyticsUseCase: analyticsUseCase,
    emailSupplied: email != null,
    resourceType: ["curriculum document"] as ResourceTypeValueType[],
    schoolOption: schoolOption,
    schoolName: dataSchoolName || "",
    subjectTitle: subjectTitle,
    phase: slugs.phaseSlug as PhaseValueType,
    schoolUrn:
      !schoolId || schoolId === "homeschool"
        ? ""
        : (extractUrnAndSchool(schoolId).urn ?? ""),
    keyStageSlug: null,
    keyStageTitle: null,
  });
};

export type CurriculumDownloadTabProps = {
  mvRefreshTime: number;
  curriculumInfo: CurriculumOverviewMVData;
  slugs: CurriculumSelectionSlugs;
  tiers: { tier: string; tier_slug: string }[];
  child_subjects?: { subject: string; subject_slug: string }[];
};
const CurriculumDownloadTab: FC<CurriculumDownloadTabProps> = ({
  mvRefreshTime,
  slugs,
  tiers: snake_tiers,
  child_subjects,
  curriculumInfo,
}) => {
  const { track } = useAnalytics();
  const { onHubspotSubmit } = useHubspotSubmit();
  const { analyticsUseCase } = useAnalyticsPageProps();

  // Convert the data into OWA component format (using camelCase instead of snake_case for keys.)
  const [tierSelected, setTierSelected] = useState<string | null>(null);
  const [childSubjectSelected, setChildSubjectSelected] = useState<
    string | null
  >(null);
  const tiers = useMemo<Tier[]>(() => {
    return snake_tiers && snake_tiers.length > 0
      ? snake_tiers.map(
          (tier) =>
            mapKeys(tier, (value, key) => camelCase(key)) as unknown as Tier,
        )
      : [];
  }, [snake_tiers]);

  const childSubjects = useMemo<Subject[]>(() => {
    return child_subjects && child_subjects.length > 0
      ? child_subjects.map(
          (subject) =>
            mapKeys(subject, (value, key) =>
              camelCase(key),
            ) as unknown as Subject,
        )
      : [];
  }, [child_subjects]);

  const { isLoading, data: localStorageData } = useDownloadsLocalStorage();
  const [isDone, setIsDone] = useState(false);
  const [subjectTierSelectionVisible, setSubjectTierSelectionVisible] =
    useState<boolean>(false);

  const [isSubmitting, setIsSubmitting] = useState(false);
  const [data, setData] = useState<CurriculumDownloadViewData>(() => ({
    schoolId: undefined,
    schoolName: undefined,
    email: undefined,
    downloadType: "curriculum-plans",
    termsAndConditions: false,
    schoolNotListed: false,
    schools: [],
  }));

  useLayoutEffect(() => {
    setChildSubjectSelected(null);
    setTierSelected(null);
    // Set the subject tier selector as visible when tiers & child_subjects are present
    if (
      (snake_tiers && snake_tiers.length > 0) ||
      (child_subjects && child_subjects.length > 0)
    ) {
      setSubjectTierSelectionVisible(true);
    } else {
      setSubjectTierSelectionVisible(false);
    }
  }, [slugs, snake_tiers, child_subjects]);

  useLayoutEffect(() => {
    if (localStorageData) {
      setData({
        schoolId: localStorageData.schoolId,
        schoolName: localStorageData.schoolName,
        email: localStorageData.email,
        downloadType: "curriculum-plans",
        termsAndConditions: localStorageData.termsAndConditions,
        schoolNotListed: localStorageData.schoolNotListed,
        schools: [],
      });
    }
  }, [localStorageData]);

  useEffect(() => {
    setIsDone(false);
  }, [slugs]);

  const schoolPickerInputValue = data.schoolName;
  const { data: schoolList } = useFetch<School[]>(
    `https://school-picker.thenational.academy/${schoolPickerInputValue}`,
    "school-picker/fetch-suggestions",
  );

  const handleSubjectTierSelectionAnalytics = (
    tierSelected: string | null | undefined,
    childSubjectSlug: string | null | undefined,
  ) => {
    track.curriculumResourcesDownloadRefined({
      subjectTitle: curriculumInfo.subjectTitle,
      subjectSlug: slugs.subjectSlug,
      platform: "owa",
      product: "curriculum resources",
      engagementIntent: "refine",
      componentType: "download_tab",
      eventVersion: "2.0.0",
      analyticsUseCase: "Teacher",
      learningTier: capitalize(tierSelected || "") as LearningTierValueType,
      childSubjectName: convertUnitSlugToTitle(childSubjectSlug || ""),
      childSubjectSlug: childSubjectSlug || "",
    });
  };

  const handleTierSubjectSelection = (
    tierSlug: string,
    childSubjectSlug?: string | null,
  ) => {
    setSubjectTierSelectionVisible(false);
    if (tierSlug && tierSlug.length > 0) {
      setTierSelected(tierSlug);
    }
    if (childSubjectSlug && childSubjectSlug.length > 0) {
      setChildSubjectSelected(childSubjectSlug);
    }
    handleSubjectTierSelectionAnalytics(tierSlug, childSubjectSlug);
  };

  const onSubmit = async (data: CurriculumDownloadViewData) => {
    setIsSubmitting(true);

<<<<<<< HEAD
    const { downloadType } = data;

    const query = createCurriculumDownloadsQuery(
=======
    const downloadPath = createCurriculumDownloadsUrl(
>>>>>>> 5399bd50
      "published",
      mvRefreshTime,
      slugs.subjectSlug,
      slugs.phaseSlug,
      slugs.ks4OptionSlug,
      tierSelected,
      childSubjectSelected,
    );
<<<<<<< HEAD
    const downloadPath = `/api/${downloadType}/?${query}`;
=======
>>>>>>> 5399bd50

    const schoolData = {
      schoolId: data.schoolId!,
      schoolName: data.schoolName!,
      email: data.email!,
      termsAndConditions: data.termsAndConditions!,
      schoolNotListed: data.schoolNotListed!,
    };
    saveDownloadsDataToLocalStorage(schoolData);

    try {
      await downloadFileFromUrl(downloadPath);
    } finally {
      await trackCurriculumDownload(
        data,
        curriculumInfo.subjectTitle,
        onHubspotSubmit,
        track,
        analyticsUseCase,
        slugs,
      );
      setIsSubmitting(false);
      setIsDone(true);
    }
  };

  if (isDone) {
    return (
      <ScrollIntoViewWhenVisisble>
        <CurricSuccessMessage
          title="Thanks for downloading"
          message="We hope you find the resources useful. Click the question mark in the bottom-right corner to share your feedback."
          buttonProps={{
            label: "Back to downloads",
            onClick: () => {
              setIsDone(false);
            },
          }}
        />
      </ScrollIntoViewWhenVisisble>
    );
  }

  let onBackToKs4Options: undefined | (() => void);
  if (tiers.length > 0 || childSubjects.length > 0) {
    onBackToKs4Options = () => {
      setSubjectTierSelectionVisible(true);
    };
  }

  return (
    <OakThemeProvider theme={oakDefaultTheme}>
      <Box
        id="curriculum-downloads"
        aria-labelledby="curriculum-downloads-heading"
        $maxWidth={1280}
        $mh={"auto"}
        $ph={18}
        $pt={[48, 0]}
        $pb={[48]}
        $mt={[0, 48, 48]}
        $borderColor="red"
        $width={"100%"}
        role="region"
      >
        <ScreenReaderOnly>
          <OakHeading id="curriculum-downloads-heading" tag="h2">
            Download
          </OakHeading>
        </ScreenReaderOnly>
        {subjectTierSelectionVisible === true && (
          <OakDownloadsJourneyChildSubjectTierSelector
            tiers={tiers}
            childSubjects={childSubjects}
            getTierSubjectValues={handleTierSubjectSelection}
          />
        )}
        {!isLoading && subjectTierSelectionVisible === false && (
          <CurriculumDownloadView
            onBackToKs4Options={onBackToKs4Options}
            isSubmitting={isSubmitting}
            onSubmit={onSubmit}
            onChange={setData}
            schools={schoolList ?? []}
            data={data}
          />
        )}
      </Box>
    </OakThemeProvider>
  );
};

export default CurriculumDownloadTab;<|MERGE_RESOLUTION|>--- conflicted
+++ resolved
@@ -241,13 +241,7 @@
   const onSubmit = async (data: CurriculumDownloadViewData) => {
     setIsSubmitting(true);
 
-<<<<<<< HEAD
-    const { downloadType } = data;
-
-    const query = createCurriculumDownloadsQuery(
-=======
     const downloadPath = createCurriculumDownloadsUrl(
->>>>>>> 5399bd50
       "published",
       mvRefreshTime,
       slugs.subjectSlug,
@@ -256,10 +250,6 @@
       tierSelected,
       childSubjectSelected,
     );
-<<<<<<< HEAD
-    const downloadPath = `/api/${downloadType}/?${query}`;
-=======
->>>>>>> 5399bd50
 
     const schoolData = {
       schoolId: data.schoolId!,
