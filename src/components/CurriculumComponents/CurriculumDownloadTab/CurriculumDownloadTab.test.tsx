import { screen } from "@testing-library/react";

import CurriculumDownloadTab, { createCurriculumDownloadsQuery } from ".";

import { parseSubjectPhaseSlug } from "@/pages/teachers/curriculum/[subjectPhaseSlug]/[tab]";
import renderWithProviders from "@/__tests__/__helpers__/renderWithProviders";
import { mockPrerelease } from "@/utils/mocks";

const render = renderWithProviders();
const mvRefreshTime = 1721314874829;

const tiersMock = [
  { tier: "Foundation", tier_slug: "foundation" },
  { tier: "Higher", tier_slug: "higher" },
];

const childSubjectsMock = [
  {
    subject: "Combined science",
    subject_slug: "combined-science",
  },
  {
    subject: "Biology",
    subject_slug: "biology",
  },
  {
    subject: "Chemistry",
    subject_slug: "chemistry",
  },
  {
    subject: "Physics",
    subject_slug: "physics",
  },
];

describe("Component - Curriculum Download Tab", () => {
  beforeEach(() => {
    jest.clearAllMocks();
  });

  const renderComponent = (overrides = {}) => {
    const defaultProps = {
      slugs: parseSubjectPhaseSlug("english-secondary-aqa"),
      mvRefreshTime,
      tiers: [],
      childSubjects: [],
      curriculumInfo: {
        curriculaDesc: "",
        subjectTitle: "English",
        phaseTitle: "Secondary",
        examboardTitle: null,
      },
      ...overrides,
    };

    return render(<CurriculumDownloadTab {...defaultProps} />);
  };

  test("user can see download form", async () => {
    // NOTE: This is only active during testing.
    mockPrerelease("curriculum.downloads");
    const { findByText, findAllByTestId } = renderComponent();
    const formHeading = await findByText("Your details");
    const formInputs = await findAllByTestId("input");
    expect(formHeading).toBeInTheDocument();
    expect(formInputs).toHaveLength(1);
  });

  describe("Curriculum Downloads Tab: Secondary Maths", () => {
    test("user can see the tier selector for secondary maths", async () => {
      // NOTE: This is only active during testing.
      mockPrerelease("curriculum.downloads");
      const { findByTestId } = renderComponent({
        tiers: tiersMock,
      });
<<<<<<< HEAD
      const formHeading = screen.getByRole("heading", {
        name: "Download",
        level: 2,
      });
      expect(formHeading).toBeInTheDocument();
=======
>>>>>>> b61c674a
      const tierSelector = await findByTestId("tier-selector");
      expect(tierSelector).toBeInTheDocument();
    });

    test("user can see correct tiers in the selector for secondary maths", async () => {
      // NOTE: This is only active during testing.
      mockPrerelease("curriculum.downloads");
      const { findAllByTestId } = renderComponent({ tiers: tiersMock });
      const tierRadios = await findAllByTestId("tier-radio-button");
      expect(tierRadios).toHaveLength(2);
      expect(tierRadios[0]).toHaveTextContent("Foundation");
      expect(tierRadios[1]).toHaveTextContent("Higher");
    });
  });

  describe("Curriculum Downloads Tab: Secondary Science", () => {
    test("user can see the child subject selector for secondary science", async () => {
      // NOTE: This is only active during testing.
      mockPrerelease("curriculum.downloads");
      const { findByTestId } = renderComponent({
        tiers: tiersMock,
        child_subjects: childSubjectsMock,
        slugs: parseSubjectPhaseSlug("science-secondary-aqa"),
      });
      const childSubjectSelector = await findByTestId("child-subject-selector");
      expect(childSubjectSelector).toBeInTheDocument();
    });

    test("user can see the tiers and child subject selector for secondary science", async () => {
      // NOTE: This is only active during testing.
      mockPrerelease("curriculum.downloads");
      const { findByTestId } = renderComponent({
        tiers: tiersMock,
        child_subjects: childSubjectsMock,
        slugs: parseSubjectPhaseSlug("science-secondary-aqa"),
      });
      const childSubjectSelector = await findByTestId("child-subject-selector");
      const tierSelector = await findByTestId("tier-selector");
      expect(childSubjectSelector).toBeInTheDocument();
      expect(tierSelector).toBeInTheDocument();
    });

    test("user can see the correct child subjects in the correct order", async () => {
      // NOTE: This is only active during testing.
      mockPrerelease("curriculum.downloads");
      const { findAllByTestId } = renderComponent({
        tiers: tiersMock,
        child_subjects: childSubjectsMock,
        slugs: parseSubjectPhaseSlug("science-secondary-aqa"),
      });

      const childSubjectRadios = await findAllByTestId(
        "child-subject-radio-button",
      );
      expect(childSubjectRadios).toHaveLength(4);
      expect(childSubjectRadios[0]).toHaveTextContent("Combined science");
      expect(childSubjectRadios[1]).toHaveTextContent("Biology");
      expect(childSubjectRadios[2]).toHaveTextContent("Chemistry");
      expect(childSubjectRadios[3]).toHaveTextContent("Physics");
    });
  });
});

describe("Downloads tab: unit tests", () => {
  const mvRefreshTime = 1721314874829;
  test("Query is created properly: Science secondary AQA", async () => {
    const data = {
      mvRefreshTime: 1721314874829,
      subjectSlug: "science",
      phaseSlug: "secondary",
      examboardSlug: "aqa",
      tierSlug: "foundation",
      childSubjectSlug: "combined-science",
    };
    const {
      mvRefreshTime,
      subjectSlug,
      phaseSlug,
      examboardSlug,
      tierSlug,
      childSubjectSlug,
    } = data;
    const query = createCurriculumDownloadsQuery(
      "published",
      mvRefreshTime,
      subjectSlug,
      phaseSlug,
      examboardSlug,
      tierSlug,
      childSubjectSlug,
    );
    expect(query.toString()).toEqual(
      `mvRefreshTime=1721314874829&subjectSlug=science&phaseSlug=secondary&state=published&examboardSlug=aqa&tierSlug=foundation&childSubjectSlug=combined-science`,
    );
  });

  test("Query is created properly: English primary", async () => {
    const query = createCurriculumDownloadsQuery(
      "published",
      mvRefreshTime,
      "english",
      "primary",
      null,
      null,
      null,
    );
    expect(query.toString()).toEqual(
      `mvRefreshTime=1721314874829&subjectSlug=english&phaseSlug=primary&state=published`,
    );
  });
});<|MERGE_RESOLUTION|>--- conflicted
+++ resolved
@@ -73,14 +73,11 @@
       const { findByTestId } = renderComponent({
         tiers: tiersMock,
       });
-<<<<<<< HEAD
       const formHeading = screen.getByRole("heading", {
         name: "Download",
         level: 2,
       });
       expect(formHeading).toBeInTheDocument();
-=======
->>>>>>> b61c674a
       const tierSelector = await findByTestId("tier-selector");
       expect(tierSelector).toBeInTheDocument();
     });
