import CurriculumDownloadTab, { createCurriculumDownloadsQuery } from ".";

import { parseSubjectPhaseSlug } from "@/pages/teachers/curriculum/[subjectPhaseSlug]/[tab]";
import renderWithProviders from "@/__tests__/__helpers__/renderWithProviders";
import { mockPrerelease } from "@/utils/mocks";

const render = renderWithProviders();
const mvRefreshTime = 1721314874829;

const tiersMock = [
  { tier: "Foundation", tier_slug: "foundation" },
  { tier: "Higher", tier_slug: "higher" },
];

const childSubjectsMock = [
  {
    subject: "Combined science",
    subject_slug: "combined-science",
  },
  {
    subject: "Biology",
    subject_slug: "biology",
  },
  {
    subject: "Chemistry",
    subject_slug: "chemistry",
  },
  {
    subject: "Physics",
    subject_slug: "physics",
  },
];

describe("Component - Curriculum Download Tab", () => {
  beforeEach(() => {
    jest.clearAllMocks();
  });

  const renderComponent = (overrides = {}) => {
    const defaultProps = {
      slugs: parseSubjectPhaseSlug("english-secondary-aqa"),
      mvRefreshTime,
      tiers: [],
      childSubjects: [],
      curriculumInfo: {
        curriculaDesc: "",
        subjectTitle: "English",
        phaseTitle: "Secondary",
        examboardTitle: null,
      },
      ...overrides,
    };

    return render(<CurriculumDownloadTab {...defaultProps} />);
  };

  test("user can see download form", async () => {
    // NOTE: This is only active during testing.
    mockPrerelease("curriculum.downloads");
    const { findByText, findAllByTestId } = renderComponent();
    const formHeading = await findByText("Your details");
    const formInputs = await findAllByTestId("input");
    expect(formHeading).toBeInTheDocument();
    expect(formInputs).toHaveLength(1);
  });

  describe("Curriculum Downloads Tab: Secondary Maths", () => {
    test("user can see the tier selector for secondary maths", async () => {
      // NOTE: This is only active during testing.
      mockPrerelease("curriculum.downloads");
      const { findByTestId } = renderComponent({
        tiers: tiersMock,
      });
<<<<<<< HEAD
      //const formHeading = await findByText("Download");
      const tierSelector = await findByTestId("tier-selector");
      // expect(formHeading).toBeInTheDocument();
=======
      const tierSelector = await findByTestId("tier-selector");
>>>>>>> 541f3e9b
      expect(tierSelector).toBeInTheDocument();
    });

    test("user can see correct tiers in the selector for secondary maths", async () => {
      // NOTE: This is only active during testing.
      mockPrerelease("curriculum.downloads");
      const { findAllByTestId } = renderComponent({ tiers: tiersMock });
      const tierRadios = await findAllByTestId("tier-radio-button");
      expect(tierRadios).toHaveLength(2);
      expect(tierRadios[0]).toHaveTextContent("Foundation");
      expect(tierRadios[1]).toHaveTextContent("Higher");
    });
  });

  describe("Curriculum Downloads Tab: Secondary Science", () => {
    test("user can see the child subject selector for secondary science", async () => {
      // NOTE: This is only active during testing.
      mockPrerelease("curriculum.downloads");
      const { findByTestId } = renderComponent({
        tiers: tiersMock,
        child_subjects: childSubjectsMock,
        slugs: parseSubjectPhaseSlug("science-secondary-aqa"),
      });
      const childSubjectSelector = await findByTestId("child-subject-selector");
      expect(childSubjectSelector).toBeInTheDocument();
    });

    test("user can see the tiers and child subject selector for secondary science", async () => {
      // NOTE: This is only active during testing.
      mockPrerelease("curriculum.downloads");
      const { findByTestId } = renderComponent({
        tiers: tiersMock,
        child_subjects: childSubjectsMock,
        slugs: parseSubjectPhaseSlug("science-secondary-aqa"),
      });
      const childSubjectSelector = await findByTestId("child-subject-selector");
      const tierSelector = await findByTestId("tier-selector");
      expect(childSubjectSelector).toBeInTheDocument();
      expect(tierSelector).toBeInTheDocument();
    });

    test("user can see the correct child subjects in the correct order", async () => {
      // NOTE: This is only active during testing.
      mockPrerelease("curriculum.downloads");
      const { findAllByTestId } = renderComponent({
        tiers: tiersMock,
        child_subjects: childSubjectsMock,
        slugs: parseSubjectPhaseSlug("science-secondary-aqa"),
      });

      const childSubjectRadios = await findAllByTestId(
        "child-subject-radio-button",
      );
      expect(childSubjectRadios).toHaveLength(4);
      expect(childSubjectRadios[0]).toHaveTextContent("Combined science");
      expect(childSubjectRadios[1]).toHaveTextContent("Biology");
      expect(childSubjectRadios[2]).toHaveTextContent("Chemistry");
      expect(childSubjectRadios[3]).toHaveTextContent("Physics");
    });
  });
});

describe("Downloads tab: unit tests", () => {
  const mvRefreshTime = 1721314874829;
  test("Query is created properly: Science secondary AQA", async () => {
    const data = {
      mvRefreshTime: 1721314874829,
      subjectSlug: "science",
      phaseSlug: "secondary",
      examboardSlug: "aqa",
      tierSlug: "foundation",
      childSubjectSlug: "combined-science",
    };
    const {
      mvRefreshTime,
      subjectSlug,
      phaseSlug,
      examboardSlug,
      tierSlug,
      childSubjectSlug,
    } = data;
    const query = createCurriculumDownloadsQuery(
      "published",
      mvRefreshTime,
      subjectSlug,
      phaseSlug,
      examboardSlug,
      tierSlug,
      childSubjectSlug,
    );
    expect(query.toString()).toEqual(
      `mvRefreshTime=1721314874829&subjectSlug=science&phaseSlug=secondary&state=published&examboardSlug=aqa&tierSlug=foundation&childSubjectSlug=combined-science`,
    );
  });

  test("Query is created properly: English primary", async () => {
    const query = createCurriculumDownloadsQuery(
      "published",
      mvRefreshTime,
      "english",
      "primary",
      null,
      null,
      null,
    );
    expect(query.toString()).toEqual(
      `mvRefreshTime=1721314874829&subjectSlug=english&phaseSlug=primary&state=published`,
    );
  });
});<|MERGE_RESOLUTION|>--- conflicted
+++ resolved
@@ -71,13 +71,7 @@
       const { findByTestId } = renderComponent({
         tiers: tiersMock,
       });
-<<<<<<< HEAD
-      //const formHeading = await findByText("Download");
       const tierSelector = await findByTestId("tier-selector");
-      // expect(formHeading).toBeInTheDocument();
-=======
-      const tierSelector = await findByTestId("tier-selector");
->>>>>>> 541f3e9b
       expect(tierSelector).toBeInTheDocument();
     });
 
