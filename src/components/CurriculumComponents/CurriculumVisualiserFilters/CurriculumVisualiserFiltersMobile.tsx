--- conflicted
+++ resolved
@@ -1,12 +1,6 @@
-<<<<<<< HEAD
-import React from "react";
-// import { OakP, OakFlex, OakSpan } from "@oaknational/oak-components";
+// import React, { useState } from "react";
+// import { OakP, OakFlex, OakSpan, OakBox } from "@oaknational/oak-components";
 // import styled from "styled-components";
-=======
-import React, { useState } from "react";
-import { OakP, OakFlex, OakSpan, OakBox } from "@oaknational/oak-components";
-import styled from "styled-components";
->>>>>>> 95b6ab45
 
 // import { Fieldset, FieldsetLegend } from "../OakComponentsKitchen/Fieldset";
 // import { RadioButton, RadioGroup } from "../OakComponentsKitchen/SimpleRadio";
@@ -167,22 +161,26 @@
 //     }, 0);
 //   }
 
-<<<<<<< HEAD
 //   return (
-//     <Box
+//     <OakBox
 //       $position={["sticky", "static"]}
 //       $display={["block", "none"]}
-//       $top={0}
-//       $zIndex={"fixedHeader"}
+//       $top="all-spacing-0"
+//       $zIndex={"fixed-header"}
 //     >
-//       <Box
+//       <OakBox
 //         $width={"100%"}
 //         $background={"white"}
-//         $mb={8}
+//         $mb="space-between-ssx"
 //         data-test-id="filter-mobiles"
 //       >
-//         <Box>
-//           <Box $dropShadow="mobileFilterSelector" $ph={[16, 0]} $pb={16}>
+//         <OakBox>
+//           <OakBox
+//             $bb={"border-solid-s"}
+//             $borderColor={"grey30"}
+//             $ph={["inner-padding-m", "inner-padding-none"]}
+//             $pb={"inner-padding-m"}
+//           >
 //             <Button
 //               label="Highlight a thread"
 //               icon="chevron-right"
@@ -203,25 +201,29 @@
 //                 >
 //                   {threadDef(selectedThread)?.title}
 //                 </Box>
-//                 <Box $mh={6}> • </Box>
-//                 <Box data-testid="highlighted-units-box-mobile">
+//                 <OakBox $mh="space-between-ssx"> • </OakBox>
+//                 <OakBox data-testid="highlighted-units-box-mobile">
 //                   <OakSpan aria-live="polite" aria-atomic="true">
 //                     {highlightedUnits} units highlighted
 //                   </OakSpan>
-//                 </Box>
+//                 </OakBox>
 //               </OakFlex>
 //             )}
-//           </Box>
-//           <Box
-//             $pt={2}
-//             $dropShadow="mobileFilterSelector"
+//           </OakBox>
+//           <OakBox
+//             $bb={"border-solid-s"}
+//             $borderColor={"grey30"}
 //             $width={"100%"}
 //             data-testid={"year-selection-mobile"}
 //           >
 //             <ScrollableWrapper>
 //               <StyledButtonGroup aria-label="Select a year group">
 //                 {yearOptions.map((yearOption) => (
-//                   <Box key={yearOption} $pt={8} $ml={5}>
+//                   <OakBox
+//                     key={yearOption}
+//                     $pt="inner-padding-xs"
+//                     $ml="space-between-sssx"
+//                   >
 //                     <FocusIndicator
 //                       data-testid="year-group-focus-indicator"
 //                       $display={"inline-block"}
@@ -247,116 +249,16 @@
 //                         {getYearGroupTitle(yearData, yearOption)}
 //                       </StyledButton>
 //                     </FocusIndicator>
-//                   </Box>
+//                   </OakBox>
 //                 ))}
 //               </StyledButtonGroup>
 //             </ScrollableWrapper>
-//           </Box>
-//         </Box>
-//       </Box>
-//     </Box>
+//           </OakBox>
+//         </OakBox>
+//       </OakBox>
+//     </OakBox>
 //   );
 // }
-=======
-  return (
-    <OakBox
-      $position={["sticky", "static"]}
-      $display={["block", "none"]}
-      $top="all-spacing-0"
-      $zIndex={"fixed-header"}
-    >
-      <OakBox
-        $width={"100%"}
-        $background={"white"}
-        $mb="space-between-ssx"
-        data-test-id="filter-mobiles"
-      >
-        <OakBox>
-          <OakBox
-            $bb={"border-solid-s"}
-            $borderColor={"grey30"}
-            $ph={["inner-padding-m", "inner-padding-none"]}
-            $pb={"inner-padding-m"}
-          >
-            <Button
-              label="Highlight a thread"
-              icon="chevron-right"
-              $iconPosition="trailing"
-              variant="buttonStyledAsLink"
-              $mt={16}
-              onClick={onOpenModal}
-              data-testid="mobile-highlight-thread"
-            />
-            {selectedThread && (
-              <OakFlex>
-                <Box
-                  $textOverflow={"ellipsis"}
-                  $whiteSpace={"nowrap"}
-                  $overflow={"hidden"}
-                  data-testid="highlighted-threads-mobile"
-                  $maxWidth={"50%"}
-                >
-                  {threadDef(selectedThread)?.title}
-                </Box>
-                <OakBox $mh="space-between-ssx"> • </OakBox>
-                <OakBox data-testid="highlighted-units-box-mobile">
-                  <OakSpan aria-live="polite" aria-atomic="true">
-                    {highlightedUnits} units highlighted
-                  </OakSpan>
-                </OakBox>
-              </OakFlex>
-            )}
-          </OakBox>
-          <OakBox
-            $bb={"border-solid-s"}
-            $borderColor={"grey30"}
-            $width={"100%"}
-            data-testid={"year-selection-mobile"}
-          >
-            <ScrollableWrapper>
-              <StyledButtonGroup aria-label="Select a year group">
-                {yearOptions.map((yearOption) => (
-                  <OakBox
-                    key={yearOption}
-                    $pt="inner-padding-xs"
-                    $ml="space-between-sssx"
-                  >
-                    <FocusIndicator
-                      data-testid="year-group-focus-indicator"
-                      $display={"inline-block"}
-                      $mb="space-between-ssx"
-                      $mr="space-between-ssx"
-                      $background={
-                        isSelectedYear(yearOption) ? "black" : "white"
-                      }
-                      $color={isSelectedYear(yearOption) ? "white" : "black"}
-                      $borderRadius={"border-radius-s"}
-                      $font="heading-7"
-                      disableMouseHover={isSelectedYear(yearOption)}
-                    >
-                      <StyledButton
-                        data-testid="year-group-filter-button"
-                        aria-pressed={isSelectedYear(yearOption)}
-                        onClick={() => {
-                          onSelectYear(yearOption);
-                          trackSelectYear(yearOption);
-                          scrollToYearSection(yearOption);
-                        }}
-                      >
-                        {getYearGroupTitle(yearData, yearOption)}
-                      </StyledButton>
-                    </FocusIndicator>
-                  </OakBox>
-                ))}
-              </StyledButtonGroup>
-            </ScrollableWrapper>
-          </OakBox>
-        </OakBox>
-      </OakBox>
-    </OakBox>
-  );
-}
->>>>>>> 95b6ab45
 
 // function Modal({
 //   data,
@@ -385,17 +287,21 @@
 //     selectedThread,
 //   );
 
-<<<<<<< HEAD
 //   return (
-//     <Box
+//     <OakBox
 //       $background={"white"}
 //       $position="fixed"
-//       $top={0}
+//       $top="all-spacing-0"
 //       $height={"100%"}
-//       $zIndex={"modalDialog"}
+//       $zIndex={"modal-dialog"}
 //       $display={["block", "none"]}
 //     >
-//       <Box $position={"absolute"} $top={20} $right={16} $zIndex={"inFront"}>
+//       <OakBox
+//         $position={"absolute"}
+//         $top="all-spacing-5"
+//         $right="all-spacing-4"
+//         $zIndex={"in-front"}
+//       >
 //         <Button
 //           label=""
 //           aria-label="Close Menu"
@@ -405,7 +311,7 @@
 //           onClick={onOpenModal}
 //           aria-expanded={open}
 //         />
-//       </Box>
+//       </OakBox>
 //       <Fieldset
 //         $ml={16}
 //         $mt={32}
@@ -426,12 +332,12 @@
 //           value={selectedThread ?? ""}
 //           onChange={(e) => onSelectThread(e.target.value)}
 //         >
-//           <Box>
-//             <Box
-//               $mv={16}
-//               $pl={12}
+//           <OakBox>
+//             <OakBox
+//               $mv="space-between-s"
+//               $pl="inner-padding-s"
 //               $position={"relative"}
-//               $bl={1}
+//               $bl="border-solid-s"
 //               $borderColor="transparent"
 //             >
 //               <RadioButton
@@ -441,7 +347,7 @@
 //               >
 //                 None highlighted
 //               </RadioButton>
-//             </Box>
+//             </OakBox>
 //             {threadOptions.map((threadOption) => {
 //               const isSelectedMobile = isSelectedThread(threadOption);
 //               return (
@@ -484,7 +390,7 @@
 //                 </Box>
 //               );
 //             })}
-//           </Box>
+//           </OakBox>
 //         </RadioGroup>
 //       </Fieldset>
 //       <OakFlex
@@ -505,148 +411,26 @@
 //           onClick={onOpenModal}
 //         />
 //       </OakFlex>
-//     </Box>
+//     </OakBox>
 //   );
 // }
-=======
-  return (
-    <OakBox
-      $background={"white"}
-      $position="fixed"
-      $top="all-spacing-0"
-      $height={"100%"}
-      $zIndex={"modal-dialog"}
-      $display={["block", "none"]}
-    >
-      <OakBox
-        $position={"absolute"}
-        $top="all-spacing-5"
-        $right="all-spacing-4"
-        $zIndex={"in-front"}
-      >
-        <Button
-          label=""
-          aria-label="Close Menu"
-          icon={"cross"}
-          variant={"minimal"}
-          size={"large"}
-          onClick={onOpenModal}
-          aria-expanded={open}
-        />
-      </OakBox>
-      <Fieldset
-        $ml={16}
-        $mt={32}
-        $mr={16}
-        data-testid="mobile-thread-modal"
-        $height={"85%"}
-        $overflow={"scroll"}
-      >
-        <FieldsetLegend $font={"heading-7"} $mb="space-between-m">
-          Highlight a thread
-        </FieldsetLegend>
-        <OakP $mb="space-between-m">
-          Threads are groups of units across the curriculum that build a common
-          body of knowledge
-        </OakP>
-        <RadioGroup
-          name="thread"
-          value={selectedThread ?? ""}
-          onChange={(e) => onSelectThread(e.target.value)}
-        >
-          <OakBox>
-            <OakBox
-              $mv="space-between-s"
-              $pl="inner-padding-s"
-              $position={"relative"}
-              $bl="border-solid-s"
-              $borderColor="transparent"
-            >
-              <RadioButton
-                aria-label={"None highlighted"}
-                value={""}
-                data-testid={"no-threads-radio-mobile"}
-              >
-                None highlighted
-              </RadioButton>
-            </OakBox>
-            {threadOptions.map((threadOption) => {
-              const isSelectedMobile = isSelectedThread(threadOption);
-              return (
-                <Box
-                  $position={"relative"}
-                  $ba={1}
-                  $background={isSelectedMobile ? "black" : "white"}
-                  $borderColor={isSelectedMobile ? "black" : "grey40"}
-                  $borderRadius={4}
-                  $color={isSelectedMobile ? "white" : "black"}
-                  $font={isSelectedMobile ? "heading-light-7" : "body-2"}
-                  $ph={12}
-                  $pt={12}
-                  $mb={8}
-                  key={threadOption.slug}
-                >
-                  <RadioButton
-                    aria-label={threadOption.title}
-                    value={threadOption.slug}
-                    data-testid={
-                      isSelectedMobile
-                        ? "selected-thread-radio-mobile"
-                        : "thread-radio-mobile"
-                    }
-                  >
-                    <OakSpan>
-                      {threadOption.title}
-                      <OakSpan aria-live="polite" aria-atomic="true">
-                        {isSelectedMobile && (
-                          <>
-                            <br />
-                            {highlightedUnits}
-                            {highlightedUnits === 1 ? " unit " : " units "}
-                            highlighted
-                          </>
-                        )}
-                      </OakSpan>
-                    </OakSpan>
-                  </RadioButton>
-                </Box>
-              );
-            })}
-          </OakBox>
-        </RadioGroup>
-      </Fieldset>
-      <OakFlex
-        $position={"fixed"}
-        $width={"100%"}
-        $background={"white"}
-        $bottom={["all-spacing-0"]}
-        $right={["all-spacing-0"]}
-        $justifyContent={"left"}
-      >
-        <Button
-          $ma={16}
-          label="Done"
-          data-testid="mobile-done-thread-modal-button"
-          icon="arrow-right"
-          $iconPosition="trailing"
-          iconBackground="black"
-          onClick={onOpenModal}
-        />
-      </OakFlex>
-    </OakBox>
-  );
-}
->>>>>>> 95b6ab45
 
 export default function CurriculumVisualiserFiltersMobile() {
 // {
-//   filters,
-//   onChangeFilters,
+//   selectedThread,
+//   onSelectThread,
+//   selectedYear,
 //   trackingData,
+//   yearSelection,
 //   data,
+//   onSelectYear,
 // }: CurriculumVisualiserFiltersProps
   // const [mobileThreadModalOpen, setMobileThreadModalOpen] =
   //   useState<boolean>(false);
+
+  // function handleMobileThreadModal(): void {
+  //   setMobileThreadModalOpen(!mobileThreadModalOpen);
+  // }
 
   return <div />;
   // return mobileThreadModalOpen ? (
