// import React, { useState } from "react";
// import { OakP, OakFlex, OakSpan, OakBox } from "@oaknational/oak-components";
// import styled from "styled-components";

// import { Fieldset, FieldsetLegend } from "../OakComponentsKitchen/Fieldset";
// import { RadioButton, RadioGroup } from "../OakComponentsKitchen/SimpleRadio";
// import FocusIndicator from "../OakComponentsKitchen/FocusIndicator";

// import { CurriculumVisualiserFiltersProps } from "./CurriculumVisualiserFilters";
// import { highlightedUnitCount } from "./helpers";

// import Box from "@/components/SharedComponents/Box";
// import Button from "@/components/SharedComponents/Button/Button";
// import ButtonGroup from "@/components/SharedComponents/ButtonGroup";
// import { getYearGroupTitle } from "@/utils/curriculum/formatting";
// import useAnalyticsPageProps from "@/hooks/useAnalyticsPageProps";
// import useAnalytics from "@/context/Analytics/useAnalytics";
// import { Thread } from "@/utils/curriculum/types";

// const StyledButton = styled("button")`
//   all: unset;
//   color: inherit;
//   cursor: pointer;
//   padding: 12px;
//   width: fit-content;
//   display: inline-block;
//   white-space: nowrap;
//   border-radius: 4px;
//   margin-right: 0;
//   border: 1px solid ${({ theme }) => theme.colors.grey40};

//   &:hover:not([aria-pressed="true"]) {
//     background: #f2f2f2;
//   }
// `;

// const ScrollableWrapper = styled.div`
//   position: relative;
//   width: 100%;

//   &::before {
//     content: "";
//     position: absolute;
//     top: 0;
//     left: 0;
//     height: 100%;
//     width: 20px;
//     background: linear-gradient(
//       to left,
//       rgba(255, 255, 255, 0),
//       rgba(255, 255, 255, 1)
//     );
//     pointer-events: none;
//     z-index: 1;
//   }

//   &::after {
//     content: "";
//     position: absolute;
//     top: 0;
//     right: 0;
//     height: 100%;
//     width: 25px;
//     background: linear-gradient(
//       to right,
//       rgba(255, 255, 255, 0),
//       rgba(255, 255, 255, 1)
//     );
//     pointer-events: none;
//     z-index: 1;
//   }
// `;

// const StyledButtonGroup = styled(ButtonGroup)`
//   overflow-x: auto;
//   overflow-y: hidden;
//   position: relative;

//   & > *:first-child {
//     margin-left: 16px;
//   }

//   & > *:not(:last-child) {
//     margin-right: -5px;
//   }
// `;

// function StickyBit({
//   onOpenModal,
//   data,
//   trackingData,
//   selectedThread,
//   selectedYear,
//   yearSelection,
//   onSelectYear,
// }: Pick<
//   CurriculumVisualiserFiltersProps,
//   | "data"
//   | "trackingData"
//   | "selectedThread"
//   | "selectedYear"
//   | "yearSelection"
//   | "onSelectYear"
// > & { onOpenModal: () => void }) {
//   const { track } = useAnalytics();
//   const { analyticsUseCase } = useAnalyticsPageProps();

//   const { yearData, threadOptions, yearOptions } = data;

//   const highlightedUnits = highlightedUnitCount(
//     yearData,
//     null,
//     yearSelection,
//     selectedThread,
//   );

//   function trackSelectYear(year: string): void {
//     if (trackingData) {
//       const { subjectTitle, subjectSlug } = trackingData;
//       track.yearGroupSelected({
//         yearGroupName: year,
//         yearGroupSlug: year,
//         subjectTitle,
//         subjectSlug,
//         analyticsUseCase: analyticsUseCase,
//       });
//     }
//   }

//   const threadDef = (selectedThread: Thread["slug"]) =>
//     threadOptions.find((t) => t.slug === selectedThread);

//   function isSelectedYear(yearOption: string) {
//     return selectedYear === yearOption;
//   }

//   function scrollToYearSection(yearOption: string) {
//     setTimeout(() => {
//       const targetElement = document.getElementById(`year-${yearOption}`);
//       if (targetElement) {
//         const headerOffset = 70;
//         const elementPosition = targetElement.getBoundingClientRect().top;
//         const offsetPosition =
//           elementPosition + window.pageYOffset - headerOffset;

//         window.scrollTo({
//           top: offsetPosition,
//           behavior: "smooth",
//         });

//         // It's key that focus is set after scroll completes otherwise
//         // scroll ends above the intended year section
//         setTimeout(() => {
//           const yearHeading = document.getElementById(`year-${yearOption}`);
//           if (yearHeading instanceof HTMLElement) {
//             yearHeading.setAttribute("tabindex", "-1");
//             yearHeading.focus();
//           }
//         }, 500);
//       }
//     }, 0);
//   }

//   return (
//     <OakBox
//       $position={["sticky", "static"]}
//       $display={["block", "none"]}
//       $top="all-spacing-0"
//       $zIndex={"fixed-header"}
//     >
//       <OakBox
//         $width={"100%"}
//         $background={"white"}
//         $mb="space-between-ssx"
//         data-test-id="filter-mobiles"
//       >
//         <OakBox>
//           <OakBox
//             $bb={"border-solid-s"}
//             $borderColor={"grey30"}
//             $ph={["inner-padding-m", "inner-padding-none"]}
//             $pb={"inner-padding-m"}
//           >
//             <Button
//               label="Highlight a thread"
//               icon="chevron-right"
//               $iconPosition="trailing"
//               variant="buttonStyledAsLink"
//               $mt={16}
//               onClick={onOpenModal}
//               data-testid="mobile-highlight-thread"
//             />
//             {selectedThread && (
//               <OakFlex>
//                 <Box
//                   $textOverflow={"ellipsis"}
//                   $whiteSpace={"nowrap"}
//                   $overflow={"hidden"}
//                   data-testid="highlighted-threads-mobile"
//                   $maxWidth={"50%"}
//                 >
//                   {threadDef(selectedThread)?.title}
//                 </Box>
//                 <OakBox $mh="space-between-ssx"> • </OakBox>
//                 <OakBox data-testid="highlighted-units-box-mobile">
//                   <OakSpan aria-live="polite" aria-atomic="true">
//                     {highlightedUnits} units highlighted
//                   </OakSpan>
//                 </OakBox>
//               </OakFlex>
//             )}
//           </OakBox>
//           <OakBox
//             $bb={"border-solid-s"}
//             $borderColor={"grey30"}
//             $width={"100%"}
//             data-testid={"year-selection-mobile"}
//           >
//             <ScrollableWrapper>
//               <StyledButtonGroup aria-label="Select a year group">
//                 {yearOptions.map((yearOption) => (
//                   <OakBox
//                     key={yearOption}
//                     $pt="inner-padding-xs"
//                     $ml="space-between-sssx"
//                   >
//                     <FocusIndicator
//                       data-testid="year-group-focus-indicator"
//                       $display={"inline-block"}
//                       $mb="space-between-ssx"
//                       $mr="space-between-ssx"
//                       $background={
//                         isSelectedYear(yearOption) ? "black" : "white"
//                       }
//                       $color={isSelectedYear(yearOption) ? "white" : "black"}
//                       $borderRadius={"border-radius-s"}
//                       $font="heading-7"
//                       disableMouseHover={isSelectedYear(yearOption)}
//                     >
//                       <StyledButton
//                         data-testid="year-group-filter-button"
//                         aria-pressed={isSelectedYear(yearOption)}
//                         onClick={() => {
//                           onSelectYear(yearOption);
//                           trackSelectYear(yearOption);
//                           scrollToYearSection(yearOption);
//                         }}
//                       >
//                         {getYearGroupTitle(yearData, yearOption)}
//                       </StyledButton>
//                     </FocusIndicator>
//                   </OakBox>
//                 ))}
//               </StyledButtonGroup>
//             </ScrollableWrapper>
//           </OakBox>
//         </OakBox>
//       </OakBox>
//     </OakBox>
//   );
// }

// function Modal({
//   data,
//   selectedThread,
//   yearSelection,
//   onSelectThread,
//   onOpenModal,
// }: Pick<
//   CurriculumVisualiserFiltersProps,
//   | "data"
//   | "selectedThread"
//   | "selectedYear"
//   | "yearSelection"
//   | "onSelectThread"
// > & { onOpenModal: () => void }) {
//   const { threadOptions, yearData } = data;

//   function isSelectedThread(thread: Thread) {
//     return selectedThread === thread.slug;
//   }

//   const highlightedUnits = highlightedUnitCount(
//     yearData,
//     null,
//     yearSelection,
//     selectedThread,
//   );

//   return (
//     <OakBox
//       $background={"white"}
//       $position="fixed"
//       $top="all-spacing-0"
//       $height={"100%"}
//       $zIndex={"modal-dialog"}
//       $display={["block", "none"]}
//     >
//       <OakBox
//         $position={"absolute"}
//         $top="all-spacing-5"
//         $right="all-spacing-4"
//         $zIndex={"in-front"}
//       >
//         <Button
//           label=""
//           aria-label="Close Menu"
//           icon={"cross"}
//           variant={"minimal"}
//           size={"large"}
//           onClick={onOpenModal}
//           aria-expanded={open}
//         />
//       </OakBox>
//       <Fieldset
//         $ml={16}
//         $mt={32}
//         $mr={16}
//         data-testid="mobile-thread-modal"
//         $height={"85%"}
//         $overflow={"scroll"}
//       >
//         <FieldsetLegend $font={"heading-7"} $mb="space-between-m">
//           Highlight a thread
//         </FieldsetLegend>
//         <OakP $mb="space-between-m">
//           Threads are groups of units across the curriculum that build a common
//           body of knowledge
//         </OakP>
//         <RadioGroup
//           name="thread"
//           value={selectedThread ?? ""}
//           onChange={(e) => onSelectThread(e.target.value)}
//         >
//           <OakBox>
//             <OakBox
//               $mv="space-between-s"
//               $pl="inner-padding-s"
//               $position={"relative"}
//               $bl="border-solid-s"
//               $borderColor="transparent"
//             >
//               <RadioButton
//                 aria-label={"None highlighted"}
//                 value={""}
//                 data-testid={"no-threads-radio-mobile"}
//               >
//                 None highlighted
//               </RadioButton>
//             </OakBox>
//             {threadOptions.map((threadOption) => {
//               const isSelectedMobile = isSelectedThread(threadOption);
//               return (
//                 <Box
//                   $position={"relative"}
//                   $ba={1}
//                   $background={isSelectedMobile ? "black" : "white"}
//                   $borderColor={isSelectedMobile ? "black" : "grey40"}
//                   $borderRadius={4}
//                   $color={isSelectedMobile ? "white" : "black"}
//                   $font={isSelectedMobile ? "heading-light-7" : "body-2"}
//                   $ph={12}
//                   $pt={12}
//                   $mb={8}
//                   key={threadOption.slug}
//                 >
//                   <RadioButton
//                     aria-label={threadOption.title}
//                     value={threadOption.slug}
//                     data-testid={
//                       isSelectedMobile
//                         ? "selected-thread-radio-mobile"
//                         : "thread-radio-mobile"
//                     }
//                   >
//                     <OakSpan>
//                       {threadOption.title}
//                       <OakSpan aria-live="polite" aria-atomic="true">
//                         {isSelectedMobile && (
//                           <>
//                             <br />
//                             {highlightedUnits}
//                             {highlightedUnits === 1 ? " unit " : " units "}
//                             highlighted
//                           </>
//                         )}
//                       </OakSpan>
//                     </OakSpan>
//                   </RadioButton>
//                 </Box>
//               );
//             })}
//           </OakBox>
//         </RadioGroup>
//       </Fieldset>
//       <OakFlex
//         $position={"fixed"}
//         $width={"100%"}
//         $background={"white"}
//         $bottom={["all-spacing-0"]}
//         $right={["all-spacing-0"]}
//         $justifyContent={"left"}
//       >
//         <Button
//           $ma={16}
//           label="Done"
//           data-testid="mobile-done-thread-modal-button"
//           icon="arrow-right"
//           $iconPosition="trailing"
//           iconBackground="black"
//           onClick={onOpenModal}
//         />
//       </OakFlex>
//     </OakBox>
//   );
// }

export default function CurriculumVisualiserFiltersMobile() {
<<<<<<< HEAD
  // {
  //   filters,
  //   onChangeFilters,
  //   trackingData,
  //   data,
  // }: CurriculumVisualiserFiltersProps
=======
// {
//   selectedThread,
//   onSelectThread,
//   selectedYear,
//   trackingData,
//   yearSelection,
//   data,
//   onSelectYear,
// }: CurriculumVisualiserFiltersProps
>>>>>>> 53d63d9d
  // const [mobileThreadModalOpen, setMobileThreadModalOpen] =
  //   useState<boolean>(false);

  // function handleMobileThreadModal(): void {
  //   setMobileThreadModalOpen(!mobileThreadModalOpen);
  // }

  return <div />;
  // return mobileThreadModalOpen ? (
  //   <Modal
  //     data={data}
  //     selectedThread={selectedThread}
  //     selectedYear={selectedYear}
  //     yearSelection={yearSelection}
  //     onOpenModal={handleMobileThreadModal}
  //     onSelectThread={onSelectThread}
  //   />
  // ) : (
  //   <StickyBit
  //     onOpenModal={handleMobileThreadModal}
  //     data={data}
  //     selectedYear={selectedYear}
  //     selectedThread={selectedThread}
  //     trackingData={trackingData}
  //     yearSelection={yearSelection}
  //     onSelectYear={onSelectYear}
  //   />
  // );
}<|MERGE_RESOLUTION|>--- conflicted
+++ resolved
@@ -416,24 +416,15 @@
 // }
 
 export default function CurriculumVisualiserFiltersMobile() {
-<<<<<<< HEAD
   // {
-  //   filters,
-  //   onChangeFilters,
+  //   selectedThread,
+  //   onSelectThread,
+  //   selectedYear,
   //   trackingData,
+  //   yearSelection,
   //   data,
+  //   onSelectYear,
   // }: CurriculumVisualiserFiltersProps
-=======
-// {
-//   selectedThread,
-//   onSelectThread,
-//   selectedYear,
-//   trackingData,
-//   yearSelection,
-//   data,
-//   onSelectYear,
-// }: CurriculumVisualiserFiltersProps
->>>>>>> 53d63d9d
   // const [mobileThreadModalOpen, setMobileThreadModalOpen] =
   //   useState<boolean>(false);
 
