import {
  OakSpan,
  OakBox,
  OakHeading,
  OakRadioGroup,
  OakRadioAsButton,
  OakHandDrawnHR,
} from "@oaknational/oak-components";
import { isEqual } from "lodash";

import { Fieldset, FieldsetLegend } from "../OakComponentsKitchen/Fieldset";
import { RadioGroup, RadioButton } from "../OakComponentsKitchen/SimpleRadio";
import SkipLink from "../OakComponentsKitchen/SkipLink";

import { CurriculumVisualiserFiltersProps } from "./CurriculumVisualiserFilters";
import { highlightedUnitCount } from "./helpers";

import { getValidSubjectCategoryIconById } from "@/utils/getValidSubjectCategoryIconById";
import { getYearGroupTitle } from "@/utils/curriculum/formatting";
<<<<<<< HEAD
import {
  Thread,
  Subject,
  SubjectCategory,
  Tier,
  CurriculumFilters,
} from "@/utils/curriculum/types";
import { CurriculumUnitsFormattedData } from "@/pages-helpers/curriculum/docx/tab-helpers";
=======
import { Thread } from "@/utils/curriculum/types";
>>>>>>> b9a5d876
import { getValidSubjectIconName } from "@/utils/getValidSubjectIconName";
import { getFilterData } from "@/utils/curriculum/filtering";
import {
  byKeyStageSlug,
  presentAtKeyStageSlugs,
} from "@/utils/curriculum/keystage";

export default function CurriculumVisualiserFiltersDesktop({
  filters,
  onChangeFilters,
  data,
}: CurriculumVisualiserFiltersProps) {
  const { yearData, threadOptions, yearOptions } = data;

  const { childSubjects, subjectCategories, tiers } = getFilterData(
    data.yearData,
    filters.years,
  );

  const keyStageSlugData = byKeyStageSlug(yearData);
  const childSubjectsAt = presentAtKeyStageSlugs(
    keyStageSlugData,
    "childSubjects",
    filters.years,
  );
  const subjectCategoriesAt = presentAtKeyStageSlugs(
    keyStageSlugData,
    "subjectCategories",
    filters.years,
  ).filter((ks) => !childSubjectsAt.includes(ks));
  const tiersAt = presentAtKeyStageSlugs(keyStageSlugData, "tiers");

  function isSelectedThread(thread: Thread) {
    return filters.threads.includes(thread.slug);
  }

  function setSingleInFilter(key: keyof CurriculumFilters, newValue: string) {
    onChangeFilters({ ...filters, [key]: [newValue] });
  }

  function addAllToFilter(key: keyof CurriculumFilters, target: string[]) {
    onChangeFilters({ ...filters, [key]: target });
  }

  return (
    <OakBox $mr={"space-between-s"}>
      <SkipLink href="#content">Skip to units</SkipLink>

      <OakHeading tag="h3" $font={"heading-5"} $mb="space-between-m">
        Filter and highlight
      </OakHeading>

      <>
        <OakHeading
          tag="h4"
          id="year-group-label"
          $font={"heading-6"}
          $mb="space-between-s"
        >
          Year group
        </OakHeading>

        <OakRadioGroup
          name="year"
          onChange={(e) =>
            addAllToFilter(
              "years",
              e.target.value === "all" ? yearOptions : [e.target.value],
            )
          }
          value={
            isEqual(filters.years, yearOptions) ? "all" : filters.years[0]!
          }
          $gap="space-between-ssx"
          $flexDirection="row"
          $flexWrap="wrap"
          aria-labelledby="year-group-label"
          data-testid="year-group-filter-desktop"
        >
          <OakRadioAsButton
            value="all"
            displayValue="All"
            data-testid={"all-years-radio"}
          />
          {yearOptions.map((yearOption) => (
            <OakRadioAsButton
              key={yearOption}
              value={yearOption}
              displayValue={getYearGroupTitle(yearData, yearOption)}
              data-testid={"year-radio"}
            />
          ))}
        </OakRadioGroup>
      </>

      {subjectCategoriesAt.length > 0 && (
        <>
          <OakHandDrawnHR
            hrColor={"grey40"}
            $mt={"space-between-m"}
            $mb={"space-between-m2"}
          />
          <OakHeading
            id="subject-categories-label"
            tag="h4"
            $font={"heading-6"}
            $mb="space-between-s"
          >
            Category{" "}
            {subjectCategoriesAt.length === 1
              ? `(${subjectCategoriesAt[0]?.toUpperCase()})`
              : ""}
          </OakHeading>

          <OakRadioGroup
            name="subject-categories"
            onChange={(e) =>
              setSingleInFilter("subjectCategories", e.target.value)
            }
            value={String(filters.subjectCategories[0]!)}
            $flexDirection="row"
            $flexWrap="wrap"
            $gap="space-between-ssx"
            aria-labelledby="subject-categories-label"
          >
            {subjectCategories.map((subjectCategory) => {
              return (
                <OakRadioAsButton
                  key={subjectCategory.id}
                  value={String(subjectCategory.id)}
                  displayValue={subjectCategory.title}
                  icon={getValidSubjectCategoryIconById(subjectCategory.id)}
                />
              );
            })}
          </OakRadioGroup>
        </>
      )}

      {childSubjects.length > 0 && (
        <>
          <OakHandDrawnHR
            hrColor={"grey40"}
            $mt={"space-between-m"}
            $mb={"space-between-m2"}
          />

          <OakHeading
            id="child-subjects-label"
            tag="h4"
            $font={"heading-6"}
            $mb="space-between-s"
          >
            Exam subject{" "}
            {childSubjectsAt.length === 1
              ? `(${childSubjectsAt[0]?.toUpperCase()})`
              : ""}
          </OakHeading>
          <OakRadioGroup
            name="childSubjects"
            onChange={(e) => setSingleInFilter("childSubjects", e.target.value)}
            value={String(filters.childSubjects[0]!)}
            $flexDirection="row"
            $flexWrap="wrap"
            $gap="space-between-ssx"
            aria-labelledby="child-subjects-label"
          >
            {childSubjects.map((childSubject) => (
              <OakRadioAsButton
                key={childSubject.subject_slug}
                value={childSubject.subject_slug}
                displayValue={childSubject.subject}
                icon={getValidSubjectIconName(childSubject.subject_slug)}
              />
            ))}
          </OakRadioGroup>
        </>
      )}

      {tiers.length > 0 && (
        <>
          <OakHandDrawnHR
            hrColor={"grey40"}
            $mt={"space-between-m"}
            $mb={"space-between-m2"}
          />

          <OakHeading
            id="tiers-label"
            tag="h4"
            $font={"heading-6"}
            $mb="space-between-s"
          >
            Learning tier{" "}
            {tiersAt.length === 1 ? `(${tiersAt[0]?.toUpperCase()})` : ""}
          </OakHeading>
          <OakRadioGroup
            name="tiers"
            onChange={(e) => setSingleInFilter("tiers", e.target.value)}
            value={filters.tiers[0]!}
            $flexDirection="row"
            $flexWrap="wrap"
            $gap="space-between-ssx"
            aria-labelledby="tiers-label"
          >
            {tiers.map((tier) => (
              <OakRadioAsButton
                key={tier.tier_slug}
                value={tier.tier_slug}
                displayValue={tier.tier}
              />
            ))}
          </OakRadioGroup>
        </>
      )}

      <OakHandDrawnHR
        hrColor={"grey40"}
        $mt={"space-between-m"}
        $mb={"space-between-m2"}
      />
      <Fieldset data-testid={"threads-filter-desktop"}>
        <FieldsetLegend $font={"heading-6"} $mt="space-between-m2">
          Highlight a thread
        </FieldsetLegend>
        <RadioGroup
          name="thread"
          onChange={(e) =>
            onChangeFilters({ ...filters, threads: [e.target.value] })
          }
          value={filters.threads[0] ?? ""}
        >
          <OakBox
            $mv="space-between-s"
            $pl="inner-padding-s"
            $bl="border-solid-s"
            $borderColor="transparent"
          >
            <RadioButton
              aria-label={"None highlighted"}
              value={""}
              data-testid={"no-threads-radio"}
            >
              None highlighted
            </RadioButton>
          </OakBox>
          {threadOptions.map((threadOption) => {
            const isSelected = isSelectedThread(threadOption);
            const highlightedCount = highlightedUnitCount(
              yearData,
              filters,
              filters.threads,
            );

            return (
              <OakBox
                $ba="border-solid-s"
                $background={isSelected ? "black" : "white"}
                $borderColor={isSelected ? "black" : "grey40"}
                $borderRadius="border-radius-s"
                $color={isSelected ? "white" : "black"}
                $font={isSelected ? "heading-light-7" : "body-2"}
                $ph="inner-padding-s"
                $pt="inner-padding-s"
                $mb="space-between-ssx"
                key={threadOption.slug}
              >
                <RadioButton
                  aria-label={threadOption.title}
                  value={threadOption.slug}
                  data-testid={
                    isSelected ? "selected-thread-radio" : "thread-radio"
                  }
                >
                  <OakSpan>
                    {threadOption.title}
                    {isSelected && (
                      <>
                        <br />
                        {highlightedCount}
                        {highlightedCount === 1 ? " unit " : " units "}
                        highlighted
                      </>
                    )}
                  </OakSpan>
                </RadioButton>
              </OakBox>
            );
          })}
        </RadioGroup>
      </Fieldset>
    </OakBox>
  );
}<|MERGE_RESOLUTION|>--- conflicted
+++ resolved
@@ -17,18 +17,7 @@
 
 import { getValidSubjectCategoryIconById } from "@/utils/getValidSubjectCategoryIconById";
 import { getYearGroupTitle } from "@/utils/curriculum/formatting";
-<<<<<<< HEAD
-import {
-  Thread,
-  Subject,
-  SubjectCategory,
-  Tier,
-  CurriculumFilters,
-} from "@/utils/curriculum/types";
-import { CurriculumUnitsFormattedData } from "@/pages-helpers/curriculum/docx/tab-helpers";
-=======
-import { Thread } from "@/utils/curriculum/types";
->>>>>>> b9a5d876
+import { Thread, CurriculumFilters } from "@/utils/curriculum/types";
 import { getValidSubjectIconName } from "@/utils/getValidSubjectIconName";
 import { getFilterData } from "@/utils/curriculum/filtering";
 import {
