import {
  OakSpan,
  OakBox,
  OakHeading,
  OakRadioGroup,
  OakRadioAsButton,
} from "@oaknational/oak-components";
import { isEqual } from "lodash";

import { Fieldset, FieldsetLegend } from "../OakComponentsKitchen/Fieldset";
import { RadioGroup, RadioButton } from "../OakComponentsKitchen/SimpleRadio";
import SkipLink from "../OakComponentsKitchen/SkipLink";

import {
  CurriculumFilters,
  CurriculumVisualiserFiltersProps,
} from "./CurriculumVisualiserFilters";
import { highlightedUnitCount } from "./helpers";

<<<<<<< HEAD
import { Hr } from "@/components/SharedComponents/Typography";
import Box from "@/components/SharedComponents/Box";
=======
>>>>>>> 53d63d9d
import { getYearGroupTitle } from "@/utils/curriculum/formatting";
import {
  Thread,
  Subject,
  SubjectCategory,
  Tier,
} from "@/utils/curriculum/types";
import { CurriculumUnitsFormattedData } from "@/pages-helpers/curriculum/docx/tab-helpers";
import { getValidSubjectIconName } from "@/utils/getValidSubjectIconName";

function getFilterData(
  yearData: CurriculumUnitsFormattedData["yearData"],
  years: string[],
) {
  const childSubjects = new Map<string, Subject>();
  const subjectCategories = new Map<number, SubjectCategory>();
  const tiers = new Map<string, Tier>();
  years.forEach((year) => {
    const obj = yearData[year]!;
    console.log(">>>> HERE", obj, Object.keys(yearData));
    obj.childSubjects.forEach((childSubject) =>
      childSubjects.set(childSubject.subject_slug, childSubject),
    );
    obj.tiers.forEach((tier) => tiers.set(tier.tier_slug, tier));
    obj.subjectCategories.forEach((subjectCategory) =>
      subjectCategories.set(subjectCategory.id, subjectCategory),
    );
  });

  const childSubjectsArray = [...childSubjects.values()];
  const subjectCategoriesArray = [...subjectCategories.values()];
  const tiersArray = [...tiers.values()];

  return {
    childSubjects: childSubjectsArray.length > 1 ? childSubjectsArray : [],
    subjectCategories:
      childSubjectsArray.length < 1 ? subjectCategoriesArray : [],
    tiers: tiersArray,
  };
}

export default function CurriculumVisualiserFiltersDesktop({
  filters,
  onChangeFilters,
  data,
}: CurriculumVisualiserFiltersProps) {
  const { yearData, threadOptions, yearOptions } = data;

  const { childSubjects, subjectCategories, tiers } = getFilterData(
    data.yearData,
    filters.years,
  );

  console.log({ childSubjects, subjectCategories, tiers });

  function isSelectedThread(thread: Thread) {
    return filters.threads.includes(thread.slug);
  }

  function setSingleInFilter(key: keyof CurriculumFilters, newValue: string) {
    onChangeFilters({ ...filters, [key]: [newValue] });
  }

  function addAllToFilter(key: keyof CurriculumFilters, target: string[]) {
    onChangeFilters({ ...filters, [key]: target });
  }

  return (
    <OakBox $mr={"space-between-s"}>
      <SkipLink href="#content">Skip to units</SkipLink>

<<<<<<< HEAD
      <OakHeading tag="h3" $font={"heading-5"} $mb="space-between-m">
        Filter and highlight
      </OakHeading>

      <>
        <OakHeading
          tag="h4"
          id="year-group-label"
          $font={"heading-6"}
          $mb="space-between-s"
        >
=======
      <Fieldset data-testid="years">
        <FieldsetLegend $font={"heading-7"} $mb="space-between-xs">
>>>>>>> 53d63d9d
          Year group
        </OakHeading>

        <OakRadioGroup
          name="year"
          onChange={(e) =>
            addAllToFilter(
              "years",
              e.target.value === "all" ? yearOptions : [e.target.value],
            )
          }
          value={
            isEqual(filters.years, yearOptions) ? "all" : filters.years[0]!
          }
          $gap="space-between-ssx"
          $flexDirection="row"
          $flexWrap="wrap"
          aria-labelledby="year-group-label"
          data-testid="year-group-filter-desktop"
        >
          <OakRadioAsButton
            value="all"
            displayValue="All"
            data-testid={"all-years-radio"}
          />
          {yearOptions.map((yearOption) => (
            <OakRadioAsButton
              key={yearOption}
              value={yearOption}
              displayValue={getYearGroupTitle(yearData, yearOption)}
              data-testid={"year-radio"}
            />
          ))}
        </OakRadioGroup>
      </>

      {subjectCategories.length > 0 && (
        <>
          <Hr thickness={2} $color={"grey40"} $mt={30} $mb={40} />

          <OakHeading
            id="subject-categories-label"
            tag="h4"
            $font={"heading-6"}
            $mb="space-between-s"
          >
            Category {childSubjects.length > 0 ? "(KS3)" : ""}
          </OakHeading>

          <OakRadioGroup
            name="subject-categories"
            onChange={(e) =>
              setSingleInFilter("subjectCategories", e.target.value)
            }
            value={filters.subjectCategories[0]!}
            $flexDirection="row"
            $flexWrap="wrap"
            $gap="space-between-ssx"
            aria-labelledby="subject-categories-label"
          >
            {subjectCategories.map((subjectCategory) => (
              <OakRadioAsButton
                key={subjectCategory.id}
                value={String(subjectCategory.id)}
                displayValue={subjectCategory.title}
              />
            ))}
          </OakRadioGroup>
        </>
      )}

      {childSubjects.length > 0 && (
        <>
          <Hr thickness={2} $color={"grey40"} $mt={30} $mb={40} />
          <OakHeading
            id="child-subjects-label"
            tag="h4"
            $font={"heading-6"}
            $mb="space-between-s"
          >
            Exam subject (KS4)
          </OakHeading>
          <OakRadioGroup
            name="childSubjects"
            onChange={(e) => setSingleInFilter("childSubjects", e.target.value)}
            value={filters.childSubjects[0]!}
            $flexDirection="row"
            $flexWrap="wrap"
            $gap="space-between-ssx"
            aria-labelledby="child-subjects-label"
          >
            {childSubjects.map((childSubject) => (
              <OakRadioAsButton
                key={childSubject.subject_slug}
                value={childSubject.subject_slug}
                displayValue={childSubject.subject}
                icon={getValidSubjectIconName(childSubject.subject_slug)}
              />
            ))}
          </OakRadioGroup>
        </>
      )}

      {tiers.length > 0 && (
<<<<<<< HEAD
        <>
          <Hr thickness={2} $color={"grey40"} $mt={30} $mb={40} />
          <OakHeading
            id="tiers-label"
            tag="h4"
            $font={"heading-6"}
            $mb="space-between-s"
          >
=======
        <Fieldset data-testid="tiers">
          <FieldsetLegend $font={"heading-7"} $mb="space-between-xs">
>>>>>>> 53d63d9d
            Learning tier (KS4)
          </OakHeading>
          <OakRadioGroup
            name="tiers"
            onChange={(e) => setSingleInFilter("tiers", e.target.value)}
            value={filters.tiers[0]!}
            $flexDirection="row"
            $flexWrap="wrap"
            $gap="space-between-ssx"
            aria-labelledby="tiers-label"
          >
            {tiers.map((tier) => (
              <OakRadioAsButton
                key={tier.tier_slug}
                value={tier.tier_slug}
                displayValue={tier.tier}
              />
            ))}
          </OakRadioGroup>
        </>
      )}

      <Hr thickness={2} $color={"grey40"} $mt={30} $mb={40} />

      <Fieldset data-testid={"threads-filter-desktop"}>
        <FieldsetLegend $font={"heading-6"} $mt="space-between-m2">
          Highlight a thread
        </FieldsetLegend>
        <RadioGroup
          name="thread"
          onChange={(e) =>
            onChangeFilters({ ...filters, threads: [e.target.value] })
          }
          value={filters.threads[0] ?? ""}
        >
<<<<<<< HEAD
          <Box $mt={6} $mb={16} $pl={12} $bl={1} $borderColor="transparent">
=======
          <OakBox
            $mv="space-between-s"
            $pl="inner-padding-s"
            $bl="border-solid-s"
            $borderColor="transparent"
          >
>>>>>>> 53d63d9d
            <RadioButton
              aria-label={"None highlighted"}
              value={""}
              data-testid={"no-threads-radio"}
            >
              None highlighted
            </RadioButton>
          </OakBox>
          {threadOptions.map((threadOption) => {
            const isSelected = isSelectedThread(threadOption);
            const highlightedCount = highlightedUnitCount();
            // yearData,
            // selectedYear,
            // yearSelection,
            // selectedThread,

            return (
              <OakBox
                $ba="border-solid-s"
                $background={isSelected ? "black" : "white"}
<<<<<<< HEAD
                $borderColor={isSelected ? "black" : "grey50"}
                $borderRadius={4}
=======
                $borderColor={isSelected ? "black" : "grey40"}
                $borderRadius="border-radius-s"
>>>>>>> 53d63d9d
                $color={isSelected ? "white" : "black"}
                $font={isSelected ? "heading-light-7" : "body-2"}
                $ph="inner-padding-s"
                $pt="inner-padding-s"
                $mb="space-between-ssx"
                key={threadOption.slug}
              >
                <RadioButton
                  aria-label={threadOption.title}
                  value={threadOption.slug}
                  data-testid={
                    isSelected ? "selected-thread-radio" : "thread-radio"
                  }
                >
                  <OakSpan>
                    {threadOption.title}
                    {isSelected && (
                      <>
                        <br />
                        {highlightedCount}
                        {highlightedCount === 1 ? " unit " : " units "}
                        highlighted
                      </>
                    )}
                  </OakSpan>
                </RadioButton>
              </OakBox>
            );
          })}
        </RadioGroup>
      </Fieldset>
    </OakBox>
  );
}<|MERGE_RESOLUTION|>--- conflicted
+++ resolved
@@ -17,11 +17,7 @@
 } from "./CurriculumVisualiserFilters";
 import { highlightedUnitCount } from "./helpers";
 
-<<<<<<< HEAD
-import { Hr } from "@/components/SharedComponents/Typography";
 import Box from "@/components/SharedComponents/Box";
-=======
->>>>>>> 53d63d9d
 import { getYearGroupTitle } from "@/utils/curriculum/formatting";
 import {
   Thread,
@@ -41,7 +37,6 @@
   const tiers = new Map<string, Tier>();
   years.forEach((year) => {
     const obj = yearData[year]!;
-    console.log(">>>> HERE", obj, Object.keys(yearData));
     obj.childSubjects.forEach((childSubject) =>
       childSubjects.set(childSubject.subject_slug, childSubject),
     );
@@ -75,8 +70,6 @@
     filters.years,
   );
 
-  console.log({ childSubjects, subjectCategories, tiers });
-
   function isSelectedThread(thread: Thread) {
     return filters.threads.includes(thread.slug);
   }
@@ -93,7 +86,6 @@
     <OakBox $mr={"space-between-s"}>
       <SkipLink href="#content">Skip to units</SkipLink>
 
-<<<<<<< HEAD
       <OakHeading tag="h3" $font={"heading-5"} $mb="space-between-m">
         Filter and highlight
       </OakHeading>
@@ -105,10 +97,6 @@
           $font={"heading-6"}
           $mb="space-between-s"
         >
-=======
-      <Fieldset data-testid="years">
-        <FieldsetLegend $font={"heading-7"} $mb="space-between-xs">
->>>>>>> 53d63d9d
           Year group
         </OakHeading>
 
@@ -213,7 +201,6 @@
       )}
 
       {tiers.length > 0 && (
-<<<<<<< HEAD
         <>
           <Hr thickness={2} $color={"grey40"} $mt={30} $mb={40} />
           <OakHeading
@@ -222,10 +209,6 @@
             $font={"heading-6"}
             $mb="space-between-s"
           >
-=======
-        <Fieldset data-testid="tiers">
-          <FieldsetLegend $font={"heading-7"} $mb="space-between-xs">
->>>>>>> 53d63d9d
             Learning tier (KS4)
           </OakHeading>
           <OakRadioGroup
@@ -261,16 +244,7 @@
           }
           value={filters.threads[0] ?? ""}
         >
-<<<<<<< HEAD
           <Box $mt={6} $mb={16} $pl={12} $bl={1} $borderColor="transparent">
-=======
-          <OakBox
-            $mv="space-between-s"
-            $pl="inner-padding-s"
-            $bl="border-solid-s"
-            $borderColor="transparent"
-          >
->>>>>>> 53d63d9d
             <RadioButton
               aria-label={"None highlighted"}
               value={""}
@@ -278,7 +252,7 @@
             >
               None highlighted
             </RadioButton>
-          </OakBox>
+          </Box>
           {threadOptions.map((threadOption) => {
             const isSelected = isSelectedThread(threadOption);
             const highlightedCount = highlightedUnitCount();
@@ -288,21 +262,16 @@
             // selectedThread,
 
             return (
-              <OakBox
-                $ba="border-solid-s"
+              <Box
+                $ba={1}
                 $background={isSelected ? "black" : "white"}
-<<<<<<< HEAD
                 $borderColor={isSelected ? "black" : "grey50"}
                 $borderRadius={4}
-=======
-                $borderColor={isSelected ? "black" : "grey40"}
-                $borderRadius="border-radius-s"
->>>>>>> 53d63d9d
                 $color={isSelected ? "white" : "black"}
                 $font={isSelected ? "heading-light-7" : "body-2"}
-                $ph="inner-padding-s"
-                $pt="inner-padding-s"
-                $mb="space-between-ssx"
+                $ph={12}
+                $pt={12}
+                $mb={8}
                 key={threadOption.slug}
               >
                 <RadioButton
@@ -324,7 +293,7 @@
                     )}
                   </OakSpan>
                 </RadioButton>
-              </OakBox>
+              </Box>
             );
           })}
         </RadioGroup>
