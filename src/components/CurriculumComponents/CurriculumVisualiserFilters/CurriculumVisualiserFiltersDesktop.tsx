--- conflicted
+++ resolved
@@ -1,9 +1,5 @@
-<<<<<<< HEAD
 import { OakSpan, OakBox, OakHeading } from "@oaknational/oak-components";
 import { isEqual } from "lodash";
-=======
-import { OakBox, OakP, OakSpan } from "@oaknational/oak-components";
->>>>>>> 95b6ab45
 
 import { Fieldset, FieldsetLegend } from "../OakComponentsKitchen/Fieldset";
 import { RadioGroup, RadioButton } from "../OakComponentsKitchen/SimpleRadio";
@@ -188,17 +184,12 @@
           }
           value={filters.threads[0] ?? ""}
         >
-<<<<<<< HEAD
-          <Box $mv={16} $pl={12} $bl={1} $borderColor="transparent">
-=======
-          <SkipLink href="#content">Skip to units</SkipLink>
           <OakBox
             $mv="space-between-s"
             $pl="inner-padding-s"
             $bl="border-solid-s"
             $borderColor="transparent"
           >
->>>>>>> 95b6ab45
             <RadioButton
               aria-label={"None highlighted"}
               value={""}
@@ -209,12 +200,11 @@
           </OakBox>
           {threadOptions.map((threadOption) => {
             const isSelected = isSelectedThread(threadOption);
-            const highlightedCount =
-              highlightedUnitCount();
-              // yearData,
-              // selectedYear,
-              // yearSelection,
-              // selectedThread,
+            const highlightedCount = highlightedUnitCount();
+            // yearData,
+            // selectedYear,
+            // yearSelection,
+            // selectedThread,
 
             return (
               <OakBox
@@ -255,46 +245,6 @@
           })}
         </RadioGroup>
       </Fieldset>
-<<<<<<< HEAD
     </OakBox>
-=======
-      <Fieldset
-        $mr={16}
-        $mb={32}
-        $display={["none", "block"]}
-        data-testid="year-group-filter-desktop"
-      >
-        <FieldsetLegend $font={"heading-7"} $mb="space-between-xs">
-          Year group
-        </FieldsetLegend>
-        <RadioGroup
-          name="year"
-          value={selectedYear}
-          onChange={(e) => onSelectYear(e.target.value)}
-        >
-          <OakBox $mb="space-between-s">
-            <RadioButton
-              aria-label="All year groups"
-              value={""}
-              data-testid={"all-years-radio"}
-            >
-              All
-            </RadioButton>
-          </OakBox>
-          {yearOptions.map((yearOption) => (
-            <OakBox key={yearOption} $mb="space-between-s">
-              <RadioButton
-                value={yearOption}
-                data-testid={"year-radio"}
-                aria-label={getYearGroupTitle(yearData, yearOption)}
-              >
-                {getYearGroupTitle(yearData, yearOption)}
-              </RadioButton>
-            </OakBox>
-          ))}
-        </RadioGroup>
-      </Fieldset>
-    </>
->>>>>>> 95b6ab45
   );
 }