--- conflicted
+++ resolved
@@ -121,10 +121,9 @@
 
 const blockHeadingComponents: PortableTextComponents["block"] = {
   heading1: (props) => (
-<<<<<<< HEAD
     <OakHeading
       tag="h3"
-      id={`header-${props.value._key}`}
+      id={`header-${slugifyHash(props.value.children[0]?.text ?? "unknown")}`}
       $font={["heading-5", "heading-5", "heading-4"]}
     >
       {props.children}
@@ -144,13 +143,6 @@
     <OakHeading tag="h6" $font={["body-2"]}>
       {props.children}
     </OakHeading>
-=======
-    <h3
-      id={`header-${slugifyHash(props.value.children[0]?.text ?? "unknown")}`}
-    >
-      {props.children}
-    </h3>
->>>>>>> 15400893
   ),
 };
 
