--- conflicted
+++ resolved
@@ -240,40 +240,9 @@
             $ph="inner-padding-m"
             $pv="inner-padding-l"
           >
-<<<<<<< HEAD
-            <OakHeading
-              tag="h2"
-              $font={["heading-5", "heading-4"]}
-              $mb="space-between-m"
-              data-testid="overview-heading"
-            >
-              Overview
-            </OakHeading>
-            <OakP data-testid="explainer">
-              <PortableText
-                value={curriculumExplainer.explainerRaw}
-                components={{
-                  ...basePortableTextComponents.list,
-                  ...basePortableTextComponents.listItem,
-                  block: {
-                    ...basePortableTextComponents.block,
-                    ...blockHeadingComponents,
-                  } as PortableTextBlockComponent,
-                  types: {},
-                  marks: {
-                    strong: basePortableTextComponents.marks!.strong,
-                    em: basePortableTextComponents.marks!.em,
-                  },
-                }}
-              />
-            </OakP>
-          </Box>
-        </OakFlex>
-=======
             {contents}
           </OakBox>
         </Box>
->>>>>>> 604891a5
       )}
       <Box $maxWidth={1280} $mh={"auto"} $ph={16} $width={"100%"}>
         {isCycleTwoEnabled && (
@@ -285,21 +254,6 @@
               $pb={40}
               $display={["none", "none", "block"]}
             >
-<<<<<<< HEAD
-              <OakHeading
-                tag="h2"
-                $font={["heading-5", "heading-4"]}
-                $mb="space-between-m"
-                data-testid="overview-heading"
-              >
-                Overview
-              </OakHeading>
-              <OakHeading
-                tag="h3"
-                $font={["heading-6", "heading-5"]}
-                $mb="space-between-s"
-                line-height={48}
-=======
               {contents}
             </Box>
             <OakFlex
@@ -311,7 +265,6 @@
                 $maxWidth={["100%", "65%", "65%"]}
                 $mh={["auto", "auto", 0]}
                 $textAlign={"left"}
->>>>>>> 604891a5
               >
                 <OakBox data-testid="explainer">
                   <ExplainerStyles>
@@ -350,6 +303,7 @@
                   tag="h2"
                   $font={["heading-5", "heading-4"]}
                   $mb="space-between-m"
+                  data-testid="overview-heading"
                 >
                   Overview
                 </OakHeading>
