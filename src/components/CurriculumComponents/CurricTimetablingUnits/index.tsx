--- conflicted
+++ resolved
@@ -12,13 +12,10 @@
 import { useMemo, useState } from "react";
 
 import { CurricTimetableHeader } from "../CurricTimetableHeader";
-<<<<<<< HEAD
 import { CurricTermCard } from "../CurricTermCard";
 import CurricUnitCard from "../CurricUnitCard";
 import { CurricTimetablingYearCard } from "../CurricTimetablingYearCard";
-=======
 import CurricTimetablingFilters from "../CurricTimetablingFilters";
->>>>>>> cd088582
 
 import { useTimetableParams } from "@/utils/curriculum/timetabling";
 import { CurriculumFilters, Unit } from "@/utils/curriculum/types";
@@ -71,9 +68,7 @@
 }: CurricTimetablingUnitsProps) => {
   const [modalOpen, setModalOpen] = useState(false);
   const [data] = useTimetableParams();
-<<<<<<< HEAD
   const isDebugMode = data.mode === "debug";
-=======
   const [filters, setFilters] = useState<CurriculumFilters>(() => {
     return {
       years: [data.year ?? "1"],
@@ -84,7 +79,6 @@
       pathways: [],
     };
   });
->>>>>>> cd088582
 
   const unitDataPre = useMemo(
     () => formatCurriculumUnitsData({ units }),
