--- conflicted
+++ resolved
@@ -2,30 +2,33 @@
 import {
   OakBox,
   OakFlex,
-<<<<<<< HEAD
+  OakHeading,
   OakInformativeModal,
   OakMaxWidth,
   OakSecondaryButton,
 } from "@oaknational/oak-components";
-import { useState } from "react";
-=======
-  OakHeading,
-  OakMaxWidth,
-} from "@oaknational/oak-components";
 import { ThemeProvider } from "styled-components";
-import { useMemo } from "react";
->>>>>>> cf069b1d
+import { useMemo, useState } from "react";
 
 import { CurricTimetableHeader } from "../CurricTimetableHeader";
 
 import { useTimetableParams } from "@/utils/curriculum/timetabling";
-import { parseSubjectPhaseSlug } from "@/utils/curriculum/slugs";
 import { Unit } from "@/utils/curriculum/types";
 import oakTheme from "@/styles/theme";
 import {
   fetchSubjectPhasePickerData,
   formatCurriculumUnitsData,
 } from "@/pages-helpers/curriculum/docx/tab-helpers";
+
+function getDefaultName(
+  data: ReturnType<typeof useTimetableParams>[0],
+  units: Unit[],
+) {
+  if (data.name && data.name !== "") {
+    return data.name;
+  }
+  return `Your ${units[0]?.subject ?? ""} timetable`;
+}
 
 type CurricTimetablingUnitsProps = {
   subjectPhaseSlug: string;
@@ -35,12 +38,10 @@
   >;
 };
 export const CurricTimetablingUnits = ({
-  subjectPhaseSlug,
   units,
 }: CurricTimetablingUnitsProps) => {
   const [modalOpen, setModalOpen] = useState(false);
   const [data] = useTimetableParams();
-  const slugs = parseSubjectPhaseSlug(subjectPhaseSlug)!;
 
   const unitData = useMemo(() => formatCurriculumUnitsData({ units }), [units]);
 
@@ -55,57 +56,40 @@
 
   return (
     <>
-<<<<<<< HEAD
-      <OakFlex $flexDirection={"column"} $pa={"inner-padding-xl5"}>
-        <CurricTimetableHeader
-          titleSlot={`Year ${data.year} ${subjectSlug}`}
-          illustrationSlug={"magic-carpet"}
-          additionalSlot={
-            <OakFlex $maxWidth={"all-spacing-20"} $gap={"all-spacing-4"}>
-              <OakSecondaryButton
-                iconName="copy"
-                isTrailingIcon={true}
-                onClick={onEditDetails}
-              >
-                Edit details
-              </OakSecondaryButton>
-              <OakSecondaryButton
-                iconName="edit"
-                isTrailingIcon={true}
-                onClick={onCopyLink}
-              >
-                Copy link
-              </OakSecondaryButton>
-            </OakFlex>
-          }
-        />
-      </OakFlex>
-
-      <OakInformativeModal
-        isOpen={modalOpen}
-        onClose={() => setModalOpen(false)}
-        closeOnBackgroundClick={true}
-      >
-        <OakBox data-testid="edit-details-modal">Edit details modal</OakBox>
-      </OakInformativeModal>
-
-      <OakMaxWidth $ph={"inner-padding-xl5"}>
-        <pre>{JSON.stringify(data, null, 2)}</pre>
-      </OakMaxWidth>
-=======
       {/* TODO: <ThemeProvider/> shouldn't be required, work down the tree and remove old components */}
       <ThemeProvider theme={oakTheme}>
         <OakFlex $flexDirection={"column"} $pa={"inner-padding-xl5"}>
           <CurricTimetableHeader
-            titleSlot={`Year ${data.year} ${slugs.subjectSlug}`}
+            titleSlot={getDefaultName(data, units)}
             illustrationSlug={"magic-carpet"}
             additionalSlot={
-              <OakBox $maxWidth={"all-spacing-20"}>
-                <CurricShowSteps numberOfSteps={2} currentStepIndex={1} />
-              </OakBox>
+              <OakFlex $maxWidth={"all-spacing-20"} $gap={"all-spacing-4"}>
+                <OakSecondaryButton
+                  iconName="copy"
+                  isTrailingIcon={true}
+                  onClick={onEditDetails}
+                >
+                  Edit details
+                </OakSecondaryButton>
+                <OakSecondaryButton
+                  iconName="edit"
+                  isTrailingIcon={true}
+                  onClick={onCopyLink}
+                >
+                  Copy link
+                </OakSecondaryButton>
+              </OakFlex>
             }
           />
         </OakFlex>
+
+        <OakInformativeModal
+          isOpen={modalOpen}
+          onClose={() => setModalOpen(false)}
+          closeOnBackgroundClick={true}
+        >
+          <OakBox data-testid="edit-details-modal">Edit details modal</OakBox>
+        </OakInformativeModal>
 
         <OakMaxWidth $ph={"inner-padding-xl5"}>
           <OakFlex $flexDirection={"row"}>
@@ -137,7 +121,6 @@
           </OakFlex>
         </OakMaxWidth>
       </ThemeProvider>
->>>>>>> cf069b1d
     </>
   );
 };