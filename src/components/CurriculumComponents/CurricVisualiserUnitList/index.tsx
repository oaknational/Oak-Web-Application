--- conflicted
+++ resolved
@@ -113,31 +113,16 @@
         )}
         {units.map(getItems)}
         {/* Empty tiles for correct flex wrapping */}
-<<<<<<< HEAD
-        {Array(3)
-          .fill(true)
-          .map((item, index) => {
-            return (
-              <OakFlex
-                key={`unit-list-item-${item}-${index}`}
-                $width={"spacing-240"}
-                $flexGrow={1}
-                $position={"relative"}
-              />
-            );
-          })}
-=======
         {new Array(3).fill(true).map((item, index) => {
           return (
             <OakFlex
               key={`unit-list-item-${item}-${index}`}
-              $width={"all-spacing-19"}
+              $width={"spacing-240"}
               $flexGrow={1}
               $position={"relative"}
             />
           );
         })}
->>>>>>> e79c639b
       </UnitList>
     </OakFlex>
   );
