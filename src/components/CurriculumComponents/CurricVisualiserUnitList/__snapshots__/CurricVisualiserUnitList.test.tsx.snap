// Jest Snapshot v1, https://goo.gl/fbAQLP

exports[`CurricVisualiserUnitList should display a list of units 1`] = `
<body>
  <div>
    <div
      class="sc-fqkvVR sc-kAyceB gOQIrG fwDdho"
      data-testid="unit-cards"
      style="margin-bottom: -1rem;"
    >
      <ol
<<<<<<< HEAD
        class="sc-9be8b1d0-0 boDOyb"
        role="list"
      >
        <li
          class="sc-9be8b1d0-1 fytyPO"
=======
        class="sc-c4c4704f-0 gEKndP"
        role="list"
      >
        <li
          class="sc-c4c4704f-1 flqmEW"
>>>>>>> e79c639b
        >
          <div
            class="sc-fqkvVR sc-85abac1-0 jdSkEU jXwLFO"
          >
            <a
              class="sc-736180ff-0 bsbMHP"
              data-testid="unit-info-link"
              href="/one"
            >
              <div
                class="sc-fqkvVR sc-kAyceB hjukdb eeevb"
                data-testid="unit-card"
              >
                <div
                  class="sc-fqkvVR sc-kAyceB fgBWrW moWty"
                >
                  <div
                    class="sc-9d6b6245-0 bZsOFK pa11y-ignore"
                  >
                    <span
                      aria-hidden="true"
                    >
                      1
                    </span>
                  </div>
                  <span
                    class="sc-dAlyuH eeepiN"
                  >
                    One
                  </span>
                </div>
                <div
                  class="sc-fqkvVR sc-kAyceB julalA kUbvNw"
                >
                  <div
                    class="sc-fqkvVR sc-kAyceB fgBWrW gCgXGf"
                  >
                    <div
                      class="sc-fqkvVR sc-gFqAkR kxMTGH idOnvL"
                    >
                      Unit info
                    </div>
                    <div
                      class="sc-fqkvVR kbnxKi"
                    >
                      <img
                        alt=""
                        class="sc-dcJsrY beWtwI"
                        data-nimg="fill"
                        decoding="async"
                        loading="lazy"
                        src="https://next_public_oak_assets_host/NEXT_PUBLIC_OAK_ASSETS_PATH/v1707752509/icons/vk9xxxhnsltsickom6q9.svg"
                        style="position: absolute; height: 100%; width: 100%; left: 0px; top: 0px; right: 0px; bottom: 0px; color: transparent;"
                      />
                    </div>
                  </div>
                </div>
              </div>
            </a>
          </div>
        </li>
        <li
<<<<<<< HEAD
          class="sc-9be8b1d0-1 fytyPO"
=======
          class="sc-c4c4704f-1 flqmEW"
>>>>>>> e79c639b
        >
          <div
            class="sc-fqkvVR sc-85abac1-0 jdSkEU jXwLFO"
          >
            <a
              class="sc-736180ff-0 bsbMHP"
              data-testid="unit-info-link"
              href="/two"
            >
              <div
                class="sc-fqkvVR sc-kAyceB hjukdb eeevb"
                data-testid="unit-card"
              >
                <div
                  class="sc-fqkvVR sc-kAyceB fgBWrW moWty"
                >
                  <div
                    class="sc-9d6b6245-0 bZsOFK pa11y-ignore"
                  >
                    <span
                      aria-hidden="true"
                    >
                      2
                    </span>
                  </div>
                  <span
                    class="sc-dAlyuH eeepiN"
                  >
                    Two
                  </span>
                </div>
                <div
                  class="sc-fqkvVR sc-kAyceB julalA kUbvNw"
                >
                  <div
                    class="sc-fqkvVR sc-kAyceB fgBWrW gCgXGf"
                  >
                    <div
                      class="sc-fqkvVR sc-gFqAkR kxMTGH idOnvL"
                    >
                      Unit info
                    </div>
                    <div
                      class="sc-fqkvVR kbnxKi"
                    >
                      <img
                        alt=""
                        class="sc-dcJsrY beWtwI"
                        data-nimg="fill"
                        decoding="async"
                        loading="lazy"
                        src="https://next_public_oak_assets_host/NEXT_PUBLIC_OAK_ASSETS_PATH/v1707752509/icons/vk9xxxhnsltsickom6q9.svg"
                        style="position: absolute; height: 100%; width: 100%; left: 0px; top: 0px; right: 0px; bottom: 0px; color: transparent;"
                      />
                    </div>
                  </div>
                </div>
              </div>
            </a>
          </div>
        </li>
        <li
<<<<<<< HEAD
          class="sc-9be8b1d0-1 fytyPO"
=======
          class="sc-c4c4704f-1 flqmEW"
>>>>>>> e79c639b
        >
          <div
            class="sc-fqkvVR sc-85abac1-0 jdSkEU jXwLFO"
          >
            <a
              class="sc-736180ff-0 bsbMHP"
              data-testid="unit-info-link"
              href="/three"
            >
              <div
                class="sc-fqkvVR sc-kAyceB hjukdb eeevb"
                data-testid="unit-card"
              >
                <div
                  class="sc-fqkvVR sc-kAyceB fgBWrW moWty"
                >
                  <div
                    class="sc-9d6b6245-0 bZsOFK pa11y-ignore"
                  >
                    <span
                      aria-hidden="true"
                    >
                      3
                    </span>
                  </div>
                  <span
                    class="sc-dAlyuH eeepiN"
                  >
                    Three
                  </span>
                </div>
                <div
                  class="sc-fqkvVR sc-kAyceB julalA kUbvNw"
                >
                  <div
                    class="sc-fqkvVR sc-kAyceB fgBWrW gCgXGf"
                  >
                    <div
                      class="sc-fqkvVR sc-gFqAkR kxMTGH idOnvL"
                    >
                      Unit info
                    </div>
                    <div
                      class="sc-fqkvVR kbnxKi"
                    >
                      <img
                        alt=""
                        class="sc-dcJsrY beWtwI"
                        data-nimg="fill"
                        decoding="async"
                        loading="lazy"
                        src="https://next_public_oak_assets_host/NEXT_PUBLIC_OAK_ASSETS_PATH/v1707752509/icons/vk9xxxhnsltsickom6q9.svg"
                        style="position: absolute; height: 100%; width: 100%; left: 0px; top: 0px; right: 0px; bottom: 0px; color: transparent;"
                      />
                    </div>
                  </div>
                </div>
              </div>
            </a>
          </div>
        </li>
        <li
<<<<<<< HEAD
          class="sc-9be8b1d0-1 fytyPO"
=======
          class="sc-c4c4704f-1 flqmEW"
>>>>>>> e79c639b
        >
          <div
            class="sc-fqkvVR sc-85abac1-0 jdSkEU jXwLFO"
          >
            <a
              class="sc-736180ff-0 bsbMHP"
              data-testid="unit-info-link"
              href="/four"
            >
              <div
                class="sc-fqkvVR sc-kAyceB hjukdb eeevb"
                data-testid="unit-card"
              >
                <div
                  class="sc-fqkvVR sc-kAyceB fgBWrW moWty"
                >
                  <div
                    class="sc-9d6b6245-0 bZsOFK pa11y-ignore"
                  >
                    <span
                      aria-hidden="true"
                    >
                      4
                    </span>
                  </div>
                  <span
                    class="sc-dAlyuH eeepiN"
                  >
                    Four
                  </span>
                </div>
                <div
                  class="sc-fqkvVR sc-kAyceB julalA kUbvNw"
                >
                  <div
                    class="sc-fqkvVR sc-kAyceB fgBWrW gCgXGf"
                  >
                    <div
                      class="sc-fqkvVR sc-gFqAkR kxMTGH idOnvL"
                    >
                      Unit info
                    </div>
                    <div
                      class="sc-fqkvVR kbnxKi"
                    >
                      <img
                        alt=""
                        class="sc-dcJsrY beWtwI"
                        data-nimg="fill"
                        decoding="async"
                        loading="lazy"
                        src="https://next_public_oak_assets_host/NEXT_PUBLIC_OAK_ASSETS_PATH/v1707752509/icons/vk9xxxhnsltsickom6q9.svg"
                        style="position: absolute; height: 100%; width: 100%; left: 0px; top: 0px; right: 0px; bottom: 0px; color: transparent;"
                      />
                    </div>
                  </div>
                </div>
              </div>
            </a>
          </div>
        </li>
        <div
          class="sc-fqkvVR sc-kAyceB iASqjD bAFsaQ"
        />
        <div
          class="sc-fqkvVR sc-kAyceB iASqjD bAFsaQ"
        />
        <div
          class="sc-fqkvVR sc-kAyceB iASqjD bAFsaQ"
        />
      </ol>
    </div>
  </div>
</body>
`;<|MERGE_RESOLUTION|>--- conflicted
+++ resolved
@@ -9,25 +9,17 @@
       style="margin-bottom: -1rem;"
     >
       <ol
-<<<<<<< HEAD
-        class="sc-9be8b1d0-0 boDOyb"
-        role="list"
-      >
-        <li
-          class="sc-9be8b1d0-1 fytyPO"
-=======
         class="sc-c4c4704f-0 gEKndP"
         role="list"
       >
         <li
           class="sc-c4c4704f-1 flqmEW"
->>>>>>> e79c639b
-        >
-          <div
-            class="sc-fqkvVR sc-85abac1-0 jdSkEU jXwLFO"
-          >
-            <a
-              class="sc-736180ff-0 bsbMHP"
+        >
+          <div
+            class="sc-fqkvVR sc-85abac1-0 jdSkEU jXwLFO"
+          >
+            <a
+              class="sc-65c0942f-0 dBSbTR"
               data-testid="unit-info-link"
               href="/one"
             >
@@ -48,7 +40,7 @@
                     </span>
                   </div>
                   <span
-                    class="sc-dAlyuH eeepiN"
+                    class="sc-dAlyuH gYScdJ"
                   >
                     One
                   </span>
@@ -60,41 +52,37 @@
                     class="sc-fqkvVR sc-kAyceB fgBWrW gCgXGf"
                   >
                     <div
-                      class="sc-fqkvVR sc-gFqAkR kxMTGH idOnvL"
-                    >
-                      Unit info
-                    </div>
-                    <div
-                      class="sc-fqkvVR kbnxKi"
-                    >
-                      <img
-                        alt=""
-                        class="sc-dcJsrY beWtwI"
-                        data-nimg="fill"
-                        decoding="async"
-                        loading="lazy"
-                        src="https://next_public_oak_assets_host/NEXT_PUBLIC_OAK_ASSETS_PATH/v1707752509/icons/vk9xxxhnsltsickom6q9.svg"
-                        style="position: absolute; height: 100%; width: 100%; left: 0px; top: 0px; right: 0px; bottom: 0px; color: transparent;"
-                      />
-                    </div>
-                  </div>
-                </div>
-              </div>
-            </a>
-          </div>
-        </li>
-        <li
-<<<<<<< HEAD
-          class="sc-9be8b1d0-1 fytyPO"
-=======
-          class="sc-c4c4704f-1 flqmEW"
->>>>>>> e79c639b
-        >
-          <div
-            class="sc-fqkvVR sc-85abac1-0 jdSkEU jXwLFO"
-          >
-            <a
-              class="sc-736180ff-0 bsbMHP"
+                      class="sc-fqkvVR sc-fPXMVe kxMTGH wBUcz"
+                    >
+                      Unit info
+                    </div>
+                    <div
+                      class="sc-fqkvVR kbnxKi"
+                    >
+                      <img
+                        alt=""
+                        class="sc-dcJsrY beWtwI"
+                        data-nimg="fill"
+                        decoding="async"
+                        loading="lazy"
+                        src="https://next_public_oak_assets_host/NEXT_PUBLIC_OAK_ASSETS_PATH/v1707752509/icons/vk9xxxhnsltsickom6q9.svg"
+                        style="position: absolute; height: 100%; width: 100%; left: 0px; top: 0px; right: 0px; bottom: 0px; color: transparent;"
+                      />
+                    </div>
+                  </div>
+                </div>
+              </div>
+            </a>
+          </div>
+        </li>
+        <li
+          class="sc-c4c4704f-1 flqmEW"
+        >
+          <div
+            class="sc-fqkvVR sc-85abac1-0 jdSkEU jXwLFO"
+          >
+            <a
+              class="sc-65c0942f-0 dBSbTR"
               data-testid="unit-info-link"
               href="/two"
             >
@@ -115,7 +103,7 @@
                     </span>
                   </div>
                   <span
-                    class="sc-dAlyuH eeepiN"
+                    class="sc-dAlyuH gYScdJ"
                   >
                     Two
                   </span>
@@ -127,41 +115,37 @@
                     class="sc-fqkvVR sc-kAyceB fgBWrW gCgXGf"
                   >
                     <div
-                      class="sc-fqkvVR sc-gFqAkR kxMTGH idOnvL"
-                    >
-                      Unit info
-                    </div>
-                    <div
-                      class="sc-fqkvVR kbnxKi"
-                    >
-                      <img
-                        alt=""
-                        class="sc-dcJsrY beWtwI"
-                        data-nimg="fill"
-                        decoding="async"
-                        loading="lazy"
-                        src="https://next_public_oak_assets_host/NEXT_PUBLIC_OAK_ASSETS_PATH/v1707752509/icons/vk9xxxhnsltsickom6q9.svg"
-                        style="position: absolute; height: 100%; width: 100%; left: 0px; top: 0px; right: 0px; bottom: 0px; color: transparent;"
-                      />
-                    </div>
-                  </div>
-                </div>
-              </div>
-            </a>
-          </div>
-        </li>
-        <li
-<<<<<<< HEAD
-          class="sc-9be8b1d0-1 fytyPO"
-=======
-          class="sc-c4c4704f-1 flqmEW"
->>>>>>> e79c639b
-        >
-          <div
-            class="sc-fqkvVR sc-85abac1-0 jdSkEU jXwLFO"
-          >
-            <a
-              class="sc-736180ff-0 bsbMHP"
+                      class="sc-fqkvVR sc-fPXMVe kxMTGH wBUcz"
+                    >
+                      Unit info
+                    </div>
+                    <div
+                      class="sc-fqkvVR kbnxKi"
+                    >
+                      <img
+                        alt=""
+                        class="sc-dcJsrY beWtwI"
+                        data-nimg="fill"
+                        decoding="async"
+                        loading="lazy"
+                        src="https://next_public_oak_assets_host/NEXT_PUBLIC_OAK_ASSETS_PATH/v1707752509/icons/vk9xxxhnsltsickom6q9.svg"
+                        style="position: absolute; height: 100%; width: 100%; left: 0px; top: 0px; right: 0px; bottom: 0px; color: transparent;"
+                      />
+                    </div>
+                  </div>
+                </div>
+              </div>
+            </a>
+          </div>
+        </li>
+        <li
+          class="sc-c4c4704f-1 flqmEW"
+        >
+          <div
+            class="sc-fqkvVR sc-85abac1-0 jdSkEU jXwLFO"
+          >
+            <a
+              class="sc-65c0942f-0 dBSbTR"
               data-testid="unit-info-link"
               href="/three"
             >
@@ -182,7 +166,7 @@
                     </span>
                   </div>
                   <span
-                    class="sc-dAlyuH eeepiN"
+                    class="sc-dAlyuH gYScdJ"
                   >
                     Three
                   </span>
@@ -194,41 +178,37 @@
                     class="sc-fqkvVR sc-kAyceB fgBWrW gCgXGf"
                   >
                     <div
-                      class="sc-fqkvVR sc-gFqAkR kxMTGH idOnvL"
-                    >
-                      Unit info
-                    </div>
-                    <div
-                      class="sc-fqkvVR kbnxKi"
-                    >
-                      <img
-                        alt=""
-                        class="sc-dcJsrY beWtwI"
-                        data-nimg="fill"
-                        decoding="async"
-                        loading="lazy"
-                        src="https://next_public_oak_assets_host/NEXT_PUBLIC_OAK_ASSETS_PATH/v1707752509/icons/vk9xxxhnsltsickom6q9.svg"
-                        style="position: absolute; height: 100%; width: 100%; left: 0px; top: 0px; right: 0px; bottom: 0px; color: transparent;"
-                      />
-                    </div>
-                  </div>
-                </div>
-              </div>
-            </a>
-          </div>
-        </li>
-        <li
-<<<<<<< HEAD
-          class="sc-9be8b1d0-1 fytyPO"
-=======
-          class="sc-c4c4704f-1 flqmEW"
->>>>>>> e79c639b
-        >
-          <div
-            class="sc-fqkvVR sc-85abac1-0 jdSkEU jXwLFO"
-          >
-            <a
-              class="sc-736180ff-0 bsbMHP"
+                      class="sc-fqkvVR sc-fPXMVe kxMTGH wBUcz"
+                    >
+                      Unit info
+                    </div>
+                    <div
+                      class="sc-fqkvVR kbnxKi"
+                    >
+                      <img
+                        alt=""
+                        class="sc-dcJsrY beWtwI"
+                        data-nimg="fill"
+                        decoding="async"
+                        loading="lazy"
+                        src="https://next_public_oak_assets_host/NEXT_PUBLIC_OAK_ASSETS_PATH/v1707752509/icons/vk9xxxhnsltsickom6q9.svg"
+                        style="position: absolute; height: 100%; width: 100%; left: 0px; top: 0px; right: 0px; bottom: 0px; color: transparent;"
+                      />
+                    </div>
+                  </div>
+                </div>
+              </div>
+            </a>
+          </div>
+        </li>
+        <li
+          class="sc-c4c4704f-1 flqmEW"
+        >
+          <div
+            class="sc-fqkvVR sc-85abac1-0 jdSkEU jXwLFO"
+          >
+            <a
+              class="sc-65c0942f-0 dBSbTR"
               data-testid="unit-info-link"
               href="/four"
             >
@@ -249,7 +229,7 @@
                     </span>
                   </div>
                   <span
-                    class="sc-dAlyuH eeepiN"
+                    class="sc-dAlyuH gYScdJ"
                   >
                     Four
                   </span>
@@ -261,7 +241,7 @@
                     class="sc-fqkvVR sc-kAyceB fgBWrW gCgXGf"
                   >
                     <div
-                      class="sc-fqkvVR sc-gFqAkR kxMTGH idOnvL"
+                      class="sc-fqkvVR sc-fPXMVe kxMTGH wBUcz"
                     >
                       Unit info
                     </div>
