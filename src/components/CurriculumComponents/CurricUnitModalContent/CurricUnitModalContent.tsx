--- conflicted
+++ resolved
@@ -37,12 +37,8 @@
   yearData,
   selectedThread,
   basePath,
-<<<<<<< HEAD
+  onNavigateToUnit,
 }: Readonly<CurricUnitModalContentProps>) {
-=======
-  onNavigateToUnit,
-}: CurricUnitModalContentProps) {
->>>>>>> 9766fca0
   const searchParams = useSearchParams();
   const unitOptionsAvailable =
     !unitOptionData && (unitData?.unit_options ?? []).length > 0;
