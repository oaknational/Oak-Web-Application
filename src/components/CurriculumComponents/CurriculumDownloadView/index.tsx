--- conflicted
+++ resolved
@@ -6,7 +6,6 @@
 import SignedOutFlow from "./SignedOutFlow";
 import SignedInFlow from "./SignedInFlow";
 
-import Box from "@/components/SharedComponents/Box";
 import Button from "@/components/SharedComponents/Button";
 
 export type CurriculumDownloadViewData = {
@@ -33,13 +32,8 @@
 
   return (
     <OakBox $color="black">
-<<<<<<< HEAD
       {props.onBackToKs4Options && (
-        <Box $mb={24}>
-=======
-      {onBackToKs4Options && (
         <OakBox $mb="space-between-m">
->>>>>>> c321d318
           <Button
             variant={"buttonStyledAsLink"}
             icon="chevron-left"
