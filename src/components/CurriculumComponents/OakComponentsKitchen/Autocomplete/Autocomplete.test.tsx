import { useState, act } from "react";
import { fireEvent } from "@testing-library/dom";
<<<<<<< HEAD
=======
import { act } from "@testing-library/react";
>>>>>>> 8be1ed75

import { STATES } from "./seeds";

import Autocomplete, { AutocompleteItem } from ".";

import renderWithTheme from "@/__tests__/__helpers__/renderWithTheme";

const UncontrolledWrapper = ({
  options = STATES,
  mockOnInputChange = (v: string) => {
    v;
  },
}) => {
  const [state, setState] = useState("");
  const localInputChange = (v: string) => {
    mockOnInputChange(v);
    setState(v);
  };
  return (
    <Autocomplete
      inputProps={{
        label: "Pick a state",
        id: "states",
        error: undefined,
      }}
      onChange={setState}
      onInputChange={localInputChange}
      value={state}
    >
      {options.map((state) => {
        return <AutocompleteItem key={state}>{state}</AutocompleteItem>;
      })}
    </Autocomplete>
  );
};

const ControlledWrapper = ({
  value,
  options,
  onChange,
  onInputChange,
}: {
  value: string;
  options: string[];
  onChange: (v: string, textValue: string) => void;
  onInputChange: (v: string) => void;
}) => {
  return (
    <Autocomplete
      inputProps={{
        label: "Pick a state",
        id: "states",
        error: undefined,
      }}
      onChange={onChange}
      onInputChange={onInputChange}
      value={value}
    >
      {options.map((state) => {
        return <AutocompleteItem key={state}>{state}</AutocompleteItem>;
      })}
    </Autocomplete>
  );
};

describe("Autocomplete", () => {
  describe("uncontrolled ", () => {
    test("render / basic", async () => {
      const { getByRole, getByTestId } = renderWithTheme(
        <Autocomplete
          inputProps={{
            label: "Pick a bear",
            id: "bears",
            name: "bears",
            error: undefined,
          }}
          onChange={() => {}}
          value={"Black Bear"}
        >
          {STATES.map((state) => {
            return <AutocompleteItem key={state}>{state}</AutocompleteItem>;
          })}
        </Autocomplete>,
      );

      const inputElement = getByRole("combobox");
      expect(inputElement).toHaveValue("Black Bear");

      const labelElement = getByTestId("rotated-input-label");
      expect(labelElement).toHaveTextContent("Pick a bear");
    });

    test("interactive / selecting an item", async () => {
      const mockOnInputChange = jest.fn();

      const { getByTestId, getByRole, getAllByTestId } = renderWithTheme(
        <UncontrolledWrapper mockOnInputChange={mockOnInputChange} />,
      );
      const inputElement = getByRole("combobox");

      // Enter "Ca" into text <input/>
      act(() => {
        inputElement.focus();
        fireEvent.change(inputElement, { target: { value: "Ca" } });
      });
      expect(mockOnInputChange).toHaveBeenCalledWith("Ca");

      const listBoxElement = getByTestId("listbox");
      expect(listBoxElement).toBeInTheDocument();

      const allOptions = getAllByTestId("listbox-option");
      expect(allOptions[0]).toHaveTextContent("California");
      expect(allOptions[1]).toHaveTextContent("North Carolina");
      expect(allOptions[2]).toHaveTextContent("South Carolina");

      // Select 2nd option
      act(() => {
        fireEvent.click(allOptions[1]!);
      });
      expect(inputElement).toHaveValue("North Carolina");
    });

    test("interactive / escaping", async () => {
      const mockOnInputChange = jest.fn();

      const { getByTestId, getByRole } = renderWithTheme(
        <UncontrolledWrapper mockOnInputChange={mockOnInputChange} />,
      );
      const inputElement = getByRole("combobox");

      // Enter "Ca" into text <input/>
      act(() => {
        inputElement.focus();
        fireEvent.change(inputElement, { target: { value: "Ca" } });
      });

      expect(mockOnInputChange).toHaveBeenCalledWith("Ca");

      const listBoxElement = getByTestId("listbox");
      expect(listBoxElement).toBeInTheDocument();

      // Press ESC
      act(() => {
        fireEvent.keyDown(inputElement, {
          key: "Escape",
          code: "Escape",
          keyCode: 27,
          charCode: 27,
        });
      });

      expect(inputElement).toHaveValue("");
    });

    test("interactive / updating", async () => {
      const { rerender, getByRole, getByTestId, getAllByTestId } =
        renderWithTheme(<UncontrolledWrapper />);

      const inputElement = getByRole("combobox");

      // Enter "Ca" into text <input/>
      act(() => {
        inputElement.focus();
        fireEvent.change(inputElement, { target: { value: "Ca" } });
      });

      expect(getByTestId("listbox")).toBeInTheDocument();

      const allOptions = getAllByTestId("listbox-option");
      expect(allOptions[0]).toHaveTextContent("California");
      expect(allOptions[1]).toHaveTextContent("North Carolina");
      expect(allOptions[2]).toHaveTextContent("South Carolina");

      rerender(
        <UncontrolledWrapper
          options={["Boxfish", "Cat", "Cave Bear", "Caterpillar", "Damselfish"]}
        />,
      );

      // Enter "Ca" into text <input/>
      act(() => {
        const inputElement = getByRole("combobox");
        inputElement.focus();
        fireEvent.change(inputElement, { target: { value: "Ca" } });
      });

      expect(getByTestId("listbox")).toBeInTheDocument();

      const allOptions2 = getAllByTestId("listbox-option");
      expect(allOptions2[0]).toHaveTextContent("Cat");
      expect(allOptions2[1]).toHaveTextContent("Cave Bear");
      expect(allOptions2[2]).toHaveTextContent("Caterpillar");
    });
  });

  describe("controlled", () => {
    test("render / basic", async () => {
      const { getByRole, getByTestId } = renderWithTheme(
        <Autocomplete
          isControlled={true}
          inputProps={{
            label: "Pick a bear",
            id: "bears",
            name: "bears",
            error: undefined,
          }}
          onChange={() => {}}
          value={"Black Bear"}
        >
          {STATES.map((state) => {
            return <AutocompleteItem key={state}>{state}</AutocompleteItem>;
          })}
        </Autocomplete>,
      );

      const inputElement = getByRole("combobox");
      expect(inputElement).toHaveValue("Black Bear");

      const labelElement = getByTestId("rotated-input-label");
      expect(labelElement).toHaveTextContent("Pick a bear");
    });

    test("interactive / selecting an item", async () => {
      const mockOnInputChange = jest.fn();
      const mockChange = jest.fn();

      const { rerender, getByTestId, getByRole, getAllByTestId } =
        renderWithTheme(
          <ControlledWrapper
            value={""}
            onInputChange={mockOnInputChange}
            onChange={mockChange}
            options={STATES}
          />,
        );
      const inputElement = getByRole("combobox");

      // Enter "Ca" into text <input/>
      act(() => {
        inputElement.focus();
        fireEvent.change(inputElement, { target: { value: "Ca" } });
      });

      const statesWithCa = STATES.filter((s) => s.match("Ca"));

      rerender(
        <ControlledWrapper
          value={"Ca"}
          onInputChange={mockOnInputChange}
          onChange={mockChange}
          options={statesWithCa}
        />,
      );

      expect(mockOnInputChange).toHaveBeenCalledWith("Ca");

      const listBoxElement = getByTestId("listbox");
      expect(listBoxElement).toBeInTheDocument();

      const allOptions = getAllByTestId("listbox-option");
      expect(allOptions[0]).toHaveTextContent("California");
      expect(allOptions[1]).toHaveTextContent("North Carolina");
      expect(allOptions[2]).toHaveTextContent("South Carolina");

      // Select 2nd option
      act(() => {
        fireEvent.click(allOptions[1]!);
      });
      expect(mockChange).toHaveBeenCalledWith(
        "North Carolina",
        "North Carolina",
      );
    });

    test("interactive / escaping", async () => {
      const mockOnInputChange = jest.fn();
      const mockChange = jest.fn();

      const { rerender, getByTestId, getByRole } = renderWithTheme(
        <ControlledWrapper
          value={""}
          onInputChange={mockOnInputChange}
          onChange={mockChange}
          options={STATES}
        />,
      );
      const inputElement = getByRole("combobox");

      // Enter "Ca" into text <input/>
      act(() => {
        inputElement.focus();
        fireEvent.change(inputElement, { target: { value: "Ca" } });
      });

      rerender(
        <ControlledWrapper
          value={"Ca"}
          onInputChange={mockOnInputChange}
          onChange={mockChange}
          options={STATES}
        />,
      );

      expect(mockOnInputChange).toHaveBeenCalledWith("Ca");

      const listBoxElement = getByTestId("listbox");
      expect(listBoxElement).toBeInTheDocument();

      // Press ESC
      act(() => {
        fireEvent.keyDown(inputElement, {
          key: "Escape",
          code: "Escape",
          keyCode: 27,
          charCode: 27,
        });
      });

      expect(mockOnInputChange).toHaveBeenCalledWith("");
    });

    test("interactive / updating", async () => {
      const mockOnInputChange = jest.fn();
      const mockChange = jest.fn();

      const { rerender, getByRole, getByTestId, getAllByTestId } =
        renderWithTheme(
          <ControlledWrapper
            value={""}
            onInputChange={mockOnInputChange}
            onChange={mockChange}
            options={STATES}
          />,
        );

      const inputElement = getByRole("combobox");

      // Enter "Ca" into text <input/>
      act(() => {
        inputElement.focus();
        fireEvent.change(inputElement, { target: { value: "Ca" } });
      });

      rerender(
        <ControlledWrapper
          value={"Ca"}
          onInputChange={mockOnInputChange}
          onChange={mockChange}
          options={STATES}
        />,
      );

      expect(getByTestId("listbox")).toBeInTheDocument();

      const allOptions = getAllByTestId("listbox-option");
      expect(allOptions[0]).toHaveTextContent("California");
      expect(allOptions[1]).toHaveTextContent("North Carolina");
      expect(allOptions[2]).toHaveTextContent("South Carolina");

      rerender(
        <UncontrolledWrapper
          options={["Boxfish", "Cat", "Cave Bear", "Caterpillar", "Damselfish"]}
        />,
      );

      // Enter "Ca" into text <input/>
      act(() => {
        const inputElement = getByRole("combobox");
        inputElement.focus();
        fireEvent.change(inputElement, { target: { value: "Ca" } });
      });

      expect(getByTestId("listbox")).toBeInTheDocument();

      const allOptions2 = getAllByTestId("listbox-option");
      expect(allOptions2[0]).toHaveTextContent("Cat");
      expect(allOptions2[1]).toHaveTextContent("Cave Bear");
      expect(allOptions2[2]).toHaveTextContent("Caterpillar");
    });
  });
});<|MERGE_RESOLUTION|>--- conflicted
+++ resolved
@@ -1,9 +1,6 @@
-import { useState, act } from "react";
+import { useState } from "react";
 import { fireEvent } from "@testing-library/dom";
-<<<<<<< HEAD
-=======
 import { act } from "@testing-library/react";
->>>>>>> 8be1ed75
 
 import { STATES } from "./seeds";
 
