--- conflicted
+++ resolved
@@ -1,7 +1,3 @@
-<<<<<<< HEAD
-import { act } from "react";
-=======
->>>>>>> 8be1ed75
 import { OakThemeProvider, oakDefaultTheme } from "@oaknational/oak-components";
 import { act } from "@testing-library/react";
 
