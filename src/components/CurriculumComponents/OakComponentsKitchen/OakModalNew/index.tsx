--- conflicted
+++ resolved
@@ -60,11 +60,7 @@
           $alignItems={"center"}
           $borderColor={"grey30"}
         >
-<<<<<<< HEAD
           <OakHeading tag="h3" $font={"heading-1"} data-testid="modal-title">
-=======
-          <OakHeading tag="h1" $font={"body-1"} data-testid="modal-title">
->>>>>>> 5da1112a
             {title}
           </OakHeading>
           <OakBox $position={"absolute"} $right={"all-spacing-4"}>
