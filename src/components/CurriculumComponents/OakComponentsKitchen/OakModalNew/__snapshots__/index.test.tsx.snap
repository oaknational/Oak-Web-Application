// Jest Snapshot v1, https://goo.gl/fbAQLP

exports[`OakModalNew should match snapshot 1`] = `
<div>
  <dialog
    class="sc-692ca-0 jfQDcn"
    data-testid="modal"
    style="z-index: 320;"
  >
    <div
      class="sc-fqkvVR sc-fd1b6bd3-0 hJRGVt jsTHOJ"
    />
    <div
      class="sc-fqkvVR sc-gsFSXq sc-702fbad0-0 hBVYLH hDihdg igbdss"
      data-testid="sidebar-modal"
      direction="right"
    >
      <div
        class="sc-fqkvVR sc-gsFSXq kwqmrC ibSZJr"
      >
        <div
          class="sc-fqkvVR sc-gsFSXq kUmAOC dNHjLk"
        >
          <h3
            class="sc-dhKdcB kxDsEU"
            data-testid="modal-title"
          >
            test_title
          </h3>
          <div
<<<<<<< HEAD
            class="sc-fqkvVR RMQib"
=======
            class="sc-fqkvVR jvA-Dea"
>>>>>>> 8d766a08
          >
            <div
              class="sc-ad0ad6f5-0 sc-952e1041-0 bZaRlP hlZDaV"
            >
              <button
                aria-label="Close"
                class="sc-ce4d7bd4-0 sc-4362740-0 kYyTPx kgfbIy"
                data-testid="close-modal-button"
                title="Close"
              >
                <div
                  class="sc-b071a727-0 eQqUiM"
                >
                  <span
                    aria-hidden="true"
                    class="sc-cba1a45e-0 bgbQLJ"
                  >
                    <span
                      class="sc-cba1a45e-1 idsnjc"
                    >
                      <svg
                        aria-hidden="true"
                        class="sc-86d1d46f-0 eJtvEZ"
                        height="100%"
                        name="cross"
                        width="100%"
                        xmlns="http://www.w3.org/2000/svg"
                      >
                        <use
                          xlink:href="/images/sprite/sprite.svg#cross"
                        />
                      </svg>
                    </span>
                  </span>
                  <svg
                    aria-hidden="true"
                    class="sc-86d1d46f-0 jOBmUC sc-62671a58-0 duckYG"
                    height="100%"
                    name="underline-1"
                    width="100%"
                    xmlns="http://www.w3.org/2000/svg"
                  >
                    <use
                      xlink:href="/images/sprite/sprite.svg#underline-1"
                    />
                  </svg>
                </div>
              </button>
            </div>
          </div>
        </div>
        <div
          class="sc-fqkvVR sc-gsFSXq dWuEkM JfWBw"
          data-testid="modal-content"
        >
          test_content
        </div>
        <div
          class="sc-fqkvVR sc-gsFSXq eGXHla XmDSc"
          data-testid="modal-footer"
        >
          test_footer
        </div>
      </div>
    </div>
  </dialog>
</div>
`;<|MERGE_RESOLUTION|>--- conflicted
+++ resolved
@@ -28,11 +28,7 @@
             test_title
           </h3>
           <div
-<<<<<<< HEAD
-            class="sc-fqkvVR RMQib"
-=======
             class="sc-fqkvVR jvA-Dea"
->>>>>>> 8d766a08
           >
             <div
               class="sc-ad0ad6f5-0 sc-952e1041-0 bZaRlP hlZDaV"
