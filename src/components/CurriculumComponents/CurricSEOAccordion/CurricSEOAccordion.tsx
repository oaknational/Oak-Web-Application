import {
  OakBasicAccordion,
  OakBox,
  OakHandDrawnHR,
  OakHeading,
  OakP,
} from "@oaknational/oak-components";
import { PortableText, PortableTextBlock } from "@portabletext/react";

import { basePortableTextComponents } from "@/components/SharedComponents/PortableText";
import {
  subjectTitleWithCase,
  truncatePortableTextBlock,
} from "@/utils/curriculum/formatting";
import useMediaQuery from "@/hooks/useMediaQuery";
import { SubjectPhasePickerData } from "@/components/SharedComponents/SubjectPhasePicker/SubjectPhasePicker";

type CurricSEOAccordionProps = {
  curriculumSeoText: PortableTextBlock[];
  subject: SubjectPhasePickerData["subjects"][number];
};

export default function CurricSEOAccordion({
  curriculumSeoText,
  subject,
}: Readonly<CurricSEOAccordionProps>) {
  const isMobile = useMediaQuery("mobile");
  const displaySubjectTitle = subjectTitleWithCase(subject.title);
  const truncationLength = isMobile ? 40 : 100;

  return (
<<<<<<< HEAD
    <>
      <OakBox $ph={["spacing-12", "spacing-0"]}>
        <OakHandDrawnHR
          hrColor={"grey40"}
          $mv={"spacing-4"}
          $height={"spacing-2"}
        />
        <OakBasicAccordion
          header={
            <OakHeading $font="heading-5" tag="h3" $textAlign="left">
              How to plan your {displaySubjectTitle} curriculum with Oak
            </OakHeading>
          }
          subheading={
            <>
              <br />
              <OakP $font={["body-2", "body-1"]} $textAlign="left">
                {truncatePortableTextBlock(curriculumSeoText, truncationLength)}
              </OakP>
            </>
          }
          initialOpen={false}
          id="curriculum-seo-accordion"
        >
          <OakBox $mt="spacing-24">
            <PortableText
              value={curriculumSeoText}
              components={basePortableTextComponents}
            />
          </OakBox>
        </OakBasicAccordion>
        <OakHandDrawnHR
          hrColor={"grey40"}
          $mt={"spacing-4"}
          $height={"spacing-2"}
        />
      </OakBox>
    </>
=======
    <OakBox $ph={["inner-padding-s", "inner-padding-none"]}>
      <OakHandDrawnHR
        hrColor={"grey40"}
        $mv={"space-between-sssx"}
        $height={"all-spacing-05"}
      />
      <OakBasicAccordion
        header={
          <OakHeading $font="heading-5" tag="h3" $textAlign="left">
            How to plan your {displaySubjectTitle} curriculum with Oak
          </OakHeading>
        }
        subheading={
          <>
            <br />
            <OakP $font={["body-2", "body-1"]} $textAlign="left">
              {truncatePortableTextBlock(curriculumSeoText, truncationLength)}
            </OakP>
          </>
        }
        initialOpen={false}
        id="curriculum-seo-accordion"
      >
        <OakBox $mt="space-between-m">
          <PortableText
            value={curriculumSeoText}
            components={basePortableTextComponents}
          />
        </OakBox>
      </OakBasicAccordion>
      <OakHandDrawnHR
        hrColor={"grey40"}
        $mt={"space-between-sssx"}
        $height={"all-spacing-05"}
      />
    </OakBox>
>>>>>>> e79c639b
  );
}<|MERGE_RESOLUTION|>--- conflicted
+++ resolved
@@ -29,51 +29,11 @@
   const truncationLength = isMobile ? 40 : 100;
 
   return (
-<<<<<<< HEAD
-    <>
-      <OakBox $ph={["spacing-12", "spacing-0"]}>
-        <OakHandDrawnHR
-          hrColor={"grey40"}
-          $mv={"spacing-4"}
-          $height={"spacing-2"}
-        />
-        <OakBasicAccordion
-          header={
-            <OakHeading $font="heading-5" tag="h3" $textAlign="left">
-              How to plan your {displaySubjectTitle} curriculum with Oak
-            </OakHeading>
-          }
-          subheading={
-            <>
-              <br />
-              <OakP $font={["body-2", "body-1"]} $textAlign="left">
-                {truncatePortableTextBlock(curriculumSeoText, truncationLength)}
-              </OakP>
-            </>
-          }
-          initialOpen={false}
-          id="curriculum-seo-accordion"
-        >
-          <OakBox $mt="spacing-24">
-            <PortableText
-              value={curriculumSeoText}
-              components={basePortableTextComponents}
-            />
-          </OakBox>
-        </OakBasicAccordion>
-        <OakHandDrawnHR
-          hrColor={"grey40"}
-          $mt={"spacing-4"}
-          $height={"spacing-2"}
-        />
-      </OakBox>
-    </>
-=======
-    <OakBox $ph={["inner-padding-s", "inner-padding-none"]}>
+    <OakBox $ph={["spacing-12", "spacing-0"]}>
       <OakHandDrawnHR
         hrColor={"grey40"}
-        $mv={"space-between-sssx"}
-        $height={"all-spacing-05"}
+        $mv={"spacing-4"}
+        $height={"spacing-2"}
       />
       <OakBasicAccordion
         header={
@@ -92,7 +52,7 @@
         initialOpen={false}
         id="curriculum-seo-accordion"
       >
-        <OakBox $mt="space-between-m">
+        <OakBox $mt="spacing-24">
           <PortableText
             value={curriculumSeoText}
             components={basePortableTextComponents}
@@ -101,10 +61,9 @@
       </OakBasicAccordion>
       <OakHandDrawnHR
         hrColor={"grey40"}
-        $mt={"space-between-sssx"}
-        $height={"all-spacing-05"}
+        $mt={"spacing-4"}
+        $height={"spacing-2"}
       />
     </OakBox>
->>>>>>> e79c639b
   );
 }