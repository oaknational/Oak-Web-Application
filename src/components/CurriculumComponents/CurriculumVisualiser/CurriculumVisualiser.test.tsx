--- conflicted
+++ resolved
@@ -248,12 +248,8 @@
 
       const filterFixture = {
         childSubjects: [],
-<<<<<<< HEAD
+        pathways: [],
         subjectCategories: ["sub-cat-1"],
-=======
-        pathways: [],
-        subjectCategories: ["1"],
->>>>>>> 0a15bca1
         tiers: [],
         years: ["7", "8", "9", "10", "11"],
         threads: [],
@@ -278,12 +274,8 @@
 
       const filterFixture = {
         childSubjects: [],
-<<<<<<< HEAD
+        pathways: [],
         subjectCategories: ["sub-cat-1"],
-=======
-        pathways: [],
-        subjectCategories: ["1"],
->>>>>>> 0a15bca1
         tiers: [],
         years: ["7"],
         threads: [],
@@ -308,12 +300,8 @@
 
       const filterFixture = {
         childSubjects: [],
-<<<<<<< HEAD
+        pathways: [],
         subjectCategories: ["sub-cat-1"],
-=======
-        pathways: [],
-        subjectCategories: ["1"],
->>>>>>> 0a15bca1
         tiers: [],
         years: ["8"],
         threads: [],
@@ -338,12 +326,8 @@
 
       const filterFixture = {
         childSubjects: [],
-<<<<<<< HEAD
+        pathways: [],
         subjectCategories: ["sub-cat-1"],
-=======
-        pathways: [],
-        subjectCategories: ["1"],
->>>>>>> 0a15bca1
         tiers: [],
         years: ["7", "8", "9", "10", "11"],
         threads: [],
@@ -375,12 +359,8 @@
 
       const filterFixture = {
         childSubjects: [],
-<<<<<<< HEAD
+        pathways: [],
         subjectCategories: ["sub-cat-1"],
-=======
-        pathways: [],
-        subjectCategories: ["1"],
->>>>>>> 0a15bca1
         tiers: [],
         years: ["7", "8", "9", "10", "11"],
         threads: [],
@@ -408,12 +388,8 @@
 
       const filterFixture = {
         childSubjects: [],
-<<<<<<< HEAD
+        pathways: [],
         subjectCategories: ["sub-cat-1"],
-=======
-        pathways: [],
-        subjectCategories: ["1"],
->>>>>>> 0a15bca1
         tiers: [],
         years: ["7", "8", "9", "10", "11"],
         threads: [],
@@ -441,12 +417,8 @@
 
       const filterFixture = {
         childSubjects: [],
-<<<<<<< HEAD
+        pathways: [],
         subjectCategories: ["sub-cat-1"],
-=======
-        pathways: [],
-        subjectCategories: ["1"],
->>>>>>> 0a15bca1
         tiers: [],
         years: ["7", "8", "9", "10", "11"],
         threads: [],
@@ -480,12 +452,8 @@
 
       const filterFixture = {
         childSubjects: [],
-<<<<<<< HEAD
+        pathways: [],
         subjectCategories: ["sub-cat-1"],
-=======
-        pathways: [],
-        subjectCategories: ["1"],
->>>>>>> 0a15bca1
         tiers: [],
         years: ["7", "8", "9", "10", "11"],
         threads: [],
@@ -512,12 +480,8 @@
 
       const filterFixture = {
         childSubjects: [],
-<<<<<<< HEAD
+        pathways: [],
         subjectCategories: ["sub-cat-1"],
-=======
-        pathways: [],
-        subjectCategories: ["1"],
->>>>>>> 0a15bca1
         tiers: [],
         years: ["1", "2", "3", "4", "5", "6"],
         threads: [],
@@ -544,12 +508,8 @@
 
       const filterFixture = {
         childSubjects: [],
-<<<<<<< HEAD
+        pathways: [],
         subjectCategories: ["sub-cat-1"],
-=======
-        pathways: [],
-        subjectCategories: ["1"],
->>>>>>> 0a15bca1
         tiers: [],
         years: ["1", "2", "3", "4", "5", "6"],
         threads: [],
@@ -902,12 +862,8 @@
       test("displays subject category in subheading for Year 1, Primary English", async () => {
         const filterFixture = {
           childSubjects: [],
-<<<<<<< HEAD
+          pathways: [],
           subjectCategories: ["reading-writing-and-oracy"],
-=======
-          pathways: [],
-          subjectCategories: ["4"],
->>>>>>> 0a15bca1
           tiers: [],
           years: ["1"],
           threads: [],
@@ -941,12 +897,8 @@
       test("displays Biology subject category in subheading", async () => {
         const filterFixture = {
           childSubjects: [],
-<<<<<<< HEAD
+          pathways: [],
           subjectCategories: ["biology"],
-=======
-          pathways: [],
-          subjectCategories: ["1"],
->>>>>>> 0a15bca1
           tiers: [],
           years: ["1"],
           threads: [],
@@ -973,12 +925,8 @@
       test("displays Chemistry subject category in subheading", async () => {
         const filterFixture = {
           childSubjects: [],
-<<<<<<< HEAD
+          pathways: [],
           subjectCategories: ["chemistry"],
-=======
-          pathways: [],
-          subjectCategories: ["2"],
->>>>>>> 0a15bca1
           tiers: [],
           years: ["2"],
           threads: [],
@@ -1005,12 +953,8 @@
       test("displays Physics subject category in subheading", async () => {
         const filterFixture = {
           childSubjects: [],
-<<<<<<< HEAD
+          pathways: [],
           subjectCategories: ["physics"],
-=======
-          pathways: [],
-          subjectCategories: ["3"],
->>>>>>> 0a15bca1
           tiers: [],
           years: ["3"],
           threads: [],
@@ -1037,12 +981,8 @@
       test("displays nothing for 'All' subject category in subheading", async () => {
         const filterFixture = {
           childSubjects: [],
-<<<<<<< HEAD
+          pathways: [],
           subjectCategories: ["all"],
-=======
-          pathways: [],
-          subjectCategories: ["-1"],
->>>>>>> 0a15bca1
           tiers: [],
           years: ["4"],
           threads: [],
