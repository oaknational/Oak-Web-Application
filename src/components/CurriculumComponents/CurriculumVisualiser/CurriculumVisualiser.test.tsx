import userEvent from "@testing-library/user-event";
import { waitFor } from "@testing-library/dom";
import { act, within } from "@testing-library/react";

import CurriculumVisualiser from "./CurriculumVisualiser";
import {
  noMissingUnitsFixture,
  missingUnitsForFirstYearPrimaryFixture,
  missingConsecutiveUnitsAtStartPrimaryFixture,
  missingUnitsForFirstYearFixture,
  missingUnitsForSecondYearFixture,
  missingConsecutiveUnitsAtStartFixture,
  missingConsecutiveUnitsAtEndFixture,
  missingUnitsInMiddleFixture,
  missingAlternateUnitsFixture,
  missingUnitForLastYearFixture,
  primaryEnglishYearData,
  primaryScienceYearData,
  secondaryMathsYearData,
  secondaryScienceYearData,
} from "./fixtures";

import renderWithProviders from "@/__tests__/__helpers__/renderWithProviders";
import { YearData } from "@/utils/curriculum/types";

const render = renderWithProviders();
<<<<<<< HEAD

const unitInformationViewed = jest.fn();
=======
const curriculumThreadHighlighted = jest.fn();
const yearGroupSelected = jest.fn();
const unitOverviewAccessed = jest.fn();

jest.mock("@/context/Analytics/useAnalytics", () => ({
  __esModule: true,
  default: () => ({
    track: {
      curriculumThreadHighlighted: (...args: unknown[]) =>
        curriculumThreadHighlighted(...args),
      yearGroupSelected: (...args: unknown[]) => yearGroupSelected(...args),
      unitOverviewAccessed: (...args: unknown[]) =>
        unitOverviewAccessed(...args),
    },
  }),
}));
>>>>>>> 176e075d

const curriculumVisualiserFixture = {
  updateMobileHeaderScroll: jest.fn(() => {}),
  handleSelectThread: jest.fn(() => {}),
  handleSelectTier: jest.fn(() => {}),
  handleSelectSubjectCategory: jest.fn(() => {}),
  handleSelectSubject: jest.fn(() => {}),
  isSelectedThread: jest.fn(() => true),
  setUnitData: jest.fn(() => {}),
  highlightedUnitCount: jest.fn(() => 1),
  trackSelectYear: jest.fn(() => {}),
  threadOptions: [],
  unitData: null,
  filters: {
    years: ["7", "8", "9", "10", "11"],
    tiers: [],
    childSubjects: [],
    subjectCategories: [],
    threads: [],
  },
  selectedYear: null,
  ks4OptionSlug: "edexcel",
  yearData: {
    "7": {
      units: [
        {
          connection_prior_unit_description:
            "In 'When the Sky Falls' pupils write narratives inspired by a text. In 'Step Into the Unknown', using extracts from texts from the literary canon, pupils write descriptions of settings.",
          connection_future_unit_description:
            "In 'Step into the Unknown', pupils learn how to use a variety of sentences for deliberate effect. In the 'Dystopian Settings' unit, pupils will continue to use a range of sentence structures, to create atmospheric descriptions.",
          connection_future_unit_title:
            "Dystopian settings: descriptive writing",
          connection_prior_unit_title:
            "'When the Sky Falls': narrative and diary writing",
          domain: null,
          domain_id: null,
          examboard: null,
          examboard_slug: null,
          planned_number_of_lessons: 32,
          phase: "Secondary",
          phase_slug: "secondary",
          keystage_slug: "ks3",
          lessons: [
            {
              slug: "analysing-character-in-an-unseen-extract-from-oliver-twist",
              title:
                "Analysing character in an unseen extract from 'Oliver Twist'",
              _state: "new",
            },
            {
              slug: "explaining-how-a-writer-uses-pathetic-fallacy-to-create-tension",
              title:
                "Explaining how a writer uses pathetic fallacy to create tension",
              _state: "new",
            },
          ],
          order: 1,
          slug: "step-into-the-unknown-fiction-reading-and-creative-writing",
          subject: "English",
          subject_slug: "english",
          subject_parent: null,
          subject_parent_slug: null,
          tags: null,
          subjectcategories: null,
          tier: null,
          tier_slug: null,
          threads: [
            {
              title:
                "Exploring the unknown: mystery, intrigue and Gothic fiction",
              slug: "exploring-the-unknown-mystery-intrigue-and-gothic-fiction",
              order: 1,
            },
          ],
          title: "Step into the unknown: fiction reading and creative writing",
          unit_options: [],
          year: "7",
          cycle: "1",
          why_this_why_now: null,
          description: null,
          state: "published",
        },
      ],
      childSubjects: [],
      tiers: [],
      subjectCategories: [],
      isSwimming: false,
      groupAs: null,
    },
  },
  selectedThread: null,
  setVisibleMobileYearRefID: jest.fn(() => {}),
};

describe("visualiser", () => {
  beforeEach(() => {
    const mockIntersectionObserver = jest.fn();
    mockIntersectionObserver.mockReturnValue({
      observe: () => null,
      unobserve: () => null,
      disconnect: () => null,
    });
    window.IntersectionObserver = mockIntersectionObserver;
    jest.clearAllMocks();
  });

  const resizeWindow = (x: number, y: number) => {
    window.innerWidth = x;
    window.innerHeight = y;
    window.dispatchEvent(new Event("resize"));
  };

  test("visualiser is visible on mobile", async () => {
    resizeWindow(390, 844);

    const { findByTestId } = render(
      <CurriculumVisualiser {...curriculumVisualiserFixture} />,
    );
    // Open thread modal
    const filterThreadsButton = await findByTestId("curriculum-visualiser");

    expect(filterThreadsButton).toBeInTheDocument();
  });
  test("visualiser is visible on desktop", async () => {
    const { findByTestId } = render(
      <CurriculumVisualiser {...curriculumVisualiserFixture} />,
    );
    // Open thread modal
    const filterThreadsButton = await findByTestId("curriculum-visualiser");

    expect(filterThreadsButton).toBeInTheDocument();
  });

  test("correct number of units displayed", async () => {
    resizeWindow(390, 844);
    const { findAllByTestId } = render(
      <CurriculumVisualiser {...curriculumVisualiserFixture} />,
    );

    const unitCards = await findAllByTestId("unit-cards");

    expect(unitCards).toHaveLength(1);
  });

  test("selecting a unit opens up the modal dialog", async () => {
    const { findAllByTestId, findByTestId } = render(
      <CurriculumVisualiser {...curriculumVisualiserFixture} />,
    );

    const units = await findAllByTestId("unit-cards");
    const unit = units[0]!;

    await act(async () => {
      await userEvent.click(unit.querySelector("button")!);
    });

    await waitFor(async () => {
      const sidebar = await findByTestId("sidebar-modal-wrapper");
      expect(sidebar).toBeInTheDocument();
    });

    expect(unitOverviewAccessed).toHaveBeenCalledTimes(1);
    expect(unitOverviewAccessed).toHaveBeenCalledWith({
      unitName: "Step into the unknown: fiction reading and creative writing",
      unitSlug: "step-into-the-unknown-fiction-reading-and-creative-writing",
      yearGroupName: "Year 7",
      yearGroupSlug: "7",
      subjectSlug: "english",
      subjectTitle: "English",
      unitHighlighted: false,
      analyticsUseCase: null,
      componentType: "unit_info_button",
      engagementIntent: "use",
      eventVersion: "2.0.0",
      isUnitPublished: false,
      platform: "owa",
      product: "curriculum visualiser",
      threadSlug: null,
      threadTitle: null,
    });
  });
});

describe("Curriculum visualiser filter states", () => {
  beforeEach(() => {
    jest.clearAllMocks();
    const mockIntersectionObserver = jest.fn();
    mockIntersectionObserver.mockReturnValue({
      observe: () => null,
      unobserve: () => null,
      disconnect: () => null,
    });
    window.IntersectionObserver = mockIntersectionObserver;
  });

  describe("Secondary phase", () => {
    test("Units exist for subject category in each year of phase", async () => {
      const noMissingUnitsFixtureWithProps = {
        ...curriculumVisualiserFixture,
        yearData: noMissingUnitsFixture as YearData,
      };

      const filterFixture = {
        childSubjects: [],
        subjectCategories: ["1"],
        tiers: [],
        years: ["7", "8", "9", "10", "11"],
        threads: [],
      };

      const { findAllByTestId } = render(
        <CurriculumVisualiser
          {...noMissingUnitsFixtureWithProps}
          filters={filterFixture}
        />,
      );

      const unitCards = await findAllByTestId("unit-card");
      expect(unitCards).toHaveLength(5);
    });

    test("No units for subject category in first year of phase", async () => {
      const missingUnitsForFirstYearFixtureWithProps = {
        ...curriculumVisualiserFixture,
        yearData: missingUnitsForFirstYearFixture as YearData,
      };

      const filterFixture = {
        childSubjects: [],
        subjectCategories: ["1"],
        tiers: [],
        years: ["7"],
        threads: [],
      };

      const { findAllByText } = render(
        <CurriculumVisualiser
          {...missingUnitsForFirstYearFixtureWithProps}
          filters={filterFixture}
        />,
      );
      expect(
        await findAllByText(/'sub-cat-1' units start in Year 8/i),
      ).toHaveLength(1);
    });

    test("No units for subject category in second year of phase", async () => {
      const missingUnitsForSecondYearFixtureWithProps = {
        ...curriculumVisualiserFixture,
        yearData: missingUnitsForSecondYearFixture as YearData,
      };

      const filterFixture = {
        childSubjects: [],
        subjectCategories: ["1"],
        tiers: [],
        years: ["8"],
        threads: [],
      };

      const { findAllByText } = render(
        <CurriculumVisualiser
          {...missingUnitsForSecondYearFixtureWithProps}
          filters={filterFixture}
        />,
      );
      expect(
        await findAllByText(/'sub-cat-1' units continue in Year 9/i),
      ).toHaveLength(1);
    });

    test("No units for consecutive years at the start of the phase", async () => {
      const missingConsecutiveUnitsAtStartFixtureWithProps = {
        ...curriculumVisualiserFixture,
        yearData: missingConsecutiveUnitsAtStartFixture as YearData,
      };

      const filterFixture = {
        childSubjects: [],
        subjectCategories: ["1"],
        tiers: [],
        years: ["7", "8", "9", "10", "11"],
        threads: [],
      };

      const { findAllByTestId, findAllByText } = render(
        <CurriculumVisualiser
          {...missingConsecutiveUnitsAtStartFixtureWithProps}
          filters={filterFixture}
        />,
      );

      expect(
        await findAllByText(/'sub-cat-1' units start in Year 10/i),
      ).toHaveLength(1);
      expect(
        await findAllByText(/'sub-cat-1' units continue in Year 10/i),
      ).toHaveLength(2);

      const unitCards = await findAllByTestId("unit-card");
      expect(unitCards).toHaveLength(2);
    });

    test("No units in the middle of the phase", async () => {
      const missingUnitsInMiddleFixtureWithProps = {
        ...curriculumVisualiserFixture,
        yearData: missingUnitsInMiddleFixture as YearData,
      };

      const filterFixture = {
        childSubjects: [],
        subjectCategories: ["1"],
        tiers: [],
        years: ["7", "8", "9", "10", "11"],
        threads: [],
      };

      const { findAllByText, findAllByTestId } = render(
        <CurriculumVisualiser
          {...missingUnitsInMiddleFixtureWithProps}
          filters={filterFixture}
        />,
      );

      expect(
        await findAllByText(/'sub-cat-1' units continue in Year 11/i),
      ).toHaveLength(3);
      const unitCards = await findAllByTestId("unit-card");
      expect(unitCards).toHaveLength(2);
    });

    test("No consecutive subsequent units at the end of the phase", async () => {
      const missingConsecutiveUnitsAtEndFixtureWithProps = {
        ...curriculumVisualiserFixture,
        yearData: missingConsecutiveUnitsAtEndFixture as YearData,
      };

      const filterFixture = {
        childSubjects: [],
        subjectCategories: ["1"],
        tiers: [],
        years: ["7", "8", "9", "10", "11"],
        threads: [],
      };

      const { findAllByText, findAllByTestId } = render(
        <CurriculumVisualiser
          {...missingConsecutiveUnitsAtEndFixtureWithProps}
          filters={filterFixture}
        />,
      );
      const unitCards = await findAllByTestId("unit-card");
      expect(unitCards).toHaveLength(2);
      const messages = await findAllByText(
        /No 'sub-cat-1' units in this year group/i,
      );
      expect(messages).toHaveLength(3);
    });

    test("No alternate units in the phase", async () => {
      const missingAlternateUnitsFixtureWithProps = {
        ...curriculumVisualiserFixture,
        yearData: missingAlternateUnitsFixture as YearData,
      };

      const filterFixture = {
        childSubjects: [],
        subjectCategories: ["1"],
        tiers: [],
        years: ["7", "8", "9", "10", "11"],
        threads: [],
      };

      const { findByText, findAllByTestId } = render(
        <CurriculumVisualiser
          {...missingAlternateUnitsFixtureWithProps}
          filters={filterFixture}
        />,
      );

      const unitCards = await findAllByTestId("unit-card");
      expect(unitCards).toHaveLength(2);
      expect(
        await findByText(/'sub-cat-1' units start in Year 8/i),
      ).toBeInTheDocument();
      expect(
        await findByText(/'sub-cat-1' units continue in Year 10/i),
      ).toBeInTheDocument();
      expect(
        await findByText(/No 'sub-cat-1' units in this year group/i),
      ).toBeInTheDocument();
    });

    test("No unit at the end of the phase", async () => {
      const missingUnitForLastYearFixtureWithProps = {
        ...curriculumVisualiserFixture,
        yearData: missingUnitForLastYearFixture as YearData,
      };

      const filterFixture = {
        childSubjects: [],
        subjectCategories: ["1"],
        tiers: [],
        years: ["7", "8", "9", "10", "11"],
        threads: [],
      };

      const { findByText } = render(
        <CurriculumVisualiser
          {...missingUnitForLastYearFixtureWithProps}
          filters={filterFixture}
        />,
      );
      expect(
        await findByText(/No 'sub-cat-1' units in this year group/i),
      ).toBeInTheDocument();
    });
  });

  describe("Primary phase", () => {
    test("No units for subject category in first year of phase", async () => {
      const missingUnitsForFirstYearPrimaryFixtureWithProps = {
        ...curriculumVisualiserFixture,
        yearData: missingUnitsForFirstYearPrimaryFixture as YearData,
      };

      const filterFixture = {
        childSubjects: [],
        subjectCategories: ["1"],
        tiers: [],
        years: ["1", "2", "3", "4", "5", "6"],
        threads: [],
      };

      const { findAllByText, findAllByTestId } = render(
        <CurriculumVisualiser
          {...missingUnitsForFirstYearPrimaryFixtureWithProps}
          filters={filterFixture}
        />,
      );
      expect(
        await findAllByText(/'sub-cat-1' units start in Year 2/i),
      ).toHaveLength(1);
      const unitCards = await findAllByTestId("unit-card");
      expect(unitCards).toHaveLength(5);
    });

    test("No units for consecutive years at the start of the primary phase", async () => {
      const missingConsecutiveUnitsAtStartPrimaryFixtureWithProps = {
        ...curriculumVisualiserFixture,
        yearData: missingConsecutiveUnitsAtStartPrimaryFixture as YearData,
      };

      const filterFixture = {
        childSubjects: [],
        subjectCategories: ["1"],
        tiers: [],
        years: ["1", "2", "3", "4", "5", "6"],
        threads: [],
      };

      const { findAllByText, findAllByTestId } = render(
        <CurriculumVisualiser
          {...missingConsecutiveUnitsAtStartPrimaryFixtureWithProps}
          filters={filterFixture}
        />,
      );

      expect(
        await findAllByText(/'sub-cat-1' units start in Year 4/i),
      ).toHaveLength(1);
      expect(
        await findAllByText(/'sub-cat-1' units continue in Year 4/i),
      ).toHaveLength(2);
      const unitCards = await findAllByTestId("unit-card");
      expect(unitCards).toHaveLength(3);
    });
  });
});

describe("Year group filter headings display correctly", () => {
  const baseFixture = {
    ...curriculumVisualiserFixture,
    yearData: {},
  };

  describe("Secondary Phase", () => {
    describe("Secondary Science", () => {
      const secondaryScienceFixture = {
        ...baseFixture,
        yearData: secondaryScienceYearData as YearData,
      };

      test("displays all years - with no subject categories in subheadings for year 7-9, and child subjects and foundation tier in subheading for year 10-11", async () => {
        const filterFixture = {
          childSubjects: ["combined-science"],
          subjectCategories: ["-1"],
          tiers: ["higher"],
          years: ["7", "8", "9", "10", "11"],
          threads: [],
        };

        const { container } = render(
          <CurriculumVisualiser
            {...secondaryScienceFixture}
            filters={filterFixture}
          />,
        );

        // Check each year block individually
        for (const year of ["7", "8", "9", "10", "11"]) {
          const yearBlock = container.querySelector(
            `[id="${year}"]`,
          ) as HTMLElement;
          expect(yearBlock).not.toBeNull();

          const yearHeading = within(yearBlock).getByTestId("year-heading");
          expect(yearHeading).toHaveTextContent(`Year ${year}`);

          if (["7", "8", "9"].includes(year)) {
            // Years 7-9 should not have subheadings
            const subheading =
              within(yearBlock).queryByTestId("year-subheading");
            expect(subheading).toBeNull();
          } else {
            // Years 10-11 should have subheadings with combined science and higher tier
            const subheading = within(yearBlock).getByTestId("year-subheading");
            expect(subheading).toHaveTextContent("Combined science, Higher");
          }
        }
      });

      test("displays nothing for 'All' subject category in subheading", async () => {
        const filterFixture = {
          subjectCategories: ["-1"],
          childSubjects: [],
          tiers: [],
          years: ["7"],
          threads: [],
        };

        const { container } = render(
          <CurriculumVisualiser
            {...secondaryScienceFixture}
            filters={filterFixture}
          />,
        );

        const yearBlock = container.querySelector('[id="7"]') as HTMLElement;
        expect(yearBlock).not.toBeNull();

        const yearHeading = within(yearBlock).getByTestId("year-heading");
        expect(yearHeading).toHaveTextContent("Year 7");

        const subheading = within(yearBlock).queryByTestId("year-subheading");
        expect(subheading).toBeNull();
      });

      test("displays 'Biology' subject category in subheading", async () => {
        const filterFixture = {
          subjectCategories: ["1"],
          childSubjects: [],
          tiers: [],
          years: ["7"],
          threads: [],
        };

        const { container } = render(
          <CurriculumVisualiser
            {...secondaryScienceFixture}
            filters={filterFixture}
          />,
        );

        const yearBlock = container.querySelector('[id="7"]') as HTMLElement;
        expect(yearBlock).not.toBeNull();

        const yearHeading = within(yearBlock).getByTestId("year-heading");
        expect(yearHeading).toHaveTextContent("Year 7");

        const subheading = within(yearBlock).getByTestId("year-subheading");
        expect(subheading).toHaveTextContent("Biology");
      });

      test("displays 'Chemistry' subject category in subheading", async () => {
        const filterFixture = {
          subjectCategories: ["2"],
          childSubjects: [],
          tiers: [],
          years: ["7"],
          threads: [],
        };

        const { container } = render(
          <CurriculumVisualiser
            {...secondaryScienceFixture}
            filters={filterFixture}
          />,
        );

        const yearBlock = container.querySelector('[id="7"]') as HTMLElement;
        expect(yearBlock).not.toBeNull();

        const yearHeading = within(yearBlock).getByTestId("year-heading");
        expect(yearHeading).toHaveTextContent("Year 7");

        const subheading = within(yearBlock).getByTestId("year-subheading");
        expect(subheading).toHaveTextContent("Chemistry");
      });

      test("displays 'Physics' subject categories in subheading for Year 7", async () => {
        const filterFixture = {
          subjectCategories: ["3"],
          childSubjects: [],
          tiers: [],
          years: ["7"],
          threads: [],
        };

        const { container } = render(
          <CurriculumVisualiser
            {...secondaryScienceFixture}
            filters={filterFixture}
          />,
        );

        const yearBlock = container.querySelector('[id="7"]') as HTMLElement;
        expect(yearBlock).not.toBeNull();

        const yearHeading = within(yearBlock).getByTestId("year-heading");
        expect(yearHeading).toHaveTextContent("Year 7");

        const subheading = within(yearBlock).getByTestId("year-subheading");
        expect(subheading).toHaveTextContent("Physics");
      });

      test("displays child subjects and foundation tier in subheading for Year 10", async () => {
        const filterFixture = {
          childSubjects: ["combined-science"],
          subjectCategories: [],
          tiers: ["foundation"],
          years: ["10"],
          threads: [],
        };

        const { container } = render(
          <CurriculumVisualiser
            {...secondaryScienceFixture}
            filters={filterFixture}
          />,
        );

        const yearBlock = container.querySelector('[id="10"]') as HTMLElement;
        expect(yearBlock).not.toBeNull();

        const yearHeading = within(yearBlock).getByTestId("year-heading");
        expect(yearHeading).toHaveTextContent("Year 10");
        const subheading = within(yearBlock).getByTestId("year-subheading");
        expect(subheading).toHaveTextContent("Combined science, Foundation");
      });

      test("displays child subjects and higher tier in subheading for Year 11", async () => {
        const filterFixture = {
          childSubjects: ["combined-science"],
          subjectCategories: [],
          tiers: ["higher"],
          years: ["11"],
          threads: [],
        };

        const { container } = render(
          <CurriculumVisualiser
            {...secondaryScienceFixture}
            filters={filterFixture}
          />,
        );

        const yearBlock = container.querySelector('[id="11"]') as HTMLElement;
        expect(yearBlock).not.toBeNull();

        const yearHeading = within(yearBlock).getByTestId("year-heading");
        expect(yearHeading).toHaveTextContent("Year 11");
        const subheading = within(yearBlock).getByTestId("year-subheading");
        expect(subheading).toHaveTextContent("Combined science, Higher");
      });

      test("Setting KS3 subject category does not affect the KS4 subheading being displayed", async () => {
        const filterFixture = {
          subjectCategories: ["2"],
          childSubjects: ["combined-science"],
          tiers: ["higher"],
          years: ["10"],
          threads: [],
        };

        const { container } = render(
          <CurriculumVisualiser
            {...secondaryScienceFixture}
            filters={filterFixture}
          />,
        );

        const yearBlock = container.querySelector('[id="10"]') as HTMLElement;
        expect(yearBlock).not.toBeNull();

        const yearHeading = within(yearBlock).getByTestId("year-heading");
        expect(yearHeading).toHaveTextContent("Year 10");
        const subheading = within(yearBlock).getByTestId("year-subheading");
        expect(subheading).toHaveTextContent("Combined science, Higher");
      });
    });

    describe("Secondary Maths", () => {
      const secondaryMathsFixture = {
        ...baseFixture,
        yearData: secondaryMathsYearData as YearData,
      };

      test("displays Higher tier in year 10 subheading when selected", async () => {
        const filterFixture = {
          childSubjects: [],
          subjectCategories: [],
          tiers: ["higher"],
          years: ["10"],
          threads: [],
        };

        const { container } = render(
          <CurriculumVisualiser
            {...secondaryMathsFixture}
            filters={filterFixture}
          />,
        );

        const yearBlock = container.querySelector('[id="10"]') as HTMLElement;
        expect(yearBlock).not.toBeNull();

        const yearHeading = within(yearBlock).getByTestId("year-heading");
        expect(yearHeading).toHaveTextContent("Year 10");
        const subheading = within(yearBlock).getByTestId("year-subheading");
        expect(subheading).toHaveTextContent("Higher");
      });

      test("displays Foundation tier in year 11 subheading when selected", async () => {
        const filterFixture = {
          childSubjects: [],
          subjectCategories: [],
          tiers: ["foundation"],
          years: ["10"],
          threads: [],
        };

        const { findByTestId } = render(
          <CurriculumVisualiser
            {...secondaryMathsFixture}
            filters={filterFixture}
          />,
        );

        const yearHeading10 = await findByTestId("year-heading");
        expect(yearHeading10).toHaveTextContent("Year 10");
        const subheading10 = await findByTestId("year-subheading");
        expect(subheading10).toHaveTextContent("Foundation");
      });
    });
  });

  describe("Primary Phase", () => {
    describe("Primary English", () => {
      const primaryEnglishFixture = {
        ...baseFixture,
        yearData: primaryEnglishYearData as YearData,
      };

      test("displays subject category in subheading for Year 1, Primary English", async () => {
        const filterFixture = {
          childSubjects: [],
          subjectCategories: ["4"],
          tiers: [],
          years: ["1"],
          threads: [],
        };

        const { container } = render(
          <CurriculumVisualiser
            {...primaryEnglishFixture}
            filters={filterFixture}
          />,
        );

        const yearBlock = container.querySelector('[id="1"]') as HTMLElement;
        expect(yearBlock).not.toBeNull();

        const yearHeading = within(yearBlock).getByTestId("year-heading");
        expect(yearHeading).toHaveTextContent("Year 1");
        const subheading = within(yearBlock).getByTestId("year-subheading");
        expect(subheading).toHaveTextContent("Reading, writing & oracy");
      });
    });

    describe("Primary Science", () => {
      const primaryScienceFixture = {
        ...baseFixture,
        yearData: primaryScienceYearData as YearData,
      };

      test("displays Biology subject category in subheading", async () => {
        const filterFixture = {
          childSubjects: [],
          subjectCategories: ["1"],
          tiers: [],
          years: ["1"],
          threads: [],
        };

        const { container } = render(
          <CurriculumVisualiser
            {...primaryScienceFixture}
            filters={filterFixture}
          />,
        );

        const yearBlock = container.querySelector('[id="1"]') as HTMLElement;
        expect(yearBlock).not.toBeNull();

        const yearHeading = within(yearBlock).getByTestId("year-heading");
        expect(yearHeading).toHaveTextContent("Year 1");
        const subheading = within(yearBlock).getByTestId("year-subheading");
        expect(subheading).toHaveTextContent("Biology");
      });

      test("displays Chemistry subject category in subheading", async () => {
        const filterFixture = {
          childSubjects: [],
          subjectCategories: ["2"],
          tiers: [],
          years: ["2"],
          threads: [],
        };

        const { container } = render(
          <CurriculumVisualiser
            {...primaryScienceFixture}
            filters={filterFixture}
          />,
        );

        const yearBlock = container.querySelector('[id="2"]') as HTMLElement;
        expect(yearBlock).not.toBeNull();

        const yearHeading = within(yearBlock).getByTestId("year-heading");
        expect(yearHeading).toHaveTextContent("Year 2");
        const subheading = within(yearBlock).getByTestId("year-subheading");
        expect(subheading).toHaveTextContent("Chemistry");
      });

      test("displays Physics subject category in subheading", async () => {
        const filterFixture = {
          childSubjects: [],
          subjectCategories: ["3"],
          tiers: [],
          years: ["3"],
          threads: [],
        };

        const { container } = render(
          <CurriculumVisualiser
            {...primaryScienceFixture}
            filters={filterFixture}
          />,
        );

        const yearBlock = container.querySelector('[id="3"]') as HTMLElement;
        expect(yearBlock).not.toBeNull();

        const yearHeading = within(yearBlock).getByTestId("year-heading");
        expect(yearHeading).toHaveTextContent("Year 3");
        const subheading = within(yearBlock).getByTestId("year-subheading");
        expect(subheading).toHaveTextContent("Physics");
      });

      test("displays nothing for 'All' subject category in subheading", async () => {
        const filterFixture = {
          childSubjects: [],
          subjectCategories: ["-1"],
          tiers: [],
          years: ["4"],
          threads: [],
        };

        const { container } = render(
          <CurriculumVisualiser
            {...primaryScienceFixture}
            filters={filterFixture}
          />,
        );

        const yearBlock = container.querySelector('[id="4"]') as HTMLElement;
        expect(yearBlock).not.toBeNull();

        const yearHeading = within(yearBlock).getByTestId("year-heading");
        expect(yearHeading).toHaveTextContent("Year 4");
        const subheading = within(yearBlock).queryByTestId("year-subheading");
        expect(subheading).toBeNull();
      });
    });
  });
});<|MERGE_RESOLUTION|>--- conflicted
+++ resolved
@@ -24,10 +24,6 @@
 import { YearData } from "@/utils/curriculum/types";
 
 const render = renderWithProviders();
-<<<<<<< HEAD
-
-const unitInformationViewed = jest.fn();
-=======
 const curriculumThreadHighlighted = jest.fn();
 const yearGroupSelected = jest.fn();
 const unitOverviewAccessed = jest.fn();
@@ -44,7 +40,6 @@
     },
   }),
 }));
->>>>>>> 176e075d
 
 const curriculumVisualiserFixture = {
   updateMobileHeaderScroll: jest.fn(() => {}),
