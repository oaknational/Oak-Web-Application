--- conflicted
+++ resolved
@@ -140,7 +140,6 @@
     setCurrentUnitLessons([]);
   };
 
-<<<<<<< HEAD
   const shouldIncludeCore = ks4OptionSlug !== "core";
   const unitsByYearSelector = applyFiltering(
     filters,
@@ -149,76 +148,6 @@
       yearData,
     }),
   );
-=======
-  const yearTypes: ("core" | "non_core" | "all")[] = [];
-  if (!ks4Options?.find((opt) => opt.slug === "core")) {
-    yearTypes.push("all");
-  } else {
-    if (!ks4OptionSlug || ks4Options?.find((opt) => opt.slug === "core")) {
-      yearTypes.push("core");
-    }
-    if (ks4OptionSlug && ks4OptionSlug !== "core") {
-      yearTypes.push("non_core");
-    }
-  }
-
-  const yearSelectors = yearTypes.flatMap((type) => {
-    return Object.keys(yearData)
-      .map((year) => ({ year, type }))
-      .filter(({ year }) => {
-        if (type === "non_core") {
-          if (year === "10" || year === "11") {
-            return true;
-          } else {
-            return false;
-          }
-        } else if (type === "core") {
-          if (year === "10" || year === "11") {
-            return (
-              yearData[year]!.pathways.findIndex(
-                (item) => item.pathway_slug === "core",
-              ) > -1
-            );
-          }
-        }
-        return true;
-      })
-      .filter(({ year }) => filterIncludes("years", [year]))
-      .sort((a, b) => sortYears(a.year, b.year));
-  });
-
-  const unitsByYearSelector = yearSelectors
-    .map(({ year, type }) => {
-      const yearItem = yearData[year] as YearData[string];
-
-      const yearBasedFilters = filteringFromYears(yearData[year]!, filters);
-      const isExamboard = type === "non_core";
-
-      const filteredUnits = yearItem.units.filter((unit: Unit) => {
-        if (isExamboard && unit.pathway_slug === "core") {
-          return false;
-        }
-        if (
-          type !== "all" &&
-          ["10", "11"].includes(year) &&
-          !isExamboard &&
-          unit.pathway_slug !== "core"
-        ) {
-          return false;
-        }
-        return isVisibleUnit(yearBasedFilters, year, unit);
-      });
-
-      return {
-        selector: { type, year },
-        yearItem,
-        units: filteredUnits,
-      };
-    })
-    .filter(({ units }) => {
-      return units.length > 0;
-    });
->>>>>>> d4020d41
 
   const shouldDisplayCorePathway = getShouldDisplayCorePathway(ks4Options);
 
