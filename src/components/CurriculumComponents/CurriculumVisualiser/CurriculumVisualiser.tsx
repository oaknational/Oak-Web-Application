import React, { FC, useState, useRef, useEffect } from "react";
import { OakHeading, OakFlex, OakBox, OakP } from "@oaknational/oak-components";
import styled from "styled-components";

import Alert from "../OakComponentsKitchen/Alert";
import CurriculumUnitCard from "../CurriculumUnitCard/CurriculumUnitCard";

import useAnalyticsPageProps from "@/hooks/useAnalyticsPageProps";
import useAnalytics from "@/context/Analytics/useAnalytics";
import AnchorTarget from "@/components/SharedComponents/AnchorTarget";
import UnitModal, {
  Lesson,
} from "@/components/CurriculumComponents/UnitModal/UnitModal";
import UnitsTabSidebar from "@/components/CurriculumComponents/UnitsTabSidebar";
import {
  getSuffixFromFeatures,
  getYearGroupTitle,
} from "@/utils/curriculum/formatting";
import { anchorIntersectionObserver } from "@/utils/curriculum/dom";
import { isVisibleUnit } from "@/utils/curriculum/isVisibleUnit";
import { sortYears } from "@/utils/curriculum/sorting";
import { createTeacherProgrammeSlug } from "@/utils/curriculum/slugs";
import { CurriculumFilters, Unit, YearData } from "@/utils/curriculum/types";

const UnitList = styled("ol")`
  margin: 0;
  list-style: none;
  padding: 0;
  display: flex;
  flex-wrap: wrap;
  gap: 16px;
`;

const UnitListItem = styled("li")`
  margin: 0;
  liststyle: none;
  padding: 0;
  display: flex;
  width: 240px;
  flex-grow: 1;
  position: relative;
`;

type CurriculumVisualiserProps = {
  unitData: Unit | null;
  ks4OptionSlug: string | null;
  yearData: YearData;
  filters: CurriculumFilters;
  mobileHeaderScrollOffset?: number;
  setUnitData: (unit: Unit) => void;
  setVisibleMobileYearRefID: (refID: string) => void;
};

export function dedupUnits(units: Unit[]) {
  const unitLookup = new Set();
  return units.filter((unit) => {
    if (!unitLookup.has(unit.slug)) {
      unitLookup.add(unit.slug);
      return true;
    }
    return false;
  });
}

function isHighlightedUnit(unit: Unit, selectedThreads: string[] | null) {
  if (!selectedThreads || selectedThreads?.length < 1) {
    return false;
  }
  return unit.threads.some((t) => {
    return selectedThreads.includes(t.slug);
  });
}

function getSubjectCategoryMessage(
  yearData: YearData,
  currentYear: string,
  subjectCategories: string[],
): string | null {
  if (subjectCategories.length === 0) return null;

  const years = Object.keys(yearData).sort(sortYears);
  const currentIndex = years.indexOf(currentYear);
  if (currentIndex === -1) return null;

  // Identify the current phase from the year number
  const phaseMap = {
    primary: { start: 1, end: 6 },
    secondary: { start: 7, end: 11 },
  };
  const currentYearNum = parseInt(currentYear.replace("year-", ""));
  const currentPhase = currentYearNum <= 6 ? "primary" : "secondary";

  const phaseStartNum = phaseMap[currentPhase].start;
  const phaseEndNum = phaseMap[currentPhase].end;

  // Convert phases to strings for easy comparison with "year-7"/"year-11" keys
  const phaseStartYear = `year-${phaseStartNum}`;
  const phaseEndYear = `year-${phaseEndNum}`;

  // Gather the subject category titles
  const subjectCategoryTitles = Array.from(
    new Set(
      years
        .flatMap((yearKey) =>
          yearData[yearKey]?.subjectCategories?.filter((sc) =>
            subjectCategories.includes(sc.id.toString()),
          ),
        )
        .filter(Boolean)
        .map((sc) => sc?.title),
    ),
  );

  if (subjectCategoryTitles.length === 0) return null;

  // Check if the entire phase (not just the current year) has any units for the subject categories
  const hasAnyUnitsInPhase = years
    .filter((y) => {
      const yNum = parseInt(y.replace("year-", ""));
      // Filter only those years in the same phase as currentYear
      return currentPhase === "primary"
        ? yNum >= 1 && yNum <= 6
        : yNum >= 7 && yNum <= 11;
    })
    .some((yearKey) =>
      yearData[yearKey]?.units?.some((unit) =>
        unit.subjectcategories?.some((sc) =>
          subjectCategories.includes(sc.id.toString()),
        ),
      ),
    );

  // Check if this current year has any units in the selected subject categories
  const hasCurrentYearUnits = yearData[currentYear]?.units?.some((unit) =>
    unit.subjectcategories?.some((sc) =>
      subjectCategories.includes(sc.id.toString()),
    ),
  );

  if (!hasCurrentYearUnits) {
    // Find the first subsequent year (in the same phase) that does have units
    const subsequentYearsInPhase = years.slice(currentIndex + 1).filter((y) => {
      const yNum = parseInt(y.replace("year-", ""));
      return currentPhase === "primary"
        ? yNum >= 1 && yNum <= 6
        : yNum >= 7 && yNum <= 11;
    });

    const firstSubsequentYearWithUnits = subsequentYearsInPhase.find(
      (yearKey) =>
        yearData[yearKey]?.units?.some((unit) =>
          unit.subjectcategories?.some((sc) =>
            subjectCategories.includes(sc.id.toString()),
          ),
        ),
    );

    // If there is a future year in this phase that has units:
    if (firstSubsequentYearWithUnits) {
      const cleanYear = firstSubsequentYearWithUnits.replace("year-", "");
      const isFirstYearOfPhase =
        currentYear === phaseStartYear || currentYearNum === phaseStartNum;
      return isFirstYearOfPhase
        ? `'${subjectCategoryTitles.join(
            ", ",
          )}' units start in Year ${cleanYear}`
        : `'${subjectCategoryTitles.join(
            ", ",
          )}' units continue in Year ${cleanYear}`;
    }

    // No future years in the phase that have units or we are at the end of the phase
    const allSubsequentInPhaseEmpty = subsequentYearsInPhase.every(
      (yearKey) =>
        !yearData[yearKey]?.units?.some((unit) =>
          unit.subjectcategories?.some((sc) =>
            subjectCategories.includes(sc.id.toString()),
          ),
        ),
    );

    if (
      currentYear === phaseEndYear ||
      !hasAnyUnitsInPhase ||
      allSubsequentInPhaseEmpty
    ) {
      return `No '${subjectCategoryTitles.join(
        ", ",
      )}' units in this year group`;
    }

    // Default fallback in case of edge conditions
    return `No '${subjectCategoryTitles.join(", ")}' units in this year group`;
  }

  // If the current year does have units do not show a message
  return null;
}

// Function component

const CurriculumVisualiser: FC<CurriculumVisualiserProps> = ({
  unitData,
  ks4OptionSlug,
  yearData,
  mobileHeaderScrollOffset,
  setUnitData,
  filters,
  setVisibleMobileYearRefID,
}) => {
  const { track } = useAnalytics();
  const { analyticsUseCase } = useAnalyticsPageProps();

  function filterIncludes(key: keyof CurriculumFilters, ids: string[]) {
    const filterValues = filters[key];
    return ids.every((id) => {
      return filterValues.includes(id);
    });
  }

  // Selection state helpers
  const [displayModal, setDisplayModal] = useState(false);
  const [unitOptionsAvailable, setUnitOptionsAvailable] =
    useState<boolean>(false);
  const [currentUnitLessons, setCurrentUnitLessons] = useState<Lesson[]>([]);
  const [unitVariantID, setUnitVariantID] = useState<number | null>(null);

  const itemEls = useRef<(HTMLDivElement | null)[]>([]);
  /* Intersection observer to update year filter selection when
  scrolling through the visualiser on mobile */
  useEffect(() => {
    const options = { rootMargin: "-50% 0px 0px 0px" };
    const yearsLoaded = Object.keys(yearData).length;
    // All refs have been created for year groups & data is loaded
    if (yearsLoaded > 0 && itemEls.current.length === yearsLoaded) {
      // const io = new IntersectionObserver(, options);
      const io = new IntersectionObserver(
        anchorIntersectionObserver(setVisibleMobileYearRefID),
        options,
      );

      itemEls.current.forEach((el) => {
        if (el) {
          io.observe(el);
        }
      });
      return () => {
        io.disconnect();
      };
    }
  }, [setVisibleMobileYearRefID, yearData]);

  const trackModalOpenEvent = (isOpen: boolean, unitData: Unit) => {
    if (isOpen && unitData) {
      track.unitInformationViewed({
        unitName: unitData.title,
        unitSlug: unitData.slug,
        subjectTitle: unitData.subject,
        subjectSlug: unitData.subject_slug,
        yearGroupName: unitData.year,
        yearGroupSlug: unitData.year,
        unitHighlighted: isHighlightedUnit(unitData, filters.threads),
        analyticsUseCase: analyticsUseCase,
      });
    }
  };

  const handleOpenModal = (unitOptions: boolean, unit: Unit) => {
    const newDisplayModal = !displayModal;
    setDisplayModal(newDisplayModal);
    trackModalOpenEvent(newDisplayModal, unit);
    setUnitOptionsAvailable(unitOptions);
    setUnitData({ ...unit });
    setCurrentUnitLessons(unit.lessons ?? []);
  };

  const handleCloseModal = () => {
    setDisplayModal(false);
    setCurrentUnitLessons([]);
  };

  return (
    <OakBox id="content" data-testid="curriculum-visualiser">
      {yearData &&
        Object.keys(yearData)
          .filter((year) => filterIncludes("years", [year]))
          .sort(sortYears)
          .map((year, index) => {
<<<<<<< HEAD
            const { units, labels } = yearData[year] as YearData[string];
=======
            const {
              units,
              childSubjects,
              tiers,
              subjectCategories,
              isSwimming,
            } = yearData[year] as YearData[string];
>>>>>>> 3606d628

            const ref = (element: HTMLDivElement) => {
              itemEls.current[index] = element;
            };

            const filteredUnits = units.filter((unit: Unit) =>
              isVisibleUnit(filters, year, unit),
            );

            const dedupedUnits = dedupUnits(filteredUnits);

            const actions = units[0]?.actions;

            const yearTitle = getYearGroupTitle(
              yearData,
              year,
              getSuffixFromFeatures(actions),
            );

            return (
              <OakBox
                key={year}
                $background={"pink30"}
                $pa={"inner-padding-xl2"}
                $position={"relative"}
                $mb={"space-between-m2"}
                $borderRadius={"border-radius-s"}
                className="mobileYearDisplay"
                id={year}
                ref={ref}
              >
                <AnchorTarget
                  $paddingTop={mobileHeaderScrollOffset}
                  id={`year-${year}`}
                />

                <OakHeading
                  tag="h3"
                  $font={["heading-6", "heading-5"]}
                  $mb="space-between-s"
                  data-testid="year-heading"
                >
                  {yearTitle}
                </OakHeading>
                {isSwimming && (
                  <Alert
                    $mb="space-between-s"
                    type="info"
                    message="Swimming and water safety units should be selected based on the ability and experience of your pupils."
                  />
                )}
                <OakFlex
                  $flexWrap={"wrap"}
                  $pt="inner-padding-s"
                  data-testid="unit-cards"
                  $gap={"all-spacing-4"}
                  // TODO: Remove hack
                  style={{
                    marginBottom: "-1rem",
                  }}
                >
                  <UnitList role="list">
                    {dedupedUnits.length < 1 && (
                      <OakP>
                        {getSubjectCategoryMessage(
                          yearData,
                          year,
                          filters.subjectCategories,
                        )}
                      </OakP>
                    )}
                    {dedupedUnits.map((unit: Unit, index: number) => {
                      const isHighlighted = isHighlightedUnit(
                        unit,
                        filters.threads,
                      );
                      const unitOptions = unit.unit_options.length >= 1;

                      return (
                        <UnitListItem>
                          <CurriculumUnitCard
                            unit={unit}
                            key={unit.slug + index}
                            index={index}
                            isHighlighted={isHighlighted}
                            onClick={() => {
                              handleOpenModal(unitOptions, unit);
                            }}
                          />
                        </UnitListItem>
                      );
                    })}
                    {/* Empty tiles for correct flex wrapping */}
                    {Array(3)
                      .fill(true)
                      .map(() => {
                        return (
                          <OakFlex
                            $width={"all-spacing-19"}
                            $flexGrow={1}
                            $position={"relative"}
                          />
                        );
                      })}
                  </UnitList>
                </OakFlex>
              </OakBox>
            );
          })}
      {displayModal && (
        <UnitsTabSidebar
          displayModal={displayModal}
          onClose={handleCloseModal}
          lessons={currentUnitLessons}
          programmeSlug={createTeacherProgrammeSlug(
            unitData,
            ks4OptionSlug,
            filters.tiers[0],
            unitData?.pathway_slug ?? undefined,
          )}
          unitOptionsAvailable={unitOptionsAvailable}
          unitSlug={unitData?.slug}
          unitData={unitData}
          unitVariantID={unitVariantID}
        >
          <UnitModal
            setCurrentUnitLessons={setCurrentUnitLessons}
            setUnitVariantID={setUnitVariantID}
            unitData={unitData}
            yearData={yearData}
            displayModal={displayModal}
            setUnitOptionsAvailable={setUnitOptionsAvailable}
            unitOptionsAvailable={unitOptionsAvailable}
          />
        </UnitsTabSidebar>
      )}
    </OakBox>
  );
};
export default CurriculumVisualiser;<|MERGE_RESOLUTION|>--- conflicted
+++ resolved
@@ -286,17 +286,7 @@
           .filter((year) => filterIncludes("years", [year]))
           .sort(sortYears)
           .map((year, index) => {
-<<<<<<< HEAD
-            const { units, labels } = yearData[year] as YearData[string];
-=======
-            const {
-              units,
-              childSubjects,
-              tiers,
-              subjectCategories,
-              isSwimming,
-            } = yearData[year] as YearData[string];
->>>>>>> 3606d628
+            const { units, labels, isSwimming } = yearData[year] as YearData[string];
 
             const ref = (element: HTMLDivElement) => {
               itemEls.current[index] = element;
