import React, { FC, useState, useRef, useEffect } from "react";
import { OakHeading, OakFlex, OakBox, OakP } from "@oaknational/oak-components";
import styled from "styled-components";

import Alert from "../OakComponentsKitchen/Alert";
import CurriculumUnitCard from "../CurriculumUnitCard/CurriculumUnitCard";

import useAnalyticsPageProps from "@/hooks/useAnalyticsPageProps";
import useAnalytics from "@/context/Analytics/useAnalytics";
import AnchorTarget from "@/components/SharedComponents/AnchorTarget";
import UnitModal, {
  Lesson,
} from "@/components/CurriculumComponents/UnitModal/UnitModal";
import UnitsTabSidebar from "@/components/CurriculumComponents/UnitsTabSidebar";
import {
  getSuffixFromFeatures,
  getYearGroupTitle,
} from "@/utils/curriculum/formatting";
import { anchorIntersectionObserver } from "@/utils/curriculum/dom";
import { isVisibleUnit } from "@/utils/curriculum/isVisibleUnit";
import { sortYears } from "@/utils/curriculum/sorting";
import { createTeacherProgrammeSlug } from "@/utils/curriculum/slugs";
import { CurriculumFilters, Unit, YearData } from "@/utils/curriculum/types";

const UnitList = styled("ol")`
  margin: 0;
  list-style: none;
  padding: 0;
  display: flex;
  flex-wrap: wrap;
  gap: 16px;
`;

const UnitListItem = styled("li")`
  margin: 0;
  liststyle: none;
  padding: 0;
  display: flex;
  width: 240px;
  flex-grow: 1;
  position: relative;
`;

type CurriculumVisualiserProps = {
  unitData: Unit | null;
<<<<<<< HEAD
  ks4OptionSlug: string | null;
=======
  yearSelection: YearSelection;
  selectedThread: string | null;
  selectedYear: string | null;
  ks4OptionSlug?: string | null;
>>>>>>> ecca1876
  yearData: YearData;
  filters: CurriculumFilters;
  mobileHeaderScrollOffset?: number;
  setUnitData: (unit: Unit) => void;
  setVisibleMobileYearRefID: (refID: string) => void;
};

export function dedupUnits(units: Unit[]) {
  const unitLookup = new Set();
  return units.filter((unit) => {
    if (!unitLookup.has(unit.slug)) {
      unitLookup.add(unit.slug);
      return true;
    }
    return false;
  });
}

function isHighlightedUnit(unit: Unit, selectedThreads: string[] | null) {
  if (!selectedThreads || selectedThreads?.length < 1) {
    return false;
  }
  return unit.threads.some((t) => {
    return selectedThreads.includes(t.slug);
  });
}

function getSubjectCategoryMessage(
  yearData: YearData,
  currentYear: string,
  subjectCategories: string[],
): string | null {
  if (subjectCategories.length === 0) return null;

  const years = Object.keys(yearData).sort(sortYears);
  const currentIndex = years.indexOf(currentYear);
  if (currentIndex === -1) return null;

  // Identify the current phase from the year number
  const phaseMap = {
    primary: { start: 1, end: 6 },
    secondary: { start: 7, end: 11 },
  };
  const currentYearNum = parseInt(currentYear.replace("year-", ""));
  const currentPhase = currentYearNum <= 6 ? "primary" : "secondary";

  const phaseStartNum = phaseMap[currentPhase].start;
  const phaseEndNum = phaseMap[currentPhase].end;

  // Convert phases to strings for easy comparison with "year-7"/"year-11" keys
  const phaseStartYear = `year-${phaseStartNum}`;
  const phaseEndYear = `year-${phaseEndNum}`;

  // Gather the subject category titles
  const subjectCategoryTitles = Array.from(
    new Set(
      years
        .flatMap((yearKey) =>
          yearData[yearKey]?.subjectCategories?.filter((sc) =>
            subjectCategories.includes(sc.id.toString()),
          ),
        )
        .filter(Boolean)
        .map((sc) => sc?.title),
    ),
  );

  if (subjectCategoryTitles.length === 0) return null;

  // Check if the entire phase (not just the current year) has any units for the subject categories
  const hasAnyUnitsInPhase = years
    .filter((y) => {
      const yNum = parseInt(y.replace("year-", ""));
      // Filter only those years in the same phase as currentYear
      return currentPhase === "primary"
        ? yNum >= 1 && yNum <= 6
        : yNum >= 7 && yNum <= 11;
    })
    .some((yearKey) =>
      yearData[yearKey]?.units?.some((unit) =>
        unit.subjectcategories?.some((sc) =>
          subjectCategories.includes(sc.id.toString()),
        ),
      ),
    );

  // Check if this current year has any units in the selected subject categories
  const hasCurrentYearUnits = yearData[currentYear]?.units?.some((unit) =>
    unit.subjectcategories?.some((sc) =>
      subjectCategories.includes(sc.id.toString()),
    ),
  );

  if (!hasCurrentYearUnits) {
    // Find the first subsequent year (in the same phase) that does have units
    const subsequentYearsInPhase = years.slice(currentIndex + 1).filter((y) => {
      const yNum = parseInt(y.replace("year-", ""));
      return currentPhase === "primary"
        ? yNum >= 1 && yNum <= 6
        : yNum >= 7 && yNum <= 11;
    });

    const firstSubsequentYearWithUnits = subsequentYearsInPhase.find(
      (yearKey) =>
        yearData[yearKey]?.units?.some((unit) =>
          unit.subjectcategories?.some((sc) =>
            subjectCategories.includes(sc.id.toString()),
          ),
        ),
    );

    // If there is a future year in this phase that has units:
    if (firstSubsequentYearWithUnits) {
      const cleanYear = firstSubsequentYearWithUnits.replace("year-", "");
      const isFirstYearOfPhase =
        currentYear === phaseStartYear || currentYearNum === phaseStartNum;
      return isFirstYearOfPhase
        ? `'${subjectCategoryTitles.join(
            ", ",
          )}' units start in Year ${cleanYear}`
        : `'${subjectCategoryTitles.join(
            ", ",
          )}' units continue in Year ${cleanYear}`;
    }

    // No future years in the phase that have units or we are at the end of the phase
    const allSubsequentInPhaseEmpty = subsequentYearsInPhase.every(
      (yearKey) =>
        !yearData[yearKey]?.units?.some((unit) =>
          unit.subjectcategories?.some((sc) =>
            subjectCategories.includes(sc.id.toString()),
          ),
        ),
    );

    if (
      currentYear === phaseEndYear ||
      !hasAnyUnitsInPhase ||
      allSubsequentInPhaseEmpty
    ) {
      return `No '${subjectCategoryTitles.join(
        ", ",
      )}' units in this year group`;
    }

    // Default fallback in case of edge conditions
    return `No '${subjectCategoryTitles.join(", ")}' units in this year group`;
  }

  // If the current year does have units do not show a message
  return null;
}

// Function component

const CurriculumVisualiser: FC<CurriculumVisualiserProps> = ({
  unitData,
  ks4OptionSlug,
  yearData,
  mobileHeaderScrollOffset,
  setUnitData,
  filters,
  setVisibleMobileYearRefID,
}) => {
  const { track } = useAnalytics();
  const { analyticsUseCase } = useAnalyticsPageProps();

  function filterIncludes(key: keyof CurriculumFilters, ids: string[]) {
    const filterValues = filters[key];
    return ids.every((id) => {
      return filterValues.includes(id);
    });
  }

  // Selection state helpers
  const [displayModal, setDisplayModal] = useState(false);
  const [unitOptionsAvailable, setUnitOptionsAvailable] =
    useState<boolean>(false);
  const [currentUnitLessons, setCurrentUnitLessons] = useState<Lesson[]>([]);
  const [unitVariantID, setUnitVariantID] = useState<number | null>(null);

  const itemEls = useRef<(HTMLDivElement | null)[]>([]);
  /* Intersection observer to update year filter selection when
  scrolling through the visualiser on mobile */
  useEffect(() => {
    const options = { rootMargin: "-50% 0px 0px 0px" };
    const yearsLoaded = Object.keys(yearData).length;
    // All refs have been created for year groups & data is loaded
    if (yearsLoaded > 0 && itemEls.current.length === yearsLoaded) {
      // const io = new IntersectionObserver(, options);
      const io = new IntersectionObserver(
        anchorIntersectionObserver(setVisibleMobileYearRefID),
        options,
      );

      itemEls.current.forEach((el) => {
        if (el) {
          io.observe(el);
        }
      });
      return () => {
        io.disconnect();
      };
    }
  }, [setVisibleMobileYearRefID, yearData]);

  const trackModalOpenEvent = (isOpen: boolean, unitData: Unit) => {
    if (isOpen && unitData) {
      track.unitInformationViewed({
        unitName: unitData.title,
        unitSlug: unitData.slug,
        subjectTitle: unitData.subject,
        subjectSlug: unitData.subject_slug,
        yearGroupName: unitData.year,
        yearGroupSlug: unitData.year,
        unitHighlighted: isHighlightedUnit(unitData, filters.threads),
        analyticsUseCase: analyticsUseCase,
      });
    }
  };

  const handleOpenModal = (unitOptions: boolean, unit: Unit) => {
    const newDisplayModal = !displayModal;
    setDisplayModal(newDisplayModal);
    trackModalOpenEvent(newDisplayModal, unit);
    setUnitOptionsAvailable(unitOptions);
    setUnitData({ ...unit });
    setCurrentUnitLessons(unit.lessons ?? []);
  };

  const handleCloseModal = () => {
    setDisplayModal(false);
    setCurrentUnitLessons([]);
  };

  return (
    <OakBox id="content" data-testid="curriculum-visualiser">
      {yearData &&
        Object.keys(yearData)
          .filter((year) => filterIncludes("years", [year]))
          .sort(sortYears)
          .map((year, index) => {
            const { units, isSwimming } = yearData[year] as YearData[string];

            const ref = (element: HTMLDivElement) => {
              itemEls.current[index] = element;
            };

            const filteredUnits = units.filter((unit: Unit) =>
              isVisibleUnit(filters, year, unit),
            );

            const dedupedUnits = dedupUnits(filteredUnits);

            const actions = units[0]?.actions;

            const yearTitle = getYearGroupTitle(
              yearData,
              year,
              getSuffixFromFeatures(actions),
            );

            return (
              <OakBox
                key={year}
                $background={"pink30"}
                $pa={"inner-padding-xl2"}
                $position={"relative"}
                $mb={"space-between-m2"}
                $borderRadius={"border-radius-s"}
                className="mobileYearDisplay"
                id={year}
                ref={ref}
              >
                <AnchorTarget
                  $paddingTop={mobileHeaderScrollOffset}
                  id={`year-${year}`}
                />

                <OakHeading
                  tag="h3"
                  $font={["heading-6", "heading-5"]}
                  $mb="space-between-s"
                  data-testid="year-heading"
                >
                  {yearTitle}
                </OakHeading>
                {isSwimming && (
                  <Alert
                    $mb="space-between-s"
                    type="info"
                    message="Swimming and water safety units should be selected based on the ability and experience of your pupils."
                  />
                )}
                <OakFlex
                  $flexWrap={"wrap"}
                  $pt="inner-padding-s"
                  data-testid="unit-cards"
                  $gap={"all-spacing-4"}
                  // TODO: Remove hack
                  style={{
                    marginBottom: "-1rem",
                  }}
                >
                  <UnitList role="list">
                    {dedupedUnits.length < 1 && (
                      <OakP>
                        {getSubjectCategoryMessage(
                          yearData,
                          year,
                          filters.subjectCategories,
                        )}
                      </OakP>
                    )}
                    {dedupedUnits.map((unit: Unit, index: number) => {
                      const isHighlighted = isHighlightedUnit(
                        unit,
                        filters.threads,
                      );
                      const unitOptions = unit.unit_options.length >= 1;

                      return (
                        <UnitListItem>
                          <CurriculumUnitCard
                            unit={unit}
                            key={unit.slug + index}
                            index={index}
                            isHighlighted={isHighlighted}
                            onClick={() => {
                              handleOpenModal(unitOptions, unit);
                            }}
                          />
                        </UnitListItem>
                      );
                    })}
                    {/* Empty tiles for correct flex wrapping */}
                    {Array(3)
                      .fill(true)
                      .map(() => {
                        return (
                          <OakFlex
                            $width={"all-spacing-19"}
                            $flexGrow={1}
                            $position={"relative"}
                          />
                        );
                      })}
                  </UnitList>
                </OakFlex>
              </OakBox>
            );
          })}
      {displayModal && (
        <UnitsTabSidebar
          displayModal={displayModal}
          onClose={handleCloseModal}
          lessons={currentUnitLessons}
          programmeSlug={createTeacherProgrammeSlug(
            unitData,
            ks4OptionSlug,
            filters.tiers[0],
            unitData?.pathway_slug ?? undefined,
          )}
          unitOptionsAvailable={unitOptionsAvailable}
          unitSlug={unitData?.slug}
          unitData={unitData}
          unitVariantID={unitVariantID}
        >
          <UnitModal
            setCurrentUnitLessons={setCurrentUnitLessons}
            setUnitVariantID={setUnitVariantID}
            unitData={unitData}
            yearData={yearData}
            displayModal={displayModal}
            setUnitOptionsAvailable={setUnitOptionsAvailable}
            unitOptionsAvailable={unitOptionsAvailable}
          />
        </UnitsTabSidebar>
      )}
    </OakBox>
  );
};
export default CurriculumVisualiser;<|MERGE_RESOLUTION|>--- conflicted
+++ resolved
@@ -43,14 +43,7 @@
 
 type CurriculumVisualiserProps = {
   unitData: Unit | null;
-<<<<<<< HEAD
-  ks4OptionSlug: string | null;
-=======
-  yearSelection: YearSelection;
-  selectedThread: string | null;
-  selectedYear: string | null;
   ks4OptionSlug?: string | null;
->>>>>>> ecca1876
   yearData: YearData;
   filters: CurriculumFilters;
   mobileHeaderScrollOffset?: number;
