--- conflicted
+++ resolved
@@ -66,23 +66,13 @@
   tier_slug: string;
 }
 
-<<<<<<< HEAD
 export interface Filter {
-  discipline_id?: Discipline["id"] | null;
+  subjectcategory_id?: SubjectCategory["id"] | null;
   subject_slug?: Subject["subject_slug"] | null;
   domain_id?: Domain["domain_id"] | null;
   tier_slug?: Tier["tier_slug"] | null;
-  year: string;
+  year: string | null;
   thread_slug?: string | null;
-=======
-export interface YearSelection {
-  [key: string]: {
-    subjectCategory?: SubjectCategory | null;
-    subject?: Subject | null;
-    domain?: Domain | null;
-    tier?: Tier | null;
-  };
->>>>>>> a5b3a966
 }
 
 type CurriculumVisualiserProps = {
@@ -120,39 +110,18 @@
     return false;
   }
   const filterBySubject =
-<<<<<<< HEAD
     !s.subject_slug || s.subject_slug === unit.subject_slug;
-  const filterByDiscipline =
-    !s.discipline_id ||
-    unit.tags?.findIndex((tag) => tag.id === s.discipline_id) !== -1;
-  const filterByDomain =
-    !s.domain_id || s.domain_id === 0 || s.domain_id === unit.domain_id;
+  const filterBySubjectCategory =
+    !s.subjectCategory ||
+    unit.subjectcategories?.findIndex(
+      (subjectCategory) => subjectCategory.id === s.subjectCategory?.id,
+    ) !== -1;
   const filterByTier = !unit.tier_slug || s.tier_slug === unit.tier_slug;
-=======
-    !s.subject || s.subject.subject_slug === unit.subject_slug;
-  const filterBySubjectCategory =
-    s.subjectCategory?.id == -1 ||
-    unit.subjectcategories?.findIndex(
-      (subjectcategory) => subjectcategory.id === s.subjectCategory?.id,
-    ) !== -1;
-  const filterByTier =
-    !s.tier || !unit.tier_slug || s.tier?.tier_slug === unit.tier_slug;
->>>>>>> a5b3a966
 
   // Look for duplicates that don't have an examboard, tier or subject parent
   // (i.e. aren't handled by other filters)
 
-<<<<<<< HEAD
-  return (
-    filterBySubject && filterByDomain && filterByTier && filterByDiscipline
-  );
-}
-
-function isSelectedDomain(filter: Filter, domain: Domain) {
-  return filter.domain_id === domain.domain_id;
-=======
-  return filterBySubject && filterBySubjectCategory && filterByTier;
->>>>>>> a5b3a966
+  return filterBySubject && filterByTier && filterBySubjectCategory;
 }
 
 function isSelectedSubject(filter: Filter, subject: Subject) {
@@ -163,17 +132,11 @@
   return filter.tier_slug === tier.tier_slug;
 }
 
-<<<<<<< HEAD
-function isSelectedDiscipline(filter: Filter, discipline: Discipline) {
-  return filter.discipline_id === discipline.id;
-=======
 function isSelectedSubjectCategory(
-  yearSelection: YearSelection,
-  year: string,
+  filter: Filter,
   subjectCategory: SubjectCategory,
 ) {
-  return yearSelection[year]?.subjectCategory?.id === subjectCategory.id;
->>>>>>> a5b3a966
+  return filter?.subjectCategory?.id === subjectCategory.id;
 }
 
 function isHighlightedUnit(unit: Unit, selectedThread: Thread | null) {
@@ -276,22 +239,12 @@
                 >
                   Year {year}
                 </OakHeading>
-<<<<<<< HEAD
-                {disciplines?.length > 1 && (
-                  <Box role="group" aria-label="Disciplines">
-                    {disciplines.map((discipline, index) => {
-                      const isSelected = isSelectedDiscipline(
-                        filter,
-                        discipline,
-=======
                 {childSubjects.length < 1 && subjectCategories?.length > 1 && (
                   <Box role="group" aria-label="Categories">
                     {subjectCategories.map((subjectCategory, index) => {
                       const isSelected = isSelectedSubjectCategory(
-                        yearSelection,
-                        year,
+                        filter,
                         subjectCategory,
->>>>>>> a5b3a966
                       );
 
                       return (
@@ -335,30 +288,6 @@
                     )}
                   </Box>
                 )}
-<<<<<<< HEAD
-                {domains.length > 0 && (
-                  <Box role="group" aria-label="Domains">
-                    {domains.map((domain: Domain) => {
-                      const isSelected = isSelectedDomain(filter, domain);
-
-                      return (
-                        <Button
-                          $mb={20}
-                          $mr={20}
-                          background={isSelected ? "black" : "white"}
-                          key={domain.domain_id}
-                          label={domain.domain}
-                          onClick={() => handleSelectDomain(year, domain)}
-                          size="small"
-                          data-testid="domain-button"
-                          aria-pressed={isSelected}
-                        />
-                      );
-                    })}
-                  </Box>
-                )}
-=======
->>>>>>> a5b3a966
                 {tiers.length > 0 && (
                   <Box role="group" aria-label="Tiers">
                     {tiers.map((tier: Tier) => {
@@ -394,7 +323,8 @@
                     );
 
                     const unitUrl =
-                      join(basePath, unit.slug) + `?${searchParams.toString()}`;
+                      join(basePath, unit.slug) +
+                      `?${!searchParams ? "" : searchParams.toString()}`;
 
                     return (
                       <Card
