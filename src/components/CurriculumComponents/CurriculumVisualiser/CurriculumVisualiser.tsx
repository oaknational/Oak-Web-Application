import React, { FC, useState, useRef, useEffect } from "react";
import { OakHeading, OakFlex, OakBox, OakP } from "@oaknational/oak-components";
import styled from "styled-components";

import Alert from "../OakComponentsKitchen/Alert";
import CurriculumUnitCard from "../CurriculumUnitCard/CurriculumUnitCard";
import { CurriculumFilters } from "../CurriculumVisualiserFilters/CurriculumVisualiserFilters";

import useAnalyticsPageProps from "@/hooks/useAnalyticsPageProps";
import useAnalytics from "@/context/Analytics/useAnalytics";
import AnchorTarget from "@/components/SharedComponents/AnchorTarget";
import UnitModal, {
  Lesson,
} from "@/components/CurriculumComponents/UnitModal/UnitModal";
import UnitsTabSidebar from "@/components/CurriculumComponents/UnitsTabSidebar";
import {
  getSuffixFromFeatures,
  getYearGroupTitle,
} from "@/utils/curriculum/formatting";
import { anchorIntersectionObserver } from "@/utils/curriculum/dom";
import { isVisibleUnit } from "@/utils/curriculum/isVisibleUnit";
import { sortYears } from "@/utils/curriculum/sorting";
import { createTeacherProgrammeSlug } from "@/utils/curriculum/slugs";
import { Unit, YearData } from "@/utils/curriculum/types";

const UnitList = styled("ol")`
  margin: 0;
  list-style: none;
  padding: 0;
  display: flex;
  flex-wrap: wrap;
  gap: 16px;
`;

const UnitListItem = styled("li")`
  margin: 0;
  liststyle: none;
  padding: 0;
  display: flex;
  width: 240px;
  flex-grow: 1;
  position: relative;
`;

type CurriculumVisualiserProps = {
  unitData: Unit | null;
  ks4OptionSlug: string | null;
  yearData: YearData;
  filters: CurriculumFilters;
  mobileHeaderScrollOffset?: number;
  setUnitData: (unit: Unit) => void;
  setVisibleMobileYearRefID: (refID: string) => void;
};

export function dedupUnits(units: Unit[]) {
  const unitLookup = new Set();
  return units.filter((unit) => {
    if (!unitLookup.has(unit.slug)) {
      unitLookup.add(unit.slug);
      return true;
    }
    return false;
  });
}

function isHighlightedUnit(unit: Unit, selectedThreads: string[] | null) {
  if (!selectedThreads || selectedThreads?.length < 1) {
    return false;
  }
  return unit.threads.some((t) => {
    return selectedThreads.includes(t.slug);
  });
}

// Function component

const CurriculumVisualiser: FC<CurriculumVisualiserProps> = ({
  unitData,
  ks4OptionSlug,
  yearData,
  mobileHeaderScrollOffset,
  setUnitData,
  filters,
  setVisibleMobileYearRefID,
}) => {
  const { track } = useAnalytics();
  const { analyticsUseCase } = useAnalyticsPageProps();

  function filterIncludes(key: keyof CurriculumFilters, ids: string[]) {
    const filterValues = filters[key];
    return ids.every((id) => {
      return filterValues.includes(id);
    });
  }

  // Selection state helpers
  const [displayModal, setDisplayModal] = useState(false);
  const [unitOptionsAvailable, setUnitOptionsAvailable] =
    useState<boolean>(false);
  const [currentUnitLessons, setCurrentUnitLessons] = useState<Lesson[]>([]);
  const [unitVariantID, setUnitVariantID] = useState<number | null>(null);

  const itemEls = useRef<(HTMLDivElement | null)[]>([]);
  /* Intersection observer to update year filter selection when
  scrolling through the visualiser on mobile */
  useEffect(() => {
    const options = { rootMargin: "-50% 0px 0px 0px" };
    const yearsLoaded = Object.keys(yearData).length;
    // All refs have been created for year groups & data is loaded
    if (yearsLoaded > 0 && itemEls.current.length === yearsLoaded) {
      // const io = new IntersectionObserver(, options);
      const io = new IntersectionObserver(
        anchorIntersectionObserver(setVisibleMobileYearRefID),
        options,
      );

      itemEls.current.forEach((el) => {
        if (el) {
          io.observe(el);
        }
      });
      return () => {
        io.disconnect();
      };
    }
  }, [setVisibleMobileYearRefID, yearData]);

  const trackModalOpenEvent = (isOpen: boolean, unitData: Unit) => {
    if (isOpen && unitData) {
      track.unitInformationViewed({
        unitName: unitData.title,
        unitSlug: unitData.slug,
        subjectTitle: unitData.subject,
        subjectSlug: unitData.subject_slug,
        yearGroupName: unitData.year,
        yearGroupSlug: unitData.year,
        unitHighlighted: isHighlightedUnit(unitData, filters.threads),
        analyticsUseCase: analyticsUseCase,
      });
    }
  };

  const handleOpenModal = (unitOptions: boolean, unit: Unit) => {
    const newDisplayModal = !displayModal;
    setDisplayModal(newDisplayModal);
    trackModalOpenEvent(newDisplayModal, unit);
    setUnitOptionsAvailable(unitOptions);
    setUnitData({ ...unit });
    setCurrentUnitLessons(unit.lessons ?? []);
  };

  const handleCloseModal = () => {
    setDisplayModal(false);
    setCurrentUnitLessons([]);
  };

  return (
    <OakBox id="content" data-testid="curriculum-visualiser">
      {yearData &&
        Object.keys(yearData)
          .filter((year) => filterIncludes("years", [year]))
          .sort(sortYears)
          .map((year, index) => {
<<<<<<< HEAD
            const { units, labels, childSubjects, subjectCategories, tiers } =
              yearData[year] as YearData[string];
=======
            const {
              units,
              childSubjects,
              tiers,
              subjectCategories,
              isSwimming,
            } = yearData[year] as YearData[string];
>>>>>>> eec8ac8a

            const ref = (element: HTMLDivElement) => {
              itemEls.current[index] = element;
            };

            const yearFilters = {
              childSubjects:
                childSubjects.length > 1 ? filters.childSubjects : undefined,
              subjectCategories:
                childSubjects.length < 1 && subjectCategories.length > 1
                  ? filters.subjectCategories
                  : undefined,
              tiers: tiers.length > 0 ? filters.tiers : undefined,
              years: filters.years,
              threads: filters.threads,
            };

            const filteredUnits = units.filter((unit: Unit) =>
              isVisibleUnit(yearFilters, year, unit),
            );
            const dedupedUnits = dedupUnits(filteredUnits);

            const actions = units[0]?.actions;

            const yearTitle = getYearGroupTitle(
              yearData,
              year,
              getSuffixFromFeatures(actions),
            );

            return (
              <OakBox
                key={year}
                $background={"pink30"}
                $pa={"inner-padding-xl2"}
                $position={"relative"}
                $mb={"space-between-m2"}
                $borderRadius={"border-radius-s"}
                className="mobileYearDisplay"
                id={year}
                ref={ref}
              >
                <AnchorTarget
                  $paddingTop={mobileHeaderScrollOffset}
                  id={`year-${year}`}
                />

                <OakHeading
                  tag="h3"
                  $font={["heading-6", "heading-5"]}
                  $mb="space-between-s"
                  data-testid="year-heading"
                >
                  {yearTitle}
                </OakHeading>
                {isSwimming && (
                  <Alert
                    $mb="space-between-s"
                    type="info"
                    message="Swimming and water safety units should be selected based on the ability and experience of your pupils."
                  />
                )}
                <OakFlex
                  $flexWrap={"wrap"}
                  $pt="inner-padding-s"
                  data-testid="unit-cards"
                  $gap={"all-spacing-4"}
                  // TODO: Remove hack
                  style={{
                    marginBottom: "-1rem",
                  }}
                >
                  <UnitList role="list">
                    {dedupedUnits.length < 1 && (
                      <OakP>No units for filter in this year</OakP>
                    )}
                    {dedupedUnits.map((unit: Unit, index: number) => {
                      const isHighlighted = isHighlightedUnit(
                        unit,
                        filters.threads,
                      );
                      const unitOptions = unit.unit_options.length >= 1;

                      return (
                        <UnitListItem>
                          <CurriculumUnitCard
                            unit={unit}
                            key={unit.slug + index}
                            index={index}
                            isHighlighted={isHighlighted}
                            onClick={() => {
                              handleOpenModal(unitOptions, unit);
                            }}
                          />
                        </UnitListItem>
                      );
                    })}
                    {/* Empty tiles for correct flex wrapping */}
                    {Array(3)
                      .fill(true)
                      .map(() => {
                        return (
                          <OakFlex
                            $width={"all-spacing-19"}
                            $flexGrow={1}
                            $position={"relative"}
                          />
                        );
                      })}
                  </UnitList>
                </OakFlex>
              </OakBox>
            );
          })}
      {displayModal && (
        <UnitsTabSidebar
          displayModal={displayModal}
          onClose={handleCloseModal}
          lessons={currentUnitLessons}
          programmeSlug={createTeacherProgrammeSlug(
            unitData,
            ks4OptionSlug,
            filters.tiers[0],
            unitData?.pathway_slug ?? undefined,
          )}
          unitOptionsAvailable={unitOptionsAvailable}
          unitSlug={unitData?.slug}
          unitData={unitData}
          unitVariantID={unitVariantID}
        >
          <UnitModal
            setCurrentUnitLessons={setCurrentUnitLessons}
            setUnitVariantID={setUnitVariantID}
            unitData={unitData}
            yearData={yearData}
            displayModal={displayModal}
            setUnitOptionsAvailable={setUnitOptionsAvailable}
            unitOptionsAvailable={unitOptionsAvailable}
          />
        </UnitsTabSidebar>
      )}
    </OakBox>
  );
};
export default CurriculumVisualiser;<|MERGE_RESOLUTION|>--- conflicted
+++ resolved
@@ -161,10 +161,6 @@
           .filter((year) => filterIncludes("years", [year]))
           .sort(sortYears)
           .map((year, index) => {
-<<<<<<< HEAD
-            const { units, labels, childSubjects, subjectCategories, tiers } =
-              yearData[year] as YearData[string];
-=======
             const {
               units,
               childSubjects,
@@ -172,7 +168,6 @@
               subjectCategories,
               isSwimming,
             } = yearData[year] as YearData[string];
->>>>>>> eec8ac8a
 
             const ref = (element: HTMLDivElement) => {
               itemEls.current[index] = element;
