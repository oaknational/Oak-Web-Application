--- conflicted
+++ resolved
@@ -32,7 +32,7 @@
 }: UnitsTabProps) {
   // Initialize constants
   const isMobile = useMediaQuery("mobile");
-  const { yearData } = formattedData;
+  const { yearData, threadOptions } = formattedData;
   const { ks4OptionSlug } = trackingData;
   const [unitData, setUnitData] = useState<Unit | null>(null);
 
@@ -47,42 +47,6 @@
     filters.threads,
   );
 
-<<<<<<< HEAD
-=======
-  function trackSelectThread(thread: Thread): void {
-    if (trackingData) {
-      const { subjectTitle, subjectSlug, phaseSlug } = trackingData;
-      track.programmeThreadHighlighted({
-        subjectTitle: subjectTitle,
-        subjectSlug: subjectSlug,
-        threadTitle: thread.title,
-        threadSlug: thread.slug,
-        platform: "owa",
-        product: "curriculum visualiser",
-        componentType: "unit_sequence_tab",
-        eventVersion: "2.0.0",
-        engagementIntent: "refine",
-        analyticsUseCase: analyticsUseCase,
-        phase: phaseSlug as PhaseValueType,
-        order: thread.order, // int (min 0)
-      });
-    }
-  }
-
-  function onChangeFiltersLocal(newFilters: CurriculumFilters): void {
-    const addedThreads = newFilters.threads.filter(
-      (t) => !filters.threads.includes(t),
-    );
-    for (const threadSlug of addedThreads) {
-      const thread = threadOptions.find((t) => t.slug === threadSlug);
-      if (thread) {
-        trackSelectThread(thread);
-      }
-    }
-    onChangeFilters(newFilters);
-  }
-
->>>>>>> 176e075d
   const setVisibleMobileYearRefID = (refId: string) => {
     setMobileSelectedYear(refId);
   };
