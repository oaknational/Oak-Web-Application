import React, { useState } from "react";
import { OakHeading, OakBox, OakP } from "@oaknational/oak-components";

import CurriculumVisualiser from "../CurriculumVisualiser/CurriculumVisualiser";
import CurriculumVisualiserLayout from "../CurriculumVisualiserLayout/CurriculumVisualiserLayout";
// import CurriculumVisualiserFiltersMobile from "../CurriculumVisualiserFilters/CurriculumVisualiserFiltersMobile";
import CurriculumVisualiserFilters, {
  CurriculumFilters,
} from "../CurriculumVisualiserFilters/CurriculumVisualiserFilters";
import { highlightedUnitCount } from "../CurriculumVisualiserFilters/helpers";

import { Unit } from "@/utils/curriculum/types";
import ScreenReaderOnly from "@/components/SharedComponents/ScreenReaderOnly";
import UnitTabBanner from "@/components/CurriculumComponents/UnitTabBanner";
import {
  CurriculumUnitsFormattedData,
  CurriculumUnitsTrackingData,
} from "@/pages-helpers/curriculum/docx/tab-helpers";
<<<<<<< HEAD
import { getNumberOfSelectedUnits } from "@/utils/curriculum/getNumberOfSelectedUnits";
=======
import useAnalytics from "@/context/Analytics/useAnalytics";
import { PhaseValueType } from "@/browser-lib/avo/Avo";
import useAnalyticsPageProps from "@/hooks/useAnalyticsPageProps";
>>>>>>> 988988a3

type UnitsTabProps = {
  trackingData: CurriculumUnitsTrackingData;
  formattedData: CurriculumUnitsFormattedData;
  filters: CurriculumFilters;
  onChangeFilters: (newFilter: CurriculumFilters) => void;
};

export default function UnitsTab({
  trackingData,
  formattedData,
  filters,
  onChangeFilters,
}: UnitsTabProps) {
  // Initialize constants
<<<<<<< HEAD
  const { yearData } = formattedData;
=======
  const { track } = useAnalytics();
  const { analyticsUseCase } = useAnalyticsPageProps();
  const { yearData, initialYearSelection, threadOptions } = formattedData;
>>>>>>> 988988a3
  const { ks4OptionSlug } = trackingData;
  const [unitData, setUnitData] = useState<Unit | null>(null);

  const selectedYear = filters.years.length === 1 ? filters.years[0]! : "all";

  const unitCount = getNumberOfSelectedUnits(yearData, selectedYear, filters);

  const highlightedUnits = highlightedUnitCount(
    yearData,
<<<<<<< HEAD
    filters,
    filters.threads,
=======
    selectedYear,
    yearSelection,
    selectedThread,
  );

  // Get number of units
  const unitCount = getNumberOfSelectedUnits(
    yearData,
    selectedYear,
    yearSelection,
>>>>>>> 988988a3
  );

  function trackSelectThread(thread: Thread): void {
    if (trackingData) {
      const { subjectTitle, subjectSlug, phaseSlug } = trackingData;
      track.curriculumThreadHighlighted({
        subjectTitle,
        subjectSlug,
        threadTitle: thread.title,
        threadSlug: thread.slug,
        phase: phaseSlug as PhaseValueType,
        order: thread.order,
        analyticsUseCase: analyticsUseCase,
      });
    }
  }

  function handleSelectThread(threadSlug: string): void {
    const thread = threadOptions.find((to) => to.slug === threadSlug) ?? null;
    if (thread) {
      trackSelectThread(thread);
    }
    setSelectedThread(threadSlug);
  }

  return (
    <OakBox>
      <OakBox
        id="curriculum-units"
        aria-labelledby="curriculum-unit-sequence-heading"
        $maxWidth={"all-spacing-24"}
        $mh={"auto"}
        $ph={["inner-padding-none", "inner-padding-l"]}
        $width={"100%"}
        role="region"
      >
        <ScreenReaderOnly>
          <OakHeading
            id="curriculum-unit-sequence-heading"
            tag="h2"
            $mb="space-between-m"
            $ml={["space-between-s", "space-between-none"]}
            $font={["heading-5", "heading-4"]}
          >
            Unit sequence
          </OakHeading>
        </ScreenReaderOnly>
        <OakP
          $mh={["space-between-s", "space-between-none"]}
          $mb={"space-between-xl"}
          data-testid="units-heading"
        >
          Units that make up our curricula are fully sequenced, and aligned to
          the national curriculum.
        </OakP>
<<<<<<< HEAD
        {/* <CurriculumVisualiserFiltersMobile
          filters={filters}
          onChangeFilters={onChangeFilters}
=======
        <CurriculumVisualiserFiltersMobile
          selectedThread={selectedThread}
          onSelectThread={handleSelectThread}
          selectedYear={selectedYearMobile}
          onSelectYear={setSelectedYearMobile}
>>>>>>> 988988a3
          data={formattedData}
          trackingData={trackingData}
        /> */}
        <CurriculumVisualiserLayout
          filters={
            <CurriculumVisualiserFilters
<<<<<<< HEAD
              filters={filters}
              onChangeFilters={onChangeFilters}
=======
              selectedThread={selectedThread}
              onSelectThread={handleSelectThread}
              selectedYear={selectedYear}
              onSelectYear={setSelectedYear}
>>>>>>> 988988a3
              data={formattedData}
              trackingData={trackingData}
            />
          }
          units={
            <CurriculumVisualiser
              unitData={unitData}
              filters={filters}
              ks4OptionSlug={ks4OptionSlug}
              yearData={yearData}
              setUnitData={setUnitData}
              setVisibleMobileYearRefID={() => {}}
            />
          }
        />
        <ScreenReaderOnly aria-live="polite" aria-atomic="true">
          <p>
            {unitCount} {unitCount === 1 ? "unit" : "units"} shown,
          </p>
          {filters.threads[0] && (
            <p>
              {highlightedUnits}
              {highlightedUnits === 1 ? "unit" : "units"}
              highlighted
            </p>
          )}
        </ScreenReaderOnly>
      </OakBox>
      <UnitTabBanner />
    </OakBox>
  );
}<|MERGE_RESOLUTION|>--- conflicted
+++ resolved
@@ -9,20 +9,17 @@
 } from "../CurriculumVisualiserFilters/CurriculumVisualiserFilters";
 import { highlightedUnitCount } from "../CurriculumVisualiserFilters/helpers";
 
-import { Unit } from "@/utils/curriculum/types";
+import { Thread, Unit } from "@/utils/curriculum/types";
 import ScreenReaderOnly from "@/components/SharedComponents/ScreenReaderOnly";
 import UnitTabBanner from "@/components/CurriculumComponents/UnitTabBanner";
 import {
   CurriculumUnitsFormattedData,
   CurriculumUnitsTrackingData,
 } from "@/pages-helpers/curriculum/docx/tab-helpers";
-<<<<<<< HEAD
 import { getNumberOfSelectedUnits } from "@/utils/curriculum/getNumberOfSelectedUnits";
-=======
+import useAnalyticsPageProps from "@/hooks/useAnalyticsPageProps";
 import useAnalytics from "@/context/Analytics/useAnalytics";
 import { PhaseValueType } from "@/browser-lib/avo/Avo";
-import useAnalyticsPageProps from "@/hooks/useAnalyticsPageProps";
->>>>>>> 988988a3
 
 type UnitsTabProps = {
   trackingData: CurriculumUnitsTrackingData;
@@ -38,13 +35,9 @@
   onChangeFilters,
 }: UnitsTabProps) {
   // Initialize constants
-<<<<<<< HEAD
-  const { yearData } = formattedData;
-=======
   const { track } = useAnalytics();
   const { analyticsUseCase } = useAnalyticsPageProps();
-  const { yearData, initialYearSelection, threadOptions } = formattedData;
->>>>>>> 988988a3
+  const { yearData, threadOptions } = formattedData;
   const { ks4OptionSlug } = trackingData;
   const [unitData, setUnitData] = useState<Unit | null>(null);
 
@@ -54,21 +47,8 @@
 
   const highlightedUnits = highlightedUnitCount(
     yearData,
-<<<<<<< HEAD
     filters,
     filters.threads,
-=======
-    selectedYear,
-    yearSelection,
-    selectedThread,
-  );
-
-  // Get number of units
-  const unitCount = getNumberOfSelectedUnits(
-    yearData,
-    selectedYear,
-    yearSelection,
->>>>>>> 988988a3
   );
 
   function trackSelectThread(thread: Thread): void {
@@ -86,12 +66,17 @@
     }
   }
 
-  function handleSelectThread(threadSlug: string): void {
-    const thread = threadOptions.find((to) => to.slug === threadSlug) ?? null;
-    if (thread) {
-      trackSelectThread(thread);
+  function onChangeFiltersLocal(newFilters: CurriculumFilters): void {
+    const addedThreads = newFilters.threads.filter(
+      (t) => !filters.threads.includes(t),
+    );
+    for (const threadSlug of addedThreads) {
+      const thread = threadOptions.find((t) => t.slug === threadSlug);
+      if (thread) {
+        trackSelectThread(thread);
+      }
     }
-    setSelectedThread(threadSlug);
+    onChangeFilters(newFilters);
   }
 
   return (
@@ -124,32 +109,17 @@
           Units that make up our curricula are fully sequenced, and aligned to
           the national curriculum.
         </OakP>
-<<<<<<< HEAD
         {/* <CurriculumVisualiserFiltersMobile
           filters={filters}
-          onChangeFilters={onChangeFilters}
-=======
-        <CurriculumVisualiserFiltersMobile
-          selectedThread={selectedThread}
-          onSelectThread={handleSelectThread}
-          selectedYear={selectedYearMobile}
-          onSelectYear={setSelectedYearMobile}
->>>>>>> 988988a3
+          onChangeFilters={onChangeFiltersLocal}
           data={formattedData}
           trackingData={trackingData}
         /> */}
         <CurriculumVisualiserLayout
           filters={
             <CurriculumVisualiserFilters
-<<<<<<< HEAD
               filters={filters}
-              onChangeFilters={onChangeFilters}
-=======
-              selectedThread={selectedThread}
-              onSelectThread={handleSelectThread}
-              selectedYear={selectedYear}
-              onSelectYear={setSelectedYear}
->>>>>>> 988988a3
+              onChangeFilters={onChangeFiltersLocal}
               data={formattedData}
               trackingData={trackingData}
             />
