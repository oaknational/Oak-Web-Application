--- conflicted
+++ resolved
@@ -329,17 +329,12 @@
                 </Box>
                 {yearOptions.map((yearOption) => (
                   <Box key={yearOption} $mb={16}>
-<<<<<<< HEAD
                     <RadioButton
                       value={yearOption}
                       data-testid={"year-radio"}
                       aria-label={`Year ${yearOption}`}
                     >
                       Year {yearOption}
-=======
-                    <RadioButton value={yearOption} data-testid={"year-radio"}>
-                      {getYearGroupTitle(yearData, yearOption)}
->>>>>>> e29bc27c
                     </RadioButton>
                   </Box>
                 ))}
