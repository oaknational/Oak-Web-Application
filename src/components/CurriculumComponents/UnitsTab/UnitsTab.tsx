import React, { useState, useLayoutEffect } from "react";
import { OakP, OakHeading, OakBox } from "@oaknational/oak-components";

import CurriculumVisualiser from "../CurriculumVisualiser/CurriculumVisualiser";
import CurriculumVisualiserLayout from "../CurriculumVisualiserLayout/CurriculumVisualiserLayout";
import CurriculumVisualiserFiltersMobile from "../CurriculumVisualiserFilters/CurriculumVisualiserFiltersMobile";
import CurriculumVisualiserFilters from "../CurriculumVisualiserFilters/CurriculumVisualiserFilters";
import SizeMonitor from "../OakComponentsKitchen/SizeMonitor";

import {
  Thread,
  Subject,
  Tier,
  Unit,
  SubjectCategory,
  YearSelection,
} from "@/utils/curriculum/types";
import ScreenReaderOnly from "@/components/SharedComponents/ScreenReaderOnly";
import UnitTabBanner from "@/components/CurriculumComponents/UnitTabBanner";
import {
  CurriculumUnitsFormattedData,
  CurriculumUnitsTrackingData,
} from "@/pages/teachers/curriculum/[subjectPhaseSlug]/[tab]";

type UnitsTabProps = {
  trackingData: CurriculumUnitsTrackingData;
  formattedData: CurriculumUnitsFormattedData;
};

<<<<<<< HEAD
export default function UnitsTab({
  trackingData,
  formattedData,
}: UnitsTabProps) {
  // Initialize constants
  const { yearData, initialYearSelection } = formattedData;
  const { examboardSlug } = trackingData;
=======
export interface YearSelection {
  [key: string]: {
    subjectCategory?: SubjectCategory | null;
    subject?: Subject | null;
    tier?: Tier | null;
  };
}

export function createProgrammeSlug(
  unitData?: Unit | null,
  ks4OptionSlug?: string | null,
  tierSlug?: string,
) {
  if (unitData?.keystage_slug === "ks4") {
    return `${unitData.subject_slug}-${unitData.phase_slug}-${
      unitData.keystage_slug
    }${tierSlug ? "-" + tierSlug : ""}${
      ks4OptionSlug ? "-" + ks4OptionSlug : ""
    }`;
  }
  return unitData
    ? `${unitData.subject_slug}-${unitData.phase_slug}-${unitData.keystage_slug}`
    : "";
}

// Function component

const UnitsTab: FC<UnitsTabProps> = ({ trackingData, formattedData }) => {
  // Initialize constants
  const { yearData, threadOptions, yearOptions, initialYearSelection } =
    formattedData;
  const { ks4OptionSlug } = trackingData;
  // Flattened duplicate slugs into array for getStaticProps, so casting back into a Set
  const { track } = useAnalytics();
  const { analyticsUseCase } = useAnalyticsPageProps();
>>>>>>> 29353121
  const [unitData, setUnitData] = useState<Unit | null>(null);

  const [yearSelection, setYearSelection] = useState<YearSelection>({
    ...initialYearSelection,
  });

  // This useLayoutEffect hook should be deprecated once the url structure of the visualiser should be updated
  useLayoutEffect(() => {
    setYearSelection(initialYearSelection);
  }, [initialYearSelection]);

  const [selectedThread, setSelectedThread] = useState<Thread["slug"] | null>(
    null,
  );
  const [selectedYear, setSelectedYear] = useState<string>("");
  const [selectedYearMobile, setSelectedYearMobile] = useState<string>("");
  const [mobileHeaderScrollOffset, setMobileHeaderScrollOffset] =
    useState<number>(0);
  const [, /*visibleMobileYearRefID*/ setVisibleMobileYearRefID] = useState<
    string | null
  >(null);

  function handleSelectSubject(year: string, subject: Subject) {
    const selection = { ...yearSelection[year] };
    selection.subject = subject;
    setYearSelection({ ...yearSelection, [year]: selection });
  }

  function handleSelectSubjectCategory(
    year: string,
    subjectCategory: SubjectCategory,
  ) {
    const selection = { ...yearSelection[year] };
    selection.subjectCategory = subjectCategory;
    setYearSelection({ ...yearSelection, [year]: selection });
  }

  function handleSelectTier(year: string, tier: Tier) {
    const selection = { ...yearSelection[year] };
    selection.tier = tier;
    setYearSelection({ ...yearSelection, [year]: selection });
  }

  return (
    <OakBox>
      <OakBox
        id="curriculum-units"
        aria-labelledby="curriculum-unit-sequence-heading"
        $maxWidth={"all-spacing-24"}
        $mh={"auto"}
        $ph={["inner-padding-none", "inner-padding-l"]}
        $width={"100%"}
        role="region"
      >
        <ScreenReaderOnly>
          <OakHeading
            id="curriculum-unit-sequence-heading"
            tag="h2"
            $mb="space-between-m"
            $ml={["space-between-s", "space-between-none"]}
            $font={["heading-5", "heading-4"]}
          >
            Unit sequence
          </OakHeading>
        </ScreenReaderOnly>
        <OakP
          $mh={["space-between-s", "space-between-none"]}
          $mb={"space-between-xl"}
          data-testid="units-heading"
        >
          Units that make up our curricula are fully sequenced, and aligned to
          the national curriculum.
        </OakP>
<<<<<<< HEAD
        <SizeMonitor onChange={(b) => setMobileHeaderScrollOffset(b.height)}>
          <CurriculumVisualiserFiltersMobile
=======
        <UnitsTabMobile
          updateMobileHeaderScroll={updateMobileHeaderScroll}
          selectedThread={selectedThread}
          handleSelectThread={handleSelectThread}
          threadOptions={threadOptions}
          isSelectedThread={isSelectedThread}
          highlightedUnitCount={highlightedUnitCount}
          trackSelectYear={trackSelectYear}
          yearOptions={yearOptions}
          yearData={yearData}
          visibleMobileYearRefID={visibleMobileYearRefID}
        />
        <OakGrid>
          <OakGridArea data-test-id="filter-sidebar" $colSpan={[12, 3]}>
            <Fieldset
              $mr={16}
              $mb={32}
              $display={["none", "block"]}
              data-testid="threads-filter-desktop"
            >
              <FieldsetLegend $font={"heading-7"} $mb="space-between-xs">
                Highlight a thread
              </FieldsetLegend>
              <OakP $mb="space-between-xs">
                Threads are groups of units across the curriculum that build a
                common body of knowledge
              </OakP>
              <RadioGroup
                name="thread"
                onChange={(e) => handleSelectThread(e.target.value)}
                value={selectedThread ? selectedThread.slug : ""}
              >
                <SkipLink href="#content">Skip to units</SkipLink>
                <Box $mv={16} $pl={12} $bl={1} $borderColor="transparent">
                  <RadioButton
                    aria-label={"None highlighted"}
                    value={""}
                    data-testid={"no-threads-radio"}
                  >
                    None highlighted
                  </RadioButton>
                </Box>
                {threadOptions.map((threadOption) => {
                  const isSelected = isSelectedThread(threadOption);
                  const highlightedCount = highlightedUnitCount();
                  return (
                    <Box
                      $ba={1}
                      $background={isSelected ? "black" : "white"}
                      $borderColor={isSelected ? "black" : "grey40"}
                      $borderRadius={4}
                      $color={isSelected ? "white" : "black"}
                      $font={isSelected ? "heading-light-7" : "body-2"}
                      $ph={12}
                      $pt={12}
                      $mb={8}
                      key={threadOption.slug}
                    >
                      <RadioButton
                        aria-label={threadOption.title}
                        value={threadOption.slug}
                        data-testid={
                          isSelected ? "selected-thread-radio" : "thread-radio"
                        }
                      >
                        <OakSpan>
                          {threadOption.title}
                          <OakSpan aria-live="polite" aria-atomic="true">
                            {isSelected && (
                              <>
                                <br />
                                {highlightedCount}
                                {highlightedCount === 1 ? " unit " : " units "}
                                highlighted
                              </>
                            )}
                          </OakSpan>
                        </OakSpan>
                      </RadioButton>
                    </Box>
                  );
                })}
              </RadioGroup>
            </Fieldset>
            <Fieldset
              $mr={16}
              $mb={32}
              $display={["none", "block"]}
              data-testid="year-group-filter-desktop"
            >
              <FieldsetLegend $font={"heading-7"} $mb="space-between-xs">
                Year group
              </FieldsetLegend>
              <RadioGroup
                name="year"
                value={selectedYear}
                onChange={handleSelectYear}
              >
                <Box $mb={16}>
                  <RadioButton
                    aria-label="All year groups"
                    value={""}
                    data-testid={"all-years-radio"}
                  >
                    All
                  </RadioButton>
                </Box>
                {yearOptions.map((yearOption) => (
                  <Box key={yearOption} $mb={16}>
                    <RadioButton
                      value={yearOption}
                      data-testid={"year-radio"}
                      aria-label={getYearGroupTitle(yearData, yearOption)}
                    >
                      {getYearGroupTitle(yearData, yearOption)}
                    </RadioButton>
                  </Box>
                ))}
              </RadioGroup>
              <ScreenReaderOnly aria-live="polite" aria-atomic="true">
                Showing {unitCount} {unitCount === 1 ? "unit" : "units"}
              </ScreenReaderOnly>
            </Fieldset>
          </OakGridArea>
          <CurriculumVisualiser
            unitData={unitData}
            yearSelection={yearSelection}
            selectedYear={selectedYear}
            ks4OptionSlug={ks4OptionSlug}
            yearData={yearData}
            handleSelectSubjectCategory={handleSelectSubjectCategory}
            handleSelectSubject={handleSelectSubject}
            handleSelectTier={handleSelectTier}
            mobileHeaderScrollOffset={mobileHeaderScrollOffset}
            setUnitData={setUnitData}
>>>>>>> 29353121
            selectedThread={selectedThread}
            onSelectThread={setSelectedThread}
            selectedYear={selectedYearMobile}
            onSelectYear={setSelectedYearMobile}
            data={formattedData}
            yearSelection={yearSelection}
            trackingData={trackingData}
          />
        </SizeMonitor>
        <CurriculumVisualiserLayout
          filters={
            <CurriculumVisualiserFilters
              selectedThread={selectedThread}
              onSelectThread={setSelectedThread}
              selectedYear={selectedYear}
              onSelectYear={setSelectedYear}
              data={formattedData}
              yearSelection={yearSelection}
              trackingData={trackingData}
            />
          }
          units={
            <CurriculumVisualiser
              unitData={unitData}
              yearSelection={yearSelection}
              selectedYear={selectedYear}
              examboardSlug={examboardSlug}
              yearData={yearData}
              handleSelectSubjectCategory={handleSelectSubjectCategory}
              handleSelectSubject={handleSelectSubject}
              handleSelectTier={handleSelectTier}
              mobileHeaderScrollOffset={mobileHeaderScrollOffset}
              setUnitData={setUnitData}
              selectedThread={selectedThread}
              setVisibleMobileYearRefID={setVisibleMobileYearRefID}
            />
          }
        />
      </OakBox>
      <UnitTabBanner />
    </OakBox>
  );
}<|MERGE_RESOLUTION|>--- conflicted
+++ resolved
@@ -27,51 +27,13 @@
   formattedData: CurriculumUnitsFormattedData;
 };
 
-<<<<<<< HEAD
 export default function UnitsTab({
   trackingData,
   formattedData,
 }: UnitsTabProps) {
   // Initialize constants
   const { yearData, initialYearSelection } = formattedData;
-  const { examboardSlug } = trackingData;
-=======
-export interface YearSelection {
-  [key: string]: {
-    subjectCategory?: SubjectCategory | null;
-    subject?: Subject | null;
-    tier?: Tier | null;
-  };
-}
-
-export function createProgrammeSlug(
-  unitData?: Unit | null,
-  ks4OptionSlug?: string | null,
-  tierSlug?: string,
-) {
-  if (unitData?.keystage_slug === "ks4") {
-    return `${unitData.subject_slug}-${unitData.phase_slug}-${
-      unitData.keystage_slug
-    }${tierSlug ? "-" + tierSlug : ""}${
-      ks4OptionSlug ? "-" + ks4OptionSlug : ""
-    }`;
-  }
-  return unitData
-    ? `${unitData.subject_slug}-${unitData.phase_slug}-${unitData.keystage_slug}`
-    : "";
-}
-
-// Function component
-
-const UnitsTab: FC<UnitsTabProps> = ({ trackingData, formattedData }) => {
-  // Initialize constants
-  const { yearData, threadOptions, yearOptions, initialYearSelection } =
-    formattedData;
   const { ks4OptionSlug } = trackingData;
-  // Flattened duplicate slugs into array for getStaticProps, so casting back into a Set
-  const { track } = useAnalytics();
-  const { analyticsUseCase } = useAnalyticsPageProps();
->>>>>>> 29353121
   const [unitData, setUnitData] = useState<Unit | null>(null);
 
   const [yearSelection, setYearSelection] = useState<YearSelection>({
@@ -145,146 +107,8 @@
           Units that make up our curricula are fully sequenced, and aligned to
           the national curriculum.
         </OakP>
-<<<<<<< HEAD
         <SizeMonitor onChange={(b) => setMobileHeaderScrollOffset(b.height)}>
           <CurriculumVisualiserFiltersMobile
-=======
-        <UnitsTabMobile
-          updateMobileHeaderScroll={updateMobileHeaderScroll}
-          selectedThread={selectedThread}
-          handleSelectThread={handleSelectThread}
-          threadOptions={threadOptions}
-          isSelectedThread={isSelectedThread}
-          highlightedUnitCount={highlightedUnitCount}
-          trackSelectYear={trackSelectYear}
-          yearOptions={yearOptions}
-          yearData={yearData}
-          visibleMobileYearRefID={visibleMobileYearRefID}
-        />
-        <OakGrid>
-          <OakGridArea data-test-id="filter-sidebar" $colSpan={[12, 3]}>
-            <Fieldset
-              $mr={16}
-              $mb={32}
-              $display={["none", "block"]}
-              data-testid="threads-filter-desktop"
-            >
-              <FieldsetLegend $font={"heading-7"} $mb="space-between-xs">
-                Highlight a thread
-              </FieldsetLegend>
-              <OakP $mb="space-between-xs">
-                Threads are groups of units across the curriculum that build a
-                common body of knowledge
-              </OakP>
-              <RadioGroup
-                name="thread"
-                onChange={(e) => handleSelectThread(e.target.value)}
-                value={selectedThread ? selectedThread.slug : ""}
-              >
-                <SkipLink href="#content">Skip to units</SkipLink>
-                <Box $mv={16} $pl={12} $bl={1} $borderColor="transparent">
-                  <RadioButton
-                    aria-label={"None highlighted"}
-                    value={""}
-                    data-testid={"no-threads-radio"}
-                  >
-                    None highlighted
-                  </RadioButton>
-                </Box>
-                {threadOptions.map((threadOption) => {
-                  const isSelected = isSelectedThread(threadOption);
-                  const highlightedCount = highlightedUnitCount();
-                  return (
-                    <Box
-                      $ba={1}
-                      $background={isSelected ? "black" : "white"}
-                      $borderColor={isSelected ? "black" : "grey40"}
-                      $borderRadius={4}
-                      $color={isSelected ? "white" : "black"}
-                      $font={isSelected ? "heading-light-7" : "body-2"}
-                      $ph={12}
-                      $pt={12}
-                      $mb={8}
-                      key={threadOption.slug}
-                    >
-                      <RadioButton
-                        aria-label={threadOption.title}
-                        value={threadOption.slug}
-                        data-testid={
-                          isSelected ? "selected-thread-radio" : "thread-radio"
-                        }
-                      >
-                        <OakSpan>
-                          {threadOption.title}
-                          <OakSpan aria-live="polite" aria-atomic="true">
-                            {isSelected && (
-                              <>
-                                <br />
-                                {highlightedCount}
-                                {highlightedCount === 1 ? " unit " : " units "}
-                                highlighted
-                              </>
-                            )}
-                          </OakSpan>
-                        </OakSpan>
-                      </RadioButton>
-                    </Box>
-                  );
-                })}
-              </RadioGroup>
-            </Fieldset>
-            <Fieldset
-              $mr={16}
-              $mb={32}
-              $display={["none", "block"]}
-              data-testid="year-group-filter-desktop"
-            >
-              <FieldsetLegend $font={"heading-7"} $mb="space-between-xs">
-                Year group
-              </FieldsetLegend>
-              <RadioGroup
-                name="year"
-                value={selectedYear}
-                onChange={handleSelectYear}
-              >
-                <Box $mb={16}>
-                  <RadioButton
-                    aria-label="All year groups"
-                    value={""}
-                    data-testid={"all-years-radio"}
-                  >
-                    All
-                  </RadioButton>
-                </Box>
-                {yearOptions.map((yearOption) => (
-                  <Box key={yearOption} $mb={16}>
-                    <RadioButton
-                      value={yearOption}
-                      data-testid={"year-radio"}
-                      aria-label={getYearGroupTitle(yearData, yearOption)}
-                    >
-                      {getYearGroupTitle(yearData, yearOption)}
-                    </RadioButton>
-                  </Box>
-                ))}
-              </RadioGroup>
-              <ScreenReaderOnly aria-live="polite" aria-atomic="true">
-                Showing {unitCount} {unitCount === 1 ? "unit" : "units"}
-              </ScreenReaderOnly>
-            </Fieldset>
-          </OakGridArea>
-          <CurriculumVisualiser
-            unitData={unitData}
-            yearSelection={yearSelection}
-            selectedYear={selectedYear}
-            ks4OptionSlug={ks4OptionSlug}
-            yearData={yearData}
-            handleSelectSubjectCategory={handleSelectSubjectCategory}
-            handleSelectSubject={handleSelectSubject}
-            handleSelectTier={handleSelectTier}
-            mobileHeaderScrollOffset={mobileHeaderScrollOffset}
-            setUnitData={setUnitData}
->>>>>>> 29353121
             selectedThread={selectedThread}
             onSelectThread={setSelectedThread}
             selectedYear={selectedYearMobile}
@@ -311,7 +135,7 @@
               unitData={unitData}
               yearSelection={yearSelection}
               selectedYear={selectedYear}
-              examboardSlug={examboardSlug}
+              ks4OptionSlug={ks4OptionSlug}
               yearData={yearData}
               handleSelectSubjectCategory={handleSelectSubjectCategory}
               handleSelectSubject={handleSelectSubject}
