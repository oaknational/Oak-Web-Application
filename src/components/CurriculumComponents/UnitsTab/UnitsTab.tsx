import React, { FC, useState, useRef, useEffect } from "react";
import { VisuallyHidden } from "react-aria";
import {
  OakGrid,
  OakGridArea,
  OakP,
  OakHeading,
} from "@oaknational/oak-components";

import Box from "@/components/SharedComponents/Box";
import Flex from "@/components/SharedComponents/Flex";
import Card from "@/components/SharedComponents/Card/Card";
import { CurriculumUnitsTabData } from "@/node-lib/curriculum-api-2023";
import OutlineHeading from "@/components/SharedComponents/OutlineHeading/OutlineHeading";
import Button from "@/components/SharedComponents/Button/Button";
import BrushBorders from "@/components/SharedComponents/SpriteSheet/BrushSvgs/BrushBorders/BrushBorders";
import Radio from "@/components/SharedComponents/RadioButtons/Radio";
import RadioGroup from "@/components/SharedComponents/RadioButtons/RadioGroup";
import UnitModal, {
  Lesson,
} from "@/components/CurriculumComponents/UnitModal/UnitModal";
import Icon from "@/components/SharedComponents/Icon";
import { TagFunctional } from "@/components/SharedComponents/TagFunctional";
import UnitsTabSidebar from "@/components/CurriculumComponents/UnitsTabSidebar";
import UnitTabBanner from "@/components/CurriculumComponents/UnitTabBanner";
<<<<<<< HEAD
import { P, Heading } from "@/components/SharedComponents/Typography";
import ButtonGroup from "@/components/SharedComponents/ButtonGroup";
=======
>>>>>>> 90cff435
import useAnalytics from "@/context/Analytics/useAnalytics";
import useAnalyticsPageProps from "@/hooks/useAnalyticsPageProps";
import { PhaseValueType } from "@/browser-lib/avo/Avo";
import ButtonAsLink from "@/components/SharedComponents/Button/ButtonAsLink";

// Types and interfaces

type UnitsTabProps = {
  data: CurriculumUnitsTabData;
  examboardSlug: string | null;
};

export type Unit = CurriculumUnitsTabData["units"][number];

export interface Thread {
  title: string;
  slug: string;
  order: number;
}

interface Subject {
  subject: string;
  subject_slug: string;
}

interface Domain {
  domain: string;
  domain_id: number;
}

interface Tier {
  tier: string;
  tier_slug: string;
}

interface YearSelection {
  [key: string]: {
    subject?: Subject | null;
    domain?: Domain | null;
    tier?: Tier | null;
  };
}

export function createProgrammeSlug(
  unitData?: Unit | null,
  examboardSlug?: string | null,
) {
  if (unitData?.keystage_slug === "ks4") {
    return `${unitData.subject_slug}-${unitData.phase_slug}-${
      unitData.keystage_slug
    }${unitData.tier_slug ? "-" + unitData.tier_slug : ""}${
      examboardSlug ? "-" + examboardSlug : ""
    }`;
  }
  return unitData
    ? `${unitData.subject_slug}-${unitData.phase_slug}-${unitData.keystage_slug}`
    : "";
}
// Initialize data structure for displaying units by year
let yearData: {
  [key: string]: {
    units: Unit[];
    childSubjects: Subject[];
    domains: Domain[];
    tiers: Tier[];
  };
} = {};
let threadOptions: Thread[] = [];
let yearOptions: string[] = [];
const unitSlugs = new Set<string>();
const duplicateUnitSlugs = new Set<string>();

// Function component

const UnitsTab: FC<UnitsTabProps> = ({ data, examboardSlug }) => {
  // Initialize constants
  const { track } = useAnalytics();
  const { analyticsUseCase } = useAnalyticsPageProps();
  const [displayModal, setDisplayModal] = useState(false);
  const [unitData, setUnitData] = useState<Unit | null>(null);
  const [unitOptionsAvailable, setUnitOptionsAvailable] =
    useState<boolean>(false);
  const [currentUnitLessons, setCurrentUnitLessons] = useState<Lesson[]>([]);
  const [unitVariantID, setUnitVariantID] = useState<number | null>(null);
  const modalButtonRef = useRef<HTMLButtonElement>(null);

  const [yearSelection, setYearSelection] = useState<YearSelection>({});
  const [selectedThread, setSelectedThread] = useState<Thread | null>(null);
  const [selectedYear, setSelectedYear] = useState<string | null>(null);
  const [mobileYearSelection, setMobileYearSelection] = useState<string | null>(
    null,
  );

  const [mobileThreadModalOpen, setMobileThreadModalOpen] =
    useState<boolean>(false);
  // Put data formatting code in useEffect to avoid unnecessary re-renders
  useEffect(() => {
    yearData = {};
    threadOptions = [];
    yearOptions = [];
    unitSlugs.clear();
    duplicateUnitSlugs.clear();

    data.units.forEach((unit) => {
      // Populate years object

      if (yearOptions.every((yo) => yo !== unit.year)) {
        yearOptions.push(unit.year);
      }

      // Populate threads object

      unit.threads.forEach((thread) => {
        if (threadOptions.every((to: Thread) => to.slug !== thread.slug)) {
          threadOptions.push(thread);
        }
      });

      // Check if the yearData object has an entry for the unit's year
      // If not, initialize it with default values

      let currentYearData = yearData[unit.year];
      if (!currentYearData) {
        currentYearData = {
          units: [],
          childSubjects: [],
          domains: [],
          tiers: [],
        };
        yearData[unit.year] = currentYearData;
      }

      // Add the current unit

      currentYearData.units.push(unit);

      // Populate list of child subject filter values

      if (
        unit.subject_parent &&
        unit.subject_parent_slug &&
        currentYearData.childSubjects.every(
          (c) => c.subject_slug !== unit.subject_slug,
        )
      ) {
        currentYearData.childSubjects.push({
          subject: unit.subject,
          subject_slug: unit.subject_slug,
        });
      }

      // Populate list of domain filter values

      if (
        unit.domain &&
        unit.domain_id &&
        currentYearData.domains.every((d) => d.domain_id !== unit.domain_id)
      ) {
        currentYearData.domains.push({
          domain: unit.domain,
          domain_id: unit.domain_id,
        });
      }

      // Populate list of tier filter values

      if (
        unit.tier &&
        unit.tier_slug &&
        currentYearData.tiers.every((t) => t.tier_slug !== unit.tier_slug)
      ) {
        currentYearData.tiers.push({
          tier: unit.tier,
          tier_slug: unit.tier_slug,
        });
      }

      // Check for duplicate unit slugs

      if (unitSlugs.has(unit.slug)) {
        duplicateUnitSlugs.add(unit.slug);
      } else {
        unitSlugs.add(unit.slug);
      }
    });

    // Sort year data

    yearOptions.sort((a, b) => Number(a) - Number(b));

    // Sort threads

    const threadOrders = new Set(threadOptions.map((to) => to.order));
    if (threadOptions.length > threadOrders.size) {
      // In secondary science multiple threads can have the same order value due
      // to multiple subjects (eg biology, chemistry, physics) being shown, so
      // if orders are not unique, sort alphabetically by slug

      threadOptions.sort((a, b) => a.slug.localeCompare(b.slug));
    } else {
      // If orders are unique, use them to sort

      threadOptions.sort((a, b) => a.order - b.order);
    }

    // Set up year-specific filters (domains, child subjects, tiers):
    // populate options and select defaults

    const initialYearSelection = {} as YearSelection;
    Object.keys(yearData).forEach((year) => {
      const filters = yearData[year];
      if (!filters) {
        throw new Error("year filters missing");
      }
      if (filters.domains.length > 0) {
        filters.domains.sort((a, b) => a.domain_id - b.domain_id);
        filters.domains.unshift({
          domain: "All",
          domain_id: 0,
        });
      }
      filters.tiers.sort((a, b) => a.tier_slug.localeCompare(b.tier_slug));
      initialYearSelection[year] = {
        subject:
          filters.childSubjects.find(
            (s) => s.subject_slug === "combined-science",
          ) ?? null,
        domain: filters.domains.length ? filters.domains[0] : null,
        tier: filters.tiers.length ? filters.tiers[0] : null,
      };
    });

    setYearSelection(initialYearSelection);
    setSelectedThread(null);
    setSelectedYear(null);
  }, [data]);

  // Filter interaction handlers

  function handleSelectThread(slug: string): void {
    const thread = threadOptions.find((to) => to.slug === slug) ?? null;
    if (thread) {
      trackSelectThread(thread);
    }
    setSelectedThread(thread);
  }

  function handleSelectYear(year: string): void {
    trackSelectYear(year);
    setSelectedYear(year);
  }

  function handleSelectDomain(year: string, domain: Domain) {
    const selection = { ...yearSelection[year] };
    selection.domain = domain;
    setYearSelection({ ...yearSelection, [year]: selection });
  }

  function handleSelectSubject(year: string, subject: Subject) {
    const selection = { ...yearSelection[year] };
    selection.subject = subject;
    setYearSelection({ ...yearSelection, [year]: selection });
  }

  function handleSelectTier(year: string, tier: Tier) {
    const selection = { ...yearSelection[year] };
    selection.tier = tier;
    setYearSelection({ ...yearSelection, [year]: selection });
  }

  // Selection state helpers

  function isSelectedDomain(year: string, domain: Domain) {
    return yearSelection[year]?.domain?.domain_id === domain.domain_id;
  }

  function isSelectedSubject(year: string, subject: Subject) {
    return yearSelection[year]?.subject?.subject_slug === subject.subject_slug;
  }

  function isSelectedTier(year: string, tier: Tier) {
    return yearSelection[year]?.tier?.tier_slug === tier.tier_slug;
  }

  // Visibility helpers

  function highlightedUnitCount(): number {
    let count = 0;
    Object.keys(yearData).forEach((year) => {
      const units = yearData[year]?.units;
      if (units && (!selectedYear || selectedYear === year)) {
        units.forEach((unit) => {
          if (isVisibleUnit(year, unit) && isHighlightedUnit(unit)) {
            count++;
          }
        });
      }
    });
    return count;
  }

  function isHighlightedUnit(unit: Unit) {
    if (!selectedThread) {
      return false;
    }
    return unit.threads.some((t) => t.slug === selectedThread.slug);
  }

  function isSelectedThread(thread: Thread) {
    return selectedThread?.slug === thread.slug;
  }

  function isVisibleUnit(year: string, unit: Unit) {
    const s = yearSelection[year];
    if (!s) {
      return false;
    }
    const filterBySubject =
      !s.subject || s.subject.subject_slug === unit.subject_slug;
    const filterByDomain =
      !s.domain ||
      s.domain.domain_id === 0 ||
      s.domain.domain_id === unit.domain_id;
    const filterByTier =
      !s.tier || !unit.tier_slug || s.tier?.tier_slug === unit.tier_slug;

    // Look for duplicates that don't have an examboard, tier or subject parent
    // (i.e. aren't handled by other filters)

    const isDuplicate =
      unit.examboard === null &&
      unit.tier === null &&
      unit.subject_parent === null &&
      duplicateUnitSlugs.has(unit.slug);
    return filterBySubject && filterByDomain && filterByTier && !isDuplicate;
  }

  // Modal handlers

  const handleOpenModal = () => {
    setDisplayModal((prev) => !prev);
  };

  const handleCloseModal = () => {
    setDisplayModal(false);
    setCurrentUnitLessons([]);
  };

  // Analytics handlers

  function trackSelectThread(thread: Thread): void {
    if (data.units[0]) {
      const { subject, phase_slug, subject_slug: subjectSlug } = data.units[0];
      track.curriculumThreadHighlighted({
        subjectTitle: subject,
        subjectSlug: subjectSlug,
        threadTitle: thread.title,
        threadSlug: thread.slug,
        phase: phase_slug as PhaseValueType,
        order: thread.order,
        analyticsUseCase: analyticsUseCase,
      });
    }
  }

  function trackSelectYear(year: string): void {
    if (data.units[0]) {
      track.yearGroupSelected({
        yearGroupName: year,
        yearGroupSlug: year,
        subjectTitle: data.units[0].subject,
        subjectSlug: data.units[0].subject_slug,
        analyticsUseCase: analyticsUseCase,
      });
    }
  }

  function handleMobileThreadModal(): void {
    setMobileThreadModalOpen(!mobileThreadModalOpen);
  }

  return mobileThreadModalOpen ? (
    <Box
      $background={"white"}
      $position="fixed"
      $top={0}
      $right={0}
      $height={"100%"}
      $width={"100%"}
      $zIndex={"modalDialog"}
      // $overflow={"auto"}
    >
      <Box $position={"fixed"} $top={20} $right={16}>
        <Button
          label=""
          aria-label="Close Menu"
          icon={"cross"}
          variant={"minimal"}
          size={"large"}
          onClick={handleMobileThreadModal}
          aria-expanded={open}
        />
      </Box>
      <Box $ml={16} $mt={32} $display={["block", "none"]}>
        <Heading tag={"h4"} $font={"heading-7"} $mb={12}>
          Highlight a thread
        </Heading>
        <P $mb={12}>
          Threads are groups of units across the curriculum that build a common
          body of knowledge
        </P>
        <RadioGroup
          aria-label="Highlight a thread"
          value={selectedThread ? selectedThread.slug : ""}
          onChange={handleSelectThread}
        >
          <Box
          // $overflow={"scroll"}
          >
            <Box $mv={16}>
              <Radio
                aria-label={"None highlighted"}
                value={""}
                data-testid={"no-threads-radio-mobile"}
              >
                None highlighted
              </Radio>
            </Box>
            {threadOptions.map((threadOption) => {
              const isSelected = isSelectedThread(threadOption);
              const highlightedCount = highlightedUnitCount();
              return (
                <Box
                  $ba={1}
                  $background={isSelected ? "black" : "white"}
                  $borderColor={isSelected ? "black" : "grey40"}
                  $borderRadius={4}
                  $color={isSelected ? "white" : "black"}
                  $font={isSelected ? "heading-light-7" : "body-2"}
                  $ph={12}
                  $pt={12}
                  $mb={8}
                  key={threadOption.slug}
                >
                  <Radio
                    aria-label={threadOption.title}
                    value={threadOption.slug}
                    data-testid={
                      isSelected
                        ? "selected-thread-radio-mobile"
                        : "thread-radio-mobile"
                    }
                  >
                    {threadOption.title}
                    {isSelected && (
                      <>
                        <br />
                        {highlightedCount}
                        {highlightedCount === 1 ? " unit " : " units "}
                        highlighted
                      </>
                    )}
                  </Radio>
                </Box>
              );
            })}
          </Box>
        </RadioGroup>
      </Box>

      <Flex
        $position={"fixed"}
        $bottom={0}
        $width={"100%"}
        $background={"white"}
        $right={0}
        $justifyContent={"right"}
      >
        <Button
          $ma={16}
          label="Done"
          icon="arrow-right"
          $iconPosition="trailing"
          iconBackground="black"
          onClick={handleMobileThreadModal}
        />
      </Flex>
    </Box>
  ) : (
    <Box>
<<<<<<< HEAD
      <Box $maxWidth={1280} $mh={"auto"} $ph={[0, 18]} $width={"100%"}>
        <Heading
          tag="h2"
          $mb={[0, 24]}
          $ml={[16, 0]}
          $font={["heading-5", "heading-4"]}
        >
          Unit sequence
        </Heading>
        <Card
          $background={"lemon30"}
          $pa={0}
          $pl={96}
          $mb={[16, 48]}
          $display={["none", "block"]}
        >
=======
      <Box $maxWidth={1280} $mh={"auto"} $ph={18} $width={"100%"}>
        <OakHeading
          tag="h2"
          $mb="space-between-m"
          $font={["heading-5", "heading-4"]}
        >
          Unit sequence
        </OakHeading>
        <Card $background={"lemon30"} $pa={0} $pl={96} $mb={[16, 48]}>
>>>>>>> 90cff435
          <Box
            $background={"lemon"}
            $height={"100%"}
            $left={0}
            $position={"absolute"}
            $top={0}
            $width={[64, 96]}
            $textAlign={"center"}
          >
            <Icon
              name={"bell"}
              size={[48]}
              $position={"relative"}
              $transform={"translateY(-50%)"}
              $top={"50%"}
            />
          </Box>
          <Box $pa={20}>
            <OakHeading
              tag="h3"
              $font={"heading-7"}
              $mb="space-between-xs"
              data-testid="units-heading"
            >
              Introducing our new curriculum sequence for 2023/2024!
            </OakHeading>
            <OakP>
              Units that make up our curricula are fully sequenced, and aligned
              to the national curriculum.
            </OakP>
          </Box>
        </Card>
        <Box
          $display={["block", "none"]}
          $position={["sticky", "static"]}
          $top={0}
          $zIndex={"fixedHeader"}
        >
          <Box
            $width={"100%"}
            $background={"white"}
            $mb={8}
            data-test-id="filter-mobiles"
          >
            <Box>
              <Box $dropShadow="mobileFilterSelector" $ph={[16, 0]} $pb={16}>
                <Button
                  label="Highlight a thread"
                  icon="chevron-right"
                  $iconPosition="trailing"
                  variant="buttonStyledAsLink"
                  $mt={16}
                  onClick={handleMobileThreadModal}
                />
                {selectedThread && (
                  <Box
                    $textOverflow={"ellipsis"}
                    $whiteSpace={"nowrap"}
                    $overflow={"hidden"}
                  >
                    {selectedThread?.title} • {highlightedUnitCount()} units
                    highlighted
                  </Box>
                )}
              </Box>
              <Box
                $pt={10}
                $dropShadow="mobileFilterSelector"
                $width={"100%"}
                $ph={[16, 0]}
              >
                <ButtonGroup
                  aria-label="Select a year group"
                  $overflowX={"auto"}
                  $overflowY={"hidden"}
                  $pb={2}
                >
                  {yearOptions.map((yearOption) => (
                    <Box key={yearOption} $pt={8} $ml={5}>
                      <ButtonAsLink
                        variant="brush"
                        aria-label={`Year ${yearOption}`}
                        data-testid={"year-selection-mobile"}
                        background={
                          mobileYearSelection === yearOption
                            ? "grey20"
                            : "black"
                        }
                        key={yearOption}
                        $transition={"all 0.3s ease"}
                        page={null}
                        label={`Year ${yearOption}`}
                        href={`#units-year-${yearOption}`}
                        onClick={() => {
                          setMobileYearSelection(yearOption);
                          trackSelectYear(yearOption);
                        }}
                      />
                    </Box>
                  ))}
                </ButtonGroup>
              </Box>
            </Box>
          </Box>
        </Box>
        <OakGrid>
<<<<<<< HEAD
          <OakGridArea data-test-id="filter-sidebar" $colSpan={[12, 3]}>
            <Box $mr={16} $mb={32} $ml={16} $display={["none", "block"]}>
              <Heading tag={"h4"} $font={"heading-7"} $mb={12}>
=======
          <OakGridArea $colSpan={[12, 3]}>
            <Box $mr={16} $mb={32}>
              <OakHeading tag={"h4"} $font={"heading-7"} $mb="space-between-xs">
>>>>>>> 90cff435
                Highlight a thread
              </OakHeading>
              <OakP $mb="space-between-xs">
                Threads are groups of units across the curriculum that build a
                common body of knowledge
              </OakP>
              <RadioGroup
                aria-label="Highlight a thread"
                value={selectedThread ? selectedThread.slug : ""}
                onChange={handleSelectThread}
              >
                <Box $mv={16}>
                  <Radio
                    aria-label={"None highlighted"}
                    value={""}
                    data-testid={"no-threads-radio"}
                  >
                    None highlighted
                  </Radio>
                </Box>
                {threadOptions.map((threadOption) => {
                  const isSelected = isSelectedThread(threadOption);
                  const highlightedCount = highlightedUnitCount();
                  return (
                    <Box
                      $ba={1}
                      $background={isSelected ? "black" : "white"}
                      $borderColor={isSelected ? "black" : "grey40"}
                      $borderRadius={4}
                      $color={isSelected ? "white" : "black"}
                      $font={isSelected ? "heading-light-7" : "body-2"}
                      $ph={12}
                      $pt={12}
                      $mb={8}
                      key={threadOption.slug}
                    >
                      <Radio
                        aria-label={threadOption.title}
                        value={threadOption.slug}
                        data-testid={
                          isSelected ? "selected-thread-radio" : "thread-radio"
                        }
                      >
                        {threadOption.title}
                        {isSelected && (
                          <>
                            <br />
                            {highlightedCount}
                            {highlightedCount === 1 ? " unit " : " units "}
                            highlighted
                          </>
                        )}
                      </Radio>
                    </Box>
                  );
                })}
              </RadioGroup>
            </Box>
<<<<<<< HEAD
            <Box $mr={16} $mb={32} $display={["none", "block"]}>
              <Heading tag={"h4"} $font={"heading-7"} $mb={12}>
=======
            <Box $mr={16} $mb={32}>
              <OakHeading tag={"h4"} $font={"heading-7"} $mb="space-between-xs">
>>>>>>> 90cff435
                Year group
              </OakHeading>
              <RadioGroup
                aria-label="Select a year group"
                value={selectedYear ?? ""}
                onChange={handleSelectYear}
              >
                <Box $mb={16}>
                  <Radio
                    aria-label="All"
                    value={""}
                    data-testid={"all-years-radio"}
                  >
                    All
                  </Radio>
                </Box>
                {yearOptions.map((yearOption) => (
                  <Box key={yearOption} $mb={16}>
                    <Radio
                      aria-label={`Year ${yearOption}`}
                      value={yearOption}
                      data-testid={"year-radio"}
                    >
                      Year {yearOption}
                    </Radio>
                  </Box>
                ))}
              </RadioGroup>
            </Box>
          </OakGridArea>
          <OakGridArea $colSpan={[12, 9]}>
            {Object.keys(yearData)
              .filter((year) => !selectedYear || selectedYear === year)
              .map((year) => {
                const { units, childSubjects, domains, tiers } = yearData[
                  year
                ] as (typeof yearData)[string];
                return (
                  <Box
                    key={year}
                    $background={"pink30"}
                    $pt={32}
                    $pl={30}
                    $mb={32}
                    $borderRadius={4}
                    id={`units-year-${year}`}
                  >
                    <OakHeading
                      tag="h3"
                      $font={["heading-6", "heading-5"]}
                      $mb="space-between-m2"
                      data-testid="year-heading"
                    >
                      Year {year}
                    </OakHeading>
                    {childSubjects.length > 0 && (
                      <Box>
                        {childSubjects.map((subject) => (
                          <Button
                            $mb={20}
                            $mr={20}
                            background={
                              isSelectedSubject(year, subject)
                                ? "black"
                                : "white"
                            }
                            key={subject.subject_slug}
                            label={subject.subject}
                            onClick={() => handleSelectSubject(year, subject)}
                            size="small"
                            data-testid="subject-button"
                          />
                        ))}
                      </Box>
                    )}
                    {domains.length > 0 && (
                      <Box>
                        {domains.map((domain) => (
                          <Button
                            $mb={20}
                            $mr={20}
                            background={
                              isSelectedDomain(year, domain) ? "black" : "white"
                            }
                            key={domain.domain_id}
                            label={domain.domain}
                            onClick={() => handleSelectDomain(year, domain)}
                            size="small"
                            data-testid="domain-button"
                          />
                        ))}
                      </Box>
                    )}
                    {tiers.length > 0 && (
                      <Box>
                        {tiers.map((tier) => (
                          <Button
                            $font={"heading-6"}
                            $mb={20}
                            $mr={24}
                            key={tier.tier_slug}
                            label={tier.tier}
                            onClick={() => handleSelectTier(year, tier)}
                            size="small"
                            variant="minimal"
                            isCurrent={isSelectedTier(year, tier)}
                            currentStyles={["underline"]}
                            data-testid="tier-button"
                          />
                        ))}
                      </Box>
                    )}
                    <Flex $flexWrap={"wrap"} $mt={12} data-testid="unit-cards">
                      {units
                        .filter((unit) => isVisibleUnit(year, unit))
                        .map((unit, index) => {
                          const isHighlighted = isHighlightedUnit(unit);
                          const unitOptions = unit.unit_options.length >= 1;

                          return (
                            <Card
                              key={unit.slug + index}
                              $background={isHighlighted ? "black" : "white"}
                              $color={isHighlighted ? "white" : "black"}
                              $flexGrow={"unset"}
                              $mb={32}
                              $mr={28}
                              $position={"relative"}
                              $width={[
                                "100%",
                                "calc(50% - 28px)",
                                "calc(33% - 26px)",
                              ]}
                              data-testid={
                                isHighlighted
                                  ? "highlighted-unit-card"
                                  : "unit-card"
                              }
                              $justifyContent={"space-between"}
                            >
                              <Box>
                                <OutlineHeading
                                  tag={"div"}
                                  $font={"heading-5"}
                                  $fontSize={24}
                                  $mb={12}
                                >
                                  {index + 1}
                                </OutlineHeading>
                                <OakHeading
                                  tag={"h4"}
                                  $font={"heading-7"}
                                  $mb="space-between-s"
                                >
                                  {isHighlighted && (
                                    <VisuallyHidden>
                                      Highlighted:&nbsp;
                                    </VisuallyHidden>
                                  )}
                                  {unit.title}
                                </OakHeading>
                                {unit.unit_options.length > 1 && (
                                  <Box
                                    $mt={12}
                                    $mb={20}
                                    $zIndex={"inFront"}
                                    data-testid="options-tag"
                                    $position={"relative"}
                                  >
                                    <TagFunctional
                                      color="lavender"
                                      text={`${unit.unit_options.length} unit options`}
                                    />
                                  </Box>
                                )}
                                <BrushBorders
                                  color={isHighlighted ? "black" : "white"}
                                />
                              </Box>

                              <Flex
                                $flexDirection={"row"}
                                $justifyContent={"flex-end"}
                              >
                                <Button
                                  icon="chevron-right"
                                  $iconPosition="trailing"
                                  data-testid="unit-modal-button"
                                  variant={isHighlighted ? "brush" : "minimal"}
                                  background={
                                    isHighlighted ? "black" : undefined
                                  }
                                  label="Unit info"
                                  onClick={() => {
                                    handleOpenModal();
                                    setUnitOptionsAvailable(unitOptions);
                                    setUnitData({ ...unit });
                                    setCurrentUnitLessons(unit.lessons ?? []);
                                  }}
                                  ref={modalButtonRef}
                                />
                              </Flex>
                            </Card>
                          );
                        })}
                      <UnitsTabSidebar
                        displayModal={displayModal}
                        onClose={handleCloseModal}
                        lessons={currentUnitLessons}
                        programmeSlug={createProgrammeSlug(
                          unitData,
                          examboardSlug,
                        )}
                        unitOptionsAvailable={unitOptionsAvailable}
                        unitSlug={unitData?.slug}
                        unitVariantID={unitVariantID}
                      >
                        <UnitModal
                          setCurrentUnitLessons={setCurrentUnitLessons}
                          setUnitVariantID={setUnitVariantID}
                          unitData={unitData}
                          displayModal={displayModal}
                          setUnitOptionsAvailable={setUnitOptionsAvailable}
                          unitOptionsAvailable={unitOptionsAvailable}
                          isHighlighted={
                            unitData ? isHighlightedUnit(unitData) : false
                          }
                        />
                      </UnitsTabSidebar>
                    </Flex>
                  </Box>
                );
              })}
          </OakGridArea>
        </OakGrid>
      </Box>
      <UnitTabBanner />
    </Box>
  );
};
export default UnitsTab;<|MERGE_RESOLUTION|>--- conflicted
+++ resolved
@@ -13,6 +13,7 @@
 import { CurriculumUnitsTabData } from "@/node-lib/curriculum-api-2023";
 import OutlineHeading from "@/components/SharedComponents/OutlineHeading/OutlineHeading";
 import Button from "@/components/SharedComponents/Button/Button";
+import ButtonGroup from "@/components/SharedComponents/ButtonGroup";
 import BrushBorders from "@/components/SharedComponents/SpriteSheet/BrushSvgs/BrushBorders/BrushBorders";
 import Radio from "@/components/SharedComponents/RadioButtons/Radio";
 import RadioGroup from "@/components/SharedComponents/RadioButtons/RadioGroup";
@@ -23,11 +24,6 @@
 import { TagFunctional } from "@/components/SharedComponents/TagFunctional";
 import UnitsTabSidebar from "@/components/CurriculumComponents/UnitsTabSidebar";
 import UnitTabBanner from "@/components/CurriculumComponents/UnitTabBanner";
-<<<<<<< HEAD
-import { P, Heading } from "@/components/SharedComponents/Typography";
-import ButtonGroup from "@/components/SharedComponents/ButtonGroup";
-=======
->>>>>>> 90cff435
 import useAnalytics from "@/context/Analytics/useAnalytics";
 import useAnalyticsPageProps from "@/hooks/useAnalyticsPageProps";
 import { PhaseValueType } from "@/browser-lib/avo/Avo";
@@ -432,13 +428,13 @@
         />
       </Box>
       <Box $ml={16} $mt={32} $display={["block", "none"]}>
-        <Heading tag={"h4"} $font={"heading-7"} $mb={12}>
+        <OakHeading tag={"h4"} $font={"heading-7"} $mb="space-between-m">
           Highlight a thread
-        </Heading>
-        <P $mb={12}>
+        </OakHeading>
+        <OakP $mb="space-between-m">
           Threads are groups of units across the curriculum that build a common
           body of knowledge
-        </P>
+        </OakP>
         <RadioGroup
           aria-label="Highlight a thread"
           value={selectedThread ? selectedThread.slug : ""}
@@ -518,16 +514,15 @@
     </Box>
   ) : (
     <Box>
-<<<<<<< HEAD
       <Box $maxWidth={1280} $mh={"auto"} $ph={[0, 18]} $width={"100%"}>
-        <Heading
+        <OakHeading
           tag="h2"
-          $mb={[0, 24]}
-          $ml={[16, 0]}
+          $mb="space-between-m"
+          $ml="space-between-xs"
           $font={["heading-5", "heading-4"]}
         >
           Unit sequence
-        </Heading>
+        </OakHeading>
         <Card
           $background={"lemon30"}
           $pa={0}
@@ -535,17 +530,6 @@
           $mb={[16, 48]}
           $display={["none", "block"]}
         >
-=======
-      <Box $maxWidth={1280} $mh={"auto"} $ph={18} $width={"100%"}>
-        <OakHeading
-          tag="h2"
-          $mb="space-between-m"
-          $font={["heading-5", "heading-4"]}
-        >
-          Unit sequence
-        </OakHeading>
-        <Card $background={"lemon30"} $pa={0} $pl={96} $mb={[16, 48]}>
->>>>>>> 90cff435
           <Box
             $background={"lemon"}
             $height={"100%"}
@@ -652,15 +636,9 @@
           </Box>
         </Box>
         <OakGrid>
-<<<<<<< HEAD
           <OakGridArea data-test-id="filter-sidebar" $colSpan={[12, 3]}>
             <Box $mr={16} $mb={32} $ml={16} $display={["none", "block"]}>
-              <Heading tag={"h4"} $font={"heading-7"} $mb={12}>
-=======
-          <OakGridArea $colSpan={[12, 3]}>
-            <Box $mr={16} $mb={32}>
               <OakHeading tag={"h4"} $font={"heading-7"} $mb="space-between-xs">
->>>>>>> 90cff435
                 Highlight a thread
               </OakHeading>
               <OakP $mb="space-between-xs">
@@ -719,13 +697,8 @@
                 })}
               </RadioGroup>
             </Box>
-<<<<<<< HEAD
             <Box $mr={16} $mb={32} $display={["none", "block"]}>
-              <Heading tag={"h4"} $font={"heading-7"} $mb={12}>
-=======
-            <Box $mr={16} $mb={32}>
               <OakHeading tag={"h4"} $font={"heading-7"} $mb="space-between-xs">
->>>>>>> 90cff435
                 Year group
               </OakHeading>
               <RadioGroup
