--- conflicted
+++ resolved
@@ -1,11 +1,7 @@
 import React, { FC, HTMLProps } from "react";
 import { Transition } from "react-transition-group";
 import { FocusOn } from "react-focus-on";
-<<<<<<< HEAD
-import { OakFlex, OakHandDrawnHR } from "@oaknational/oak-components";
-=======
-import { OakBox, OakFlex } from "@oaknational/oak-components";
->>>>>>> ef84a6fd
+import { OakFlex, OakHandDrawnHR, OakBox } from "@oaknational/oak-components";
 import styled from "styled-components";
 
 import { SideMenu } from "@/components/AppComponents/AppHeaderMenu";
