--- conflicted
+++ resolved
@@ -16,11 +16,8 @@
 import { Lesson } from "@/components/CurriculumComponents/UnitModal/UnitModal";
 import { IconFocusUnderline } from "@/components/SharedComponents/Button/IconFocusUnderline";
 import { Unit } from "@/utils/curriculum/types";
-<<<<<<< HEAD
 import useAnalytics from "@/context/Analytics/useAnalytics";
-=======
 import { transformOwaLinkProps } from "@/components/SharedComponents/OwaLink";
->>>>>>> 584cd199
 
 const IconButtonFocusVisible = styled(IconButton)`
   :focus ${IconFocusUnderline} {
@@ -163,49 +160,23 @@
                         }
                         aria-disabled={!lessonsAvailable ? "true" : "false"}
                         {...(lessonsAvailable && { href: lessonPageHref })}
+                        onClick={() => {
+                          track.curriculumVisualiserExited({
+                            unitName: unitData?.title || "", // string
+                            unitSlug: resolvedUnitSlug, // string
+                            subjectTitle: unitData?.subject || "", // string
+                            subjectSlug: unitData?.subject_slug || "", // string
+                            platform: "owa", // string ( allowed values: "owa", "aila-beta")
+                            product: "curriculum visualiser", // string ( allowed values: "ai lesson assistant", "curriculum visualiser", "curriculum resources", "pupil lesson activities", "teacher lesson resources")
+                            engagementIntent: "use", // string ( allowed values: "explore", "refine", "use", "advocate")
+                            componentType: "curriculum_visualiser_button", // string ( allowed values: "hamburger_menu_button", "text_input", "regenerate_response_button", "select_oak_lesson", "type_edit", "lesson_finish_check", "continue_button", "continue_text", "go_to_share_page_button", "example_lesson_button", "homepage_primary_create_a_lesson_button", "homepage_secondary_create_a_lesson_button", "footer_menu_link", "download_button", "homepage_button", "curriculum_visualiser_button", "see_lessons_in_unit_button", "year_group_button", "learning_tier_button", "subject_category_button", "unit_info_button", "lessons_in_unit", "previous_unit_desc", "following_unit_desc", "video", "filter_link", "keystage_keypad_button", "lesson_card", "lesson_download_button", "programme_card", "search_button", "search_result_item", "share_button", "subject_card", "unit_card", "homepage_tab", "landing_page_button", "why_this_why_now", "unit_sequence_tab", "download_tab", "explainer_tab", "aims_and_purpose", "oak_curriculum_principles", "oak_subject_principles", "national_curriculum", "curriculum_delivery", "curiculum_coherence", "recommendations_from_subject_specific_reports", "subject_specific_needs", "our_curriculum_partner")
+                            eventVersion: "2.0.0", // string ( allowed values: "2.0.0")
+                            analyticsUseCase: "Teacher", // string ( allowed values: "Pupil", "Teacher")
+                            yearGroupName: `Year ${unitData?.year}`, // string
+                            yearGroupSlug: unitData?.year || "", // string
+                          });
+                        }}
                       >
-<<<<<<< HEAD
-                        {lessonsAvailable === false && (
-                          <TagFunctional
-                            data-testid="coming-soon-flag"
-                            text={"Coming soon"}
-                            color="grey"
-                          />
-                        )}
-                        {lessons && programmeSlug && unitSlug && (
-                          <ButtonAsLink
-                            data-testid="unit-lessons-button"
-                            label="See lessons in unit"
-                            $font={"heading-7"}
-                            disabled={!lessonsAvailable}
-                            currentStyles={["color"]}
-                            icon="chevron-right"
-                            iconBackground="black"
-                            $iconPosition="trailing"
-                            variant="buttonStyledAsLink"
-                            page="lesson-index"
-                            unitSlug={resolvedUnitSlug}
-                            programmeSlug={programmeSlug}
-                            onClick={() => {
-                              track.curriculumVisualiserExited({
-                                unitName: unitData?.title || "", // string
-                                unitSlug: resolvedUnitSlug, // string
-                                subjectTitle: unitData?.subject || "", // string
-                                subjectSlug: unitData?.subject_slug || "", // string
-                                platform: "owa", // string ( allowed values: "owa", "aila-beta")
-                                product: "curriculum visualiser", // string ( allowed values: "ai lesson assistant", "curriculum visualiser", "curriculum resources", "pupil lesson activities", "teacher lesson resources")
-                                engagementIntent: "use", // string ( allowed values: "explore", "refine", "use", "advocate")
-                                componentType: "curriculum_visualiser_button", // string ( allowed values: "hamburger_menu_button", "text_input", "regenerate_response_button", "select_oak_lesson", "type_edit", "lesson_finish_check", "continue_button", "continue_text", "go_to_share_page_button", "example_lesson_button", "homepage_primary_create_a_lesson_button", "homepage_secondary_create_a_lesson_button", "footer_menu_link", "download_button", "homepage_button", "curriculum_visualiser_button", "see_lessons_in_unit_button", "year_group_button", "learning_tier_button", "subject_category_button", "unit_info_button", "lessons_in_unit", "previous_unit_desc", "following_unit_desc", "video", "filter_link", "keystage_keypad_button", "lesson_card", "lesson_download_button", "programme_card", "search_button", "search_result_item", "share_button", "subject_card", "unit_card", "homepage_tab", "landing_page_button", "why_this_why_now", "unit_sequence_tab", "download_tab", "explainer_tab", "aims_and_purpose", "oak_curriculum_principles", "oak_subject_principles", "national_curriculum", "curriculum_delivery", "curiculum_coherence", "recommendations_from_subject_specific_reports", "subject_specific_needs", "our_curriculum_partner")
-                                eventVersion: "2.0.0", // string ( allowed values: "2.0.0")
-                                analyticsUseCase: "Teacher", // string ( allowed values: "Pupil", "Teacher")
-                                yearGroupName: `Year ${unitData?.year}`, // string
-                                yearGroupSlug: unitData?.year || "", // string
-                              });
-                            }}
-                          />
-                        )}
-                      </OakFlex>
-=======
                         <OakFlex
                           $flexDirection={"row"}
                           $alignItems={"center"}
@@ -221,7 +192,6 @@
                           See lessons in unit
                         </OakFlex>
                       </OakPrimaryButton>
->>>>>>> 584cd199
                     </OakFlex>
                   </OakFlex>
                 )}
