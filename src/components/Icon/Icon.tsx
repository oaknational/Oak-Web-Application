--- conflicted
+++ resolved
@@ -97,17 +97,13 @@
   width: ${(props) => props.width}px;
 `;
 
-<<<<<<< HEAD
-type TransformProps = { rotate?: number; flip?: boolean };
-
-const IconOuterWrapper = styled.span<SizeProps & MarginProps & TransformProps>`
+type RotateValue = 0 | 180;
+type TransformProps = { rotate?: RotateValue; flip?: boolean };
+const IconOuterWrapper = styled.span<
+  SizeProps & SpacingProps & ColorProps & BackgroundProps & TransformProps
+>`
   transform: rotate(${(props) => props.rotate}deg);
   transform: scaleY(${(props) => (props.flip ? -1 : 1)});
-=======
-const IconOuterWrapper = styled.span<
-  SizeProps & SpacingProps & ColorProps & BackgroundProps
->`
->>>>>>> 3f4675aa
   display: inline-flex;
   align-items: center;
   justify-content: center;
