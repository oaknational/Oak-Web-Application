import { FC } from "react";
import styled, { css } from "styled-components";

import getColorByName from "../../styles/themeHelpers/getColorByName";
import { OakColorName, PixelSpacing } from "../../styles/theme";
import { margin, MarginProps } from "../../styles/utils/spacing";

import ChevronRight from "./ChevronRight.icon";
import ChevronDown from "./ChevronDown.icon";
import OpenExternal from "./OpenExternal.icon";
import Download from "./Download.icon";
import Share from "./Share.icon";
import Star from "./Star.icon";
import Search from "./Search.icon";
import Home from "./Home.icon";
import Newspaper from "./Newspaper.icon";
import Tick from "./Tick.icon";
import ArrowRight from "./ArrowRight.icon";
import Play from "./Play.icon";
import GraduationCap from "./GraduationCap.icon";
import University from "./University.icon";
import PaperPlane from "./PaperPlane.icon";
<<<<<<< HEAD
import Instagram from "./Instagram.icon";
import Twitter from "./Twitter.icon";
import Facebook from "./Facebook.icon";
=======
import Close from "./Close.icon";
>>>>>>> 0f071244

export const ICON_NAMES = [
  "ChevronRight",
  "ChevronDown",
  "OpenExternal",
  "Download",
  "Share",
  "Star",
  "Search",
  "Home",
  "Newspaper",
  "Tick",
  "ArrowRight",
  "Play",
  "GraduationCap",
  "University",
  "PaperPlane",
<<<<<<< HEAD
  "Instagram",
  "Facebook",
  "Twitter",
=======
  "Close",
>>>>>>> 0f071244
] as const;
export type IconName = typeof ICON_NAMES[number];
export const icons: Record<IconName, FC> = {
  ChevronRight,
  ChevronDown,
  OpenExternal,
  Download,
  Share,
  Star,
  Search,
  Home,
  Newspaper,
  Tick,
  ArrowRight,
  Play,
  GraduationCap,
  University,
  PaperPlane,
<<<<<<< HEAD
  Instagram,
  Facebook,
  Twitter,
=======
  Close,
>>>>>>> 0f071244
};

type SizeProps = { height: number; width: number };
const size = css<SizeProps>`
  height: ${(props) => props.height}px;
  width: ${(props) => props.width}px;
`;

const IconOuterWrapper = styled.span<SizeProps & MarginProps>`
  display: inline-flex;
  align-items: center;
  justify-content: center;
  ${size}
  ${margin}
`;
const IconInnerWrapper = styled.span<SizeProps & { color?: OakColorName }>`
  display: inline-flex;
  align-items: center;
  justify-content: center;
  color: ${(props) => getColorByName(props.color)};
  ${size}
`;

type IconProps = MarginProps & {
  name: IconName;
  /**
   * size in pixels is the value for width and height if they are not separately provided
   */
  size?: PixelSpacing;
  width?: PixelSpacing;
  height?: PixelSpacing;
  outerWidth?: PixelSpacing;
  outerHeight?: PixelSpacing;
  /**
   * by default, the color will take the css `color` value of its closest ancester
   * (because in the SVG, the color is set to `currentColor`). Use `color` prop to
   * override this value.
   */
  color?: OakColorName;
};
/**
 * The `<Icon />` component should be the go to component wherever you seen an
 * icon.
 * The exception to this is if the icon is clickable, in which case you should
 * use an `<IconButton />` component (which uses `<Icon />` internally).
 */
const Icon: FC<IconProps> = (props) => {
  const { name, size = 24, width, height, color, ...rootProps } = props;
  const IconComponent = icons[name];

  const innerWidth = width || size;
  const innerHeight = height || size;

  const outerHeight = props.outerHeight || innerHeight;
  const outerWidth = props.outerWidth || innerWidth;

  return (
    <IconOuterWrapper height={outerHeight} width={outerWidth} {...rootProps}>
      <IconInnerWrapper color={color} height={innerHeight} width={innerWidth}>
        <IconComponent />
      </IconInnerWrapper>
    </IconOuterWrapper>
  );
};

export default Icon;<|MERGE_RESOLUTION|>--- conflicted
+++ resolved
@@ -20,13 +20,10 @@
 import GraduationCap from "./GraduationCap.icon";
 import University from "./University.icon";
 import PaperPlane from "./PaperPlane.icon";
-<<<<<<< HEAD
 import Instagram from "./Instagram.icon";
 import Twitter from "./Twitter.icon";
 import Facebook from "./Facebook.icon";
-=======
 import Close from "./Close.icon";
->>>>>>> 0f071244
 
 export const ICON_NAMES = [
   "ChevronRight",
@@ -44,13 +41,10 @@
   "GraduationCap",
   "University",
   "PaperPlane",
-<<<<<<< HEAD
   "Instagram",
   "Facebook",
   "Twitter",
-=======
   "Close",
->>>>>>> 0f071244
 ] as const;
 export type IconName = typeof ICON_NAMES[number];
 export const icons: Record<IconName, FC> = {
@@ -69,13 +63,10 @@
   GraduationCap,
   University,
   PaperPlane,
-<<<<<<< HEAD
   Instagram,
   Facebook,
   Twitter,
-=======
   Close,
->>>>>>> 0f071244
 };
 
 type SizeProps = { height: number; width: number };
