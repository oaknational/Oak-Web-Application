import { FC } from "react";
import styled, { css } from "styled-components";

import getColorByName from "../../styles/themeHelpers/getColorByName";
import { OakColorName, PixelSpacing } from "../../styles/theme";
import { margin, MarginProps } from "../../styles/utils/spacing";

import ChevronRight from "./ChevronRight.icon";
import ChevronDown from "./ChevronDown.icon";
import OpenExternal from "./OpenExternal.icon";
import Download from "./Download.icon";
import Share from "./Share.icon";
import Star from "./Star.icon";
import Search from "./Search.icon";
import Home from "./Home.icon";
import Newspaper from "./Newspaper.icon";
import Tick from "./Tick.icon";
import ArrowRight from "./ArrowRight.icon";
import Play from "./Play.icon";
import GraduationCap from "./GraduationCap.icon";
import University from "./University.icon";
import PaperPlane from "./PaperPlane.icon";
<<<<<<< HEAD
import Hamburger from "./HamburgerIcon";
=======
import Close from "./Close.icon";
>>>>>>> 09a4225d

export const ICON_NAMES = [
  "ChevronRight",
  "ChevronDown",
  "OpenExternal",
  "Download",
  "Share",
  "Star",
  "Search",
  "Home",
  "Newspaper",
  "Tick",
  "ArrowRight",
  "Play",
  "GraduationCap",
  "University",
  "PaperPlane",
<<<<<<< HEAD
  "Hamburger",
=======
  "Close",
>>>>>>> 09a4225d
] as const;
export type IconName = typeof ICON_NAMES[number];
export const icons: Record<IconName, FC> = {
  ChevronRight,
  ChevronDown,
  OpenExternal,
  Download,
  Share,
  Star,
  Search,
  Home,
  Newspaper,
  Tick,
  ArrowRight,
  Play,
  GraduationCap,
  University,
  PaperPlane,
<<<<<<< HEAD
  Hamburger,
=======
  Close,
>>>>>>> 09a4225d
};

type SizeProps = { height: number; width: number };
const size = css<SizeProps>`
  height: ${(props) => props.height}px;
  width: ${(props) => props.width}px;
`;

const IconOuterWrapper = styled.span<SizeProps & MarginProps>`
  display: inline-flex;
  align-items: center;
  justify-content: center;
  ${size}
  ${margin}
`;
const IconInnerWrapper = styled.span<SizeProps & { color?: OakColorName }>`
  display: inline-flex;
  align-items: center;
  justify-content: center;
  color: ${(props) => getColorByName(props.color)};
  ${size}
`;

type IconProps = MarginProps & {
  name: IconName;
  /**
   * size in pixels is the value for width and height if they are not separately provided
   */
  size?: PixelSpacing;
  width?: PixelSpacing;
  height?: PixelSpacing;
  outerWidth?: PixelSpacing;
  outerHeight?: PixelSpacing;
  /**
   * by default, the color will take the css `color` value of its closest ancester
   * (because in the SVG, the color is set to `currentColor`). Use `color` prop to
   * override this value.
   */
  color?: OakColorName;
};
/**
 * The `<Icon />` component should be the go to component wherever you seen an
 * icon.
 * The exception to this is if the icon is clickable, in which case you should
 * use an `<IconButton />` component (which uses `<Icon />` internally).
 */
const Icon: FC<IconProps> = (props) => {
  const { name, size = 24, width, height, color, ...rootProps } = props;
  const IconComponent = icons[name];

  const innerWidth = width || size;
  const innerHeight = height || size;

  const outerHeight = props.outerHeight || innerHeight;
  const outerWidth = props.outerWidth || innerWidth;

  return (
    <IconOuterWrapper height={outerHeight} width={outerWidth} {...rootProps}>
      <IconInnerWrapper color={color} height={innerHeight} width={innerWidth}>
        <IconComponent />
      </IconInnerWrapper>
    </IconOuterWrapper>
  );
};

export default Icon;<|MERGE_RESOLUTION|>--- conflicted
+++ resolved
@@ -20,11 +20,7 @@
 import GraduationCap from "./GraduationCap.icon";
 import University from "./University.icon";
 import PaperPlane from "./PaperPlane.icon";
-<<<<<<< HEAD
-import Hamburger from "./HamburgerIcon";
-=======
 import Close from "./Close.icon";
->>>>>>> 09a4225d
 
 export const ICON_NAMES = [
   "ChevronRight",
@@ -42,11 +38,7 @@
   "GraduationCap",
   "University",
   "PaperPlane",
-<<<<<<< HEAD
-  "Hamburger",
-=======
   "Close",
->>>>>>> 09a4225d
 ] as const;
 export type IconName = typeof ICON_NAMES[number];
 export const icons: Record<IconName, FC> = {
@@ -65,11 +57,7 @@
   GraduationCap,
   University,
   PaperPlane,
-<<<<<<< HEAD
-  Hamburger,
-=======
   Close,
->>>>>>> 09a4225d
 };
 
 type SizeProps = { height: number; width: number };
