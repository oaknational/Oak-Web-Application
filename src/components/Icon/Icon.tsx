import { FC } from "react";
import styled, { css } from "styled-components";

import getColorByName from "../../styles/themeHelpers/getColorByName";
import { OakColorName, PixelSpacing } from "../../styles/theme";
import { margin, MarginProps } from "../../styles/utils/spacing";

import ChevronRight from "./ChevronRight.icon";
import ChevronDown from "./ChevronDown.icon";
import OpenExternal from "./OpenExternal.icon";
import Download from "./Download.icon";
import Share from "./Share.icon";
import Star from "./Star.icon";
import Search from "./Search.icon";
import Home from "./Home.icon";
import Newspaper from "./Newspaper.icon";
import Tick from "./Tick.icon";
import ArrowRight from "./ArrowRight.icon";
import Play from "./Play.icon";
import GraduationCap from "./GraduationCap.icon";
import University from "./University.icon";
import PaperPlane from "./PaperPlane.icon";
import Instagram from "./Instagram.icon";
import Twitter from "./Twitter.icon";
import Facebook from "./Facebook.icon";
import Close from "./Close.icon";
<<<<<<< HEAD
import Worksheet from "./Worksheet.icon";
import LessonSlides from "./LessonSlides.icon";
import Video from "./Video.icon";
import Quiz from "./Quiz.icon";
import PenLookUp from "./PenLookUp.icon";
=======
import IllustrationClassroom from "./IllustrationClassroom.icon";
import IllustrationStayUpToDate from "./IllustrationStayUpToDate.icon";
>>>>>>> 5627e13b

export const ICON_NAMES = [
  "ChevronRight",
  "ChevronDown",
  "OpenExternal",
  "Download",
  "Share",
  "Star",
  "Search",
  "Home",
  "Newspaper",
  "Tick",
  "ArrowRight",
  "Play",
  "GraduationCap",
  "University",
  "PaperPlane",
  "Instagram",
  "Facebook",
  "Twitter",
  "Close",
<<<<<<< HEAD
  "Worksheet",
  "Video",
  "LessonSlides",
  "Quiz",
  "PenLookUp",
=======
  "IllustrationClassroom",
  "IllustrationStayUpToDate",
>>>>>>> 5627e13b
] as const;
export type IconName = typeof ICON_NAMES[number];
export const icons: Record<IconName, FC> = {
  ChevronRight,
  ChevronDown,
  OpenExternal,
  Download,
  Share,
  Star,
  Search,
  Home,
  Newspaper,
  Tick,
  ArrowRight,
  Play,
  GraduationCap,
  University,
  PaperPlane,
  Instagram,
  Facebook,
  Twitter,
  Close,
<<<<<<< HEAD
  Worksheet,
  Video,
  LessonSlides,
  Quiz,
  PenLookUp,
=======
  IllustrationClassroom,
  IllustrationStayUpToDate,
>>>>>>> 5627e13b
};

type SizeProps = { height: number; width: number };
const size = css<SizeProps>`
  height: ${(props) => props.height}px;
  width: ${(props) => props.width}px;
`;

type TransformProps = { rotate?: number; flip?: boolean };

const IconOuterWrapper = styled.span<SizeProps & MarginProps & TransformProps>`
  transform: rotate(${(props) => props.rotate}deg);
  transform: scaleY(${(props) => (props.flip ? -1 : 1)});
  display: inline-flex;
  align-items: center;
  justify-content: center;
  ${size}
  ${margin}
`;
const IconInnerWrapper = styled.span<SizeProps & { $color?: OakColorName }>`
  display: inline-flex;
  align-items: center;
  justify-content: center;
  color: ${(props) => getColorByName(props.$color)};
  ${size}
`;

type IconProps = MarginProps & {
  name: IconName;
  /**
   * size in pixels is the value for width and height if they are not separately provided
   */
  size?: PixelSpacing;
  width?: PixelSpacing;
  height?: PixelSpacing;
  outerWidth?: PixelSpacing;
  outerHeight?: PixelSpacing;
  /**
   * by default, the color will take the css `color` value of its closest ancester
   * (because in the SVG, the color is set to `currentColor`). Use `$color` prop to
   * override this value.
   */
  $color?: OakColorName;
};
/**
 * The `<Icon />` component should be the go to component wherever you seen an
 * icon.
 * The exception to this is if the icon is clickable, in which case you should
 * use an `<IconButton />` component (which uses `<Icon />` internally).
 */
const Icon: FC<IconProps> = (props) => {
  const { name, size = 24, width, height, $color, ...rootProps } = props;
  const IconComponent = icons[name];

  const innerWidth = width || size;
  const innerHeight = height || size;

  const outerHeight = props.outerHeight || innerHeight;
  const outerWidth = props.outerWidth || innerWidth;

  return (
    <IconOuterWrapper height={outerHeight} width={outerWidth} {...rootProps}>
      <IconInnerWrapper $color={$color} height={innerHeight} width={innerWidth}>
        <IconComponent />
      </IconInnerWrapper>
    </IconOuterWrapper>
  );
};

export default Icon;<|MERGE_RESOLUTION|>--- conflicted
+++ resolved
@@ -24,16 +24,13 @@
 import Twitter from "./Twitter.icon";
 import Facebook from "./Facebook.icon";
 import Close from "./Close.icon";
-<<<<<<< HEAD
 import Worksheet from "./Worksheet.icon";
 import LessonSlides from "./LessonSlides.icon";
 import Video from "./Video.icon";
 import Quiz from "./Quiz.icon";
 import PenLookUp from "./PenLookUp.icon";
-=======
 import IllustrationClassroom from "./IllustrationClassroom.icon";
 import IllustrationStayUpToDate from "./IllustrationStayUpToDate.icon";
->>>>>>> 5627e13b
 
 export const ICON_NAMES = [
   "ChevronRight",
@@ -55,16 +52,13 @@
   "Facebook",
   "Twitter",
   "Close",
-<<<<<<< HEAD
   "Worksheet",
   "Video",
   "LessonSlides",
   "Quiz",
   "PenLookUp",
-=======
   "IllustrationClassroom",
   "IllustrationStayUpToDate",
->>>>>>> 5627e13b
 ] as const;
 export type IconName = typeof ICON_NAMES[number];
 export const icons: Record<IconName, FC> = {
@@ -87,16 +81,13 @@
   Facebook,
   Twitter,
   Close,
-<<<<<<< HEAD
   Worksheet,
   Video,
   LessonSlides,
   Quiz,
   PenLookUp,
-=======
   IllustrationClassroom,
   IllustrationStayUpToDate,
->>>>>>> 5627e13b
 };
 
 type SizeProps = { height: number; width: number };
