import {
  OakFlex,
  OakGrid,
  OakGridArea,
  OakHeading,
  OakBox,
  OakP,
  OakSpan,
  OakImage,
} from "@oaknational/oak-components";
import styled from "styled-components";
import { ReactNode, useMemo } from "react";

const CustomHeaderTextOakGridArea = styled(OakGridArea)`
  grid-column: span 12;

  @media (min-width: 920px) {
    grid-column: span 8;
  }

  @media (min-width: 980px) {
    grid-column: span 10;
  }

  @media (min-width: 1056px) {
    grid-column: span 10;
  }

  @media (min-width: 1279px) {
    grid-column: span 8;
  }
`;

const CustomHeaderImageOakGridArea = styled(OakGridArea)`
  display: none;

  @media (min-width: 921px) and (max-width: 1056px) {
    display: block;
    grid-column: span 2;
    grid-column-start: 12;
  }

  @media (min-width: 1057px) {
    display: block;
    grid-column: span 3;
    grid-column-start: 12;
  }
`;

function InnerMaxWidth({ children }: Readonly<{ children: ReactNode }>) {
  const styleAttrs = useMemo(() => ({ maxWidth: 1280 + 40 * 2 }), []);

  return (
<<<<<<< HEAD
    <OakBox style={styleAttrs} $mh={"auto"} $ph={"spacing-16"}>
=======
    <OakBox
      style={styleAttrs}
      $mh={"auto"}
      $ph={["spacing-16", "spacing-16", "spacing-16"]}
    >
>>>>>>> b0611ad3
      {children}
    </OakBox>
  );
}

export type WhoAreWeHeaderProps = {
  title: string;
  content: string;
  imageUrl: string;
  imageAlt: string;
};
export function WhoAreWeHeader({
  title,
  content,
  imageUrl,
  imageAlt,
}: Readonly<WhoAreWeHeaderProps>) {
  return (
    <InnerMaxWidth>
<<<<<<< HEAD
      <OakGrid
        $cg="spacing-16"
        $rg="spacing-16"
        $pt={["spacing-56", "spacing-80", "spacing-56"]}
        $pb={["spacing-56", "spacing-80", "spacing-72"]}
      >
=======
      <OakGrid $cg="spacing-16" $rg="spacing-16" $pv={"spacing-72"}>
>>>>>>> b0611ad3
        <CustomHeaderTextOakGridArea $colSpan={12} $justifyContent={"center"}>
          <OakFlex $flexDirection={"column"} $gap={"spacing-24"}>
            <OakHeading
              tag="h1"
              $font={["heading-4", "heading-2"]}
              $color={"text-primary"}
            >
<<<<<<< HEAD
              <OakSpan
                $background="mint"
                $ph={"spacing-4"}
                $color={"text-primary"}
              >
=======
              <OakSpan $background="mint" $ph={"spacing-4"}>
>>>>>>> b0611ad3
                {title}
              </OakSpan>
            </OakHeading>
            <OakP
              $font={["heading-light-5", "heading-light-3"]}
              $color={"text-primary"}
            >
              {content}
            </OakP>
          </OakFlex>
        </CustomHeaderTextOakGridArea>
<<<<<<< HEAD
        <CustomHeaderImageOakGridArea $colSpan={2}>
          <OakBox
            $width={["spacing-240", "spacing-240", "spacing-360"]}
            $height={"spacing-360"}
          >
=======
        <CustomHeaderImageOakGridArea $colSpan={4} $colStart={9}>
          <OakBox $width={"spacing-360"} $height={"spacing-360"}>
>>>>>>> b0611ad3
            <OakImage
              alt={imageAlt}
              src={imageUrl}
              $objectFit={"contain"}
              $height={"100%"}
            />
          </OakBox>
        </CustomHeaderImageOakGridArea>
      </OakGrid>
    </InnerMaxWidth>
  );
}<|MERGE_RESOLUTION|>--- conflicted
+++ resolved
@@ -12,54 +12,28 @@
 import { ReactNode, useMemo } from "react";
 
 const CustomHeaderTextOakGridArea = styled(OakGridArea)`
-  grid-column: span 12;
-
-  @media (min-width: 920px) {
-    grid-column: span 8;
-  }
-
-  @media (min-width: 980px) {
-    grid-column: span 10;
-  }
-
-  @media (min-width: 1056px) {
-    grid-column: span 10;
-  }
-
-  @media (min-width: 1279px) {
-    grid-column: span 8;
+  grid-column: span 6;
+  @media (max-width: 920px) {
+    grid-column: span 12;
   }
 `;
 
 const CustomHeaderImageOakGridArea = styled(OakGridArea)`
-  display: none;
-
-  @media (min-width: 921px) and (max-width: 1056px) {
-    display: block;
-    grid-column: span 2;
-    grid-column-start: 12;
-  }
-
-  @media (min-width: 1057px) {
-    display: block;
-    grid-column: span 3;
-    grid-column-start: 12;
+  display: block;
+  @media (max-width: 920px) {
+    display: none;
   }
 `;
 
-function InnerMaxWidth({ children }: Readonly<{ children: ReactNode }>) {
+function InnerMaxWidth({ children }: { children: ReactNode }) {
   const styleAttrs = useMemo(() => ({ maxWidth: 1280 + 40 * 2 }), []);
 
   return (
-<<<<<<< HEAD
-    <OakBox style={styleAttrs} $mh={"auto"} $ph={"spacing-16"}>
-=======
     <OakBox
       style={styleAttrs}
       $mh={"auto"}
       $ph={["spacing-16", "spacing-16", "spacing-16"]}
     >
->>>>>>> b0611ad3
       {children}
     </OakBox>
   );
@@ -79,53 +53,27 @@
 }: Readonly<WhoAreWeHeaderProps>) {
   return (
     <InnerMaxWidth>
-<<<<<<< HEAD
-      <OakGrid
-        $cg="spacing-16"
-        $rg="spacing-16"
-        $pt={["spacing-56", "spacing-80", "spacing-56"]}
-        $pb={["spacing-56", "spacing-80", "spacing-72"]}
-      >
-=======
       <OakGrid $cg="spacing-16" $rg="spacing-16" $pv={"spacing-72"}>
->>>>>>> b0611ad3
         <CustomHeaderTextOakGridArea $colSpan={12} $justifyContent={"center"}>
           <OakFlex $flexDirection={"column"} $gap={"spacing-24"}>
             <OakHeading
               tag="h1"
-              $font={["heading-4", "heading-2"]}
-              $color={"text-primary"}
+              $font={["heading-4", "heading-2", "heading-2"]}
             >
-<<<<<<< HEAD
-              <OakSpan
-                $background="mint"
-                $ph={"spacing-4"}
-                $color={"text-primary"}
-              >
-=======
               <OakSpan $background="mint" $ph={"spacing-4"}>
->>>>>>> b0611ad3
                 {title}
               </OakSpan>
             </OakHeading>
             <OakP
-              $font={["heading-light-5", "heading-light-3"]}
+              $font={["heading-light-5", "heading-light-3", "heading-light-3"]}
               $color={"text-primary"}
             >
               {content}
             </OakP>
           </OakFlex>
         </CustomHeaderTextOakGridArea>
-<<<<<<< HEAD
-        <CustomHeaderImageOakGridArea $colSpan={2}>
-          <OakBox
-            $width={["spacing-240", "spacing-240", "spacing-360"]}
-            $height={"spacing-360"}
-          >
-=======
         <CustomHeaderImageOakGridArea $colSpan={4} $colStart={9}>
           <OakBox $width={"spacing-360"} $height={"spacing-360"}>
->>>>>>> b0611ad3
             <OakImage
               alt={imageAlt}
               src={imageUrl}
