// Jest Snapshot v1, https://goo.gl/fbAQLP

exports[`WhoAreWeHeader renders correctly 1`] = `
<body>
  <div>
    <div
      class="sc-fqkvVR hclUqe"
      style="max-width: 1360px;"
    >
      <div
        class="sc-fqkvVR sc-jXbUNg ilFqMp gdCncd"
      >
        <div
<<<<<<< HEAD
          class="sc-fqkvVR sc-kAyceB sc-dhKdcB sc-7cf7da4e-0 fgBWrW djyvKT iAkSYx eemFFo"
=======
          class="sc-fqkvVR sc-kAyceB sc-dhKdcB sc-8557270c-0 fgBWrW djyvKT iAkSYx fXQhAY"
>>>>>>> b0611ad3
        >
          <div
            class="sc-fqkvVR sc-kAyceB fgBWrW kKfJVM"
          >
            <h1
              class="sc-kpDqfm dqaUoM"
            >
              <span
                class="sc-dAlyuH gCYoeq"
              >
                TESTING_TITLE
              </span>
            </h1>
            <p
              class="sc-dLMFU iiQPSb"
            >
              TESTING_CONTENT
            </p>
          </div>
        </div>
        <div
<<<<<<< HEAD
          class="sc-fqkvVR sc-kAyceB sc-dhKdcB sc-7cf7da4e-1 fgBWrW joHkzz ejUlbk gobLdJ"
=======
          class="sc-fqkvVR sc-kAyceB sc-dhKdcB sc-8557270c-1 fgBWrW joHkzz dGlNMa cCBOvz"
>>>>>>> b0611ad3
        >
          <div
            class="sc-fqkvVR gdOBQS"
          >
            <div
              class="sc-fqkvVR hudrT"
            >
              <img
                alt="Oak logo"
                class="sc-dcJsrY jRtmJB"
                data-nimg="fill"
                decoding="async"
                loading="lazy"
                src="http://example.com/image.svg"
                style="position: absolute; height: 100%; width: 100%; left: 0px; top: 0px; right: 0px; bottom: 0px; color: transparent;"
              />
            </div>
          </div>
        </div>
      </div>
    </div>
  </div>
</body>
`;<|MERGE_RESOLUTION|>--- conflicted
+++ resolved
@@ -4,24 +4,20 @@
 <body>
   <div>
     <div
-      class="sc-fqkvVR hclUqe"
+      class="sc-fqkvVR ieiSrW"
       style="max-width: 1360px;"
     >
       <div
-        class="sc-fqkvVR sc-jXbUNg ilFqMp gdCncd"
+        class="sc-fqkvVR sc-jXbUNg bHaeEi gdCncd"
       >
         <div
-<<<<<<< HEAD
-          class="sc-fqkvVR sc-kAyceB sc-dhKdcB sc-7cf7da4e-0 fgBWrW djyvKT iAkSYx eemFFo"
-=======
           class="sc-fqkvVR sc-kAyceB sc-dhKdcB sc-8557270c-0 fgBWrW djyvKT iAkSYx fXQhAY"
->>>>>>> b0611ad3
         >
           <div
             class="sc-fqkvVR sc-kAyceB fgBWrW kKfJVM"
           >
             <h1
-              class="sc-kpDqfm dqaUoM"
+              class="sc-kpDqfm cRJejs"
             >
               <span
                 class="sc-dAlyuH gCYoeq"
@@ -30,21 +26,17 @@
               </span>
             </h1>
             <p
-              class="sc-dLMFU iiQPSb"
+              class="sc-dLMFU hxKUrX"
             >
               TESTING_CONTENT
             </p>
           </div>
         </div>
         <div
-<<<<<<< HEAD
-          class="sc-fqkvVR sc-kAyceB sc-dhKdcB sc-7cf7da4e-1 fgBWrW joHkzz ejUlbk gobLdJ"
-=======
           class="sc-fqkvVR sc-kAyceB sc-dhKdcB sc-8557270c-1 fgBWrW joHkzz dGlNMa cCBOvz"
->>>>>>> b0611ad3
         >
           <div
-            class="sc-fqkvVR gdOBQS"
+            class="sc-fqkvVR dBkKun"
           >
             <div
               class="sc-fqkvVR hudrT"
