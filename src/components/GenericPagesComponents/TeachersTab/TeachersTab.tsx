import { FC } from "react";
import {
  OakGrid,
  OakGridArea,
  OakTypography,
  OakHeading,
  OakFlex,
  OakBox,
  OakMaxWidth,
} from "@oaknational/oak-components";

import ImageContainer from "@/components/GenericPagesComponents/ImageContainer";
import SearchForm from "@/components/SharedComponents/SearchForm";
import useSearch from "@/context/Search/useSearch";
import TeachersTabResourceSelectorCard from "@/components/GenericPagesComponents/TeachersTabResourceSelectorCard";
import { KeyStageKeypadProps } from "@/components/SharedComponents/KeyStageKeypad/KeyStageKeypad";
import KeyStageKeypad from "@/components/SharedComponents/KeyStageKeypad";
import useAnalytics from "@/context/Analytics/useAnalytics";
import { getSizes } from "@/components/SharedComponents/CMSImage/getSizes";

type TeacherTabProps = {
  keyStages: KeyStageKeypadProps["keyStages"];
};
const TeachersTab: FC<TeacherTabProps> = ({ keyStages }) => {
  const { track } = useAnalytics();
  const { setSearchTerm } = useSearch({});
  return (
<<<<<<< HEAD
    <OakFlex $background={"mint"} $pv="spacing-24" $overflow={"hidden"}>
      <OakMaxWidth $ph={["spacing-16"]}>
        <OakGrid $cg={"spacing-16"}>
          <OakGridArea $colSpan={[12, 6]}>
=======
    <OakFlex $background={"mint"} $pv="inner-padding-xl" $overflow={"hidden"}>
      <OakMaxWidth $ph={["inner-padding-m"]}>
        <OakGrid $cg={"all-spacing-4"}>
          <OakGridArea $color={"text-primary"} $colSpan={[12, 6]}>
>>>>>>> 4d408b0f
            <OakFlex
              $flexDirection={"column"}
              $maxWidth={["spacing-640"]}
              $pt={"spacing-32"}
              $alignItems={"flex-start"}
              $gap={"spacing-24"}
              $flexGrow={0}
              $flexShrink={1}
              $flexBasis={"auto"}
            >
              <OakHeading $font={"heading-7"} tag={"h1"} $color={"grey70"}>
                Teachers
              </OakHeading>
              <OakHeading $font={"heading-3"} tag={"h2"}>
                Plan every lesson, every national curriculum subject, all in one
                place
              </OakHeading>
              <OakTypography $font={"body-1"}>
                From curriculum planning to classroom teaching, Oak gives you
                free, expert-designed resources to adapt and make your own.
              </OakTypography>
<<<<<<< HEAD
              <OakGrid $mt="spacing-16">
                <OakGridArea $colSpan={[12, 12, 11]}>
                  <SearchForm
                    searchContext="homepage"
                    placeholderText="Search by keyword or topic"
                    searchTerm=""
                    handleSubmit={(value) => {
                      setSearchTerm(value);
                    }}
                    analyticsSearchSource={"homepage search box"}
                  />
                </OakGridArea>
              </OakGrid>
              <OakBox $pv="spacing-32" $width={"100%"}>
=======
              <OakFlex
                $width={["100%", "100%", "max-content"]}
                $flexDirection="column"
                $gap={["space-between-m", "space-between-m2"]}
              >
>>>>>>> 4d408b0f
                <KeyStageKeypad
                  title="View subjects by key stage"
                  titleTag="h3"
                  keyStages={keyStages}
                  trackingOnClick={(
                    filterValue: string,
                    activeFilters: Record<string, string[]>,
                  ) =>
                    track.browseRefinedAccessed({
                      platform: "owa",
                      product: "teacher lesson resources",
                      engagementIntent: "refine",
                      componentType: "keystage_keypad_button",
                      eventVersion: "2.0.0",
                      analyticsUseCase: "Teacher",
                      filterType: "Key stage filter",
                      filterValue,
                      activeFilters,
                    })
                  }
                />
                <OakBox
                  $height={"all-spacing-0"}
                  $bt={"border-solid-m"}
                  $borderColor={"border-inverted"}
                />
                <OakFlex $flexDirection="column" $gap="space-between-s">
                  <OakHeading tag="h3" $font="heading-7">
                    Or search by keyword
                  </OakHeading>
                  <SearchForm
                    searchContext="campaign"
                    placeholderText="Search by keyword or topic"
                    searchTerm=""
                    handleSubmit={(value) => {
                      setSearchTerm(value);
                    }}
                    analyticsSearchSource={"campaign page"}
                  />
                </OakFlex>
              </OakFlex>
            </OakFlex>
          </OakGridArea>
          <OakGridArea $colSpan={[12, 6]} $alignItems={"flex-end"}>
            <ImageContainer
              imageSlug={"hero-pupils"}
              width={518}
              height={313}
              sizes={getSizes([100, 518])}
            >
              <TeachersTabResourceSelectorCard
                icon={"worksheet"}
                title="Worksheets"
                angle={-4}
                $bottom={30}
                $left={166}
                $display={["none", "none", "flex"]}
              />
              <TeachersTabResourceSelectorCard
                icon={"slide-deck"}
                title="Slide decks"
                angle={2}
                $bottom={110}
                $left={-72}
                $display={["none", "none", "flex"]}
              />
              <TeachersTabResourceSelectorCard
                icon={"quiz"}
                title="Quizzes"
                angle={4}
                $bottom={60}
                $right={-54}
                $display={["none", "none", "flex"]}
              />
            </ImageContainer>
          </OakGridArea>
        </OakGrid>
      </OakMaxWidth>
    </OakFlex>
  );
};

export default TeachersTab;<|MERGE_RESOLUTION|>--- conflicted
+++ resolved
@@ -25,17 +25,10 @@
   const { track } = useAnalytics();
   const { setSearchTerm } = useSearch({});
   return (
-<<<<<<< HEAD
     <OakFlex $background={"mint"} $pv="spacing-24" $overflow={"hidden"}>
       <OakMaxWidth $ph={["spacing-16"]}>
         <OakGrid $cg={"spacing-16"}>
-          <OakGridArea $colSpan={[12, 6]}>
-=======
-    <OakFlex $background={"mint"} $pv="inner-padding-xl" $overflow={"hidden"}>
-      <OakMaxWidth $ph={["inner-padding-m"]}>
-        <OakGrid $cg={"all-spacing-4"}>
           <OakGridArea $color={"text-primary"} $colSpan={[12, 6]}>
->>>>>>> 4d408b0f
             <OakFlex
               $flexDirection={"column"}
               $maxWidth={["spacing-640"]}
@@ -57,28 +50,11 @@
                 From curriculum planning to classroom teaching, Oak gives you
                 free, expert-designed resources to adapt and make your own.
               </OakTypography>
-<<<<<<< HEAD
-              <OakGrid $mt="spacing-16">
-                <OakGridArea $colSpan={[12, 12, 11]}>
-                  <SearchForm
-                    searchContext="homepage"
-                    placeholderText="Search by keyword or topic"
-                    searchTerm=""
-                    handleSubmit={(value) => {
-                      setSearchTerm(value);
-                    }}
-                    analyticsSearchSource={"homepage search box"}
-                  />
-                </OakGridArea>
-              </OakGrid>
-              <OakBox $pv="spacing-32" $width={"100%"}>
-=======
               <OakFlex
                 $width={["100%", "100%", "max-content"]}
                 $flexDirection="column"
-                $gap={["space-between-m", "space-between-m2"]}
+                $gap={["spacing-24", "spacing-32"]}
               >
->>>>>>> 4d408b0f
                 <KeyStageKeypad
                   title="View subjects by key stage"
                   titleTag="h3"
@@ -101,11 +77,11 @@
                   }
                 />
                 <OakBox
-                  $height={"all-spacing-0"}
+                  $height={"spacing-0"}
                   $bt={"border-solid-m"}
                   $borderColor={"border-inverted"}
                 />
-                <OakFlex $flexDirection="column" $gap="space-between-s">
+                <OakFlex $flexDirection="column" $gap="spacing-16">
                   <OakHeading tag="h3" $font="heading-7">
                     Or search by keyword
                   </OakHeading>
