--- conflicted
+++ resolved
@@ -1,13 +1,11 @@
 import { FC, MutableRefObject } from "react";
-<<<<<<< HEAD
-// import {
-//   OakTertiaryButton,
-//   OakBox,
-//   OakFlex,
-// } from "@oaknational/oak-components";
-=======
-import { OakHeading, OakP } from "@oaknational/oak-components";
->>>>>>> a006917d
+import {
+  OakHeading,
+  OakP,
+  //   OakTertiaryButton,
+  //   OakBox,
+  //   OakFlex,
+} from "@oaknational/oak-components";
 
 import useClickableCard from "@/hooks/useClickableCard";
 import { BioData } from "@/components/GenericPagesComponents/BioCardListModal/BioCardListModal";
