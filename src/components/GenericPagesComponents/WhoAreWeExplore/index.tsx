--- conflicted
+++ resolved
@@ -9,17 +9,10 @@
 } from "@oaknational/oak-components";
 import Link from "next/link";
 import { ReactNode } from "react";
-import styled from "styled-components";
 
 import FocusIndicator from "@/components/CurriculumComponents/OakComponentsKitchen/FocusIndicator";
 
-const HoverableCard = styled(OakFlex)`
-  &:hover {
-    box-shadow: 2px 2px 0 0 #ffe555;
-  }
-`;
-
-function InnerMaxWidth({ children }: Readonly<{ children: ReactNode }>) {
+function InnerMaxWidth({ children }: { children: ReactNode }) {
   return (
     <OakBox
       $maxWidth={"spacing-1280"}
@@ -48,38 +41,16 @@
       <InnerMaxWidth data-testid="test">
         <OakFlex
           $flexDirection={"column"}
-<<<<<<< HEAD
-          $pv={["spacing-56", "spacing-80"]}
-          $gap={["spacing-32", "spacing-56"]}
-=======
           $pv={["spacing-56", "spacing-80", "spacing-80"]}
           $gap={["spacing-32", "spacing-56", "spacing-56"]}
->>>>>>> b0611ad3
         >
           <OakHeading
             tag="h2"
             $textAlign={"center"}
-            $font={["heading-5", "heading-4"]}
-            $color={"text-primary"}
-            id="explore-more-about-oak"
+            $font={["heading-5", "heading-4", "heading-4"]}
           >
             {title}
           </OakHeading>
-<<<<<<< HEAD
-          <nav aria-labelledby="explore-more-about-oak">
-            <OakGrid
-              $rg={"spacing-16"}
-              $cg={"spacing-16"}
-              $gridAutoRows={"1fr"}
-              $pl="spacing-0"
-              as="ul"
-            >
-              {items.map(({ title, iconName, href }) => {
-                return (
-                  <OakGridArea key={title} $colSpan={[12, 6]} as="li">
-                    <FocusIndicator $borderRadius={"border-radius-m2"}>
-                      <HoverableCard
-=======
           <OakGrid $rg={"spacing-16"} $cg={"spacing-16"} $gridAutoRows={"1fr"}>
             {items.map(({ title, iconName, href }) => {
               return (
@@ -87,7 +58,6 @@
                   <FocusIndicator $borderRadius={"border-radius-m2"}>
                     <Link style={{ outline: "none" }} href={href}>
                       <OakFlex
->>>>>>> b0611ad3
                         data-testid="who-we-are-explore-item"
                         $flexDirection={"row"}
                         $pa={"spacing-16"}
@@ -103,23 +73,19 @@
                             $height={"spacing-56"}
                           />
                         </OakFlex>
-                        <OakFlex
-                          $flexGrow={1}
-                          $font={"heading-6"}
-                          $color={"text-primary"}
-                        >
-                          <Link href={href}>{title}</Link>
+                        <OakFlex $flexGrow={1} $font={"body-1-bold"}>
+                          {title}
                         </OakFlex>
                         <OakFlex>
                           <OakIcon iconName="arrow-right" />
                         </OakFlex>
-                      </HoverableCard>
-                    </FocusIndicator>
-                  </OakGridArea>
-                );
-              })}
-            </OakGrid>
-          </nav>
+                      </OakFlex>
+                    </Link>
+                  </FocusIndicator>
+                </OakGridArea>
+              );
+            })}
+          </OakGrid>
         </OakFlex>
       </InnerMaxWidth>
     </OakBox>
