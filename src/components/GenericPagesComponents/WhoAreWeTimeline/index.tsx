import {
  OakFlex,
  OakGrid,
  OakGridArea,
  OakBox,
  OakP,
  OakSpan,
  OakHeading,
} from "@oaknational/oak-components";
import { ReactNode, useMemo } from "react";
import styled from "styled-components";

const TimelineItemFlex = styled(OakFlex)`
  max-width: 100%;

  @media (min-width: 1280px) {
    max-width: 700px;
  }
`;

function InnerMaxWidth({ children }: Readonly<{ children: ReactNode }>) {
  const styleAttrs = useMemo(() => ({ maxWidth: 1280 + 40 * 2 }), []);
  return (
    <OakBox
      style={styleAttrs}
      $mh={"auto"}
<<<<<<< HEAD
      $ph={["spacing-16", "spacing-16", "spacing-40"]}
=======
      $ph={["spacing-16", "spacing-40", "spacing-40"]}
>>>>>>> b0611ad3
    >
      {children}
    </OakBox>
  );
}

export type WhoAreWeTimelineProps = {
  title: string;
  subtitle: string;
  items: {
    title: string;
    subtitle: string;
    text: string[];
  }[];
};
export default function WhoAreWeTimeline({
  title,
  subtitle,
  items,
}: Readonly<WhoAreWeTimelineProps>) {
  return (
    <OakBox $background={"mint30"}>
      <InnerMaxWidth>
        <OakFlex
          $flexDirection={"column"}
<<<<<<< HEAD
          $gap={["spacing-40", "spacing-56"]}
          $pt={["spacing-56", "spacing-80"]}
        >
          <OakGrid $cg="spacing-16" $rg="spacing-16">
            <OakGridArea $colSpan={[12, 12, 9]} $colStart={[0, 0, 3]}>
              <OakFlex $gap={"spacing-8"} $flexDirection={"column"}>
                <OakBox $font={["heading-6", "heading-5"]}>
                  <OakSpan
                    $background={"mint"}
                    $ph={"spacing-4"}
                    $color={"text-primary"}
                  >
=======
          $gap={"spacing-56"}
          $pt={"spacing-72"}
        >
          <OakGrid $cg="spacing-16" $rg="spacing-16">
            <OakGridArea $colSpan={[12, 12, 9]} $colStart={[0, 0, 2]}>
              <OakFlex $gap={"spacing-8"} $flexDirection={"column"}>
                <OakBox $font={"heading-5"}>
                  <OakSpan $background={"mint"} $ph={"spacing-4"}>
>>>>>>> b0611ad3
                    {subtitle}
                  </OakSpan>
                </OakBox>
                <OakHeading
                  tag="h2"
                  $font={["heading-5", "heading-3"]}
                  $color={"text-primary"}
                >
                  {title}
                </OakHeading>
              </OakFlex>
            </OakGridArea>
          </OakGrid>
          <OakGrid $cg="spacing-16" $rg="spacing-16">
<<<<<<< HEAD
            <OakGridArea $colSpan={[12, 12, 8]} $colStart={[0, 0, 4]}>
=======
            <OakGridArea $colSpan={[12, 12, 8]} $colStart={[0, 0, 3]}>
>>>>>>> b0611ad3
              <OakFlex $flexDirection={"column"}>
                {items.map((item, itemIndex) => {
                  const isLast = items.length - 1 === itemIndex;
                  return (
                    <TimelineItemFlex
                      key={item.title}
                      data-testid="timetable-timeline-item"
                      $gap={"spacing-16"}
                    >
                      <OakFlex
                        $width={"spacing-24"}
                        $flexShrink={0}
                        $flexDirection={"column"}
                        $alignItems={"center"}
                      >
                        <OakFlex
                          $background={"bg-decorative1-main"}
                          $borderColor={"border-decorative1-stronger"}
                          $borderStyle={"solid"}
                          $ba={"border-solid-m"}
                          $width={"spacing-24"}
                          $height={"spacing-24"}
                          $borderRadius={"border-radius-circle"}
                          $flexGrow={0}
                        />
                        <OakFlex
                          $borderColor={"border-decorative1-stronger"}
                          $borderStyle={isLast ? "dashed" : "solid"}
                          $ba={"border-solid-none"}
                          $bl={"border-solid-l"}
                          $width={"spacing-0"}
                          $flexGrow={1}
                        />
                      </OakFlex>
                      <OakFlex
                        $flexDirection={"column"}
                        $gap={"spacing-8"}
<<<<<<< HEAD
                        $mb={["spacing-56", "spacing-72"]}
                      >
                        <OakBox $font={["heading-7"]}>
                          <OakSpan
                            $ph={"spacing-4"}
                            $background={"mint"}
                            $color={"text-primary"}
                          >
=======
                        $mb={"spacing-72"}
                      >
                        <OakBox $font={"body-2-bold"}>
                          <OakSpan $ph={"spacing-4"} $background={"mint"}>
>>>>>>> b0611ad3
                            {item.subtitle}
                          </OakSpan>
                        </OakBox>
                        <OakHeading
                          tag="h3"
                          $font={["heading-6", "heading-5"]}
                          $color={"text-primary"}
                        >
                          {item.title}
                        </OakHeading>
                        <OakBox>
                          {item.text.map((textItem) => {
                            return (
                              <OakP
                                key={textItem}
                                $font={"body-1"}
                                $color={"text-primary"}
                              >
                                {textItem}
                              </OakP>
                            );
                          })}
                        </OakBox>
                      </OakFlex>
                    </TimelineItemFlex>
                  );
                })}
              </OakFlex>
            </OakGridArea>
          </OakGrid>
        </OakFlex>
      </InnerMaxWidth>
    </OakBox>
  );
}<|MERGE_RESOLUTION|>--- conflicted
+++ resolved
@@ -8,27 +8,14 @@
   OakHeading,
 } from "@oaknational/oak-components";
 import { ReactNode, useMemo } from "react";
-import styled from "styled-components";
 
-const TimelineItemFlex = styled(OakFlex)`
-  max-width: 100%;
-
-  @media (min-width: 1280px) {
-    max-width: 700px;
-  }
-`;
-
-function InnerMaxWidth({ children }: Readonly<{ children: ReactNode }>) {
+function InnerMaxWidth({ children }: { children: ReactNode }) {
   const styleAttrs = useMemo(() => ({ maxWidth: 1280 + 40 * 2 }), []);
   return (
     <OakBox
       style={styleAttrs}
       $mh={"auto"}
-<<<<<<< HEAD
-      $ph={["spacing-16", "spacing-16", "spacing-40"]}
-=======
       $ph={["spacing-16", "spacing-40", "spacing-40"]}
->>>>>>> b0611ad3
     >
       {children}
     </OakBox>
@@ -54,20 +41,6 @@
       <InnerMaxWidth>
         <OakFlex
           $flexDirection={"column"}
-<<<<<<< HEAD
-          $gap={["spacing-40", "spacing-56"]}
-          $pt={["spacing-56", "spacing-80"]}
-        >
-          <OakGrid $cg="spacing-16" $rg="spacing-16">
-            <OakGridArea $colSpan={[12, 12, 9]} $colStart={[0, 0, 3]}>
-              <OakFlex $gap={"spacing-8"} $flexDirection={"column"}>
-                <OakBox $font={["heading-6", "heading-5"]}>
-                  <OakSpan
-                    $background={"mint"}
-                    $ph={"spacing-4"}
-                    $color={"text-primary"}
-                  >
-=======
           $gap={"spacing-56"}
           $pt={"spacing-72"}
         >
@@ -76,31 +49,22 @@
               <OakFlex $gap={"spacing-8"} $flexDirection={"column"}>
                 <OakBox $font={"heading-5"}>
                   <OakSpan $background={"mint"} $ph={"spacing-4"}>
->>>>>>> b0611ad3
                     {subtitle}
                   </OakSpan>
                 </OakBox>
-                <OakHeading
-                  tag="h2"
-                  $font={["heading-5", "heading-3"]}
-                  $color={"text-primary"}
-                >
+                <OakHeading tag="h2" $font={"heading-3"}>
                   {title}
                 </OakHeading>
               </OakFlex>
             </OakGridArea>
           </OakGrid>
           <OakGrid $cg="spacing-16" $rg="spacing-16">
-<<<<<<< HEAD
-            <OakGridArea $colSpan={[12, 12, 8]} $colStart={[0, 0, 4]}>
-=======
             <OakGridArea $colSpan={[12, 12, 8]} $colStart={[0, 0, 3]}>
->>>>>>> b0611ad3
               <OakFlex $flexDirection={"column"}>
                 {items.map((item, itemIndex) => {
                   const isLast = items.length - 1 === itemIndex;
                   return (
-                    <TimelineItemFlex
+                    <OakFlex
                       key={item.title}
                       data-testid="timetable-timeline-item"
                       $gap={"spacing-16"}
@@ -133,46 +97,23 @@
                       <OakFlex
                         $flexDirection={"column"}
                         $gap={"spacing-8"}
-<<<<<<< HEAD
-                        $mb={["spacing-56", "spacing-72"]}
-                      >
-                        <OakBox $font={["heading-7"]}>
-                          <OakSpan
-                            $ph={"spacing-4"}
-                            $background={"mint"}
-                            $color={"text-primary"}
-                          >
-=======
                         $mb={"spacing-72"}
                       >
                         <OakBox $font={"body-2-bold"}>
                           <OakSpan $ph={"spacing-4"} $background={"mint"}>
->>>>>>> b0611ad3
                             {item.subtitle}
                           </OakSpan>
                         </OakBox>
-                        <OakHeading
-                          tag="h3"
-                          $font={["heading-6", "heading-5"]}
-                          $color={"text-primary"}
-                        >
+                        <OakHeading tag="h3" $font={"heading-light-5"}>
                           {item.title}
                         </OakHeading>
                         <OakBox>
                           {item.text.map((textItem) => {
-                            return (
-                              <OakP
-                                key={textItem}
-                                $font={"body-1"}
-                                $color={"text-primary"}
-                              >
-                                {textItem}
-                              </OakP>
-                            );
+                            return <OakP key={textItem}>{textItem}</OakP>;
                           })}
                         </OakBox>
                       </OakFlex>
-                    </TimelineItemFlex>
+                    </OakFlex>
                   );
                 })}
               </OakFlex>
