// Jest Snapshot v1, https://goo.gl/fbAQLP

exports[`WhoAreWeTimeline renders correctly 1`] = `
<body>
  <div>
    <div
      class="sc-fqkvVR glVOpG"
    >
      <div
        class="sc-fqkvVR dmKvLq"
        style="max-width: 1360px;"
      >
        <div
          class="sc-fqkvVR sc-kAyceB UJoqH dAAIBQ"
        >
          <div
            class="sc-fqkvVR sc-jXbUNg fgBWrW gdCncd"
          >
            <div
              class="sc-fqkvVR sc-kAyceB sc-dhKdcB fgBWrW joHkzz bzXGlP"
            >
              <div
                class="sc-fqkvVR sc-kAyceB fgBWrW gOiVFh"
              >
                <div
                  class="sc-fqkvVR dWdIJs"
                >
                  <span
                    class="sc-dAlyuH bOvjMx"
                  >
                    TEST_SUBTITLE
                  </span>
                </div>
                <h2
                  class="sc-kpDqfm hxKDeC"
                >
                  TEST_TITLE
                </h2>
              </div>
            </div>
          </div>
          <div
            class="sc-fqkvVR sc-jXbUNg fgBWrW gdCncd"
          >
            <div
              class="sc-fqkvVR sc-kAyceB sc-dhKdcB fgBWrW joHkzz ezsJUC"
            >
              <div
                class="sc-fqkvVR sc-kAyceB fgBWrW eeevb"
              >
                <div
                  class="sc-fqkvVR sc-kAyceB fgBWrW ddfwpL"
                  data-testid="timetable-timeline-item"
                >
                  <div
                    class="sc-fqkvVR sc-kAyceB gqXWud bhNOkF"
                  >
                    <div
                      class="sc-fqkvVR sc-kAyceB KngzF czRjkZ"
                    />
                    <div
                      class="sc-fqkvVR sc-kAyceB khfxFm bAFsaQ"
                    />
                  </div>
                  <div
                    class="sc-fqkvVR sc-kAyceB jXzpTn gOiVFh"
                  >
                    <div
                      class="sc-fqkvVR kxMTGH"
                    >
                      <span
                        class="sc-dAlyuH bOvjMx"
                      >
                        ITEM_SUBTITLE_1
                      </span>
                    </div>
                    <h3
                      class="sc-kpDqfm cSDnOe"
                    >
                      ITEM_TITLE_1
                    </h3>
                    <div
                      class="sc-fqkvVR sc-kAyceB jPWxQZ iVYVEn"
                    >
                      <p
<<<<<<< HEAD
                        class="sc-dLMFU sc-ff4f593d-0 hdyvdE imPMXG"
=======
                        class="sc-dLMFU kdIcGd"
>>>>>>> 10de011e
                      >
                        ITEM_TEXT_1
                      </p>
                    </div>
                  </div>
                </div>
                <div
                  class="sc-fqkvVR sc-kAyceB fgBWrW ddfwpL"
                  data-testid="timetable-timeline-item"
                >
                  <div
                    class="sc-fqkvVR sc-kAyceB gqXWud bhNOkF"
                  >
                    <div
                      class="sc-fqkvVR sc-kAyceB KngzF czRjkZ"
                    />
                    <div
                      class="sc-fqkvVR sc-kAyceB khfxFm bAFsaQ"
                    />
                  </div>
                  <div
                    class="sc-fqkvVR sc-kAyceB jXzpTn gOiVFh"
                  >
                    <div
                      class="sc-fqkvVR kxMTGH"
                    >
                      <span
                        class="sc-dAlyuH bOvjMx"
                      >
                        ITEM_SUBTITLE_2
                      </span>
                    </div>
                    <h3
                      class="sc-kpDqfm cSDnOe"
                    >
                      ITEM_TITLE_2
                    </h3>
                    <div
                      class="sc-fqkvVR sc-kAyceB jPWxQZ iVYVEn"
                    >
                      <p
<<<<<<< HEAD
                        class="sc-dLMFU sc-ff4f593d-0 hdyvdE imPMXG"
=======
                        class="sc-dLMFU kdIcGd"
>>>>>>> 10de011e
                      >
                        ITEM_TEXT_2
                      </p>
                    </div>
                  </div>
                </div>
                <div
                  class="sc-fqkvVR sc-kAyceB fgBWrW ddfwpL"
                  data-testid="timetable-timeline-item"
                >
                  <div
                    class="sc-fqkvVR sc-kAyceB gqXWud bhNOkF"
                  >
                    <div
                      class="sc-fqkvVR sc-kAyceB KngzF czRjkZ"
                    />
                    <div
                      class="sc-fqkvVR sc-kAyceB qcwYc bAFsaQ"
                    />
                  </div>
                  <div
                    class="sc-fqkvVR sc-kAyceB jXzpTn gOiVFh"
                  >
                    <div
                      class="sc-fqkvVR kxMTGH"
                    >
                      <span
                        class="sc-dAlyuH bOvjMx"
                      >
                        ITEM_SUBTITLE_3
                      </span>
                    </div>
                    <h3
                      class="sc-kpDqfm cSDnOe"
                    >
                      ITEM_TITLE_3
                    </h3>
                    <div
                      class="sc-fqkvVR sc-kAyceB jPWxQZ iVYVEn"
                    >
                      <p
<<<<<<< HEAD
                        class="sc-dLMFU sc-ff4f593d-0 hdyvdE imPMXG"
=======
                        class="sc-dLMFU kdIcGd"
>>>>>>> 10de011e
                      >
                        ITEM_TEXT_3
                      </p>
                    </div>
                  </div>
                </div>
              </div>
            </div>
          </div>
        </div>
      </div>
    </div>
  </div>
</body>
`;<|MERGE_RESOLUTION|>--- conflicted
+++ resolved
@@ -83,11 +83,7 @@
                       class="sc-fqkvVR sc-kAyceB jPWxQZ iVYVEn"
                     >
                       <p
-<<<<<<< HEAD
                         class="sc-dLMFU sc-ff4f593d-0 hdyvdE imPMXG"
-=======
-                        class="sc-dLMFU kdIcGd"
->>>>>>> 10de011e
                       >
                         ITEM_TEXT_1
                       </p>
@@ -129,11 +125,7 @@
                       class="sc-fqkvVR sc-kAyceB jPWxQZ iVYVEn"
                     >
                       <p
-<<<<<<< HEAD
                         class="sc-dLMFU sc-ff4f593d-0 hdyvdE imPMXG"
-=======
-                        class="sc-dLMFU kdIcGd"
->>>>>>> 10de011e
                       >
                         ITEM_TEXT_2
                       </p>
@@ -175,11 +167,7 @@
                       class="sc-fqkvVR sc-kAyceB jPWxQZ iVYVEn"
                     >
                       <p
-<<<<<<< HEAD
                         class="sc-dLMFU sc-ff4f593d-0 hdyvdE imPMXG"
-=======
-                        class="sc-dLMFU kdIcGd"
->>>>>>> 10de011e
                       >
                         ITEM_TEXT_3
                       </p>
