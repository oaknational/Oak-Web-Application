--- conflicted
+++ resolved
@@ -26,11 +26,7 @@
                   class="sc-fqkvVR dWdIJs"
                 >
                   <span
-<<<<<<< HEAD
-                    class="sc-dAlyuH gCYoeq"
-=======
                     class="sc-dAlyuH bOvjMx"
->>>>>>> a2d25f66
                   >
                     TEST_SUBTITLE
                   </span>
@@ -73,11 +69,7 @@
                       class="sc-fqkvVR kxMTGH"
                     >
                       <span
-<<<<<<< HEAD
-                        class="sc-dAlyuH gCYoeq"
-=======
                         class="sc-dAlyuH bOvjMx"
->>>>>>> a2d25f66
                       >
                         ITEM_SUBTITLE_1
                       </span>
@@ -119,11 +111,7 @@
                       class="sc-fqkvVR kxMTGH"
                     >
                       <span
-<<<<<<< HEAD
-                        class="sc-dAlyuH gCYoeq"
-=======
                         class="sc-dAlyuH bOvjMx"
->>>>>>> a2d25f66
                       >
                         ITEM_SUBTITLE_2
                       </span>
@@ -165,11 +153,7 @@
                       class="sc-fqkvVR kxMTGH"
                     >
                       <span
-<<<<<<< HEAD
-                        class="sc-dAlyuH gCYoeq"
-=======
                         class="sc-dAlyuH bOvjMx"
->>>>>>> a2d25f66
                       >
                         ITEM_SUBTITLE_3
                       </span>
