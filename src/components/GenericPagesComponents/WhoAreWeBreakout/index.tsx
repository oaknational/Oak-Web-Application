--- conflicted
+++ resolved
@@ -4,7 +4,7 @@
 const CustomFlex = styled(OakFlex)`
   flex-direction: row;
 
-  @media (max-width: 920px) {
+  @media (max-width: 1212px) {
     flex-direction: column;
   }
 `;
@@ -24,30 +24,18 @@
       <OakFlex
         $flexGrow={1}
         $background={"mint110"}
-<<<<<<< HEAD
-        $minWidth={["100%", "spacing-480", "spacing-640"]}
-=======
         $minWidth={["100%", "spacing-640", "spacing-640"]}
->>>>>>> b0611ad3
         $aspectRatio={"4/3"}
       >
         <OakImage $objectFit={"cover"} alt={imageAlt} src={imageUrl} />
       </OakFlex>
       <OakFlex
         $flexShrink={1}
-<<<<<<< HEAD
-        $ph={["spacing-16", "spacing-80"]}
-        $pv={["spacing-56", "spacing-80"]}
-=======
         $ph={["spacing-16", "spacing-80", "spacing-80"]}
         $pv={["spacing-56", "spacing-40", "spacing-40"]}
->>>>>>> b0611ad3
         $alignItems={"center"}
       >
-        <OakP
-          $font={["heading-light-7", "heading-light-5"]}
-          $color={"text-primary"}
-        >
+        <OakP $font={["heading-light-7", "heading-light-7", "heading-light-5"]}>
           {content}
         </OakP>
       </OakFlex>
