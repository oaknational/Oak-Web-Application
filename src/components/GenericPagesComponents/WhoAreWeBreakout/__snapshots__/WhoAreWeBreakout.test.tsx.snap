// Jest Snapshot v1, https://goo.gl/fbAQLP

exports[`WhoAreWeBreakout renders correctly 1`] = `
<body>
  <div>
    <div
<<<<<<< HEAD
      class="sc-fqkvVR sc-kAyceB sc-b6c5c9d-0 ixZoE joHkzz jwIWgU"
=======
      class="sc-fqkvVR sc-kAyceB sc-56b6843c-0 ixZoE joHkzz fSxnKk"
>>>>>>> b0611ad3
    >
      <div
        class="sc-fqkvVR sc-kAyceB fKIPqB bAFsaQ"
      >
        <div
          class="sc-fqkvVR jqqmXN"
        >
          <img
            alt="test"
            class="sc-dcJsrY jIcMOQ"
            data-nimg="fill"
            decoding="async"
            loading="lazy"
            sizes="100vw"
            src="http://localhost/_next/image?url=http%3A%2F%2Fexample.com&w=3840&q=75"
            srcset="/_next/image?url=http%3A%2F%2Fexample.com&w=640&q=75 640w, /_next/image?url=http%3A%2F%2Fexample.com&w=750&q=75 750w, /_next/image?url=http%3A%2F%2Fexample.com&w=828&q=75 828w, /_next/image?url=http%3A%2F%2Fexample.com&w=1080&q=75 1080w, /_next/image?url=http%3A%2F%2Fexample.com&w=1200&q=75 1200w, /_next/image?url=http%3A%2F%2Fexample.com&w=1920&q=75 1920w, /_next/image?url=http%3A%2F%2Fexample.com&w=2048&q=75 2048w, /_next/image?url=http%3A%2F%2Fexample.com&w=3840&q=75 3840w"
            style="position: absolute; height: 100%; width: 100%; left: 0px; top: 0px; right: 0px; bottom: 0px; color: transparent;"
          />
        </div>
      </div>
      <div
        class="sc-fqkvVR sc-kAyceB cIUwBO gSPFUg"
      >
        <p
          class="sc-dLMFU Qmmuc"
        >
          TESTING_CONTENT
        </p>
      </div>
    </div>
  </div>
</body>
`;<|MERGE_RESOLUTION|>--- conflicted
+++ resolved
@@ -4,14 +4,10 @@
 <body>
   <div>
     <div
-<<<<<<< HEAD
-      class="sc-fqkvVR sc-kAyceB sc-b6c5c9d-0 ixZoE joHkzz jwIWgU"
-=======
       class="sc-fqkvVR sc-kAyceB sc-56b6843c-0 ixZoE joHkzz fSxnKk"
->>>>>>> b0611ad3
     >
       <div
-        class="sc-fqkvVR sc-kAyceB fKIPqB bAFsaQ"
+        class="sc-fqkvVR sc-kAyceB kkWGlq bAFsaQ"
       >
         <div
           class="sc-fqkvVR jqqmXN"
@@ -30,10 +26,10 @@
         </div>
       </div>
       <div
-        class="sc-fqkvVR sc-kAyceB cIUwBO gSPFUg"
+        class="sc-fqkvVR sc-kAyceB fgqejh gSPFUg"
       >
         <p
-          class="sc-dLMFU Qmmuc"
+          class="sc-dLMFU iDMvrw"
         >
           TESTING_CONTENT
         </p>
