--- conflicted
+++ resolved
@@ -1,26 +1,17 @@
 import { FC } from "react";
-<<<<<<< HEAD
 import {
   OakFlex,
   OakFlexProps,
   OakGrid,
   OakGridArea,
+  OakBox,
 } from "@oaknational/oak-components";
-=======
-import { OakBox, OakFlex, OakFlexProps } from "@oaknational/oak-components";
->>>>>>> e085ec62
 
 import BioCardListItem from "@/components/GenericPagesComponents/BioCardListItem";
 import BioCardListModal, {
   BioData,
 } from "@/components/GenericPagesComponents/BioCardListModal";
 import { useBioCardListModal } from "@/components/GenericPagesComponents/BioCardListModal/useBioCardListModal";
-<<<<<<< HEAD
-import Box from "@/components/SharedComponents/Box";
-=======
-import { GridList } from "@/components/SharedComponents/Typography/UL.deprecated";
-import { GridAreaListItem } from "@/components/SharedComponents/Typography/LI.deprecated";
->>>>>>> e085ec62
 
 type BioCardListProps = OakFlexProps & {
   bios: BioData[];
@@ -61,17 +52,10 @@
                   modalControllerRef={modal.modalControllerRefs[firstBio.id]}
                   isOpen={modal.isOpen}
                 />
-<<<<<<< HEAD
-              </Box>
+              </OakBox>
             </OakGridArea>
             {/* Empty OakGridArea to fill the gap on desktop */}
             <OakGridArea
-=======
-              </OakBox>
-            </GridAreaListItem>
-            {/* Empty GridAreaListItem to fill the gap on desktop */}
-            <GridAreaListItem
->>>>>>> e085ec62
               $colSpan={[12, 3, 2]}
               $colStart={[null, 10, 11]}
               $colEnd={[null, 12, 12]}
