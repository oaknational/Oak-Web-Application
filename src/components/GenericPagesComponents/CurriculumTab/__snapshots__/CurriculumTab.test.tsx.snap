--- conflicted
+++ resolved
@@ -141,11 +141,7 @@
                           style="width: 50%;"
                         >
                           <div
-<<<<<<< HEAD
-                            class="sc-fqkvVR sc-1c55d370-0 sc-ede9e417-3 jEHEPk knawKC kECkpY"
-=======
-                            class="sc-fqkvVR sc-85abac1-0 sc-b500a879-3 jEHEPk qPvQJ dzfgvW"
->>>>>>> 4d408b0f
+                            class="sc-fqkvVR sc-85abac1-0 sc-ede9e417-3 jEHEPk qPvQJ kECkpY"
                           >
                             <button
                               aria-expanded="false"
@@ -214,11 +210,7 @@
                             class="sc-fqkvVR sc-kAyceB fxkSvJ jDFpDX"
                           >
                             <div
-<<<<<<< HEAD
-                              class="sc-fqkvVR sc-1c55d370-0 sc-ede9e417-3 eMDDOo knawKC kECkpY"
-=======
-                              class="sc-fqkvVR sc-85abac1-0 sc-b500a879-3 eMDDOo qPvQJ dzfgvW"
->>>>>>> 4d408b0f
+                              class="sc-fqkvVR sc-85abac1-0 sc-ede9e417-3 eMDDOo qPvQJ kECkpY"
                             >
                               <button
                                 aria-expanded="false"
@@ -340,11 +332,7 @@
                       style="width: 50%;"
                     >
                       <div
-<<<<<<< HEAD
-                        class="sc-fqkvVR sc-1c55d370-0 sc-ede9e417-3 jEHEPk knawKC kECkpY"
-=======
-                        class="sc-fqkvVR sc-85abac1-0 sc-b500a879-3 jEHEPk qPvQJ dzfgvW"
->>>>>>> 4d408b0f
+                        class="sc-fqkvVR sc-85abac1-0 sc-ede9e417-3 jEHEPk qPvQJ kECkpY"
                       >
                         <button
                           aria-expanded="false"
@@ -413,11 +401,7 @@
                         class="sc-fqkvVR sc-kAyceB fxkSvJ jDFpDX"
                       >
                         <div
-<<<<<<< HEAD
-                          class="sc-fqkvVR sc-1c55d370-0 sc-ede9e417-3 eMDDOo knawKC kECkpY"
-=======
-                          class="sc-fqkvVR sc-85abac1-0 sc-b500a879-3 eMDDOo qPvQJ dzfgvW"
->>>>>>> 4d408b0f
+                          class="sc-fqkvVR sc-85abac1-0 sc-ede9e417-3 eMDDOo qPvQJ kECkpY"
                         >
                           <button
                             aria-expanded="false"
