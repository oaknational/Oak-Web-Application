// Jest Snapshot v1, https://goo.gl/fbAQLP

exports[`CurriculumTab renders 1`] = `
<body>
  <div>
    <div
      data-overlay-container="true"
    >
      <div
        aria-live="polite"
        class="sc-fqkvVR sc-kAyceB sc-713e2c99-0 hkKUlc iPEHGb hUNyQr"
      />
      <div
        class="sc-fqkvVR gZEYWU"
      >
        <div
          style="position: absolute; inset: 0; overflow: hidden; pointer-events: none;"
        >
          <div
            style="position: absolute; bottom: 18px; right: calc(-40rem + 50vw - 200px); width: 529px; height: 420px;"
          >
            <div
              class="sc-fqkvVR gdtuvF"
            >
              <img
                alt=""
                class="sc-dcJsrY koGnIf"
                data-nimg="fill"
                decoding="async"
                loading="lazy"
                src="https://next_public_oak_assets_host/NEXT_PUBLIC_OAK_ASSETS_PATH/v1740665310/OWA/ui-graphics/looping-line-5_vdknco.svg"
                style="position: absolute; height: 100%; width: 100%; left: 0px; top: 0px; right: 0px; bottom: 0px; color: transparent;"
              />
            </div>
          </div>
        </div>
        <div
          class="sc-fqkvVR sc-kAyceB sc-jEACwC itRfeb jOTTNg"
        >
          <div
            class="sc-fqkvVR sc-kAyceB fgBWrW joHkzz"
          >
            <div
              class="sc-fqkvVR sc-kAyceB blCXVh kKfJVM"
            >
              <h1
                class="sc-kpDqfm jyPSa-D"
              >
                Teachers & subject leads
              </h1>
              <h2
                class="sc-kpDqfm eIdxtB"
              >
                Curriculum plans
              </h2>
              <div
                class="sc-fqkvVR sc-kAyceB fgBWrW eeevb"
              >
                 
                <div
                  class="sc-fqkvVR sc-gFqAkR iGOzG fhPMYu"
                >
                  All of our curriculum plans are:
                </div>
                <ul
                  class="sc-ikkxIA hHHtYD"
                >
                  <li
                    class="sc-jlZhew bKqIHz"
                  >
                    National curriculum-aligned
                  </li>
                  <li
                    class="sc-jlZhew bKqIHz"
                  >
                    Sequenced across year groups
                  </li>
                  <li
                    class="sc-jlZhew bKqIHz"
                  >
                    Designed by curriculum experts
                  </li>
                </ul>
              </div>
              <div
                class="sc-fqkvVR sc-kAyceB bmnVAU bSQGkj"
              >
                <a
                  class="sc-dSCufp kbtfSk sc-fxwrCY"
                  href="/teachers/curriculum"
                >
                  <span
                    class="sc-dAlyuH cRouMQ"
                  >
                    <span
                      class="sc-fqkvVR sc-gFqAkR dWmZcx hsVaSO"
                    >
                      Our curriculum planning approach
                    </span>
                  </span>
                  <div
                    class="sc-fqkvVR kbnxKi sc-ddjGPC"
                  >
                    <img
                      alt=""
                      class="sc-dcJsrY cDKKvZ"
                      data-nimg="fill"
                      decoding="async"
                      loading="lazy"
                      src="https://next_public_oak_assets_host/NEXT_PUBLIC_OAK_ASSETS_PATH/v1707752509/icons/vk9xxxhnsltsickom6q9.svg"
                      style="position: absolute; height: 100%; width: 100%; left: 0px; top: 0px; right: 0px; bottom: 0px; color: transparent;"
                    />
                  </div>
                </a>
              </div>
              <div
                class="sc-fqkvVR hEDAbB"
              >
                <nav
                  aria-labelledby="choose-curriculum-label"
                  class="sc-fqkvVR fgBWrW"
                >
                  <div
                    class="sc-fqkvVR iKkOLq"
                    id="choose-curriculum-label"
                  >
                    Choose a curriculum
                  </div>
                  <div
                    class="sc-fqkvVR czELrn"
                    data-testid="lot-picker"
                  >
                    <div
                      class="sc-fqkvVR sc-kAyceB iRyopa gBKvQs"
                    >
                      <div
                        class="sc-fqkvVR sc-kAyceB gJgCTZ hpdcS"
                      >
                        <div
                          class="sc-fqkvVR sc-kAyceB fxkSvJ beqJNd"
                          style="width: 50%;"
                        >
                          <div
<<<<<<< HEAD
                            class="sc-fqkvVR sc-85abac1-0 sc-ede9e417-3 jEHEPk qPvQJ kECkpY"
                          >
                            <button
                              aria-expanded="false"
                              class="sc-ede9e417-2 KlSXn"
=======
                            class="sc-fqkvVR sc-85abac1-0 sc-c80217a5-3 jEHEPk qPvQJ fXKzqp"
                          >
                            <button
                              aria-expanded="false"
                              class="sc-c80217a5-2 hRAQLC"
>>>>>>> e79c639b
                              data-testid="subject-picker-button"
                              title="Subject"
                            >
                              <div
                                class="sc-fqkvVR iHZIMJ"
                              >
                                <span
                                  class="sc-dAlyuH bYbziK"
                                  data-testid="subject-picker-button-heading"
                                >
                                  Subject
                                </span>
                                <p
                                  class="sc-dLMFU dULECm"
                                >
                                  Select
                                </p>
                              </div>
                            </button>
                          </div>
                        </div>
                        <div
                          class="sc-fqkvVR eIwgYx"
                        >
                          <div
                            aria-hidden="true"
                            class="sc-fqkvVR fgBWrW"
                            data-testid="brush-borders"
                          >
                            <svg
                              aria-hidden="true"
                              class="sc-de304c9d-0 kGuAG"
                              height="100%"
                              name="box-border-left"
                              style="width: 3px;"
                              width="100%"
                              xmlns="http://www.w3.org/2000/svg"
                            >
                              <svg
                                fill="none"
                                preserveAspectRatio="none"
                                viewBox="0 0 2.72 359.41"
                                xmlns="http://www.w3.org/2000/svg"
                              >
                                <path
                                  d="M2.56 26.03c-.14-7.28.05-12.58 0-18.65C2.48 3.63 2.28.24 2.51 0H.02c.13 3.41 1.04 10.2.02 14.63-.1 9.52.02 311.42-.03 344.78h2.5c-.87-4.14.68-328.77.05-333.38Z"
                                  fill="currentColor"
                                />
                                <path
                                  d="M1.78 73.31c-.48-1.02.43-5.62.43-4.84.01.69.38 4.88-.43 4.84ZM1.56 142.12c1.14.07.13.67-.03.65-.47-.05-.76-.69.03-.65ZM1.65 196.21c.23.4.13 2.4.07 2.59-.36-1.73-.51-3.36-.07-2.59ZM2.48 27.51c0 .49 0 1.87-.11 3.12-.37 6.22-.42-1.85.11-3.12ZM2.01 65.86c.39.51.58 1.99-.23 1.95-.48-1.02-.25-2.56.23-1.95ZM1.02 132.42c-.47-.05-.49-1.39-.04-1.78.85-.76.2 1.8.04 1.78ZM.79 5.27c.07-1.81.65 1.18.59 5.76C1.27 17.8.69 6.25.79 5.27ZM.33 47.73c-.33-1.44.48-7.29.21-2.86-.12.57-.13 5.57-.21 2.86ZM.96 94.76c.28.95-.15 5.38-.31 5.36-.47-.05.08-6.12.31-5.36ZM1.23 100.12c-.07.9-.41 1.95-.58 1.95-.47-.05.64-2.73.58-1.95ZM1.38 144.69c.4-1.07-.4 9.48-.56 9.46-.47-.05.12-8.31.56-9.46ZM1.24 197.97c.23.4.13 2.4.07 2.59-.36-1.73-.51-3.36-.07-2.59ZM1.81 209.98c-.36-1.74-.84-7.52-.52-8.14l.5-1.57c.25.43.05 9.87.02 9.71ZM1.85 158.2c-.47-.05-.11-4.72.13-3.97.33 1.09.03 3.99-.13 3.97Z"
                                  fill="currentColor"
                                />
                              </svg>
                            </svg>
                          </div>
                        </div>
                        <div
                          class="sc-fqkvVR cVTiFC"
                          style="width: 50%;"
                        >
                          <div
                            class="sc-fqkvVR sc-kAyceB fxkSvJ jDFpDX"
                          >
                            <div
<<<<<<< HEAD
                              class="sc-fqkvVR sc-85abac1-0 sc-ede9e417-3 eMDDOo qPvQJ kECkpY"
                            >
                              <button
                                aria-expanded="false"
                                class="sc-ede9e417-2 KlSXn"
=======
                              class="sc-fqkvVR sc-85abac1-0 sc-c80217a5-3 eMDDOo qPvQJ fXKzqp"
                            >
                              <button
                                aria-expanded="false"
                                class="sc-c80217a5-2 hRAQLC"
>>>>>>> e79c639b
                                data-testid="phase-picker-button"
                                title="Phase"
                              >
                                <div
                                  class="sc-fqkvVR bBVkkf"
                                >
                                  <span
                                    class="sc-dAlyuH bYbziK"
                                    data-testid="phase-picker-button-heading"
                                  >
                                    School phase
                                  </span>
                                  <div
                                    class="sc-fqkvVR iiKnvq"
                                  >
                                    Select
                                  </div>
                                </div>
                              </button>
                            </div>
                            <div
                              class="sc-fqkvVR sc-kAyceB edMMHU hilJOZ"
                            >
                              <div
                                class="sc-fqkvVR sc-JrDLc eJBGXR hESAKV"
                              >
                                <div
                                  class="sc-fqkvVR iPpXCP grey-shadow"
                                />
                                <div
                                  class="sc-fqkvVR iPpXCP yellow-shadow"
                                />
                                <button
                                  class="sc-dtBdUo sc-fXSgeo bMKUbn dZvJQR internal-button"
                                  data-testid="lot-picker-view-curriculum-button"
                                >
                                  <div
                                    class="sc-fqkvVR sc-kAyceB fgBWrW cHFgFN"
                                  >
                                    <span
                                      class="sc-dAlyuH hHWgLm"
                                    >
                                      View
                                    </span>
                                    <div
                                      class="sc-fqkvVR kbnxKi"
                                    >
                                      <img
                                        alt=""
                                        class="sc-dcJsrY bDcxkE"
                                        data-nimg="fill"
                                        decoding="async"
                                        loading="lazy"
                                        src="https://next_public_oak_assets_host/NEXT_PUBLIC_OAK_ASSETS_PATH/v1707149070/icons/fv0z57zerrioft52dd9n.svg"
                                        style="position: absolute; height: 100%; width: 100%; left: 0px; top: 0px; right: 0px; bottom: 0px; color: transparent;"
                                      />
                                    </div>
                                  </div>
                                </button>
                              </div>
                            </div>
                          </div>
                        </div>
                      </div>
                    </div>
                  </div>
                </nav>
              </div>
            </div>
            <div
              class="sc-fqkvVR sc-kAyceB ivrxlG gyAcWO"
            >
              <div
                class="sc-fqkvVR sc-kAyceB fgBWrW gOiVFh"
              >
                <img
                  alt=""
                  class="sc-6170517-0 geyTVX"
                  data-nimg="1"
                  decoding="async"
                  height="628"
                  src="https://NEXT_PUBLIC_SANITY_ASSET_CDN_HOST/images/NEXT_PUBLIC_SANITY_PROJECT_ID/NEXT_PUBLIC_SANITY_DATASET/b63430479cc683ffce99280e132c671325d1a0fd-1048x628.jpg?w=1080&h=647&fm=webp&q=80&fit=clip&auto=format"
                  srcset="https://NEXT_PUBLIC_SANITY_ASSET_CDN_HOST/images/NEXT_PUBLIC_SANITY_PROJECT_ID/NEXT_PUBLIC_SANITY_DATASET/b63430479cc683ffce99280e132c671325d1a0fd-1048x628.jpg?w=640&h=383&fm=webp&q=80&fit=clip&auto=format 1x, https://NEXT_PUBLIC_SANITY_ASSET_CDN_HOST/images/NEXT_PUBLIC_SANITY_PROJECT_ID/NEXT_PUBLIC_SANITY_DATASET/b63430479cc683ffce99280e132c671325d1a0fd-1048x628.jpg?w=1080&h=647&fm=webp&q=80&fit=clip&auto=format 2x"
                  style="color: transparent;"
                  width="520"
                />
              </div>
            </div>
          </div>
          <div
            class="sc-fqkvVR gEooAa"
          >
            <nav
              aria-labelledby="choose-curriculum-label"
              class="sc-fqkvVR fgBWrW"
            >
              <div
                class="sc-fqkvVR iKkOLq"
                id="choose-curriculum-label"
              >
                Choose a curriculum
              </div>
              <div
                class="sc-fqkvVR czELrn"
                data-testid="lot-picker"
              >
                <div
                  class="sc-fqkvVR sc-kAyceB iRyopa gBKvQs"
                >
                  <div
                    class="sc-fqkvVR sc-kAyceB gJgCTZ hpdcS"
                  >
                    <div
                      class="sc-fqkvVR sc-kAyceB fxkSvJ beqJNd"
                      style="width: 50%;"
                    >
                      <div
<<<<<<< HEAD
                        class="sc-fqkvVR sc-85abac1-0 sc-ede9e417-3 jEHEPk qPvQJ kECkpY"
                      >
                        <button
                          aria-expanded="false"
                          class="sc-ede9e417-2 KlSXn"
=======
                        class="sc-fqkvVR sc-85abac1-0 sc-c80217a5-3 jEHEPk qPvQJ fXKzqp"
                      >
                        <button
                          aria-expanded="false"
                          class="sc-c80217a5-2 hRAQLC"
>>>>>>> e79c639b
                          data-testid="subject-picker-button"
                          title="Subject"
                        >
                          <div
                            class="sc-fqkvVR iHZIMJ"
                          >
                            <span
                              class="sc-dAlyuH bYbziK"
                              data-testid="subject-picker-button-heading"
                            >
                              Subject
                            </span>
                            <p
                              class="sc-dLMFU dULECm"
                            >
                              Select
                            </p>
                          </div>
                        </button>
                      </div>
                    </div>
                    <div
                      class="sc-fqkvVR eIwgYx"
                    >
                      <div
                        aria-hidden="true"
                        class="sc-fqkvVR fgBWrW"
                        data-testid="brush-borders"
                      >
                        <svg
                          aria-hidden="true"
                          class="sc-de304c9d-0 kGuAG"
                          height="100%"
                          name="box-border-left"
                          style="width: 3px;"
                          width="100%"
                          xmlns="http://www.w3.org/2000/svg"
                        >
                          <svg
                            fill="none"
                            preserveAspectRatio="none"
                            viewBox="0 0 2.72 359.41"
                            xmlns="http://www.w3.org/2000/svg"
                          >
                            <path
                              d="M2.56 26.03c-.14-7.28.05-12.58 0-18.65C2.48 3.63 2.28.24 2.51 0H.02c.13 3.41 1.04 10.2.02 14.63-.1 9.52.02 311.42-.03 344.78h2.5c-.87-4.14.68-328.77.05-333.38Z"
                              fill="currentColor"
                            />
                            <path
                              d="M1.78 73.31c-.48-1.02.43-5.62.43-4.84.01.69.38 4.88-.43 4.84ZM1.56 142.12c1.14.07.13.67-.03.65-.47-.05-.76-.69.03-.65ZM1.65 196.21c.23.4.13 2.4.07 2.59-.36-1.73-.51-3.36-.07-2.59ZM2.48 27.51c0 .49 0 1.87-.11 3.12-.37 6.22-.42-1.85.11-3.12ZM2.01 65.86c.39.51.58 1.99-.23 1.95-.48-1.02-.25-2.56.23-1.95ZM1.02 132.42c-.47-.05-.49-1.39-.04-1.78.85-.76.2 1.8.04 1.78ZM.79 5.27c.07-1.81.65 1.18.59 5.76C1.27 17.8.69 6.25.79 5.27ZM.33 47.73c-.33-1.44.48-7.29.21-2.86-.12.57-.13 5.57-.21 2.86ZM.96 94.76c.28.95-.15 5.38-.31 5.36-.47-.05.08-6.12.31-5.36ZM1.23 100.12c-.07.9-.41 1.95-.58 1.95-.47-.05.64-2.73.58-1.95ZM1.38 144.69c.4-1.07-.4 9.48-.56 9.46-.47-.05.12-8.31.56-9.46ZM1.24 197.97c.23.4.13 2.4.07 2.59-.36-1.73-.51-3.36-.07-2.59ZM1.81 209.98c-.36-1.74-.84-7.52-.52-8.14l.5-1.57c.25.43.05 9.87.02 9.71ZM1.85 158.2c-.47-.05-.11-4.72.13-3.97.33 1.09.03 3.99-.13 3.97Z"
                              fill="currentColor"
                            />
                          </svg>
                        </svg>
                      </div>
                    </div>
                    <div
                      class="sc-fqkvVR cVTiFC"
                      style="width: 50%;"
                    >
                      <div
                        class="sc-fqkvVR sc-kAyceB fxkSvJ jDFpDX"
                      >
                        <div
<<<<<<< HEAD
                          class="sc-fqkvVR sc-85abac1-0 sc-ede9e417-3 eMDDOo qPvQJ kECkpY"
                        >
                          <button
                            aria-expanded="false"
                            class="sc-ede9e417-2 KlSXn"
=======
                          class="sc-fqkvVR sc-85abac1-0 sc-c80217a5-3 eMDDOo qPvQJ fXKzqp"
                        >
                          <button
                            aria-expanded="false"
                            class="sc-c80217a5-2 hRAQLC"
>>>>>>> e79c639b
                            data-testid="phase-picker-button"
                            title="Phase"
                          >
                            <div
                              class="sc-fqkvVR bBVkkf"
                            >
                              <span
                                class="sc-dAlyuH bYbziK"
                                data-testid="phase-picker-button-heading"
                              >
                                School phase
                              </span>
                              <div
                                class="sc-fqkvVR iiKnvq"
                              >
                                Select
                              </div>
                            </div>
                          </button>
                        </div>
                        <div
                          class="sc-fqkvVR sc-kAyceB edMMHU hilJOZ"
                        >
                          <div
                            class="sc-fqkvVR sc-JrDLc eJBGXR hESAKV"
                          >
                            <div
                              class="sc-fqkvVR iPpXCP grey-shadow"
                            />
                            <div
                              class="sc-fqkvVR iPpXCP yellow-shadow"
                            />
                            <button
                              class="sc-dtBdUo sc-fXSgeo bMKUbn dZvJQR internal-button"
                              data-testid="lot-picker-view-curriculum-button"
                            >
                              <div
                                class="sc-fqkvVR sc-kAyceB fgBWrW cHFgFN"
                              >
                                <span
                                  class="sc-dAlyuH hHWgLm"
                                >
                                  View
                                </span>
                                <div
                                  class="sc-fqkvVR kbnxKi"
                                >
                                  <img
                                    alt=""
                                    class="sc-dcJsrY bDcxkE"
                                    data-nimg="fill"
                                    decoding="async"
                                    loading="lazy"
                                    src="https://next_public_oak_assets_host/NEXT_PUBLIC_OAK_ASSETS_PATH/v1707149070/icons/fv0z57zerrioft52dd9n.svg"
                                    style="position: absolute; height: 100%; width: 100%; left: 0px; top: 0px; right: 0px; bottom: 0px; color: transparent;"
                                  />
                                </div>
                              </div>
                            </button>
                          </div>
                        </div>
                      </div>
                    </div>
                  </div>
                </div>
              </div>
            </nav>
          </div>
        </div>
      </div>
    </div>
    <div
      class="sc-fqkvVR eEXsKT"
    >
      <div
        class="sc-fqkvVR aMutw"
        data-testid="cookie-banner"
      >
        <div
          class="sc-fqkvVR jMNzyV"
        >
          <div
            class="sc-fqkvVR sc-kAyceB krbSaB jIxDmZ"
          >
            <div
              class="sc-fqkvVR kJPpVN"
            >
              <strong
                class="sc-dAlyuH jdEtcT"
              >
                This site uses cookies to store information on your computer.
              </strong>
               
              Some of these cookies are essential, while others help us to improve your experience by providing insights into how the site is being used.
            </div>
            <div
              class="sc-fqkvVR sc-kAyceB fgBWrW eaKFMD"
            >
              <div
                class="sc-fqkvVR sc-kAyceB fOyTgd TDtQj"
              >
                <button
                  class="sc-dSCufp kbtfSk sc-fxwrCY"
                  data-testid="cookie-banner-reject"
                  type="button"
                >
                  <span
                    class="sc-dAlyuH cRouMQ"
                  >
                    Reject non-essential cookies
                  </span>
                </button>
              </div>
              <div
                class="sc-fqkvVR sc-JrDLc eJBGXR hESAKV"
              >
                <div
                  class="sc-fqkvVR iPpXCP grey-shadow"
                />
                <div
                  class="sc-fqkvVR iPpXCP yellow-shadow"
                />
                <button
                  class="sc-dtBdUo sc-fXSgeo cFaVGX jZjsdk internal-button"
                >
                  <div
                    class="sc-fqkvVR sc-kAyceB fgBWrW cHFgFN"
                  >
                    <span
                      class="sc-dAlyuH hHWgLm"
                    >
                      Cookie settings
                    </span>
                  </div>
                </button>
              </div>
              <div
                class="sc-fqkvVR sc-JrDLc eJBGXR hESAKV"
              >
                <div
                  class="sc-fqkvVR iPpXCP grey-shadow"
                />
                <div
                  class="sc-fqkvVR iPpXCP yellow-shadow"
                />
                <button
                  class="sc-dtBdUo sc-fXSgeo bMKUbn dZvJQR internal-button"
                  data-testid="cookie-banner-accept"
                >
                  <div
                    class="sc-fqkvVR sc-kAyceB fgBWrW cHFgFN"
                  >
                    <span
                      class="sc-dAlyuH hHWgLm"
                    >
                      Accept all cookies
                    </span>
                  </div>
                </button>
              </div>
            </div>
          </div>
        </div>
      </div>
    </div>
  </div>
</body>
`;<|MERGE_RESOLUTION|>--- conflicted
+++ resolved
@@ -8,7 +8,7 @@
     >
       <div
         aria-live="polite"
-        class="sc-fqkvVR sc-kAyceB sc-713e2c99-0 hkKUlc iPEHGb hUNyQr"
+        class="sc-fqkvVR sc-kAyceB sc-d65e4df9-0 hkKUlc iPEHGb jTGGef"
       />
       <div
         class="sc-fqkvVR gZEYWU"
@@ -58,25 +58,25 @@
               >
                  
                 <div
-                  class="sc-fqkvVR sc-gFqAkR iGOzG fhPMYu"
+                  class="sc-fqkvVR sc-fPXMVe iGOzG feoMFy"
                 >
                   All of our curriculum plans are:
                 </div>
                 <ul
-                  class="sc-ikkxIA hHHtYD"
+                  class="sc-gFqAkR iOFWbq"
                 >
                   <li
-                    class="sc-jlZhew bKqIHz"
+                    class="sc-cwHptR dIHCIz"
                   >
                     National curriculum-aligned
                   </li>
                   <li
-                    class="sc-jlZhew bKqIHz"
+                    class="sc-cwHptR dIHCIz"
                   >
                     Sequenced across year groups
                   </li>
                   <li
-                    class="sc-jlZhew bKqIHz"
+                    class="sc-cwHptR dIHCIz"
                   >
                     Designed by curriculum experts
                   </li>
@@ -86,20 +86,20 @@
                 class="sc-fqkvVR sc-kAyceB bmnVAU bSQGkj"
               >
                 <a
-                  class="sc-dSCufp kbtfSk sc-fxwrCY"
+                  class="sc-ddjGPC jZmCQY sc-dSCufp"
                   href="/teachers/curriculum"
                 >
                   <span
-                    class="sc-dAlyuH cRouMQ"
+                    class="sc-dAlyuH gAWMRU"
                   >
                     <span
-                      class="sc-fqkvVR sc-gFqAkR dWmZcx hsVaSO"
+                      class="sc-fqkvVR sc-fPXMVe dWmZcx hpuazS"
                     >
                       Our curriculum planning approach
                     </span>
                   </span>
                   <div
-                    class="sc-fqkvVR kbnxKi sc-ddjGPC"
+                    class="sc-fqkvVR kbnxKi sc-bypJrT"
                   >
                     <img
                       alt=""
@@ -141,19 +141,11 @@
                           style="width: 50%;"
                         >
                           <div
-<<<<<<< HEAD
-                            class="sc-fqkvVR sc-85abac1-0 sc-ede9e417-3 jEHEPk qPvQJ kECkpY"
-                          >
-                            <button
-                              aria-expanded="false"
-                              class="sc-ede9e417-2 KlSXn"
-=======
                             class="sc-fqkvVR sc-85abac1-0 sc-c80217a5-3 jEHEPk qPvQJ fXKzqp"
                           >
                             <button
                               aria-expanded="false"
                               class="sc-c80217a5-2 hRAQLC"
->>>>>>> e79c639b
                               data-testid="subject-picker-button"
                               title="Subject"
                             >
@@ -161,7 +153,7 @@
                                 class="sc-fqkvVR iHZIMJ"
                               >
                                 <span
-                                  class="sc-dAlyuH bYbziK"
+                                  class="sc-dAlyuH eUClCC"
                                   data-testid="subject-picker-button-heading"
                                 >
                                   Subject
@@ -185,7 +177,7 @@
                           >
                             <svg
                               aria-hidden="true"
-                              class="sc-de304c9d-0 kGuAG"
+                              class="sc-df6cb28a-0 glfkwM"
                               height="100%"
                               name="box-border-left"
                               style="width: 3px;"
@@ -218,19 +210,11 @@
                             class="sc-fqkvVR sc-kAyceB fxkSvJ jDFpDX"
                           >
                             <div
-<<<<<<< HEAD
-                              class="sc-fqkvVR sc-85abac1-0 sc-ede9e417-3 eMDDOo qPvQJ kECkpY"
-                            >
-                              <button
-                                aria-expanded="false"
-                                class="sc-ede9e417-2 KlSXn"
-=======
                               class="sc-fqkvVR sc-85abac1-0 sc-c80217a5-3 eMDDOo qPvQJ fXKzqp"
                             >
                               <button
                                 aria-expanded="false"
                                 class="sc-c80217a5-2 hRAQLC"
->>>>>>> e79c639b
                                 data-testid="phase-picker-button"
                                 title="Phase"
                               >
@@ -238,7 +222,7 @@
                                   class="sc-fqkvVR bBVkkf"
                                 >
                                   <span
-                                    class="sc-dAlyuH bYbziK"
+                                    class="sc-dAlyuH eUClCC"
                                     data-testid="phase-picker-button-heading"
                                   >
                                     School phase
@@ -255,7 +239,7 @@
                               class="sc-fqkvVR sc-kAyceB edMMHU hilJOZ"
                             >
                               <div
-                                class="sc-fqkvVR sc-JrDLc eJBGXR hESAKV"
+                                class="sc-fqkvVR sc-fXSgeo eJBGXR efioha"
                               >
                                 <div
                                   class="sc-fqkvVR iPpXCP grey-shadow"
@@ -264,14 +248,14 @@
                                   class="sc-fqkvVR iPpXCP yellow-shadow"
                                 />
                                 <button
-                                  class="sc-dtBdUo sc-fXSgeo bMKUbn dZvJQR internal-button"
+                                  class="sc-iHGNWf sc-esYiGF NgRfG dRQKXW internal-button"
                                   data-testid="lot-picker-view-curriculum-button"
                                 >
                                   <div
                                     class="sc-fqkvVR sc-kAyceB fgBWrW cHFgFN"
                                   >
                                     <span
-                                      class="sc-dAlyuH hHWgLm"
+                                      class="sc-dAlyuH hcOVuy"
                                     >
                                       View
                                     </span>
@@ -348,19 +332,11 @@
                       style="width: 50%;"
                     >
                       <div
-<<<<<<< HEAD
-                        class="sc-fqkvVR sc-85abac1-0 sc-ede9e417-3 jEHEPk qPvQJ kECkpY"
-                      >
-                        <button
-                          aria-expanded="false"
-                          class="sc-ede9e417-2 KlSXn"
-=======
                         class="sc-fqkvVR sc-85abac1-0 sc-c80217a5-3 jEHEPk qPvQJ fXKzqp"
                       >
                         <button
                           aria-expanded="false"
                           class="sc-c80217a5-2 hRAQLC"
->>>>>>> e79c639b
                           data-testid="subject-picker-button"
                           title="Subject"
                         >
@@ -368,7 +344,7 @@
                             class="sc-fqkvVR iHZIMJ"
                           >
                             <span
-                              class="sc-dAlyuH bYbziK"
+                              class="sc-dAlyuH eUClCC"
                               data-testid="subject-picker-button-heading"
                             >
                               Subject
@@ -392,7 +368,7 @@
                       >
                         <svg
                           aria-hidden="true"
-                          class="sc-de304c9d-0 kGuAG"
+                          class="sc-df6cb28a-0 glfkwM"
                           height="100%"
                           name="box-border-left"
                           style="width: 3px;"
@@ -425,19 +401,11 @@
                         class="sc-fqkvVR sc-kAyceB fxkSvJ jDFpDX"
                       >
                         <div
-<<<<<<< HEAD
-                          class="sc-fqkvVR sc-85abac1-0 sc-ede9e417-3 eMDDOo qPvQJ kECkpY"
-                        >
-                          <button
-                            aria-expanded="false"
-                            class="sc-ede9e417-2 KlSXn"
-=======
                           class="sc-fqkvVR sc-85abac1-0 sc-c80217a5-3 eMDDOo qPvQJ fXKzqp"
                         >
                           <button
                             aria-expanded="false"
                             class="sc-c80217a5-2 hRAQLC"
->>>>>>> e79c639b
                             data-testid="phase-picker-button"
                             title="Phase"
                           >
@@ -445,7 +413,7 @@
                               class="sc-fqkvVR bBVkkf"
                             >
                               <span
-                                class="sc-dAlyuH bYbziK"
+                                class="sc-dAlyuH eUClCC"
                                 data-testid="phase-picker-button-heading"
                               >
                                 School phase
@@ -462,7 +430,7 @@
                           class="sc-fqkvVR sc-kAyceB edMMHU hilJOZ"
                         >
                           <div
-                            class="sc-fqkvVR sc-JrDLc eJBGXR hESAKV"
+                            class="sc-fqkvVR sc-fXSgeo eJBGXR efioha"
                           >
                             <div
                               class="sc-fqkvVR iPpXCP grey-shadow"
@@ -471,14 +439,14 @@
                               class="sc-fqkvVR iPpXCP yellow-shadow"
                             />
                             <button
-                              class="sc-dtBdUo sc-fXSgeo bMKUbn dZvJQR internal-button"
+                              class="sc-iHGNWf sc-esYiGF NgRfG dRQKXW internal-button"
                               data-testid="lot-picker-view-curriculum-button"
                             >
                               <div
                                 class="sc-fqkvVR sc-kAyceB fgBWrW cHFgFN"
                               >
                                 <span
-                                  class="sc-dAlyuH hHWgLm"
+                                  class="sc-dAlyuH hcOVuy"
                                 >
                                   View
                                 </span>
@@ -526,7 +494,7 @@
               class="sc-fqkvVR kJPpVN"
             >
               <strong
-                class="sc-dAlyuH jdEtcT"
+                class="sc-dAlyuH dHeyJr"
               >
                 This site uses cookies to store information on your computer.
               </strong>
@@ -540,19 +508,19 @@
                 class="sc-fqkvVR sc-kAyceB fOyTgd TDtQj"
               >
                 <button
-                  class="sc-dSCufp kbtfSk sc-fxwrCY"
+                  class="sc-ddjGPC jZmCQY sc-dSCufp"
                   data-testid="cookie-banner-reject"
                   type="button"
                 >
                   <span
-                    class="sc-dAlyuH cRouMQ"
+                    class="sc-dAlyuH gAWMRU"
                   >
                     Reject non-essential cookies
                   </span>
                 </button>
               </div>
               <div
-                class="sc-fqkvVR sc-JrDLc eJBGXR hESAKV"
+                class="sc-fqkvVR sc-fXSgeo eJBGXR efioha"
               >
                 <div
                   class="sc-fqkvVR iPpXCP grey-shadow"
@@ -561,13 +529,13 @@
                   class="sc-fqkvVR iPpXCP yellow-shadow"
                 />
                 <button
-                  class="sc-dtBdUo sc-fXSgeo cFaVGX jZjsdk internal-button"
+                  class="sc-iHGNWf sc-esYiGF iKUgIm hnQzKH internal-button"
                 >
                   <div
                     class="sc-fqkvVR sc-kAyceB fgBWrW cHFgFN"
                   >
                     <span
-                      class="sc-dAlyuH hHWgLm"
+                      class="sc-dAlyuH hcOVuy"
                     >
                       Cookie settings
                     </span>
@@ -575,7 +543,7 @@
                 </button>
               </div>
               <div
-                class="sc-fqkvVR sc-JrDLc eJBGXR hESAKV"
+                class="sc-fqkvVR sc-fXSgeo eJBGXR efioha"
               >
                 <div
                   class="sc-fqkvVR iPpXCP grey-shadow"
@@ -584,14 +552,14 @@
                   class="sc-fqkvVR iPpXCP yellow-shadow"
                 />
                 <button
-                  class="sc-dtBdUo sc-fXSgeo bMKUbn dZvJQR internal-button"
+                  class="sc-iHGNWf sc-esYiGF NgRfG dRQKXW internal-button"
                   data-testid="cookie-banner-accept"
                 >
                   <div
                     class="sc-fqkvVR sc-kAyceB fgBWrW cHFgFN"
                   >
                     <span
-                      class="sc-dAlyuH hHWgLm"
+                      class="sc-dAlyuH hcOVuy"
                     >
                       Accept all cookies
                     </span>
