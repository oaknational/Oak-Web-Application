// Jest Snapshot v1, https://goo.gl/fbAQLP

exports[`CurriculumTab renders 1`] = `
<body>
  <div>
    <div
      data-overlay-container="true"
    >
      <div
        class="sc-fqkvVR gZEYWU"
      >
        <div
          style="position: absolute; inset: 0; overflow: hidden; pointer-events: none;"
        >
          <div
            style="position: absolute; bottom: 18px; right: calc(-40rem + 50vw - 200px); width: 529px; height: 420px;"
          >
            <div
              class="sc-fqkvVR gdtuvF"
            >
              <img
                alt=""
                class="sc-dcJsrY koGnIf"
                data-nimg="fill"
                decoding="async"
                loading="lazy"
                src="https://next_public_oak_assets_host/NEXT_PUBLIC_OAK_ASSETS_PATH/v1740665310/OWA/ui-graphics/looping-line-5_vdknco.svg"
                style="position: absolute; height: 100%; width: 100%; left: 0px; top: 0px; right: 0px; bottom: 0px; color: transparent;"
              />
            </div>
          </div>
        </div>
        <div
          class="sc-fqkvVR sc-gsFSXq sc-cwHptR itRfeb ibSZJr"
        >
          <div
            class="sc-fqkvVR sc-gsFSXq fgBWrW hDihdg"
          >
            <div
              class="sc-fqkvVR sc-gsFSXq blCXVh eqRNuD"
            >
              <h1
                class="sc-dhKdcB cMkAuQ"
              >
                Teachers & subject leads
              </h1>
              <h2
                class="sc-dhKdcB bzyrBu"
              >
                Curriculum plans
              </h2>
              <div
                class="sc-fqkvVR sc-gsFSXq fgBWrW bOTBNE"
              >
                 
                <div
                  class="sc-fqkvVR sc-eldPxv iGOzG gvClhl"
                >
                  All of our curriculum plans are:
                </div>
                <ul
                  class="sc-fPXMVe lpuqhW"
                >
                  <li
                    class="sc-dAlyuH kPmtoE"
                  >
                    National curriculum-aligned
                  </li>
                  <li
                    class="sc-dAlyuH kPmtoE"
                  >
                    Sequenced across year groups
                  </li>
                  <li
                    class="sc-dAlyuH kPmtoE"
                  >
                    Designed by curriculum experts
                  </li>
                </ul>
              </div>
              <div
                class="sc-fqkvVR sc-gsFSXq bmnVAU erhMjA"
              >
                <a
                  class="sc-JrDLc cEyXEU"
                  href="/teachers/curriculum"
                >
                  <span
                    class="sc-kpDqfm psnGs"
                  >
                    <span
                      class="sc-fqkvVR sc-eldPxv dWmZcx iGHzbF"
                    >
                      Our curriculum planning approach
                    </span>
                  </span>
                  <div
                    class="sc-fqkvVR kbnxKi sc-fXSgeo"
                  >
                    <img
                      alt=""
                      class="sc-dcJsrY cDKKvZ"
                      data-nimg="fill"
                      decoding="async"
                      loading="lazy"
                      src="https://next_public_oak_assets_host/NEXT_PUBLIC_OAK_ASSETS_PATH/v1707752509/icons/vk9xxxhnsltsickom6q9.svg"
                      style="position: absolute; height: 100%; width: 100%; left: 0px; top: 0px; right: 0px; bottom: 0px; color: transparent;"
                    />
                  </div>
                </a>
              </div>
              <div
                class="sc-fqkvVR hEDAbB"
              >
                <div
                  aria-labelledby="choose-curriculum-label"
                  class="sc-fqkvVR fgBWrW"
                  role="group"
                >
                  <div
                    class="sc-fqkvVR iKkOLq"
                    id="choose-curriculum-label"
                  >
                    Choose a curriculum
                  </div>
                  <div
                    class="sc-fqkvVR czELrn"
                    data-testid="lot-picker"
                  >
                    <div
                      class="sc-fqkvVR sc-gsFSXq iRyopa juXCUD"
                    >
                      <div
                        class="sc-fqkvVR sc-gsFSXq gJgCTZ ectRTh"
                      >
                        <div
                          class="sc-fqkvVR sc-gsFSXq fxkSvJ kHulgy"
                          style="width: 50%;"
                        >
                          <div
<<<<<<< HEAD
                            class="sc-fqkvVR sc-9dfc1bad-0 sc-90223d9b-2 jEHEPk fAkCpO jAVqsi"
                          >
                            <button
                              class="sc-90223d9b-1 csrJMf"
=======
                            class="sc-fqkvVR sc-9dfc1bad-0 sc-bd3b6d19-2 jEHEPk fAkCpO bqIPtS"
                          >
                            <button
                              aria-expanded="false"
                              class="sc-bd3b6d19-1 hDLPYn"
>>>>>>> f087a49e
                              data-testid="subject-picker-button"
                              title="Subject"
                            >
                              <div
                                class="sc-fqkvVR iHZIMJ"
                              >
                                <span
                                  class="sc-kpDqfm gGqndO"
                                  data-testid="subject-picker-button-heading"
                                >
                                  Subject
                                </span>
                                <p
                                  class="sc-dLMFU dULECm"
                                >
                                  Select
                                </p>
                              </div>
                            </button>
                          </div>
                        </div>
                        <div
                          class="sc-fqkvVR eIwgYx"
                        >
                          <div
                            aria-hidden="true"
                            class="sc-fqkvVR fgBWrW"
                            data-testid="brush-borders"
                          >
                            <svg
                              aria-hidden="true"
                              class="sc-df6cb28a-0 glfkwM"
                              height="100%"
                              name="box-border-left"
                              style="width: 3px;"
                              width="100%"
                              xmlns="http://www.w3.org/2000/svg"
                            >
                              <svg
                                fill="none"
                                preserveAspectRatio="none"
                                viewBox="0 0 2.72 359.41"
                                xmlns="http://www.w3.org/2000/svg"
                              >
                                <path
                                  d="M2.56 26.03c-.14-7.28.05-12.58 0-18.65C2.48 3.63 2.28.24 2.51 0H.02c.13 3.41 1.04 10.2.02 14.63-.1 9.52.02 311.42-.03 344.78h2.5c-.87-4.14.68-328.77.05-333.38Z"
                                  fill="currentColor"
                                />
                                <path
                                  d="M1.78 73.31c-.48-1.02.43-5.62.43-4.84.01.69.38 4.88-.43 4.84ZM1.56 142.12c1.14.07.13.67-.03.65-.47-.05-.76-.69.03-.65ZM1.65 196.21c.23.4.13 2.4.07 2.59-.36-1.73-.51-3.36-.07-2.59ZM2.48 27.51c0 .49 0 1.87-.11 3.12-.37 6.22-.42-1.85.11-3.12ZM2.01 65.86c.39.51.58 1.99-.23 1.95-.48-1.02-.25-2.56.23-1.95ZM1.02 132.42c-.47-.05-.49-1.39-.04-1.78.85-.76.2 1.8.04 1.78ZM.79 5.27c.07-1.81.65 1.18.59 5.76C1.27 17.8.69 6.25.79 5.27ZM.33 47.73c-.33-1.44.48-7.29.21-2.86-.12.57-.13 5.57-.21 2.86ZM.96 94.76c.28.95-.15 5.38-.31 5.36-.47-.05.08-6.12.31-5.36ZM1.23 100.12c-.07.9-.41 1.95-.58 1.95-.47-.05.64-2.73.58-1.95ZM1.38 144.69c.4-1.07-.4 9.48-.56 9.46-.47-.05.12-8.31.56-9.46ZM1.24 197.97c.23.4.13 2.4.07 2.59-.36-1.73-.51-3.36-.07-2.59ZM1.81 209.98c-.36-1.74-.84-7.52-.52-8.14l.5-1.57c.25.43.05 9.87.02 9.71ZM1.85 158.2c-.47-.05-.11-4.72.13-3.97.33 1.09.03 3.99-.13 3.97Z"
                                  fill="currentColor"
                                />
                              </svg>
                            </svg>
                          </div>
                        </div>
                        <div
                          class="sc-ad0ad6f5-0 jWQsSO"
                        >
                          <div
                            class="sc-fqkvVR sc-gsFSXq fxkSvJ ehZBcc"
                          >
                            <div
<<<<<<< HEAD
                              class="sc-fqkvVR sc-9dfc1bad-0 sc-90223d9b-2 eMDDOo fAkCpO jAVqsi"
                            >
                              <button
                                class="sc-90223d9b-1 csrJMf"
=======
                              class="sc-fqkvVR sc-9dfc1bad-0 sc-bd3b6d19-2 eMDDOo fAkCpO bqIPtS"
                            >
                              <button
                                aria-expanded="false"
                                class="sc-bd3b6d19-1 hDLPYn"
>>>>>>> f087a49e
                                data-testid="phase-picker-button"
                                title="Phase"
                              >
                                <div
                                  class="sc-fqkvVR bBVkkf"
                                >
                                  <span
                                    class="sc-kpDqfm gGqndO"
                                    data-testid="phase-picker-button-heading"
                                  >
                                    School phase
                                  </span>
                                  <div
                                    class="sc-fqkvVR iiKnvq"
                                  >
                                    Select
                                  </div>
                                </div>
                              </button>
                            </div>
                            <div
                              class="sc-fqkvVR sc-gsFSXq edMMHU bKBnOm"
                            >
                              <div
                                class="sc-fqkvVR sc-iHbSHJ eJBGXR fIxqXk"
                              >
                                <div
                                  class="sc-fqkvVR iPpXCP grey-shadow"
                                />
                                <div
                                  class="sc-fqkvVR iPpXCP yellow-shadow"
                                />
                                <button
                                  class="sc-lcIPJg sc-hRJfrW lcdeJA eJSoyq internal-button"
                                  data-testid="lot-picker-view-curriculum-button"
                                >
                                  <div
                                    class="sc-fqkvVR sc-gsFSXq fgBWrW dzOlKm"
                                  >
                                    <span
                                      class="sc-kpDqfm jpmbqG"
                                    >
                                      View
                                    </span>
                                    <div
                                      class="sc-fqkvVR kbnxKi"
                                    >
                                      <img
                                        alt=""
                                        class="sc-dcJsrY bDcxkE"
                                        data-nimg="fill"
                                        decoding="async"
                                        loading="lazy"
                                        src="https://next_public_oak_assets_host/NEXT_PUBLIC_OAK_ASSETS_PATH/v1707149070/icons/fv0z57zerrioft52dd9n.svg"
                                        style="position: absolute; height: 100%; width: 100%; left: 0px; top: 0px; right: 0px; bottom: 0px; color: transparent;"
                                      />
                                    </div>
                                  </div>
                                </button>
                              </div>
                            </div>
                          </div>
                        </div>
                      </div>
                    </div>
                  </div>
                </div>
              </div>
            </div>
            <div
              class="sc-fqkvVR sc-gsFSXq ivrxlG gdRCvt"
            >
              <div
                class="sc-fqkvVR sc-gsFSXq fgBWrW imOBLi"
              >
                <img
                  alt=""
                  class="sc-6170517-0 geyTVX"
                  data-nimg="1"
                  decoding="async"
                  fetchpriority="high"
                  height="628"
                  src="https://NEXT_PUBLIC_SANITY_ASSET_CDN_HOST/images/NEXT_PUBLIC_SANITY_PROJECT_ID/NEXT_PUBLIC_SANITY_DATASET/b63430479cc683ffce99280e132c671325d1a0fd-1048x628.jpg?w=1080&h=647&fm=webp&q=80&fit=clip&auto=format"
                  srcset="https://NEXT_PUBLIC_SANITY_ASSET_CDN_HOST/images/NEXT_PUBLIC_SANITY_PROJECT_ID/NEXT_PUBLIC_SANITY_DATASET/b63430479cc683ffce99280e132c671325d1a0fd-1048x628.jpg?w=640&h=383&fm=webp&q=80&fit=clip&auto=format 1x, https://NEXT_PUBLIC_SANITY_ASSET_CDN_HOST/images/NEXT_PUBLIC_SANITY_PROJECT_ID/NEXT_PUBLIC_SANITY_DATASET/b63430479cc683ffce99280e132c671325d1a0fd-1048x628.jpg?w=1080&h=647&fm=webp&q=80&fit=clip&auto=format 2x"
                  style="color: transparent;"
                  width="520"
                />
              </div>
            </div>
          </div>
          <div
            class="sc-fqkvVR gEooAa"
          >
            <div
              aria-labelledby="choose-curriculum-label"
              class="sc-fqkvVR fgBWrW"
              role="group"
            >
              <div
                class="sc-fqkvVR iKkOLq"
                id="choose-curriculum-label"
              >
                Choose a curriculum
              </div>
              <div
                class="sc-fqkvVR czELrn"
                data-testid="lot-picker"
              >
                <div
                  class="sc-fqkvVR sc-gsFSXq iRyopa juXCUD"
                >
                  <div
                    class="sc-fqkvVR sc-gsFSXq gJgCTZ ectRTh"
                  >
                    <div
                      class="sc-fqkvVR sc-gsFSXq fxkSvJ kHulgy"
                      style="width: 50%;"
                    >
                      <div
<<<<<<< HEAD
                        class="sc-fqkvVR sc-9dfc1bad-0 sc-90223d9b-2 jEHEPk fAkCpO jAVqsi"
                      >
                        <button
                          class="sc-90223d9b-1 csrJMf"
=======
                        class="sc-fqkvVR sc-9dfc1bad-0 sc-bd3b6d19-2 jEHEPk fAkCpO bqIPtS"
                      >
                        <button
                          aria-expanded="false"
                          class="sc-bd3b6d19-1 hDLPYn"
>>>>>>> f087a49e
                          data-testid="subject-picker-button"
                          title="Subject"
                        >
                          <div
                            class="sc-fqkvVR iHZIMJ"
                          >
                            <span
                              class="sc-kpDqfm gGqndO"
                              data-testid="subject-picker-button-heading"
                            >
                              Subject
                            </span>
                            <p
                              class="sc-dLMFU dULECm"
                            >
                              Select
                            </p>
                          </div>
                        </button>
                      </div>
                    </div>
                    <div
                      class="sc-fqkvVR eIwgYx"
                    >
                      <div
                        aria-hidden="true"
                        class="sc-fqkvVR fgBWrW"
                        data-testid="brush-borders"
                      >
                        <svg
                          aria-hidden="true"
                          class="sc-df6cb28a-0 glfkwM"
                          height="100%"
                          name="box-border-left"
                          style="width: 3px;"
                          width="100%"
                          xmlns="http://www.w3.org/2000/svg"
                        >
                          <svg
                            fill="none"
                            preserveAspectRatio="none"
                            viewBox="0 0 2.72 359.41"
                            xmlns="http://www.w3.org/2000/svg"
                          >
                            <path
                              d="M2.56 26.03c-.14-7.28.05-12.58 0-18.65C2.48 3.63 2.28.24 2.51 0H.02c.13 3.41 1.04 10.2.02 14.63-.1 9.52.02 311.42-.03 344.78h2.5c-.87-4.14.68-328.77.05-333.38Z"
                              fill="currentColor"
                            />
                            <path
                              d="M1.78 73.31c-.48-1.02.43-5.62.43-4.84.01.69.38 4.88-.43 4.84ZM1.56 142.12c1.14.07.13.67-.03.65-.47-.05-.76-.69.03-.65ZM1.65 196.21c.23.4.13 2.4.07 2.59-.36-1.73-.51-3.36-.07-2.59ZM2.48 27.51c0 .49 0 1.87-.11 3.12-.37 6.22-.42-1.85.11-3.12ZM2.01 65.86c.39.51.58 1.99-.23 1.95-.48-1.02-.25-2.56.23-1.95ZM1.02 132.42c-.47-.05-.49-1.39-.04-1.78.85-.76.2 1.8.04 1.78ZM.79 5.27c.07-1.81.65 1.18.59 5.76C1.27 17.8.69 6.25.79 5.27ZM.33 47.73c-.33-1.44.48-7.29.21-2.86-.12.57-.13 5.57-.21 2.86ZM.96 94.76c.28.95-.15 5.38-.31 5.36-.47-.05.08-6.12.31-5.36ZM1.23 100.12c-.07.9-.41 1.95-.58 1.95-.47-.05.64-2.73.58-1.95ZM1.38 144.69c.4-1.07-.4 9.48-.56 9.46-.47-.05.12-8.31.56-9.46ZM1.24 197.97c.23.4.13 2.4.07 2.59-.36-1.73-.51-3.36-.07-2.59ZM1.81 209.98c-.36-1.74-.84-7.52-.52-8.14l.5-1.57c.25.43.05 9.87.02 9.71ZM1.85 158.2c-.47-.05-.11-4.72.13-3.97.33 1.09.03 3.99-.13 3.97Z"
                              fill="currentColor"
                            />
                          </svg>
                        </svg>
                      </div>
                    </div>
                    <div
                      class="sc-ad0ad6f5-0 jWQsSO"
                    >
                      <div
                        class="sc-fqkvVR sc-gsFSXq fxkSvJ ehZBcc"
                      >
                        <div
<<<<<<< HEAD
                          class="sc-fqkvVR sc-9dfc1bad-0 sc-90223d9b-2 eMDDOo fAkCpO jAVqsi"
                        >
                          <button
                            class="sc-90223d9b-1 csrJMf"
=======
                          class="sc-fqkvVR sc-9dfc1bad-0 sc-bd3b6d19-2 eMDDOo fAkCpO bqIPtS"
                        >
                          <button
                            aria-expanded="false"
                            class="sc-bd3b6d19-1 hDLPYn"
>>>>>>> f087a49e
                            data-testid="phase-picker-button"
                            title="Phase"
                          >
                            <div
                              class="sc-fqkvVR bBVkkf"
                            >
                              <span
                                class="sc-kpDqfm gGqndO"
                                data-testid="phase-picker-button-heading"
                              >
                                School phase
                              </span>
                              <div
                                class="sc-fqkvVR iiKnvq"
                              >
                                Select
                              </div>
                            </div>
                          </button>
                        </div>
                        <div
                          class="sc-fqkvVR sc-gsFSXq edMMHU bKBnOm"
                        >
                          <div
                            class="sc-fqkvVR sc-iHbSHJ eJBGXR fIxqXk"
                          >
                            <div
                              class="sc-fqkvVR iPpXCP grey-shadow"
                            />
                            <div
                              class="sc-fqkvVR iPpXCP yellow-shadow"
                            />
                            <button
                              class="sc-lcIPJg sc-hRJfrW lcdeJA eJSoyq internal-button"
                              data-testid="lot-picker-view-curriculum-button"
                            >
                              <div
                                class="sc-fqkvVR sc-gsFSXq fgBWrW dzOlKm"
                              >
                                <span
                                  class="sc-kpDqfm jpmbqG"
                                >
                                  View
                                </span>
                                <div
                                  class="sc-fqkvVR kbnxKi"
                                >
                                  <img
                                    alt=""
                                    class="sc-dcJsrY bDcxkE"
                                    data-nimg="fill"
                                    decoding="async"
                                    loading="lazy"
                                    src="https://next_public_oak_assets_host/NEXT_PUBLIC_OAK_ASSETS_PATH/v1707149070/icons/fv0z57zerrioft52dd9n.svg"
                                    style="position: absolute; height: 100%; width: 100%; left: 0px; top: 0px; right: 0px; bottom: 0px; color: transparent;"
                                  />
                                </div>
                              </div>
                            </button>
                          </div>
                        </div>
                      </div>
                    </div>
                  </div>
                </div>
              </div>
            </div>
          </div>
        </div>
      </div>
    </div>
    <div
      class="sc-fqkvVR grAKRD"
      data-testid="cookie-banner"
    >
      <div
        class="sc-fqkvVR jMNzyV"
      >
        <div
          class="sc-fqkvVR sc-gsFSXq krbSaB iLFXKS"
        >
          <div
            class="sc-fqkvVR kJPpVN"
          >
            <strong
              class="sc-kpDqfm bwvRQn"
            >
              This site uses cookies to store information on your computer.
            </strong>
             
            Some of these cookies are essential, while others help us to improve your experience by providing insights into how the site is being used.
          </div>
          <div
            class="sc-fqkvVR sc-gsFSXq fgBWrW ftCnYI"
          >
            <div
              class="sc-fqkvVR sc-gsFSXq fOyTgd gZFQMg"
            >
              <button
                class="sc-JrDLc cEyXEU"
                data-testid="cookie-banner-reject"
                type="button"
              >
                <span
                  class="sc-kpDqfm psnGs"
                >
                  Reject non-essential cookies
                </span>
              </button>
            </div>
            <div
              class="sc-fqkvVR sc-iHbSHJ eJBGXR fIxqXk"
            >
              <div
                class="sc-fqkvVR iPpXCP grey-shadow"
              />
              <div
                class="sc-fqkvVR iPpXCP yellow-shadow"
              />
              <button
                class="sc-lcIPJg sc-hRJfrW kjNddQ dpmFSv internal-button"
              >
                <div
                  class="sc-fqkvVR sc-gsFSXq fgBWrW dzOlKm"
                >
                  <span
                    class="sc-kpDqfm jpmbqG"
                  >
                    Cookie settings
                  </span>
                </div>
              </button>
            </div>
            <div
              class="sc-fqkvVR sc-iHbSHJ eJBGXR fIxqXk"
            >
              <div
                class="sc-fqkvVR iPpXCP grey-shadow"
              />
              <div
                class="sc-fqkvVR iPpXCP yellow-shadow"
              />
              <button
                class="sc-lcIPJg sc-hRJfrW lcdeJA eJSoyq internal-button"
                data-testid="cookie-banner-accept"
              >
                <div
                  class="sc-fqkvVR sc-gsFSXq fgBWrW dzOlKm"
                >
                  <span
                    class="sc-kpDqfm jpmbqG"
                  >
                    Accept all cookies
                  </span>
                </div>
              </button>
            </div>
          </div>
        </div>
      </div>
    </div>
  </div>
</body>
`;<|MERGE_RESOLUTION|>--- conflicted
+++ resolved
@@ -138,18 +138,11 @@
                           style="width: 50%;"
                         >
                           <div
-<<<<<<< HEAD
-                            class="sc-fqkvVR sc-9dfc1bad-0 sc-90223d9b-2 jEHEPk fAkCpO jAVqsi"
-                          >
-                            <button
-                              class="sc-90223d9b-1 csrJMf"
-=======
                             class="sc-fqkvVR sc-9dfc1bad-0 sc-bd3b6d19-2 jEHEPk fAkCpO bqIPtS"
                           >
                             <button
                               aria-expanded="false"
                               class="sc-bd3b6d19-1 hDLPYn"
->>>>>>> f087a49e
                               data-testid="subject-picker-button"
                               title="Subject"
                             >
@@ -213,18 +206,11 @@
                             class="sc-fqkvVR sc-gsFSXq fxkSvJ ehZBcc"
                           >
                             <div
-<<<<<<< HEAD
-                              class="sc-fqkvVR sc-9dfc1bad-0 sc-90223d9b-2 eMDDOo fAkCpO jAVqsi"
-                            >
-                              <button
-                                class="sc-90223d9b-1 csrJMf"
-=======
                               class="sc-fqkvVR sc-9dfc1bad-0 sc-bd3b6d19-2 eMDDOo fAkCpO bqIPtS"
                             >
                               <button
                                 aria-expanded="false"
                                 class="sc-bd3b6d19-1 hDLPYn"
->>>>>>> f087a49e
                                 data-testid="phase-picker-button"
                                 title="Phase"
                               >
@@ -344,18 +330,11 @@
                       style="width: 50%;"
                     >
                       <div
-<<<<<<< HEAD
-                        class="sc-fqkvVR sc-9dfc1bad-0 sc-90223d9b-2 jEHEPk fAkCpO jAVqsi"
-                      >
-                        <button
-                          class="sc-90223d9b-1 csrJMf"
-=======
                         class="sc-fqkvVR sc-9dfc1bad-0 sc-bd3b6d19-2 jEHEPk fAkCpO bqIPtS"
                       >
                         <button
                           aria-expanded="false"
                           class="sc-bd3b6d19-1 hDLPYn"
->>>>>>> f087a49e
                           data-testid="subject-picker-button"
                           title="Subject"
                         >
@@ -419,18 +398,11 @@
                         class="sc-fqkvVR sc-gsFSXq fxkSvJ ehZBcc"
                       >
                         <div
-<<<<<<< HEAD
-                          class="sc-fqkvVR sc-9dfc1bad-0 sc-90223d9b-2 eMDDOo fAkCpO jAVqsi"
-                        >
-                          <button
-                            class="sc-90223d9b-1 csrJMf"
-=======
                           class="sc-fqkvVR sc-9dfc1bad-0 sc-bd3b6d19-2 eMDDOo fAkCpO bqIPtS"
                         >
                           <button
                             aria-expanded="false"
                             class="sc-bd3b6d19-1 hDLPYn"
->>>>>>> f087a49e
                             data-testid="phase-picker-button"
                             title="Phase"
                           >
