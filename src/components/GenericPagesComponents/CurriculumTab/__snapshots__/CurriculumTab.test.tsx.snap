--- conflicted
+++ resolved
@@ -141,11 +141,7 @@
                           style="width: 50%;"
                         >
                           <div
-<<<<<<< HEAD
-                            class="sc-fqkvVR sc-1c55d370-0 sc-c80217a5-3 jEHEPk knawKC fXKzqp"
-=======
-                            class="sc-fqkvVR sc-85abac1-0 sc-b500a879-3 jEHEPk qPvQJ dzfgvW"
->>>>>>> 4d408b0f
+                            class="sc-fqkvVR sc-85abac1-0 sc-c80217a5-3 jEHEPk qPvQJ fXKzqp"
                           >
                             <button
                               aria-expanded="false"
@@ -214,11 +210,7 @@
                             class="sc-fqkvVR sc-kAyceB fxkSvJ jDFpDX"
                           >
                             <div
-<<<<<<< HEAD
-                              class="sc-fqkvVR sc-1c55d370-0 sc-c80217a5-3 eMDDOo knawKC fXKzqp"
-=======
-                              class="sc-fqkvVR sc-85abac1-0 sc-b500a879-3 eMDDOo qPvQJ dzfgvW"
->>>>>>> 4d408b0f
+                              class="sc-fqkvVR sc-85abac1-0 sc-c80217a5-3 eMDDOo qPvQJ fXKzqp"
                             >
                               <button
                                 aria-expanded="false"
@@ -340,11 +332,7 @@
                       style="width: 50%;"
                     >
                       <div
-<<<<<<< HEAD
-                        class="sc-fqkvVR sc-1c55d370-0 sc-c80217a5-3 jEHEPk knawKC fXKzqp"
-=======
-                        class="sc-fqkvVR sc-85abac1-0 sc-b500a879-3 jEHEPk qPvQJ dzfgvW"
->>>>>>> 4d408b0f
+                        class="sc-fqkvVR sc-85abac1-0 sc-c80217a5-3 jEHEPk qPvQJ fXKzqp"
                       >
                         <button
                           aria-expanded="false"
@@ -413,11 +401,7 @@
                         class="sc-fqkvVR sc-kAyceB fxkSvJ jDFpDX"
                       >
                         <div
-<<<<<<< HEAD
-                          class="sc-fqkvVR sc-1c55d370-0 sc-c80217a5-3 eMDDOo knawKC fXKzqp"
-=======
-                          class="sc-fqkvVR sc-85abac1-0 sc-b500a879-3 eMDDOo qPvQJ dzfgvW"
->>>>>>> 4d408b0f
+                          class="sc-fqkvVR sc-85abac1-0 sc-c80217a5-3 eMDDOo qPvQJ fXKzqp"
                         >
                           <button
                             aria-expanded="false"
