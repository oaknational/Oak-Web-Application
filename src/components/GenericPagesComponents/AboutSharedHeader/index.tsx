import {
  OakFlex,
  OakGrid,
  OakGridArea,
  OakHeading,
  OakBox,
  OakP,
  OakSpan,
  OakImage,
  OakIcon,
  OakCombinedColorToken,
} from "@oaknational/oak-components";
import styled from "styled-components";
import { ReactNode } from "react";

import { InnerMaxWidth } from "../InnerMaxWidth";

const CustomHeaderTextOakGridArea = styled(OakGridArea)`
  grid-column: span 6;
  @media (max-width: 920px) {
    grid-column: span 12;
  }
`;

const CustomHeaderImageOakGridArea = styled(OakGridArea)`
  display: block;
  @media (max-width: 920px) {
    display: none;
  }
`;

const StyledBackgroundLoop = styled(OakIcon)`
  position: absolute;
  top: 0;
  right: 0;
  height: 100%;
  filter: invert(71%) sepia(22%) saturate(1084%) hue-rotate(189deg)
    brightness(102%) contrast(94%);

  @media (min-width: 750px) {
    min-width: 400px;
  }

  @media (min-width: 921px) and (max-width: 1050px) {
    display: block;
    translate: 14% -35%;
    transform: scale(1.65) rotate(-10deg);
  }

  @media (min-width: 1051px) and (max-width: 1180px) {
    translate: 21% -33%;
    transform: scale(1.6) rotate(-9deg);
  }

  @media (min-width: 1181px) and (max-width: 1279px) {
    transform: scale(1.55) rotate(-8.5deg);
    translate: 20% -34%;
  }

  @media (min-width: 1280px) {
    translate: 20% -41%;
    transform: scale(1.7) rotate(-8deg);
  }
`;

export function BackgroundHeaderLoop() {
  return (
    <StyledBackgroundLoop
      iconName="looping-line-5"
      data-testid="about-shared-loop"
    />
  );
}

export function AboutSharedHeaderImage({
  imageAlt,
  imageUrl,
}: Readonly<{
  imageAlt: string;
  imageUrl: string;
}>) {
  return (
    <OakBox $width={"spacing-360"} $height={"spacing-360"}>
      <OakImage
        alt={imageAlt}
        src={imageUrl}
        $objectFit={"contain"}
        $height={"100%"}
      />
    </OakBox>
  );
}

export type AboutSharedHeaderProps = {
  title: string;
  content: string;
  children?: ReactNode;
  titleHighlight?: OakCombinedColorToken;
};
export function AboutSharedHeader({
  title,
  content,
  children,
  titleHighlight,
}: Readonly<AboutSharedHeaderProps>) {
  return (
    <InnerMaxWidth>
<<<<<<< HEAD
      <OakBox $position={"relative"} $overflow={"hidden"}>
        <OakGrid
          $cg="spacing-16"
          $rg="spacing-16"
          $pv={["spacing-56", "spacing-80", "spacing-72"]}
        >
          <CustomHeaderTextOakGridArea $colSpan={12} $justifyContent={"center"}>
            <OakFlex $flexDirection={"column"} $gap={"spacing-24"}>
              <OakHeading
                tag="h1"
                $font={["heading-4", "heading-2", "heading-2"]}
              >
                <OakSpan
                  $background="bg-decorative3-main"
                  $ph={"spacing-4"}
                  $color="text-primary"
                >
                  {title}
                </OakSpan>
              </OakHeading>
              <OakP
                $font={[
                  "heading-light-5",
                  "heading-light-3",
                  "heading-light-3",
                ]}
                $color={"text-primary"}
=======
      <OakGrid $cg="spacing-16" $rg="spacing-16" $pv={"spacing-72"}>
        <CustomHeaderTextOakGridArea $colSpan={12} $justifyContent={"center"}>
          <OakFlex $flexDirection={"column"} $gap={"spacing-24"}>
            <OakHeading
              tag="h1"
              $font={["heading-4", "heading-2", "heading-2"]}
            >
              <OakSpan
                $background={titleHighlight ?? "mint"}
                $ph={"spacing-4"}
                $color="text-primary"
>>>>>>> 5853e3af
              >
                {content}
              </OakP>
            </OakFlex>
          </CustomHeaderTextOakGridArea>
          <CustomHeaderImageOakGridArea $colSpan={4} $colStart={9}>
            {children}
          </CustomHeaderImageOakGridArea>
        </OakGrid>
      </OakBox>
    </InnerMaxWidth>
  );
}<|MERGE_RESOLUTION|>--- conflicted
+++ resolved
@@ -105,13 +105,8 @@
 }: Readonly<AboutSharedHeaderProps>) {
   return (
     <InnerMaxWidth>
-<<<<<<< HEAD
       <OakBox $position={"relative"} $overflow={"hidden"}>
-        <OakGrid
-          $cg="spacing-16"
-          $rg="spacing-16"
-          $pv={["spacing-56", "spacing-80", "spacing-72"]}
-        >
+        <OakGrid $cg="spacing-16" $rg="spacing-16" $pv={"spacing-72"}>
           <CustomHeaderTextOakGridArea $colSpan={12} $justifyContent={"center"}>
             <OakFlex $flexDirection={"column"} $gap={"spacing-24"}>
               <OakHeading
@@ -119,7 +114,7 @@
                 $font={["heading-4", "heading-2", "heading-2"]}
               >
                 <OakSpan
-                  $background="bg-decorative3-main"
+                  $background={titleHighlight ?? "mint"}
                   $ph={"spacing-4"}
                   $color="text-primary"
                 >
@@ -133,19 +128,6 @@
                   "heading-light-3",
                 ]}
                 $color={"text-primary"}
-=======
-      <OakGrid $cg="spacing-16" $rg="spacing-16" $pv={"spacing-72"}>
-        <CustomHeaderTextOakGridArea $colSpan={12} $justifyContent={"center"}>
-          <OakFlex $flexDirection={"column"} $gap={"spacing-24"}>
-            <OakHeading
-              tag="h1"
-              $font={["heading-4", "heading-2", "heading-2"]}
-            >
-              <OakSpan
-                $background={titleHighlight ?? "mint"}
-                $ph={"spacing-4"}
-                $color="text-primary"
->>>>>>> 5853e3af
               >
                 {content}
               </OakP>
