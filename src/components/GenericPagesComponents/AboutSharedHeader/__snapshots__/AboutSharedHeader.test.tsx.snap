// Jest Snapshot v1, https://goo.gl/fbAQLP

exports[`AboutSharedHeader renders correctly 1`] = `
<body>
  <div>
    <div
      class="sc-fqkvVR ieiSrW"
      style="max-width: 1360px;"
    >
      <div
        class="sc-fqkvVR sc-jXbUNg bHaeEi gdCncd"
      >
        <div
<<<<<<< HEAD
          class="sc-fqkvVR sc-kAyceB sc-dhKdcB sc-8ee4f6c6-0 fgBWrW djyvKT iAkSYx cWUAZE"
=======
          class="sc-fqkvVR sc-kAyceB sc-dhKdcB sc-e3e42a3f-0 fgBWrW djyvKT iAkSYx cvSFBg"
>>>>>>> afd954cd
        >
          <div
            class="sc-fqkvVR sc-kAyceB fgBWrW kKfJVM"
          >
            <h1
              class="sc-kpDqfm cRJejs"
            >
              <span
                class="sc-dAlyuH bOvjMx"
              >
                TESTING_TITLE
              </span>
            </h1>
            <p
              class="sc-dLMFU hxKUrX"
            >
              TESTING_CONTENT
            </p>
          </div>
        </div>
        <div
<<<<<<< HEAD
          class="sc-fqkvVR sc-kAyceB sc-dhKdcB sc-8ee4f6c6-1 fgBWrW joHkzz dGlNMa fmgqKD"
=======
          class="sc-fqkvVR sc-kAyceB sc-dhKdcB sc-e3e42a3f-1 fgBWrW joHkzz dGlNMa iSXsGL"
>>>>>>> afd954cd
        >
          <div
            class="sc-fqkvVR jqqmXN"
          >
            <img
              alt="Oak logo"
              class="sc-dcJsrY jRtmJB"
              data-nimg="fill"
              decoding="async"
              loading="lazy"
              src="http://example.com/image.svg"
              style="position: absolute; height: 100%; width: 100%; left: 0px; top: 0px; right: 0px; bottom: 0px; color: transparent;"
            />
          </div>
        </div>
      </div>
    </div>
  </div>
</body>
`;

exports[`AboutSharedHeader renders correctly with loop illustration 1`] = `
<body>
  <div>
    <div
      class="sc-fqkvVR ieiSrW"
      style="max-width: 1360px;"
    >
      <div
        class="sc-fqkvVR sc-jXbUNg bHaeEi gdCncd"
      >
        <div
<<<<<<< HEAD
          class="sc-fqkvVR sc-kAyceB sc-dhKdcB sc-8ee4f6c6-0 fgBWrW djyvKT iAkSYx cWUAZE"
=======
          class="sc-fqkvVR sc-kAyceB sc-dhKdcB sc-e3e42a3f-0 fgBWrW djyvKT iAkSYx cvSFBg"
>>>>>>> afd954cd
        >
          <div
            class="sc-fqkvVR sc-kAyceB fgBWrW kKfJVM"
          >
            <h1
              class="sc-kpDqfm cRJejs"
            >
              <span
                class="sc-dAlyuH bOvjMx"
              >
                TESTING_TITLE
              </span>
            </h1>
            <p
              class="sc-dLMFU hxKUrX"
            >
              TESTING_CONTENT
            </p>
          </div>
        </div>
        <div
<<<<<<< HEAD
          class="sc-fqkvVR sc-kAyceB sc-dhKdcB sc-8ee4f6c6-1 fgBWrW joHkzz dGlNMa fmgqKD"
=======
          class="sc-fqkvVR sc-kAyceB sc-dhKdcB sc-e3e42a3f-1 fgBWrW joHkzz dGlNMa iSXsGL"
>>>>>>> afd954cd
        >
          <div
            class="sc-fqkvVR jPtDlR"
            data-testid="about-shared-loop"
          >
            <img
              alt=""
              class="sc-dcJsrY hbHRtr"
              data-nimg="fill"
              decoding="async"
              loading="lazy"
              src="https://next_public_oak_assets_host/NEXT_PUBLIC_OAK_ASSETS_PATH/v1740665310/OWA/ui-graphics/looping-line-5_vdknco.svg"
              style="position: absolute; height: 100%; width: 100%; left: 0px; top: 0px; right: 0px; bottom: 0px; color: transparent;"
            />
          </div>
        </div>
      </div>
    </div>
  </div>
</body>
`;<|MERGE_RESOLUTION|>--- conflicted
+++ resolved
@@ -11,11 +11,7 @@
         class="sc-fqkvVR sc-jXbUNg bHaeEi gdCncd"
       >
         <div
-<<<<<<< HEAD
-          class="sc-fqkvVR sc-kAyceB sc-dhKdcB sc-8ee4f6c6-0 fgBWrW djyvKT iAkSYx cWUAZE"
-=======
-          class="sc-fqkvVR sc-kAyceB sc-dhKdcB sc-e3e42a3f-0 fgBWrW djyvKT iAkSYx cvSFBg"
->>>>>>> afd954cd
+          class="sc-fqkvVR sc-kAyceB sc-dhKdcB sc-3a061bfe-0 fgBWrW djyvKT iAkSYx hROQix"
         >
           <div
             class="sc-fqkvVR sc-kAyceB fgBWrW kKfJVM"
@@ -37,11 +33,7 @@
           </div>
         </div>
         <div
-<<<<<<< HEAD
-          class="sc-fqkvVR sc-kAyceB sc-dhKdcB sc-8ee4f6c6-1 fgBWrW joHkzz dGlNMa fmgqKD"
-=======
-          class="sc-fqkvVR sc-kAyceB sc-dhKdcB sc-e3e42a3f-1 fgBWrW joHkzz dGlNMa iSXsGL"
->>>>>>> afd954cd
+          class="sc-fqkvVR sc-kAyceB sc-dhKdcB sc-3a061bfe-1 fgBWrW joHkzz dGlNMa jPFpIi"
         >
           <div
             class="sc-fqkvVR jqqmXN"
@@ -74,11 +66,7 @@
         class="sc-fqkvVR sc-jXbUNg bHaeEi gdCncd"
       >
         <div
-<<<<<<< HEAD
-          class="sc-fqkvVR sc-kAyceB sc-dhKdcB sc-8ee4f6c6-0 fgBWrW djyvKT iAkSYx cWUAZE"
-=======
-          class="sc-fqkvVR sc-kAyceB sc-dhKdcB sc-e3e42a3f-0 fgBWrW djyvKT iAkSYx cvSFBg"
->>>>>>> afd954cd
+          class="sc-fqkvVR sc-kAyceB sc-dhKdcB sc-3a061bfe-0 fgBWrW djyvKT iAkSYx hROQix"
         >
           <div
             class="sc-fqkvVR sc-kAyceB fgBWrW kKfJVM"
@@ -100,11 +88,7 @@
           </div>
         </div>
         <div
-<<<<<<< HEAD
-          class="sc-fqkvVR sc-kAyceB sc-dhKdcB sc-8ee4f6c6-1 fgBWrW joHkzz dGlNMa fmgqKD"
-=======
-          class="sc-fqkvVR sc-kAyceB sc-dhKdcB sc-e3e42a3f-1 fgBWrW joHkzz dGlNMa iSXsGL"
->>>>>>> afd954cd
+          class="sc-fqkvVR sc-kAyceB sc-dhKdcB sc-3a061bfe-1 fgBWrW joHkzz dGlNMa jPFpIi"
         >
           <div
             class="sc-fqkvVR jPtDlR"
