--- conflicted
+++ resolved
@@ -1,9 +1,4 @@
-<<<<<<< HEAD
-import { renderHook } from "@testing-library/react";
-import { act } from "react";
-=======
 import { renderHook, act } from "@testing-library/react";
->>>>>>> 8be1ed75
 
 import { useBioCardListModal } from "./useBioCardListModal";
 
