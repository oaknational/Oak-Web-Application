--- conflicted
+++ resolved
@@ -11,7 +11,7 @@
 import { ReactNode, useMemo } from "react";
 import styled from "styled-components";
 
-function InnerMaxWidth({ children }: Readonly<{ children: ReactNode }>) {
+function InnerMaxWidth({ children }: { children: ReactNode }) {
   return (
     <OakBox $maxWidth={"spacing-1280"} $mh={"auto"}>
       {children}
@@ -21,7 +21,6 @@
 
 const CustomWeAreItemOakGridArea = styled(OakGridArea)`
   grid-column: span 3;
-
   @media (max-width: 1040px) {
     grid-column: span 6;
   }
@@ -68,21 +67,16 @@
         <OakHeading
           tag="h2"
           $textAlign={["left", "center", "center"]}
-          $font={["heading-5", "heading-3"]}
-          $color={"text-primary"}
+          $font={["heading-5", "heading-3", "heading-3"]}
         >
           {title}
         </OakHeading>
-<<<<<<< HEAD
-        <OakGrid $rg={"spacing-16"} $cg={"spacing-16"}>
-=======
         <OakGrid
           $rg={"spacing-16"}
           $cg={"spacing-16"}
           $gridAutoRows={"1fr"}
           $mb={"spacing-72"}
         >
->>>>>>> b0611ad3
           {itemsMapped.map(
             ({ background, title, text, imageUrl, imageAlt }) => {
               return (
@@ -108,17 +102,11 @@
                     <OakFlex $gap={"spacing-16"} $flexDirection={"column"}>
                       <OakHeading
                         tag="h3"
-                        $font={["heading-6", "heading-5"]}
-                        $color={"text-primary"}
+                        $font={["heading-6", "heading-5", "heading-5"]}
                       >
                         {title}
                       </OakHeading>
-                      <OakP
-                        $font={["body-2", "body-1"]}
-                        $color={"text-primary"}
-                      >
-                        {text}
-                      </OakP>
+                      <OakP $font={["body-2", "body-1", "body-1"]}>{text}</OakP>
                     </OakFlex>
                   </OakFlex>
                 </CustomWeAreItemOakGridArea>
