import { NextPage } from "next";

import { BlogListJsonLd } from "../../browser-lib/seo/getJsonLd";
import { getSeoProps } from "../../browser-lib/seo/getSeoProps";
import {
  BlogListingPage,
  BlogPostPreview,
  BlogWebinarCategory,
} from "../../common-lib/cms-types";
import { BlogListItemProps } from "../Blog/BlogList/BlogListItem";
import { getBlogWebinarListBreadcrumbs } from "../Breadcrumbs/getBreadcrumbs";
import SummaryCard from "../Card/SummaryCard";
import Layout from "../Layout";
import MaxWidth from "../MaxWidth/MaxWidth";
import MobileBlogFilters from "../MobileBlogFilters";
import BlogWebinarsListAndCategories from "../Blog/BlogWebinarsListAndCategories";

export type SerializedBlogPostPreview = Omit<BlogPostPreview, "date"> & {
  date: string;
};

export type BlogListingPageProps = {
  blogs: SerializedBlogPostPreview[];
  categories: BlogWebinarCategory[];
  categorySlug: string | null;
  pageData: BlogListingPage;
};

const BlogListingPage: NextPage<BlogListingPageProps> = (props) => {
  const { blogs, categories, categorySlug, pageData } = props;

  const cardImage = {
    src: "/images/illustrations/teacher-carrying-stuff-237-286.png",
    alt: "",
  };

  const blogListItems = blogs.map(blogToBlogListItem);

  return (
    <Layout
      seoProps={getSeoProps({
        title: "Latest Blogs & Insights",
        description:
          "Keep up to date with our latest blog posts, filled with insights, news and updates from Oak National Academy.",
      })}
      $background="white"
      breadcrumbs={getBlogWebinarListBreadcrumbs(
        categories,
        categorySlug,
        "blog",
        "Blog"
      )}
    >
      <MaxWidth $pt={[0, 80, 80]}>
        <SummaryCard
          title={pageData.title}
          heading={
            categories.find((cat) => cat.slug === categorySlug)?.title ||
            pageData.heading
          }
          summary={pageData.summary}
          imageProps={cardImage}
        />

        <MobileBlogFilters
          page={"blog-index"}
          categoryListProps={{
            categories,
            selectedCategorySlug: categorySlug,
          }}
        />

        <BlogWebinarsListAndCategories
          {...props}
          blogs={blogListItems}
          page={"blog-index"}
        />
      </MaxWidth>
      <BlogListJsonLd blogs={props.blogs} />
    </Layout>
  );
};

export const blogToBlogListItem = (
  blog: SerializedBlogPostPreview
): BlogListItemProps => ({
  ...blog,
  contentType: "blog-post",
  titleTag: "h3",
  category: blog.category,
  date: blog.date,
  mainImage: blog?.mainImage,
});

<<<<<<< HEAD
export const getStaticProps: GetStaticProps<
  BlogListingPageProps,
  // @todo is below typesafe?
  { categorySlug?: string }
> = async (context) => {
  const isPreviewMode = context.preview === true;

  const pageData = await CMSClient.blogListingPage({
    previewMode: isPreviewMode,
  });

  if (!pageData) {
    return {
      notFound: true,
    };
  }

  const blogResults = await CMSClient.blogPosts({
    previewMode: isPreviewMode,
  });

  const blogCategories = uniqBy(
    "title",
    blogResults.map((blogResult) => blogResult.category)
  ).sort((a, b) => (a.title < b.title ? -1 : 1));

  const categorySlug = context.params?.categorySlug || null;
  const blogs = blogResults.map(serializeDate).filter((blog) => {
    if (categorySlug) {
      return blog.category.slug === categorySlug;
    }
    return true;
  });

  const results: GetStaticPropsResult<BlogListingPageProps> = {
    props: {
      blogs,
      categories: blogCategories,
      categorySlug,
      pageData,
    },
  };
  const resultsWithIsr = decorateWithIsr(results);

  return resultsWithIsr;
};

type URLParams = { categorySlug: string };
export const getStaticPaths: GetStaticPaths<URLParams> = async () => {
  const blogResults = await CMSClient.blogPosts();

  const paths = blogResults.map((blogResult) => ({
    params: {
      categorySlug: blogResult.category.slug,
    },
  }));

  return {
    paths,
    fallback: "blocking",
  };
};

=======
>>>>>>> 1a6c9191
export default BlogListingPage;<|MERGE_RESOLUTION|>--- conflicted
+++ resolved
@@ -92,70 +92,4 @@
   mainImage: blog?.mainImage,
 });
 
-<<<<<<< HEAD
-export const getStaticProps: GetStaticProps<
-  BlogListingPageProps,
-  // @todo is below typesafe?
-  { categorySlug?: string }
-> = async (context) => {
-  const isPreviewMode = context.preview === true;
-
-  const pageData = await CMSClient.blogListingPage({
-    previewMode: isPreviewMode,
-  });
-
-  if (!pageData) {
-    return {
-      notFound: true,
-    };
-  }
-
-  const blogResults = await CMSClient.blogPosts({
-    previewMode: isPreviewMode,
-  });
-
-  const blogCategories = uniqBy(
-    "title",
-    blogResults.map((blogResult) => blogResult.category)
-  ).sort((a, b) => (a.title < b.title ? -1 : 1));
-
-  const categorySlug = context.params?.categorySlug || null;
-  const blogs = blogResults.map(serializeDate).filter((blog) => {
-    if (categorySlug) {
-      return blog.category.slug === categorySlug;
-    }
-    return true;
-  });
-
-  const results: GetStaticPropsResult<BlogListingPageProps> = {
-    props: {
-      blogs,
-      categories: blogCategories,
-      categorySlug,
-      pageData,
-    },
-  };
-  const resultsWithIsr = decorateWithIsr(results);
-
-  return resultsWithIsr;
-};
-
-type URLParams = { categorySlug: string };
-export const getStaticPaths: GetStaticPaths<URLParams> = async () => {
-  const blogResults = await CMSClient.blogPosts();
-
-  const paths = blogResults.map((blogResult) => ({
-    params: {
-      categorySlug: blogResult.category.slug,
-    },
-  }));
-
-  return {
-    paths,
-    fallback: "blocking",
-  };
-};
-
-=======
->>>>>>> 1a6c9191
 export default BlogListingPage;