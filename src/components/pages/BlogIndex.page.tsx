import { useEffect } from "react";
import { uniqBy } from "lodash/fp";
import { GetStaticPaths, GetStaticProps, NextPage } from "next";
import { useTheme } from "styled-components";

import { BlogListJsonLd } from "../../browser-lib/seo/getJsonLd";
import { getSeoProps } from "../../browser-lib/seo/getSeoProps";
import config from "../../config";
import CMSClient, {
  BlogPostPreview,
  BlogWebinarCategory,
} from "../../node-lib/cms";
import BlogCategoryList from "../BlogCategoryList/BlogCategoryList";
import useBlogCategoryList from "../BlogCategoryList/useBlogCategoryList";
import BlogList from "../BlogList";
import { BlogListItemProps } from "../BlogList/BlogListItem";
import Box from "../Box";
import SummaryCard from "../Card/SummaryCard";
import Grid, { GridArea } from "../Grid";
import Layout from "../Layout";
import MaxWidth from "../MaxWidth/MaxWidth";
import MobileBlogFilters from "../MobileBlogFilters";
import { Heading } from "../Typography";
import { useBreadcrumbContext } from "../../context/Breadcrumb";
import { Breadcrumb } from "../Breadcrumbs/Breadcrumbs";

export type SerializedBlogPostPreview = Omit<BlogPostPreview, "date"> & {
  date: string;
};

export type BlogListingPageProps = {
  blogs: SerializedBlogPostPreview[];
  categories: BlogWebinarCategory[];
  categorySlug: string | null;
};

const BlogListingPage: NextPage<BlogListingPageProps> = (props) => {
  const { blogs, categories, categorySlug } = props;
<<<<<<< HEAD
  const { updateBreadcrumbs } = useBreadcrumbContext();
=======
  const blogCategoriesListProps = useBlogCategoryList();
>>>>>>> a94ee329

  const cardImage = {
    src: "/images/illustrations/teacher-carrying-stuff-237-286.png",
    alt: "",
  };

  useEffect(() => {
    const catCrumb: Breadcrumb = {
      label:
        categories.find((cat) => cat.slug === categorySlug)?.title || "All",
      href: categorySlug || "/blog",
      disabled: true,
    };
    updateBreadcrumbs([{ label: "Blog", href: "/blog" }, catCrumb]);
  }, [categories, categorySlug, updateBreadcrumbs]);

  const blogListItems = blogs.map(blogToBlogListItem);
  const theme = useTheme();
  const HEADER_HEIGHT = theme.header.height;

  return (
    <Layout
      seoProps={getSeoProps({
        title: "Latest Blogs & Insights",
        description:
          "Keep up to date with our latest blog posts, filled with insights, news and updates from Oak National Academy.",
      })}
      $background="white"
    >
      <MobileBlogFilters
        categoryListProps={{
          categories,
          selectedCategorySlug: categorySlug,
        }}
      />
      <MaxWidth $pt={[0, 80, 80]}>
        <SummaryCard
          title={"Blog Listing"}
          heading={"Inspiration for inside and outside the classroom"}
          // TODO: Replace line summary with new field from CMS
          summary={
            "Read blogs from our in-house experts to find ideas to take away and try, from curriculum planning to lesson delivery. Plus, keep up to date with the latest news and insights from Oak."
          }
          imageProps={cardImage}
        />
        <Grid $ph={[12, 0]}>
          <GridArea $order={[0, 2]} $colSpan={[12, 4, 3]}>
            <Box
              $display={["none", "block"]}
              $position={[null, "sticky"]}
              $top={[null, HEADER_HEIGHT]}
              $mt={[0, 24]}
              $pt={[48]}
            >
              <Heading
                tag="h3"
                $font="body-3"
                id={blogCategoriesListProps.labelId}
              >
                Categories
              </Heading>
              <BlogCategoryList
                labelledBy={blogCategoriesListProps.labelId}
                $mt={24}
                categories={categories}
                selectedCategorySlug={categorySlug}
              />
            </Box>
          </GridArea>
          {/* @todo is there a nicer way to make this 1 column spacer? */}
          <GridArea $order={1} $colSpan={[12, 1]} />
          <GridArea $order={[1, 0]} $colSpan={[12, 7, 8]} $mt={[48, 72]}>
            <BlogList items={blogListItems} withContainingHrs withPagination />
          </GridArea>
        </Grid>
      </MaxWidth>
      <BlogListJsonLd blogs={props.blogs} />
    </Layout>
  );
};

export const blogToBlogListItem = (
  blog: SerializedBlogPostPreview
): BlogListItemProps => ({
  contentType: "blog-post",
  title: blog.title,
  href: `/blog/${blog.slug}`,
  snippet: blog.summary,
  titleTag: "h3",
  category: blog.category,
  date: blog.date,
  mainImage: blog?.mainImage,
});

export const serializeDate = <T extends { date: Date }>(
  item: T
): T & { date: string } => ({
  ...item,
  date: item.date.toISOString(),
});

export const getStaticProps: GetStaticProps<
  BlogListingPageProps,
  // @todo is below typesafe?
  { categorySlug?: string }
> = async (context) => {
  const isPreviewMode = context.preview === true;

  const blogResults = await CMSClient.blogPosts({
    previewMode: isPreviewMode,
  });

  const blogCategories = uniqBy(
    "title",
    blogResults.map((blogResult) => blogResult.category)
  ).sort((a, b) => (a.title < b.title ? -1 : 1));

  const categorySlug = context.params?.categorySlug || null;

  const blogs = blogResults.map(serializeDate).filter((blog) => {
    if (categorySlug) {
      return blog.category.slug === categorySlug;
    }
    return true;
  });

  return {
    props: {
      blogs,
      categories: blogCategories,
      categorySlug,
    },
    revalidate: config.get("sanityRevalidateSeconds"),
  };
};

type URLParams = { categorySlug: string };
export const getStaticPaths: GetStaticPaths<URLParams> = async () => {
  const blogResults = await CMSClient.blogPosts();

  const paths = blogResults.map((blogResult) => ({
    params: {
      categorySlug: blogResult.category.slug,
    },
  }));

  return {
    paths,
    fallback: "blocking",
  };
};

export default BlogListingPage;<|MERGE_RESOLUTION|>--- conflicted
+++ resolved
@@ -36,11 +36,8 @@
 
 const BlogListingPage: NextPage<BlogListingPageProps> = (props) => {
   const { blogs, categories, categorySlug } = props;
-<<<<<<< HEAD
   const { updateBreadcrumbs } = useBreadcrumbContext();
-=======
   const blogCategoriesListProps = useBlogCategoryList();
->>>>>>> a94ee329
 
   const cardImage = {
     src: "/images/illustrations/teacher-carrying-stuff-237-286.png",
