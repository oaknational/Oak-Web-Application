--- conflicted
+++ resolved
@@ -93,20 +93,10 @@
   ...blog,
   contentType: "blog-post",
   titleTag: "h3",
-<<<<<<< HEAD
   category: blog.category,
   date: blog.date,
   mainImage: blog?.mainImage,
   page: "blog-index",
-});
-
-export const serializeDate = <T extends { date: Date }>(
-  item: T
-): T & { date: string } => ({
-  ...item,
-  date: item.date.toISOString(),
-=======
->>>>>>> 13255ec3
 });
 
 export const getStaticProps: GetStaticProps<
