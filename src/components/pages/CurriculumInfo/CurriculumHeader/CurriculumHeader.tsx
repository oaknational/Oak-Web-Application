--- conflicted
+++ resolved
@@ -32,19 +32,14 @@
   const router = useRouter();
   const tab = router.query.tab as CurriculumTab;
   const subject = subjectPhaseOptions.subjects.find(
-<<<<<<< HEAD
-    (subject) => subject.slug === curriculumSelectionSlugs.subjectSlug
-  );
-=======
     (subject) => subject.slug === curriculumSelectionSlugs.subjectSlug,
   ) as SubjectPhasePickerData["subjects"][number] | undefined;
->>>>>>> 1eb147cc
   const phase = subject?.phases.find(
-    (phase) => phase.slug === curriculumSelectionSlugs.phaseSlug
+    (phase) => phase.slug === curriculumSelectionSlugs.phaseSlug,
   );
   const examboard =
     subject?.examboards?.find(
-      (examboard) => examboard.slug === curriculumSelectionSlugs.examboardSlug
+      (examboard) => examboard.slug === curriculumSelectionSlugs.examboardSlug,
     ) ?? null;
 
   if (!subject || !phase) {
