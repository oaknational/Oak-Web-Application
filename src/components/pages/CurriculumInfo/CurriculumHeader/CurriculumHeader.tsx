--- conflicted
+++ resolved
@@ -98,44 +98,26 @@
           links={[
             {
               label: "Overview",
-<<<<<<< HEAD
-              page: null,
-              scroll: false,
-              isCurrent: tab === "overview",
-=======
               page: "curriculum-overview",
               viewType: "teachers",
               subjectPhaseSlug: pageSlug,
               isCurrent: tab == "overview",
->>>>>>> 60e9befd
               currentStyles: ["underline"],
             },
             {
               label: "Unit sequence",
-<<<<<<< HEAD
-              page: null,
-              scroll: false,
-              isCurrent: tab === "units",
-=======
               page: "curriculum-units",
               viewType: "teachers",
               subjectPhaseSlug: pageSlug,
               isCurrent: tab == "units",
->>>>>>> 60e9befd
               currentStyles: ["underline"],
             },
             {
               label: "Downloads",
-<<<<<<< HEAD
-              page: null,
-              scroll: false,
-              isCurrent: tab === "downloads",
-=======
               page: "curriculum-downloads",
               viewType: "teachers",
               subjectPhaseSlug: pageSlug,
               isCurrent: tab == "downloads",
->>>>>>> 60e9befd
               currentStyles: ["underline"],
             },
           ]}
