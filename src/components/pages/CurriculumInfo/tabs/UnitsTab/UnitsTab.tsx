--- conflicted
+++ resolved
@@ -287,7 +287,6 @@
           </P>
         </Box>
       </Card>
-<<<<<<< HEAD
 
       <Grid>
         <GridArea $colSpan={[12, 3]}>
@@ -343,77 +342,6 @@
                         </>
                       )}
                     </Radio>
-=======
-      <Flex>
-        <Box $width={"100%"}>
-          {Object.keys(yearData).map((year) => {
-            const { units, childSubjects, domains, tiers } = yearData[
-              year
-            ] as (typeof yearData)[string];
-            return (
-              <Box
-                key={year}
-                $background={"pink30"}
-                $pt={32}
-                $pl={30}
-                $mb={32}
-                $borderRadius={4}
-              >
-                <Heading tag="h4" $font={"heading-4"} $mb={32}>
-                  Year {year}
-                </Heading>
-                {childSubjects.length > 0 && (
-                  <Box>
-                    {childSubjects.map((subject) => (
-                      <Button
-                        $mr={20}
-                        $mb={16}
-                        background={
-                          isSelectedSubject(year, subject) ? "black" : "white"
-                        }
-                        key={subject.subject_slug}
-                        label={subject.subject}
-                        onClick={() => handleSelectSubject(year, subject)}
-                        size="small"
-                        data-testid="subject-button"
-                      />
-                    ))}
-                  </Box>
-                )}
-                {domains.length > 0 && (
-                  <Box>
-                    {domains.map((domain) => (
-                      <Button
-                        $mr={20}
-                        $mb={16}
-                        background={
-                          isSelectedDomain(year, domain) ? "black" : "white"
-                        }
-                        key={domain.tag_id}
-                        label={domain.title}
-                        onClick={() => handleSelectDomain(year, domain)}
-                        size="small"
-                        data-testid="domain-button"
-                      />
-                    ))}
-                  </Box>
-                )}
-                {tiers.length > 0 && (
-                  <Box $mb={32}>
-                    {tiers.map((tier) => (
-                      <Button
-                        $mr={16}
-                        key={tier.tier_slug}
-                        label={tier.tier}
-                        onClick={() => handleSelectTier(year, tier)}
-                        size="small"
-                        variant="minimal"
-                        isCurrent={isSelectedTier(year, tier)}
-                        currentStyles={["underline"]}
-                        data-testid="tier-button"
-                      />
-                    ))}
->>>>>>> 28d3a2f0
                   </Box>
                 );
               })}
