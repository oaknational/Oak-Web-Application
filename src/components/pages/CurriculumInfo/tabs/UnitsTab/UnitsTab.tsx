import React, { FC, useState } from "react";
import { VisuallyHidden } from "react-aria";

import Box from "@/components/Box/Box";
import Flex from "@/components/Flex/Flex";
import P, { Heading } from "@/components/Typography";
import Card from "@/components/Card/Card";
import { CurriculumUnitsTabData } from "@/node-lib/curriculum-api-2023";
import Icon from "@/components/Icon/Icon";
import OutlineHeading from "@/components/OutlineHeading/OutlineHeading";
import Button from "@/components/Button/Button";
import BrushBorders from "@/components/SpriteSheet/BrushSvgs/BrushBorders/BrushBorders";
import GridArea from "@/components/Grid/GridArea";
import Grid from "@/components/Grid/Grid";
import Radio from "@/components/RadioButtons/Radio";
import RadioGroup from "@/components/RadioButtons/RadioGroup";
<<<<<<< HEAD
import { TagFunctional } from "@/components/TagFunctional/TagFunctional";
=======
import ButtonAsLink from "@/components/Button/ButtonAsLink";
>>>>>>> 674fb95c

type UnitsTabProps = {
  data: CurriculumUnitsTabData;
};

const UnitsTab: FC<UnitsTabProps> = ({ data }) => {
  type Unit = CurriculumUnitsTabData["units"][number];

  interface Thread {
    title: string;
    slug: string;
    order: number;
  }

  interface Subject {
    subject: string;
    subject_slug: string;
  }

  interface Domain {
    domain: string;
    domain_id: number;
  }

  interface Tier {
    tier: string;
    tier_slug: string;
  }

  interface YearSelection {
    [key: string]: {
      subject?: Subject | null;
      domain?: Domain | null;
      tier?: Tier | null;
    };
  }

  const threadOptions: Thread[] = [];
  const yearOptions: string[] = [];

  const yearData: {
    [key: string]: {
      units: Unit[];
      childSubjects: Subject[];
      domains: Domain[];
      tiers: Tier[];
    };
  } = {};

  data.units.forEach((unit) => {
    // Populate years object
    if (yearOptions.every((yo) => yo !== unit.year)) {
      yearOptions.push(unit.year);
    }

    // Populate threads object
    unit.threads.forEach((thread) => {
      if (threadOptions.every((to) => to.slug !== thread.slug)) {
        threadOptions.push(thread);
      }
    });

    // Check if the yearData object has an entry for the unit's year
    // If not, initialize it with default values
    let currentYearData = yearData[unit.year];
    if (!currentYearData) {
      currentYearData = {
        units: [],
        childSubjects: [],
        domains: [],
        tiers: [],
      };
      yearData[unit.year] = currentYearData;
    }

    // Add the current unit
    currentYearData.units.push(unit);

    // Populate list of child subject filter values
    if (
      unit.subject_parent &&
      unit.subject_parent_slug &&
      currentYearData.childSubjects.every(
        (c) => c.subject_slug !== unit.subject_slug,
      )
    ) {
      currentYearData.childSubjects.push({
        subject: unit.subject,
        subject_slug: unit.subject_slug,
      });
    }

    // Populate list of domain filter values
    if (
      unit.domain &&
      unit.domain_id &&
      currentYearData.domains.every((d) => d.domain_id !== unit.domain_id)
    ) {
      currentYearData.domains.push({
        domain: unit.domain,
        domain_id: unit.domain_id,
      });
    }

    // Populate list of tier filter values
    if (
      unit.tier &&
      unit.tier_slug &&
      currentYearData.tiers.every((t) => t.tier_slug !== unit.tier_slug)
    ) {
      currentYearData.tiers.push({
        tier: unit.tier,
        tier_slug: unit.tier_slug,
      });
    }
  });

  // Sort year data
  yearOptions.sort((a, b) => Number(a) - Number(b));

  // Sort threads
  const threadOrders = new Set(threadOptions.map((to) => to.order));
  if (threadOptions.length > threadOrders.size) {
    // In secondary science multiple threads can have the same order value due
    // to multiple subjects (eg biology, chemistry, physics) being shown, so
    // if orders are not unique, sort alphabetically by slug
    threadOptions.sort((a, b) => a.slug.localeCompare(b.slug));
  } else {
    // If orders are unique, use them to sort
    threadOptions.sort((a, b) => a.order - b.order);
  }

  const initialYearSelection = {} as YearSelection;
  Object.keys(yearData).forEach((year) => {
    const data = yearData[year];
    if (!data) {
      throw new Error("year data missing");
    }
    if (data.domains.length > 0) {
      data.domains.sort((a, b) => a.domain_id - b.domain_id);
      data.domains.unshift({
        domain: "All",
        domain_id: 0,
      });
    }
    data.tiers.sort((a, b) => a.tier_slug.localeCompare(b.tier_slug));
    initialYearSelection[year] = {
      subject:
        data.childSubjects.find((s) => s.subject_slug === "combined-science") ??
        null,
      domain: data.domains.length ? data.domains[0] : null,
      tier: data.tiers.length ? data.tiers[0] : null,
    };
  });

  const [yearSelection, setYearSelection] =
    useState<YearSelection>(initialYearSelection);
  const [selectedThread, setSelectedThread] = useState<Thread | null>(null);
  const [selectedYear, setSelectedYear] = useState<string | null>(null);

  function handleSelectSubject(year: string, subject: Subject) {
    const selection = { ...yearSelection[year] };
    selection.subject = subject;
    setYearSelection({ ...yearSelection, [year]: selection });
  }

  function handleSelectDomain(year: string, domain: Domain) {
    const selection = { ...yearSelection[year] };
    selection.domain = domain;
    setYearSelection({ ...yearSelection, [year]: selection });
  }

  function handleSelectTier(year: string, tier: Tier) {
    const selection = { ...yearSelection[year] };
    selection.tier = tier;
    setYearSelection({ ...yearSelection, [year]: selection });
  }

  function isSelectedDomain(year: string, domain: Domain) {
    return yearSelection[year]?.domain?.domain_id === domain.domain_id;
  }

  function isSelectedSubject(year: string, subject: Subject) {
    return yearSelection[year]?.subject?.subject_slug === subject.subject_slug;
  }

  function isSelectedTier(year: string, tier: Tier) {
    return yearSelection[year]?.tier?.tier_slug === tier.tier_slug;
  }

  function isVisibleUnit(year: string, unit: Unit) {
    const s = yearSelection[year];
    if (!s) {
      throw new Error("year selection missing");
    }
    const filterBySubject =
      !s.subject || s.subject.subject_slug === unit.subject_slug;
    const filterByDomain =
      !s.domain ||
      s.domain.domain_id === 0 ||
      s.domain.domain_id === unit.domain_id;
    const filterByTier =
      !s.tier || !unit.tier_slug || s.tier?.tier_slug === unit.tier_slug;
    return filterBySubject && filterByDomain && filterByTier;
  }

  function isHighlightedUnit(unit: Unit) {
    if (!selectedThread) {
      return false;
    }
    return unit.threads.some((t) => t.slug === selectedThread.slug);
  }

  function isSelectedThread(thread: Thread) {
    return selectedThread?.slug === thread.slug;
  }

  function handleSelectThread(slug: string): void {
    const thread = threadOptions.find((to) => to.slug === slug) ?? null;
    setSelectedThread(thread);
  }

  function highlightedUnitCount(): number {
    let count = 0;
    Object.keys(yearData).forEach((year) => {
      const data = yearData[year];
      if (data && (!selectedYear || selectedYear === year)) {
        data.units.forEach((unit) => {
          if (isVisibleUnit(year, unit) && isHighlightedUnit(unit)) {
            count++;
          }
        });
      }
    });
    return count;
  }

  function handleSelectYear(year: string): void {
    setSelectedYear(year);
  }

  return (
    <Box>
      <Box $maxWidth={1280} $mh={"auto"} $ph={18} $width={"100%"}>
        <Card $background={"lemon30"} $pa={0} $pl={96} $mv={[16, 48]}>
          <Box
            $background={"lemon"}
            $height={"100%"}
            $left={0}
            $position={"absolute"}
            $top={0}
            $width={[64, 96]}
            $textAlign={"center"}
          >
            <Icon
              name={"bell"}
              size={[48]}
              $position={"relative"}
              $transform={"translateY(-50%)"}
              $top={"50%"}
            />
          </Box>

          <Box $pa={20}>
            <Heading
              tag={"h2"}
              $font={"heading-7"}
              $mb={12}
              data-testid="units-heading"
            >
              Introducing our new curriculum sequence for 2023/2024!
            </Heading>
            <P>
              Units that make up our curricula are fully sequenced, and aligned
              to the national curriculum.
            </P>
<<<<<<< HEAD
            <RadioGroup
              aria-label="Highlight a thread"
              value={selectedThread ? selectedThread.slug : ""}
              onChange={handleSelectThread}
            >
              <Box $mv={16}>
                <Radio
                  aria-label={"None highlighted"}
                  value={""}
                  data-testid={"no-threads-radio"}
                >
                  None highlighted
                </Radio>
=======
          </Box>
        </Card>

        <Grid>
          <GridArea $colSpan={[12, 3]}>
            <Box $mr={16} $mb={32}>
              <Heading tag={"h3"} $font={"heading-7"} $mb={12}>
                Highlight a thread
              </Heading>
              <P $mb={12}>
                Threads are groups of units across the curriculum that build a
                common body of knowledge
              </P>
              <RadioGroup
                aria-label="Highlight a thread"
                value={selectedThread ? selectedThread.slug : ""}
                onChange={handleSelectThread}
              >
                <Box $mv={16}>
                  <Radio
                    aria-label={"None highlighted"}
                    value={""}
                    data-testid={"no-threads-radio"}
                  >
                    None highlighted
                  </Radio>
                </Box>
>>>>>>> 674fb95c
                {threadOptions.map((threadOption) => {
                  const isSelected = isSelectedThread(threadOption);
                  const highlightedCount = highlightedUnitCount();
                  return (
                    <Box
                      $ba={1}
                      $background={isSelected ? "black" : "white"}
                      $borderColor={isSelected ? "black" : "grey4"}
                      $borderRadius={4}
                      $color={isSelected ? "white" : "black"}
                      $font={isSelected ? "heading-light-7" : "body-2"}
                      $ph={12}
                      $pt={12}
                      $mb={8}
                      key={threadOption.slug}
                    >
                      <Radio
                        aria-label={threadOption.title}
                        value={threadOption.slug}
                        data-testid={
                          isSelected ? "selected-thread-radio" : "thread-radio"
                        }
                      >
                        {threadOption.title}
                        {isSelected && (
                          <>
                            <br />
                            {highlightedCount}
                            {highlightedCount === 1 ? " unit " : " units "}
                            highlighted
                          </>
                        )}
                      </Radio>
                    </Box>
                  );
                })}
<<<<<<< HEAD
              </Box>
            </RadioGroup>
          </Box>
          <Box $mr={16} $mb={32}>
            <Heading tag={"h3"} $font={"heading-7"} $mb={12}>
              Year Group
            </Heading>
            <RadioGroup
              aria-label="Select a year group"
              value={selectedYear ?? ""}
              onChange={handleSelectYear}
            >
              <Box $mb={16}>
                <Radio
                  aria-label="All"
                  value={""}
                  data-testid={"all-years-radio"}
                >
                  All
                </Radio>
              </Box>
              {yearOptions.map((yearOption) => (
                <Box key={yearOption} $mb={16}>
=======
              </RadioGroup>
            </Box>

            <Box $mr={16} $mb={32}>
              <Heading tag={"h3"} $font={"heading-7"} $mb={12}>
                Year Group
              </Heading>
              <RadioGroup
                aria-label="Select a year group"
                value={selectedYear ?? ""}
                onChange={handleSelectYear}
              >
                <Box $mb={16}>
>>>>>>> 674fb95c
                  <Radio
                    aria-label="All"
                    value={""}
                    data-testid={"all-years-radio"}
                  >
                    All
                  </Radio>
                </Box>
                {yearOptions.map((yearOption) => (
                  <Box key={yearOption} $mb={16}>
                    <Radio
                      aria-label={`Year ${yearOption}`}
                      value={yearOption}
                      data-testid={"year-radio"}
                    >
                      Year {yearOption}
                    </Radio>
                  </Box>
                ))}
              </RadioGroup>
            </Box>
          </GridArea>
          <GridArea $colSpan={[12, 9]}>
            {Object.keys(yearData)
              .filter((year) => !selectedYear || selectedYear === year)
              .map((year) => {
                const { units, childSubjects, domains, tiers } = yearData[
                  year
                ] as (typeof yearData)[string];
                return (
                  <Box
                    key={year}
                    $background={"pink30"}
                    $pt={32}
                    $pl={30}
                    $mb={32}
                    $borderRadius={4}
                  >
<<<<<<< HEAD
                    Year {year}
                  </Heading>
                  {childSubjects.length > 0 && (
                    <Box>
                      {childSubjects.map((subject) => (
                        <Button
                          $mb={20}
                          $mr={20}
                          background={
                            isSelectedSubject(year, subject) ? "black" : "white"
                          }
                          key={subject.subject_slug}
                          label={subject.subject}
                          onClick={() => handleSelectSubject(year, subject)}
                          size="small"
                          data-testid="subject-button"
                        />
                      ))}
                    </Box>
                  )}
                  {domains.length > 0 && (
                    <Box>
                      {domains.map((domain) => (
                        <Button
                          $mb={20}
                          $mr={20}
                          background={
                            isSelectedDomain(year, domain) ? "black" : "white"
                          }
                          key={domain.domain_id}
                          label={domain.domain}
                          onClick={() => handleSelectDomain(year, domain)}
                          size="small"
                          data-testid="domain-button"
                        />
                      ))}
                    </Box>
                  )}
                  {tiers.length > 0 && (
                    <Box>
                      {tiers.map((tier) => (
                        <Button
                          $font={"heading-6"}
                          $mb={20}
                          $mr={24}
                          key={tier.tier_slug}
                          label={tier.tier}
                          onClick={() => handleSelectTier(year, tier)}
                          size="small"
                          variant="minimal"
                          isCurrent={isSelectedTier(year, tier)}
                          currentStyles={["underline"]}
                          data-testid="tier-button"
                        />
                      ))}
                    </Box>
                  )}
                  <Flex $flexWrap={"wrap"} $mt={12} data-testid="unit-cards">
                    {units
                      .filter((unit) => isVisibleUnit(year, unit))
                      .map((unit, index) => {
                        const isHighlighted = isHighlightedUnit(unit);
                        return (
                          <Card
                            key={unit.slug + index}
                            $background={isHighlighted ? "black" : "white"}
                            $color={isHighlighted ? "white" : "black"}
                            $flexGrow={"unset"}
                            $mb={32}
                            $mr={28}
                            $position={"relative"}
                            $width={[
                              "100%",
                              "calc(50% - 28px)",
                              "calc(33% - 26px)",
                            ]}
                            data-testid={
                              isHighlighted
                                ? "highlighted-unit-card"
                                : "unit-card"
=======
                    <Heading
                      tag="h2"
                      $font={"heading-4"}
                      $mb={32}
                      data-testid="year-heading"
                    >
                      Year {year}
                    </Heading>
                    {childSubjects.length > 0 && (
                      <Box>
                        {childSubjects.map((subject) => (
                          <Button
                            $mb={20}
                            $mr={20}
                            background={
                              isSelectedSubject(year, subject)
                                ? "black"
                                : "white"
                            }
                            key={subject.subject_slug}
                            label={subject.subject}
                            onClick={() => handleSelectSubject(year, subject)}
                            size="small"
                            data-testid="subject-button"
                          />
                        ))}
                      </Box>
                    )}
                    {domains.length > 0 && (
                      <Box>
                        {domains.map((domain) => (
                          <Button
                            $mb={20}
                            $mr={20}
                            background={
                              isSelectedDomain(year, domain) ? "black" : "white"
>>>>>>> 674fb95c
                            }
                            key={domain.tag_id}
                            label={domain.title}
                            onClick={() => handleSelectDomain(year, domain)}
                            size="small"
                            data-testid="domain-button"
                          />
                        ))}
                      </Box>
                    )}
                    {tiers.length > 0 && (
                      <Box>
                        {tiers.map((tier) => (
                          <Button
                            $font={"heading-6"}
                            $mb={20}
                            $mr={24}
                            key={tier.tier_slug}
                            label={tier.tier}
                            onClick={() => handleSelectTier(year, tier)}
                            size="small"
                            variant="minimal"
                            isCurrent={isSelectedTier(year, tier)}
                            currentStyles={["underline"]}
                            data-testid="tier-button"
                          />
                        ))}
                      </Box>
                    )}
                    <Flex $flexWrap={"wrap"} $mt={12} data-testid="unit-cards">
                      {units
                        .filter((unit) => isVisibleUnit(year, unit))
                        .map((unit, index) => {
                          const isHighlighted = isHighlightedUnit(unit);
                          return (
                            <Card
                              key={unit.slug}
                              $background={isHighlighted ? "black" : "white"}
                              $color={isHighlighted ? "white" : "black"}
                              $flexGrow={"unset"}
                              $mb={32}
                              $mr={28}
                              $position={"relative"}
                              $width={[
                                "100%",
                                "calc(50% - 28px)",
                                "calc(33% - 26px)",
                              ]}
                              data-testid={
                                isHighlighted
                                  ? "highlighted-unit-card"
                                  : "unit-card"
                              }
                            >
<<<<<<< HEAD
                              {index + 1}
                            </OutlineHeading>
                            <Heading tag={"h3"} $font={"heading-7"}>
                              {isHighlighted && (
                                <VisuallyHidden>
                                  Highlighted:&nbsp;
                                </VisuallyHidden>
                              )}
                              {unit.title}
                            </Heading>
                            {unit.unit_options.length > 1 && (
                              <Box $mt={12} data-testid="options-tag">
                                <TagFunctional
                                  color="lavender"
                                  text={`${unit.unit_options.length} unit options`}
                                />
                              </Box>
                            )}
                          </Card>
                        );
                      })}
                  </Flex>
                </Box>
              );
            })}
        </GridArea>
      </Grid>
=======
                              <BrushBorders
                                color={isHighlighted ? "black" : "white"}
                              />
                              <OutlineHeading
                                tag={"div"}
                                $font={"heading-5"}
                                $fontSize={24}
                                $mb={12}
                              >
                                {index + 1}
                              </OutlineHeading>
                              <Heading tag={"h3"} $font={"heading-7"}>
                                {isHighlighted && (
                                  <VisuallyHidden>
                                    Highlighted:&nbsp;
                                  </VisuallyHidden>
                                )}
                                {unit.title}
                              </Heading>
                            </Card>
                          );
                        })}
                    </Flex>
                  </Box>
                );
              })}
          </GridArea>
        </Grid>
      </Box>
      <Flex
        $flexDirection={["column", "row"]}
        $background={"mint"}
        $mt={48}
        $pa={48}
        $gap={24}
      >
        <Flex
          $flexDirection={["column", "row"]}
          $alignItems={["flex-start", "flex-end"]}
          $ma={"auto"}
          $justifyContent={["space-evenly"]}
          $gap={24}
        >
          <Flex $alignItems={"flex-start"} $flexDirection={["column", "row"]}>
            <Icon
              name="books"
              size={92}
              $background={"teachersRed"}
              $mr={40}
              $mb={[24, 0]}
              $color={"black"}
            />

            <Flex
              $width={["100%", "70%"]}
              $gap={16}
              $flexDirection={"column"}
              $alignItems={"flex-start"}
            >
              <Heading tag="h2" $font={["heading-5", "heading-4"]}>
                Need help with our new curriculum?
              </Heading>
              <P $font={["body-2", "body-1"]}>
                Visit our help centre for technical support as well as tips and
                ideas to help you make the most of Oak.
              </P>
            </Flex>
          </Flex>
          <ButtonAsLink
            label="Go to help centre"
            variant={"brush"}
            size={"large"}
            page={"help"}
            icon={"arrow-right"}
            iconBackground="black"
            $iconPosition="trailing"
          />
        </Flex>
      </Flex>
>>>>>>> 674fb95c
    </Box>
  );
};
export default UnitsTab;<|MERGE_RESOLUTION|>--- conflicted
+++ resolved
@@ -14,11 +14,7 @@
 import Grid from "@/components/Grid/Grid";
 import Radio from "@/components/RadioButtons/Radio";
 import RadioGroup from "@/components/RadioButtons/RadioGroup";
-<<<<<<< HEAD
 import { TagFunctional } from "@/components/TagFunctional/TagFunctional";
-=======
-import ButtonAsLink from "@/components/Button/ButtonAsLink";
->>>>>>> 674fb95c
 
 type UnitsTabProps = {
   data: CurriculumUnitsTabData;
@@ -281,7 +277,6 @@
               $top={"50%"}
             />
           </Box>
-
           <Box $pa={20}>
             <Heading
               tag={"h2"}
@@ -295,21 +290,6 @@
               Units that make up our curricula are fully sequenced, and aligned
               to the national curriculum.
             </P>
-<<<<<<< HEAD
-            <RadioGroup
-              aria-label="Highlight a thread"
-              value={selectedThread ? selectedThread.slug : ""}
-              onChange={handleSelectThread}
-            >
-              <Box $mv={16}>
-                <Radio
-                  aria-label={"None highlighted"}
-                  value={""}
-                  data-testid={"no-threads-radio"}
-                >
-                  None highlighted
-                </Radio>
-=======
           </Box>
         </Card>
 
@@ -337,7 +317,6 @@
                     None highlighted
                   </Radio>
                 </Box>
->>>>>>> 674fb95c
                 {threadOptions.map((threadOption) => {
                   const isSelected = isSelectedThread(threadOption);
                   const highlightedCount = highlightedUnitCount();
@@ -374,34 +353,8 @@
                     </Box>
                   );
                 })}
-<<<<<<< HEAD
-              </Box>
-            </RadioGroup>
-          </Box>
-          <Box $mr={16} $mb={32}>
-            <Heading tag={"h3"} $font={"heading-7"} $mb={12}>
-              Year Group
-            </Heading>
-            <RadioGroup
-              aria-label="Select a year group"
-              value={selectedYear ?? ""}
-              onChange={handleSelectYear}
-            >
-              <Box $mb={16}>
-                <Radio
-                  aria-label="All"
-                  value={""}
-                  data-testid={"all-years-radio"}
-                >
-                  All
-                </Radio>
-              </Box>
-              {yearOptions.map((yearOption) => (
-                <Box key={yearOption} $mb={16}>
-=======
               </RadioGroup>
             </Box>
-
             <Box $mr={16} $mb={32}>
               <Heading tag={"h3"} $font={"heading-7"} $mb={12}>
                 Year Group
@@ -412,7 +365,6 @@
                 onChange={handleSelectYear}
               >
                 <Box $mb={16}>
->>>>>>> 674fb95c
                   <Radio
                     aria-label="All"
                     value={""}
@@ -451,88 +403,6 @@
                     $mb={32}
                     $borderRadius={4}
                   >
-<<<<<<< HEAD
-                    Year {year}
-                  </Heading>
-                  {childSubjects.length > 0 && (
-                    <Box>
-                      {childSubjects.map((subject) => (
-                        <Button
-                          $mb={20}
-                          $mr={20}
-                          background={
-                            isSelectedSubject(year, subject) ? "black" : "white"
-                          }
-                          key={subject.subject_slug}
-                          label={subject.subject}
-                          onClick={() => handleSelectSubject(year, subject)}
-                          size="small"
-                          data-testid="subject-button"
-                        />
-                      ))}
-                    </Box>
-                  )}
-                  {domains.length > 0 && (
-                    <Box>
-                      {domains.map((domain) => (
-                        <Button
-                          $mb={20}
-                          $mr={20}
-                          background={
-                            isSelectedDomain(year, domain) ? "black" : "white"
-                          }
-                          key={domain.domain_id}
-                          label={domain.domain}
-                          onClick={() => handleSelectDomain(year, domain)}
-                          size="small"
-                          data-testid="domain-button"
-                        />
-                      ))}
-                    </Box>
-                  )}
-                  {tiers.length > 0 && (
-                    <Box>
-                      {tiers.map((tier) => (
-                        <Button
-                          $font={"heading-6"}
-                          $mb={20}
-                          $mr={24}
-                          key={tier.tier_slug}
-                          label={tier.tier}
-                          onClick={() => handleSelectTier(year, tier)}
-                          size="small"
-                          variant="minimal"
-                          isCurrent={isSelectedTier(year, tier)}
-                          currentStyles={["underline"]}
-                          data-testid="tier-button"
-                        />
-                      ))}
-                    </Box>
-                  )}
-                  <Flex $flexWrap={"wrap"} $mt={12} data-testid="unit-cards">
-                    {units
-                      .filter((unit) => isVisibleUnit(year, unit))
-                      .map((unit, index) => {
-                        const isHighlighted = isHighlightedUnit(unit);
-                        return (
-                          <Card
-                            key={unit.slug + index}
-                            $background={isHighlighted ? "black" : "white"}
-                            $color={isHighlighted ? "white" : "black"}
-                            $flexGrow={"unset"}
-                            $mb={32}
-                            $mr={28}
-                            $position={"relative"}
-                            $width={[
-                              "100%",
-                              "calc(50% - 28px)",
-                              "calc(33% - 26px)",
-                            ]}
-                            data-testid={
-                              isHighlighted
-                                ? "highlighted-unit-card"
-                                : "unit-card"
-=======
                     <Heading
                       tag="h2"
                       $font={"heading-4"}
@@ -569,10 +439,9 @@
                             $mr={20}
                             background={
                               isSelectedDomain(year, domain) ? "black" : "white"
->>>>>>> 674fb95c
                             }
-                            key={domain.tag_id}
-                            label={domain.title}
+                            key={domain.domain_id}
+                            label={domain.domain}
                             onClick={() => handleSelectDomain(year, domain)}
                             size="small"
                             data-testid="domain-button"
@@ -606,7 +475,7 @@
                           const isHighlighted = isHighlightedUnit(unit);
                           return (
                             <Card
-                              key={unit.slug}
+                              key={unit.slug + index}
                               $background={isHighlighted ? "black" : "white"}
                               $color={isHighlighted ? "white" : "black"}
                               $flexGrow={"unset"}
@@ -624,35 +493,6 @@
                                   : "unit-card"
                               }
                             >
-<<<<<<< HEAD
-                              {index + 1}
-                            </OutlineHeading>
-                            <Heading tag={"h3"} $font={"heading-7"}>
-                              {isHighlighted && (
-                                <VisuallyHidden>
-                                  Highlighted:&nbsp;
-                                </VisuallyHidden>
-                              )}
-                              {unit.title}
-                            </Heading>
-                            {unit.unit_options.length > 1 && (
-                              <Box $mt={12} data-testid="options-tag">
-                                <TagFunctional
-                                  color="lavender"
-                                  text={`${unit.unit_options.length} unit options`}
-                                />
-                              </Box>
-                            )}
-                          </Card>
-                        );
-                      })}
-                  </Flex>
-                </Box>
-              );
-            })}
-        </GridArea>
-      </Grid>
-=======
                               <BrushBorders
                                 color={isHighlighted ? "black" : "white"}
                               />
@@ -672,6 +512,14 @@
                                 )}
                                 {unit.title}
                               </Heading>
+                              {unit.unit_options.length > 1 && (
+                                <Box $mt={12} data-testid="options-tag">
+                                  <TagFunctional
+                                    color="lavender"
+                                    text={`${unit.unit_options.length} unit options`}
+                                  />
+                                </Box>
+                              )}
                             </Card>
                           );
                         })}
@@ -682,57 +530,6 @@
           </GridArea>
         </Grid>
       </Box>
-      <Flex
-        $flexDirection={["column", "row"]}
-        $background={"mint"}
-        $mt={48}
-        $pa={48}
-        $gap={24}
-      >
-        <Flex
-          $flexDirection={["column", "row"]}
-          $alignItems={["flex-start", "flex-end"]}
-          $ma={"auto"}
-          $justifyContent={["space-evenly"]}
-          $gap={24}
-        >
-          <Flex $alignItems={"flex-start"} $flexDirection={["column", "row"]}>
-            <Icon
-              name="books"
-              size={92}
-              $background={"teachersRed"}
-              $mr={40}
-              $mb={[24, 0]}
-              $color={"black"}
-            />
-
-            <Flex
-              $width={["100%", "70%"]}
-              $gap={16}
-              $flexDirection={"column"}
-              $alignItems={"flex-start"}
-            >
-              <Heading tag="h2" $font={["heading-5", "heading-4"]}>
-                Need help with our new curriculum?
-              </Heading>
-              <P $font={["body-2", "body-1"]}>
-                Visit our help centre for technical support as well as tips and
-                ideas to help you make the most of Oak.
-              </P>
-            </Flex>
-          </Flex>
-          <ButtonAsLink
-            label="Go to help centre"
-            variant={"brush"}
-            size={"large"}
-            page={"help"}
-            icon={"arrow-right"}
-            iconBackground="black"
-            $iconPosition="trailing"
-          />
-        </Flex>
-      </Flex>
->>>>>>> 674fb95c
     </Box>
   );
 };
