import { FC } from "react";

import { SubjectListingPageProps } from "../../pages/beta/[viewType]/key-stages/[keyStageSlug]/subjects";
import Flex from "../Flex";
import Grid, { GridArea } from "../Grid";
import MaxWidth from "../MaxWidth/MaxWidth";
import SubjectCardDouble from "../SubjectCardDouble/SubjectCardDouble";
import { Heading } from "../Typography";

const SubjectListingPage: FC<SubjectListingPageProps> = (props) => {
  const { subjects, keyStageSlug, keyStageTitle } = props;

  return (
    <Flex $flexDirection={"column"}>
<<<<<<< HEAD
      <MaxWidth $ph={[12]}>
        <Heading $font={"heading-3"} tag={"h1"} $mt={[32, 40]} $mb={40}>
          {`${keyStageTitle} subjects`}
=======
      <MaxWidth $ph={[12]} $maxWidth={[480, 840, 1280]}>
        <Heading $font={"heading-5"} tag={"h2"} $mt={[24, 40]} $mb={30}>
          All subjects
>>>>>>> 45a153a3
        </Heading>
        <Grid $rg={16} $cg={16} $gridAutoRows={"1fr"} $mb={72}>
          {subjects.map((subject, i) => {
            return (
              <GridArea
                key={`subject-list-item-${subject.subjectSlug}-${i}`}
                $colSpan={[12, 6, 3]}
              >
                <SubjectCardDouble
                  subject={subject}
                  subjectSlug={subject.subjectSlug}
                  keyStageSlug={keyStageSlug}
                  keyStageTitle={keyStageTitle}
                />
              </GridArea>
            );
          })}
        </Grid>
      </MaxWidth>
    </Flex>
  );
};

export default SubjectListingPage;<|MERGE_RESOLUTION|>--- conflicted
+++ resolved
@@ -12,15 +12,9 @@
 
   return (
     <Flex $flexDirection={"column"}>
-<<<<<<< HEAD
-      <MaxWidth $ph={[12]}>
+      <MaxWidth $maxWidth={[480, 840, 1280]} $ph={[12]}>
         <Heading $font={"heading-3"} tag={"h1"} $mt={[32, 40]} $mb={40}>
           {`${keyStageTitle} subjects`}
-=======
-      <MaxWidth $ph={[12]} $maxWidth={[480, 840, 1280]}>
-        <Heading $font={"heading-5"} tag={"h2"} $mt={[24, 40]} $mb={30}>
-          All subjects
->>>>>>> 45a153a3
         </Heading>
         <Grid $rg={16} $cg={16} $gridAutoRows={"1fr"} $mb={72}>
           {subjects.map((subject, i) => {
