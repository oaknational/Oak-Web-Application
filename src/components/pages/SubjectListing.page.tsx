--- conflicted
+++ resolved
@@ -1,12 +1,6 @@
 import { FC } from "react";
 
 import { SubjectListingPageProps } from "../../pages/teachers/key-stages/[keyStageSlug]/subjects";
-<<<<<<< HEAD
-import Flex from "../Flex";
-import MaxWidth from "../MaxWidth/MaxWidth";
-=======
-import Grid, { GridArea } from "../Grid";
->>>>>>> f5b614ef
 import SubjectCardDouble from "../SubjectCardDouble/SubjectCardDouble";
 import { Heading } from "../Typography";
 import { GridList } from "../Typography/UL";
