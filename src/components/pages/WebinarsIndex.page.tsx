--- conflicted
+++ resolved
@@ -93,14 +93,10 @@
   contentType: "webinar",
   summary: toPlainText(webinar.summaryPortableText),
   titleTag: "h3",
-<<<<<<< HEAD
   category: webinar.category,
   date: webinar.date,
   mainImage: webinar.video.video.asset.playbackId,
   thumbTime: webinar.video.video.asset.thumbTime,
-=======
-  mainImage: null,
->>>>>>> 226840a0
 });
 
 export const getStaticProps: GetStaticProps<
