import { NextPage } from "next";
import { toPlainText } from "@portabletext/react";

import { BlogListItemProps } from "../../components/Blog/BlogList/BlogListItem";
import {
  BlogWebinarCategory,
  WebinarPreview,
} from "../../common-lib/cms-types";
import { WebinarsListingPage } from "../../common-lib/cms-types/webinarsListingPage";
import PostListing from "../Posts/PostListing";
import { getVideoThumbnail } from "../VideoPlayer/getVideoThumbnail";

export type SerializedWebinarPreview = Omit<WebinarPreview, "date"> & {
  date: string;
};

export type WebinarListingPageProps = {
  webinars: SerializedWebinarPreview[];
  categories: BlogWebinarCategory[];
  categorySlug: string | null;
  pageData: WebinarsListingPage;
};

/**
 * @TODO: Remove /webinars/* from next-sitemap.config.js when built
 */

const WebinarListingPage: NextPage<WebinarListingPageProps> = (props) => {
  const { categories, categorySlug, pageData, webinars } = props;

  return (
    <PostListing
      seo={{
        title: "Webinarss",
        description: "Webinars",
<<<<<<< HEAD
      }}
      pageData={pageData}
      categories={categories}
      categorySlug={categorySlug}
      postsWithCategories={props}
      posts={webinars}
      variant={{
        slug: "beta/webinars",
        title: "Webinars",
      }}
    />
=======
      })}
      $background="white"
      breadcrumbs={getBlogWebinarListBreadcrumbs(
        categories,
        categorySlug,
        "webinars",
        "Webinars"
      )}
    >
      <MaxWidth $pt={[0, 80, 80]}>
        <SummaryCard
          title={pageData.title}
          heading={pageData.heading}
          // TODO: Replace line summary with new field from CMS
          summary={pageData.summary}
          imageProps={cardImage}
        />

        <MobileBlogFilters
          page={"webinars-index"}
          categoryListProps={{
            categories,
            selectedCategorySlug: categorySlug,
          }}
        />

        <BlogWebinarsListAndCategories
          {...props}
          blogs={webinars}
          page={"webinars-index"}
        />
      </MaxWidth>
      <BlogListJsonLd blogs={props.webinars} />
    </Layout>
>>>>>>> c7e9261e
  );
};

export const webinarToBlogListItem = (
  webinar: SerializedWebinarPreview
): BlogListItemProps => ({
  ...webinar,
  contentType: "webinar",
  title: webinar.title,
  summary: toPlainText(webinar.summaryPortableText),
  titleTag: "h3",
  category: webinar.category,
  date: webinar.date,
  thumbnailUrl: getVideoThumbnail({ video: webinar.video.video.asset }),
});

export default WebinarListingPage;<|MERGE_RESOLUTION|>--- conflicted
+++ resolved
@@ -33,7 +33,6 @@
       seo={{
         title: "Webinarss",
         description: "Webinars",
-<<<<<<< HEAD
       }}
       pageData={pageData}
       categories={categories}
@@ -41,46 +40,10 @@
       postsWithCategories={props}
       posts={webinars}
       variant={{
-        slug: "beta/webinars",
+        slug: "webinars",
         title: "Webinars",
       }}
     />
-=======
-      })}
-      $background="white"
-      breadcrumbs={getBlogWebinarListBreadcrumbs(
-        categories,
-        categorySlug,
-        "webinars",
-        "Webinars"
-      )}
-    >
-      <MaxWidth $pt={[0, 80, 80]}>
-        <SummaryCard
-          title={pageData.title}
-          heading={pageData.heading}
-          // TODO: Replace line summary with new field from CMS
-          summary={pageData.summary}
-          imageProps={cardImage}
-        />
-
-        <MobileBlogFilters
-          page={"webinars-index"}
-          categoryListProps={{
-            categories,
-            selectedCategorySlug: categorySlug,
-          }}
-        />
-
-        <BlogWebinarsListAndCategories
-          {...props}
-          blogs={webinars}
-          page={"webinars-index"}
-        />
-      </MaxWidth>
-      <BlogListJsonLd blogs={props.webinars} />
-    </Layout>
->>>>>>> c7e9261e
   );
 };
 
