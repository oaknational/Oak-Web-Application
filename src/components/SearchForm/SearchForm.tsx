--- conflicted
+++ resolved
@@ -106,12 +106,7 @@
             id="search-form-search-input"
             value={value}
             type="search"
-<<<<<<< HEAD
-            onChange={onTextChange}
-            onBlur={() => console.log("blur")}
-=======
             onChange={onChange}
->>>>>>> c833014e
             placeholder="Search"
           />
           <InputFocusUnderline aria-hidden="true" name={"underline-1"} />
