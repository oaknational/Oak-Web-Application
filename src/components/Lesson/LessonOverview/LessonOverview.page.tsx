import React, { useRef } from "react";

import {
  getCommonPathway,
  getPageLinksForLesson,
  getBreadcrumbsForLessonPathway,
  getLessonOverviewBreadCrumb,
} from "../lesson.helpers";
import {
  LessonOverviewCanonical,
  LessonOverviewInPathway,
} from "../lesson.types";

import Flex from "@/components/Flex";
import MaxWidth from "@/components/MaxWidth/MaxWidth";
import Typography, { Heading } from "@/components/Typography";
import Grid, { GridArea } from "@/components/Grid";
import OverviewPresentation from "@/components/Lesson/LessonOverview/OverviewPresentation";
import OverviewVideo from "@/components/Lesson/LessonOverview/OverviewVideo";
import QuizContainerNew from "@/components/QuizContainerNew";
import Box from "@/components/Box";
import useAnalytics from "@/context/Analytics/useAnalytics";
import type {
  KeyStageTitleValueType,
  DownloadResourceButtonNameValueType,
} from "@/browser-lib/avo/Avo";
import useAnalyticsPageProps from "@/hooks/useAnalyticsPageProps";
import LessonDetails from "@/components/LessonDetails/LessonDetails";
import { LessonItemContainer } from "@/components/LessonItemContainer/LessonItemContainer";
import HeaderLesson from "@/components/HeaderLesson";
import isSlugLegacy from "@/utils/slugModifiers/isSlugLegacy";
import { useCurrentSection } from "@/components/Lesson/useCurrentSection";
import LessonAnchorLinks from "@/components/Lesson/LessonAnchorLinks/LessonAnchorLinks";

export type LessonOverviewProps = {
  lesson: LessonOverviewCanonical | LessonOverviewInPathway;
};

export function LessonOverview({ lesson }: LessonOverviewProps) {
  const {
    lessonTitle,
    lessonSlug,
    supervisionLevel,
    contentGuidance,
    misconceptionsAndCommonMistakes,
    lessonKeywords,
    teacherTips,
    videoMuxPlaybackId,
    videoWithSignLanguageMuxPlaybackId,
    lessonEquipmentAndResources,
    presentationUrl,
    worksheetUrl,
    isWorksheetLandscape,
    transcriptSentences,
    starterQuiz,
    exitQuiz,
    expired,
    keyLearningPoints,
  } = lesson;

  const { track } = useAnalytics();
  const { analyticsUseCase } = useAnalyticsPageProps();

  const commonPathway = getCommonPathway(
    lesson.isCanonical ? lesson.pathways : [lesson],
  );

  const {
    keyStageSlug,
    keyStageTitle,
    subjectTitle,
    subjectSlug,
    unitTitle,
    unitSlug,
    programmeSlug,
  } = commonPathway;

  const trackDownloadResourceButtonClicked = ({
    downloadResourceButtonName,
  }: {
    downloadResourceButtonName: DownloadResourceButtonNameValueType;
  }) => {
    track.downloadResourceButtonClicked({
      keyStageTitle: keyStageTitle as KeyStageTitleValueType,
      keyStageSlug,
      subjectTitle,
      subjectSlug,
      unitName: unitTitle,
      unitSlug,
      lessonName: lessonTitle,
      lessonSlug,
      downloadResourceButtonName,
      analyticsUseCase,
    });
  };

  const slugs = { unitSlug, lessonSlug, programmeSlug };
  const pageLinks = getPageLinksForLesson(lesson);
<<<<<<< HEAD
  const slideDeckSectionRef = useRef<HTMLDivElement>(null);
  const lessonDetailsSectionRef = useRef<HTMLDivElement>(null);
  const videoSectionRef = useRef<HTMLDivElement>(null);
  const worksheetSectionRef = useRef<HTMLDivElement>(null);
  const starterQuizSectionRef = useRef<HTMLDivElement>(null);
  const exitQuizSectionRef = useRef<HTMLDivElement>(null);
  const additionalMaterialSectionRef = useRef<HTMLDivElement>(null);

  const sectionRefs = {
    "slide-deck": slideDeckSectionRef,
    "lesson-details": lessonDetailsSectionRef,
    video: videoSectionRef,
    worksheet: worksheetSectionRef,
    "starter-quiz": starterQuizSectionRef,
    "exit-quiz": exitQuizSectionRef,
    "additional-material": additionalMaterialSectionRef,
  };

  const { currentSectionId } = useCurrentSection({ sectionRefs });
=======
>>>>>>> b005d944

  const isLegacyLicense = programmeSlug ? isSlugLegacy(programmeSlug) : false;

  return (
    <>
      <HeaderLesson
        {...lesson}
        {...commonPathway}
        breadcrumbs={[
          ...getBreadcrumbsForLessonPathway(commonPathway),
          getLessonOverviewBreadCrumb({
            lessonTitle,
            lessonSlug,
            unitSlug,
            programmeSlug,
            disabled: true,
          }),
        ]}
        background={"pink30"}
        subjectIconBackgroundColor={"pink"}
        track={track}
        analyticsUseCase={analyticsUseCase}
        isNew={!isLegacyLicense}
      />
      <MaxWidth $ph={16} $pb={80}>
        {expired ? (
          <Box $pa={16} $mb={64}>
            <Heading $font={"heading-7"} tag={"h2"} $mb={16}>
              No lesson available
            </Heading>
            <Typography $font={"body-1"}>
              Sorry, this lesson no longer exists.
            </Typography>
          </Box>
        ) : (
          <Grid $mt={[48]}>
            <GridArea
              $colSpan={[12, 3]}
              $alignSelf={"start"}
              $position={"sticky"}
              $display={["none", "block"]}
              $top={96} // FIXME: ideally we'd dynamically calculate this based on the height of the header using the next allowed size. This could be achieved with a new helperFunction get nextAvailableSize
            >
              <Flex
                as="nav"
                aria-label="page navigation"
                $flexDirection={"column"}
                $alignItems={"flex-start"}
                $gap={[8]}
                $pr={[16]}
              >
                <LessonAnchorLinks
                  links={pageLinks}
                  currentSectionId={currentSectionId}
                />
              </Flex>
            </GridArea>
            <GridArea $colSpan={[12, 9]}>
              <Flex $flexDirection={"column"} $position={"relative"}>
                {pageLinks.find((p) => p.label === "Slide deck") && (
                  <LessonItemContainer
                    ref={slideDeckSectionRef}
                    title={"Slide deck"}
                    downloadable={true}
                    onDownloadButtonClick={() => {
                      trackDownloadResourceButtonClicked({
                        downloadResourceButtonName: "slide deck",
                      });
                    }}
                    slugs={slugs}
                    anchorId="slide-deck"
                  >
                    <OverviewPresentation
                      asset={presentationUrl}
                      title={lessonTitle}
                      isWorksheet={false}
                    />
                  </LessonItemContainer>
                )}

                <LessonItemContainer
                  ref={lessonDetailsSectionRef}
                  title={"Lesson details"}
                  anchorId="lesson-details"
                >
                  <LessonDetails
                    keyLearningPoints={keyLearningPoints}
                    commonMisconceptions={misconceptionsAndCommonMistakes}
                    keyWords={lessonKeywords}
                    teacherTips={teacherTips}
                    equipmentAndResources={lessonEquipmentAndResources}
                    contentGuidance={contentGuidance}
                    supervisionLevel={supervisionLevel}
                    isLegacyLicense={isLegacyLicense}
                  />
                </LessonItemContainer>

                {pageLinks.find((p) => p.label === "Video") && (
                  <LessonItemContainer
<<<<<<< HEAD
                    ref={videoSectionRef}
                    title={"Video"}
                    anchorId="video"
=======
                    title={"Video"}
                    anchorId="video"
                    isFinalElement={
                      pageLinks.findIndex((p) => p.label === "Video") ===
                      pageLinks.length - 1
                    }
>>>>>>> b005d944
                  >
                    <OverviewVideo
                      video={videoMuxPlaybackId}
                      signLanguageVideo={videoWithSignLanguageMuxPlaybackId}
                      title={lessonTitle}
                      transcriptSentences={transcriptSentences}
                      isLegacy={isSlugLegacy(
                        programmeSlug ?? subjectSlug ?? "",
                      )}
                    />
                  </LessonItemContainer>
                )}
                {pageLinks.find((p) => p.label === "Worksheet") && (
                  <LessonItemContainer
                    ref={worksheetSectionRef}
                    title={"Worksheet"}
                    anchorId="worksheet"
                    downloadable={true}
                    onDownloadButtonClick={() => {
                      trackDownloadResourceButtonClicked({
                        downloadResourceButtonName: "worksheet",
                      });
                    }}
                    slugs={slugs}
                    isFinalElement={
                      pageLinks.findIndex((p) => p.label === "Worksheet") ===
                      pageLinks.length - 1
                    }
                  >
                    <OverviewPresentation
                      asset={worksheetUrl}
                      title={lessonTitle}
                      isWorksheetLandscape={!!isWorksheetLandscape}
                      isWorksheet={true}
                    />
                  </LessonItemContainer>
                )}

                {pageLinks.find((p) => p.label === "Starter quiz") && (
                  <LessonItemContainer
                    ref={starterQuizSectionRef}
                    title={"Starter quiz"}
                    anchorId="starter-quiz"
                    downloadable={true}
                    onDownloadButtonClick={() => {
                      trackDownloadResourceButtonClicked({
                        downloadResourceButtonName: "starter quiz",
                      });
                    }}
                    slugs={slugs}
                    isFinalElement={
                      pageLinks.findIndex((p) => p.label === "Starter quiz") ===
                      pageLinks.length - 1
                    }
                  >
                    {starterQuiz && (
                      <QuizContainerNew questions={starterQuiz} />
                    )}
                  </LessonItemContainer>
                )}
                {pageLinks.find((p) => p.label === "Exit quiz") && (
                  <LessonItemContainer
                    ref={exitQuizSectionRef}
                    title={"Exit quiz"}
                    anchorId="exit-quiz"
                    downloadable={true}
                    onDownloadButtonClick={() => {
                      trackDownloadResourceButtonClicked({
                        downloadResourceButtonName: "exit quiz",
                      });
                    }}
                    slugs={slugs}
                    isFinalElement={
                      pageLinks.findIndex((p) => p.label === "Exit quiz") ===
                      pageLinks.length - 1
                    }
                  >
                    {exitQuiz && <QuizContainerNew questions={exitQuiz} />}
                  </LessonItemContainer>
                )}
                {pageLinks.find((p) => p.label === "Additional material") && (
                  <LessonItemContainer
                    ref={additionalMaterialSectionRef}
                    title={"Additional material"}
                    anchorId="additional-material"
                    downloadable={true}
                    onDownloadButtonClick={() => {
                      trackDownloadResourceButtonClicked({
                        downloadResourceButtonName: "additional material",
                      });
                    }}
                    slugs={slugs}
                    isFinalElement={
                      pageLinks.findIndex(
                        (p) => p.label === "Additional material",
                      ) ===
                      pageLinks.length - 1
                    }
                  >
                    <Typography $font={"body-1"}>
                      We're sorry, but preview is not currently available.
                      Download to see additional material.
                    </Typography>
                    {/* 
                    Temporary fix for additional material due to unexpected poor rendering of google docs
                    <OverviewPresentation
                      asset={additionalMaterialUrl}
                      isAdditionalMaterial={true}
                      title={lessonTitle}
                      isWorksheetLandscape={isWorksheetLandscape}
                      isWorksheet={true}
                    /> */}
                  </LessonItemContainer>
                )}
              </Flex>
            </GridArea>
          </Grid>
        )}
      </MaxWidth>
    </>
  );
}<|MERGE_RESOLUTION|>--- conflicted
+++ resolved
@@ -96,7 +96,6 @@
 
   const slugs = { unitSlug, lessonSlug, programmeSlug };
   const pageLinks = getPageLinksForLesson(lesson);
-<<<<<<< HEAD
   const slideDeckSectionRef = useRef<HTMLDivElement>(null);
   const lessonDetailsSectionRef = useRef<HTMLDivElement>(null);
   const videoSectionRef = useRef<HTMLDivElement>(null);
@@ -116,8 +115,6 @@
   };
 
   const { currentSectionId } = useCurrentSection({ sectionRefs });
-=======
->>>>>>> b005d944
 
   const isLegacyLicense = programmeSlug ? isSlugLegacy(programmeSlug) : false;
 
@@ -217,18 +214,13 @@
 
                 {pageLinks.find((p) => p.label === "Video") && (
                   <LessonItemContainer
-<<<<<<< HEAD
                     ref={videoSectionRef}
                     title={"Video"}
                     anchorId="video"
-=======
-                    title={"Video"}
-                    anchorId="video"
                     isFinalElement={
                       pageLinks.findIndex((p) => p.label === "Video") ===
                       pageLinks.length - 1
                     }
->>>>>>> b005d944
                   >
                     <OverviewVideo
                       video={videoMuxPlaybackId}
