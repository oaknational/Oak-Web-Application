--- conflicted
+++ resolved
@@ -97,7 +97,6 @@
 
   const slugs = { unitSlug, lessonSlug, programmeSlug };
   const pageLinks = getPageLinksForLesson(lesson);
-<<<<<<< HEAD
   const slideDeckSectionRef = useRef<HTMLDivElement>(null);
   const lessonDetailsSectionRef = useRef<HTMLDivElement>(null);
   const videoSectionRef = useRef<HTMLDivElement>(null);
@@ -136,9 +135,7 @@
       ref: additionalMaterialSectionRef,
     },
   ]);
-=======
   const isLegacyLicense = programmeSlug ? isSlugLegacy(programmeSlug) : false;
->>>>>>> aeca965d
 
   return (
     <>
