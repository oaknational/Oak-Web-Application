import React, { FC, useState } from "react";

import useAnalytics from "../../context/Analytics/useAnalytics";
import useAnalyticsUseCase from "../../hooks/useAnalyticsUseCase";
import Card, { CardProps } from "../Card";
import Flex from "../Flex";
import BoxBorders from "../SpriteSheet/BrushSvgs/BoxBorders";
import useClickableCard from "../../hooks/useClickableCard";
import Button from "../Button";
import IconButton from "../Button/IconButton";
import Icon from "../Icon";
import ButtonAsLink from "../Button/ButtonAsLink";
import Box from "../Box";
import IconButtonAsLink from "../Button/IconButtonAsLink";
import {
  ContainerTitletoPreselectMap,
  PreselectedDownloadType,
} from "../DownloadComponents/downloads.types";

export type ExpandingContainerTitle =
  | "Slide deck"
  | "Exit quiz"
  | "Starter quiz"
  | "Worksheet"
  | "Video"
  | "Transcript";

type ExpandingContainerProps = CardProps & {
  title: ExpandingContainerTitle;
  external?: boolean;
  projectable?: boolean;
  downloadable?: boolean;
  toggleClosed?: boolean;
  keyStageSlug: string;
  subjectSlug: string;
  unitSlug: string;
  slug: string;
};

const ExpandingContainer: FC<ExpandingContainerProps> = ({
  children,
  title,
  external,
  projectable,
  downloadable,
  toggleClosed = true,
  ...props
}) => {
  const { containerProps, isHovered, primaryTargetProps } =
    useClickableCard<HTMLButtonElement>();
  const [toggleOpen, setToggleOpen] = useState(toggleClosed);
  const lowerCaseTitle = title.toLowerCase();

<<<<<<< HEAD
  const getPreselectedQueryFromTitle = (
    title: ExpandingContainerTitle
  ): PreselectedDownloadType | "" => {
    return ContainerTitletoPreselectMap[title];
  };
  const preselected = getPreselectedQueryFromTitle(title);
=======
  const { track } = useAnalytics();
  const analyticsUseCase = useAnalyticsUseCase();
>>>>>>> 1c07b928

  return (
    <Card $flexDirection={"column"} $ph={0} $pv={20}>
      <Flex
        $position={"relative"}
        $width={"100%"}
        $maxWidth={"100%"}
        $flexDirection={"column"}
        $dropShadow={isHovered ? "expandableContainerHover" : "subjectCard"}
        $pa={20}
      >
        <Flex $justifyContent={"space-between"}>
          <Card $pa={0} {...containerProps} $flexGrow={0}>
            <Flex $position="relative" $alignItems={"center"}>
              <Button
                {...primaryTargetProps}
                data-testid={"expand-button"}
                variant="minimal"
                label={title}
                onClick={() => {
                  setToggleOpen(toggleOpen === false);
                  toggleOpen &&
                    track.resourceContainerExpanded({
                      analyticsUseCase,
                      pageName: ["Lesson"],
                      containerTitle: title,
                    });
                }}
                $font={"heading-5"}
              />
              <Icon
                $color="black"
                name={toggleOpen ? "chevron-down" : "chevron-up"}
              />
            </Flex>
          </Card>
          <Flex>
            {downloadable === true && (
              <>
                <Box $display={["none", "block"]}>
                  <ButtonAsLink
                    data-testid={"download-button"}
                    variant={"minimal"}
                    page={"lesson-downloads"}
                    aria-label={`download ${lowerCaseTitle}`}
                    iconBackground="teachersHighlight"
                    icon="download"
                    $iconPosition="trailing"
                    label={`Download ${lowerCaseTitle}`}
                    query={{
                      preselected: preselected,
                    }}
                    {...props}
                  />
                </Box>
                <Box $display={["block", "none"]}>
                  <IconButtonAsLink
                    data-testid={"download-button-mobile"}
                    page={"lesson-downloads"}
                    aria-label={`download ${lowerCaseTitle}`}
                    background={"teachersHighlight"}
                    icon="download"
                    variant="brush"
                    query={{
                      preselected: preselected,
                    }}
                    {...props}
                  />
                </Box>
              </>
            )}
            {external === true && (
              <IconButton
                data-testid={"external-button"}
                $ml={24}
                aria-label="External click me"
                background={"teachersPastelBlue"}
                icon="external"
                onClick={() => {
                  console.log("External Clicked!");
                }}
                variant="brush"
              />
            )}
            {projectable === true && (
              <IconButton
                $ml={24}
                data-testid={"project-button"}
                aria-label="Project Click me"
                background={"teachersPastelBlue"}
                icon="project"
                onClick={() => {
                  console.log("Project Clicked!");
                }}
                variant="brush"
              />
            )}
          </Flex>
        </Flex>
        <BoxBorders gapPosition="rightTop" />
      </Flex>
      <Flex
        data-testid={"expanded-container"}
        $maxHeight={toggleOpen ? 0 : 9600}
        $overflowY={"hidden"}
        $transition={"all 0.3s ease"}
      >
        {children}
      </Flex>
    </Card>
  );
};

export default ExpandingContainer;<|MERGE_RESOLUTION|>--- conflicted
+++ resolved
@@ -51,17 +51,16 @@
   const [toggleOpen, setToggleOpen] = useState(toggleClosed);
   const lowerCaseTitle = title.toLowerCase();
 
-<<<<<<< HEAD
+
   const getPreselectedQueryFromTitle = (
     title: ExpandingContainerTitle
   ): PreselectedDownloadType | "" => {
     return ContainerTitletoPreselectMap[title];
   };
   const preselected = getPreselectedQueryFromTitle(title);
-=======
+
   const { track } = useAnalytics();
   const analyticsUseCase = useAnalyticsUseCase();
->>>>>>> 1c07b928
 
   return (
     <Card $flexDirection={"column"} $ph={0} $pv={20}>
