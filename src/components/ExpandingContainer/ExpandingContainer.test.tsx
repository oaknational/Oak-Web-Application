import userEvent from "@testing-library/user-event";
import { screen } from "@testing-library/react";

import renderWithTheme from "../../__tests__/__helpers__/renderWithTheme";
import Card from "../Card";

import ExpandingContainer from ".";

<<<<<<< HEAD
it("component renders with the title", () => {
  const { getAllByRole } = renderWithTheme(
    <ExpandingContainer
      external={true}
      projectable={true}
      downloadable={true}
      title={"Video"}
      keyStageSlug={"ks3"}
      subjectSlug={"maths"}
      unitSlug={"unit"}
      slug={"slug-slug-slug"}
    >
      <Card $background={"white"} $ba={3} $borderColor={"grey2"}>
        Grid box
      </Card>
    </ExpandingContainer>
  );

  expect(getAllByRole("button")).toHaveLength(3);
  expect(getAllByRole("link")).toHaveLength(1);
});
it("component renders with the title only", () => {
  const { getAllByRole } = renderWithTheme(
    <ExpandingContainer
      external={false}
      projectable={false}
      downloadable={false}
      title={"Video"}
      keyStageSlug={"ks3"}
      subjectSlug={"maths"}
      unitSlug={"unit"}
      slug={"slug-slug-slug"}
    >
      <Card $background={"white"} $ba={3} $borderColor={"grey2"}>
        Grid box
      </Card>
    </ExpandingContainer>
  );

  expect(getAllByRole("button")).toHaveLength(1);
});
it("renders top right icons", async () => {
  const log1 = jest.spyOn(console, "log");
  const log2 = jest.spyOn(console, "log");
  const user = userEvent.setup();
  renderWithTheme(
    <ExpandingContainer
      external={true}
      projectable={true}
      downloadable={true}
      keyStageSlug={"ks3"}
      subjectSlug={"maths"}
      unitSlug={"unit"}
      slug={"slug-slug-slug"}
      title={"Video"}
    >
      <Card $background={"white"} $ba={3} $borderColor={"grey2"}>
        Grid box
      </Card>
    </ExpandingContainer>
  );

  const downloadLinkButton = screen.getByTestId("download-button");
  expect(downloadLinkButton).toHaveAttribute(
    "href",
    "/beta/teachers/key-stages/ks3/subjects/maths/units/unit/lessons/slug-slug-slug/downloads?preselected="
  );
  const projectButton = screen.getByTestId("project-button");
  await user.click(projectButton);
  expect(log1).toHaveBeenCalled();

  const externalButton = screen.getByTestId("external-button");
  await user.click(externalButton);
  expect(log2).toHaveBeenCalled();
});

it("adds selected+[title] to query string", async () => {
  renderWithTheme(
    <ExpandingContainer
      external={true}
      projectable={true}
      downloadable={true}
      title={"Worksheet"}
      keyStageSlug={"ks3"}
      subjectSlug={"maths"}
      unitSlug={"unit"}
      slug={"slug-slug-slug"}
    >
      <Card $background={"white"} $ba={3} $borderColor={"grey2"}>
        Grid box
      </Card>
    </ExpandingContainer>
  );

  const downloadLinkButton = screen.getByTestId("download-button");
  expect(downloadLinkButton).toHaveAttribute(
    "href",
    "/beta/teachers/key-stages/ks3/subjects/maths/units/unit/lessons/slug-slug-slug/downloads?preselected=worksheet"
  );
});

it("component expands and contract on click", async () => {
  const user = userEvent.setup();
  renderWithTheme(
    <ExpandingContainer
      external={true}
      projectable={true}
      downloadable={true}
      keyStageSlug={"ks3"}
      subjectSlug={"maths"}
      unitSlug={"unit"}
      slug={"slug-slug-slug"}
      title={"Video"}
    >
      <Card $background={"white"} $ba={3} $borderColor={"grey2"}>
        Grid box
      </Card>
    </ExpandingContainer>
  );

  const downloadButton = screen.getByTestId("expand-button");
  await user.click(downloadButton);
  expect(screen.getByTestId("expanded-container")).toHaveStyle(
    "max-height: 9600px"
  );
=======
const resourceContainerExpanded = jest.fn();
jest.mock("../../context/Analytics/useAnalytics", () => ({
  __esModule: true,
  default: () => ({
    track: {
      resourceContainerExpanded: (...args: unknown[]) =>
        resourceContainerExpanded(...args),
    },
  }),
}));

describe("comonents/ExpandingContainer", () => {
  beforeEach(() => {
    jest.clearAllMocks();
  });

  it("component renders with the title", () => {
    const { getAllByRole } = renderWithTheme(
      <ExpandingContainer
        external={true}
        projectable={true}
        downloadable={true}
        title={"Video"}
        keyStageSlug={"ks3"}
        subjectSlug={"maths"}
        unitSlug={"unit"}
        slug={"slug-slug-slug"}
      >
        <Card $background={"white"} $ba={3} $borderColor={"grey2"}>
          Grid box
        </Card>
      </ExpandingContainer>
    );

    expect(getAllByRole("button")).toHaveLength(3);
    expect(getAllByRole("link")).toHaveLength(1);
  });
  it("component renders with the title only", () => {
    const { getAllByRole } = renderWithTheme(
      <ExpandingContainer
        external={false}
        projectable={false}
        downloadable={false}
        title={"Video"}
        keyStageSlug={"ks3"}
        subjectSlug={"maths"}
        unitSlug={"unit"}
        slug={"slug-slug-slug"}
      >
        <Card $background={"white"} $ba={3} $borderColor={"grey2"}>
          Grid box
        </Card>
      </ExpandingContainer>
    );

    expect(getAllByRole("button")).toHaveLength(1);
  });
  it("renders top right icons", async () => {
    const log1 = jest.spyOn(console, "log");
    const log2 = jest.spyOn(console, "log");
    const user = userEvent.setup();
    renderWithTheme(
      <ExpandingContainer
        external={true}
        projectable={true}
        downloadable={true}
        keyStageSlug={"ks3"}
        subjectSlug={"maths"}
        unitSlug={"unit"}
        slug={"slug-slug-slug"}
        title={"Video"}
      >
        <Card $background={"white"} $ba={3} $borderColor={"grey2"}>
          Grid box
        </Card>
      </ExpandingContainer>
    );

    const downloadLinkButton = screen.getByTestId("download-button");
    expect(downloadLinkButton).toHaveAttribute(
      "href",
      "/beta/teachers/key-stages/ks3/subjects/maths/units/unit/lessons/slug-slug-slug/downloads?preselected=video"
    );
    const projectButton = screen.getByTestId("project-button");
    await user.click(projectButton);
    expect(log1).toHaveBeenCalled();

    const externalButton = screen.getByTestId("external-button");
    await user.click(externalButton);
    expect(log2).toHaveBeenCalled();
  });

  it("adds selected+[title] to query string", async () => {
    renderWithTheme(
      <ExpandingContainer
        external={true}
        projectable={true}
        downloadable={true}
        title={"Worksheet"}
        keyStageSlug={"ks3"}
        subjectSlug={"maths"}
        unitSlug={"unit"}
        slug={"slug-slug-slug"}
      >
        <Card $background={"white"} $ba={3} $borderColor={"grey2"}>
          Grid box
        </Card>
      </ExpandingContainer>
    );

    const downloadLinkButton = screen.getByTestId("download-button");
    expect(downloadLinkButton).toHaveAttribute(
      "href",
      "/beta/teachers/key-stages/ks3/subjects/maths/units/unit/lessons/slug-slug-slug/downloads?preselected=worksheet"
    );
  });

  it("component expands and contract on click", async () => {
    const user = userEvent.setup();
    renderWithTheme(
      <ExpandingContainer
        external={true}
        projectable={true}
        downloadable={true}
        keyStageSlug={"ks3"}
        subjectSlug={"maths"}
        unitSlug={"unit"}
        slug={"slug-slug-slug"}
        title={"Video"}
      >
        <Card $background={"white"} $ba={3} $borderColor={"grey2"}>
          Grid box
        </Card>
      </ExpandingContainer>
    );

    const downloadButton = screen.getByTestId("expand-button");
    await user.click(downloadButton);
    expect(screen.getByTestId("expanded-container")).toHaveStyle(
      "max-height: 9600px"
    );
  });

  it("calls tracking.resourceContainerExpanded once, with correct props", async () => {
    const user = userEvent.setup();
    renderWithTheme(
      <ExpandingContainer
        external={true}
        projectable={true}
        downloadable={true}
        keyStageSlug={"ks3"}
        subjectSlug={"maths"}
        unitSlug={"unit"}
        slug={"slug-slug-slug"}
        title={"Video"}
      >
        <Card $background={"white"} $ba={3} $borderColor={"grey2"}>
          Grid box
        </Card>
      </ExpandingContainer>
    );

    const expandButton = screen.getByTestId("expand-button");
    await user.click(expandButton);

    expect(resourceContainerExpanded).toHaveBeenCalledTimes(1);
    expect(resourceContainerExpanded).toHaveBeenCalledWith({
      pageName: ["Lesson"],
      containerTitle: "Video",
      analyticsUseCase: ["Teacher"],
    });
  });
>>>>>>> 1c07b928
});<|MERGE_RESOLUTION|>--- conflicted
+++ resolved
@@ -6,7 +6,7 @@
 
 import ExpandingContainer from ".";
 
-<<<<<<< HEAD
+
 it("component renders with the title", () => {
   const { getAllByRole } = renderWithTheme(
     <ExpandingContainer
@@ -83,56 +83,6 @@
   expect(log2).toHaveBeenCalled();
 });
 
-it("adds selected+[title] to query string", async () => {
-  renderWithTheme(
-    <ExpandingContainer
-      external={true}
-      projectable={true}
-      downloadable={true}
-      title={"Worksheet"}
-      keyStageSlug={"ks3"}
-      subjectSlug={"maths"}
-      unitSlug={"unit"}
-      slug={"slug-slug-slug"}
-    >
-      <Card $background={"white"} $ba={3} $borderColor={"grey2"}>
-        Grid box
-      </Card>
-    </ExpandingContainer>
-  );
-
-  const downloadLinkButton = screen.getByTestId("download-button");
-  expect(downloadLinkButton).toHaveAttribute(
-    "href",
-    "/beta/teachers/key-stages/ks3/subjects/maths/units/unit/lessons/slug-slug-slug/downloads?preselected=worksheet"
-  );
-});
-
-it("component expands and contract on click", async () => {
-  const user = userEvent.setup();
-  renderWithTheme(
-    <ExpandingContainer
-      external={true}
-      projectable={true}
-      downloadable={true}
-      keyStageSlug={"ks3"}
-      subjectSlug={"maths"}
-      unitSlug={"unit"}
-      slug={"slug-slug-slug"}
-      title={"Video"}
-    >
-      <Card $background={"white"} $ba={3} $borderColor={"grey2"}>
-        Grid box
-      </Card>
-    </ExpandingContainer>
-  );
-
-  const downloadButton = screen.getByTestId("expand-button");
-  await user.click(downloadButton);
-  expect(screen.getByTestId("expanded-container")).toHaveStyle(
-    "max-height: 9600px"
-  );
-=======
 const resourceContainerExpanded = jest.fn();
 jest.mock("../../context/Analytics/useAnalytics", () => ({
   __esModule: true,
@@ -144,6 +94,7 @@
   }),
 }));
 
+
 describe("comonents/ExpandingContainer", () => {
   beforeEach(() => {
     jest.clearAllMocks();
@@ -305,5 +256,4 @@
       analyticsUseCase: ["Teacher"],
     });
   });
->>>>>>> 1c07b928
 });