import userEvent from "@testing-library/user-event";
import { screen } from "@testing-library/react";

import renderWithTheme from "../../__tests__/__helpers__/renderWithTheme";
import Card from "../Card";

import ExpandingContainer from ".";

it("component renders with the title", () => {
  const { getAllByRole } = renderWithTheme(
    <ExpandingContainer
      external={true}
      projectable={true}
      downloadable={true}
      title={"Video"}
      programmeSlug={"secondary-ks3-maths"}
      unitSlug={"unit"}
      lessonSlug={"slug-slug-slug"}
    >
      <Card $background={"white"} $ba={3} $borderColor={"grey2"}>
        Grid box
      </Card>
    </ExpandingContainer>
  );

  expect(getAllByRole("button")).toHaveLength(3);
  expect(getAllByRole("link")).toHaveLength(1);
});
it("component renders with the title only", () => {
  const { getAllByRole } = renderWithTheme(
    <ExpandingContainer
      external={false}
      projectable={false}
      downloadable={false}
      title={"Video"}
      programmeSlug={"secondary-ks3-maths"}
      unitSlug={"unit"}
      lessonSlug={"slug-slug-slug"}
    >
      <Card $background={"white"} $ba={3} $borderColor={"grey2"}>
        Grid box
      </Card>
    </ExpandingContainer>
  );

  expect(getAllByRole("button")).toHaveLength(1);
});
/** @todo This test need rewriting to not depend on logging being called. */
it.skip("renders top right icons", async () => {
  const log1 = jest.spyOn(console, "log");
  const log2 = jest.spyOn(console, "log");
  const user = userEvent.setup();
  renderWithTheme(
    <ExpandingContainer
      external={true}
      projectable={true}
      downloadable={true}
      programmeSlug={"secondary-ks3-maths"}
      unitSlug={"unit"}
      lessonSlug={"slug-slug-slug"}
      title={"Video"}
    >
      <Card $background={"white"} $ba={3} $borderColor={"grey2"}>
        Grid box
      </Card>
    </ExpandingContainer>
  );

  const downloadLinkButton = screen.getByTestId("download-button");
  expect(downloadLinkButton).toHaveAttribute(
    "href",
<<<<<<< HEAD
    "/beta/teachers/programmes/secondary-ks3-maths/units/unit/lessons/slug-slug-slug/downloads?"
=======
    "/teachers/programmes/secondary-ks3-maths/units/unit/lessons/slug-slug-slug/downloads?",
>>>>>>> 28d3a2f0
  );
  const projectButton = screen.getByTestId("project-button");
  await user.click(projectButton);
  expect(log1).toHaveBeenCalled();

  const externalButton = screen.getByTestId("external-button");
  await user.click(externalButton);
  expect(log2).toHaveBeenCalled();
});

const resourceContainerExpanded = jest.fn();
jest.mock("../../context/Analytics/useAnalytics", () => ({
  __esModule: true,
  default: () => ({
    track: {
      resourceContainerExpanded: (...args: unknown[]) =>
        resourceContainerExpanded(...args),
    },
  }),
}));

describe("comonents/ExpandingContainer", () => {
  beforeEach(() => {
    jest.clearAllMocks();
  });

  it("component renders with the title", () => {
    const { getAllByRole } = renderWithTheme(
      <ExpandingContainer
        external={true}
        projectable={true}
        downloadable={true}
        title={"Video"}
        programmeSlug="programme-slug"
        unitSlug={"unit"}
        lessonSlug={"slug-slug-slug"}
      >
        <Card $background={"white"} $ba={3} $borderColor={"grey2"}>
          Grid box
        </Card>
      </ExpandingContainer>
    );

    expect(getAllByRole("button")).toHaveLength(3);
    expect(getAllByRole("link")).toHaveLength(1);
  });
  it("component renders with the title only", () => {
    const { getAllByRole } = renderWithTheme(
      <ExpandingContainer
        external={false}
        projectable={false}
        downloadable={false}
        title={"Video"}
        programmeSlug="programme-slug"
        unitSlug={"unit"}
        lessonSlug={"slug-slug-slug"}
      >
        <Card $background={"white"} $ba={3} $borderColor={"grey2"}>
          Grid box
        </Card>
      </ExpandingContainer>
    );

    expect(getAllByRole("button")).toHaveLength(1);
  });
  /** @todo This test need rewriting to not depend on logging being called. */
  it.skip("renders top right icons", async () => {
    const log1 = jest.spyOn(console, "log");
    const log2 = jest.spyOn(console, "log");
    const user = userEvent.setup();
    renderWithTheme(
      <ExpandingContainer
        external={true}
        projectable={true}
        downloadable={true}
        programmeSlug="programme-slug"
        unitSlug={"unit"}
        lessonSlug={"slug-slug-slug"}
        title={"Starter quiz"}
      >
        <Card $background={"white"} $ba={3} $borderColor={"grey2"}>
          Grid box
        </Card>
      </ExpandingContainer>
    );

    const downloadLinkButton = screen.getByTestId("download-button");
    expect(downloadLinkButton).toHaveAttribute(
      "href",
<<<<<<< HEAD
      "/beta/teachers/programmes/programme-slug/units/unit/lessons/slug-slug-slug/downloads?preselected=starter+quiz"
=======
      "/teachers/programmes/programme-slug/units/unit/lessons/slug-slug-slug/downloads?preselected=starter+quiz",
>>>>>>> 28d3a2f0
    );
    const projectButton = screen.getByTestId("project-button");
    await user.click(projectButton);
    expect(log1).toHaveBeenCalled();

    const externalButton = screen.getByTestId("external-button");
    await user.click(externalButton);
    expect(log2).toHaveBeenCalled();
  });

  it("calls tackingCallback on Download Button click if provided in props", async () => {
    const user = userEvent.setup();
    const onDownloadButtonClick = jest.fn();

    renderWithTheme(
      <ExpandingContainer
        external={true}
        projectable={true}
        downloadable={true}
        programmeSlug="programme-slug"
        unitSlug={"unit"}
        lessonSlug={"slug-slug-slug"}
        title={"Video"}
        onDownloadButtonClick={onDownloadButtonClick}
      >
        <Card $background={"white"} $ba={3} $borderColor={"grey2"}>
          Grid box
        </Card>
      </ExpandingContainer>
    );

    const downloadLinkButton = screen.getByTestId("download-button");

    await user.click(downloadLinkButton);
    expect(onDownloadButtonClick).toHaveBeenCalledTimes(1);
  });

  it("adds selected+[title] to query string", async () => {
    renderWithTheme(
      <ExpandingContainer
        external={true}
        projectable={true}
        downloadable={true}
        programmeSlug="programme-slug"
        title={"Worksheet"}
        unitSlug={"unit"}
        lessonSlug={"slug-slug-slug"}
      >
        <Card $background={"white"} $ba={3} $borderColor={"grey2"}>
          Grid box
        </Card>
      </ExpandingContainer>
    );

    const downloadLinkButton = screen.getByTestId("download-button");
    expect(downloadLinkButton).toHaveAttribute(
      "href",
<<<<<<< HEAD
      "/beta/teachers/programmes/programme-slug/units/unit/lessons/slug-slug-slug/downloads?preselected=worksheet"
=======
      "/teachers/programmes/programme-slug/units/unit/lessons/slug-slug-slug/downloads?preselected=worksheet",
>>>>>>> 28d3a2f0
    );
  });

  it("component expands and contract on click", async () => {
    const user = userEvent.setup();
    renderWithTheme(
      <ExpandingContainer
        external={true}
        projectable={true}
        downloadable={true}
        programmeSlug="programme-slug"
        unitSlug={"unit"}
        lessonSlug={"slug-slug-slug"}
        title={"Video"}
      >
        <Card $background={"white"} $ba={3} $borderColor={"grey2"}>
          Grid box
        </Card>
      </ExpandingContainer>
    );

    const downloadButton = screen.getByTestId("expand-button");
    await user.click(downloadButton);
    expect(screen.getByTestId("expanded-container")).toHaveStyle(
      "max-height: 600rem"
    );
  });
  it("has aria-expanded false when closed ", async () => {
    renderWithTheme(
      <ExpandingContainer
        external={true}
        projectable={true}
        downloadable={true}
        programmeSlug="programme-slug"
        unitSlug={"unit"}
        lessonSlug={"slug-slug-slug"}
        title={"Video"}
      >
        <Card $background={"white"} $ba={3} $borderColor={"grey2"}>
          Grid box
        </Card>
      </ExpandingContainer>
    );

    const downloadButton = screen.getByTestId("expand-button");

    expect(downloadButton).toHaveAttribute("aria-expanded", "false");
  });
  it("has aria-expanded true when open", async () => {
    const user = userEvent.setup();
    renderWithTheme(
      <ExpandingContainer
        external={true}
        projectable={true}
        downloadable={true}
        programmeSlug="programme-slug"
        unitSlug={"unit"}
        lessonSlug={"slug-slug-slug"}
        title={"Video"}
      >
        <Card $background={"white"} $ba={3} $borderColor={"grey2"}>
          Grid box
        </Card>
      </ExpandingContainer>
    );

    const downloadButton = screen.getByTestId("expand-button");
    await user.click(downloadButton);
    expect(downloadButton).toHaveAttribute("aria-expanded", "true");
  });

  it("calls tracking.resourceContainerExpanded once, with correct props", async () => {
    const user = userEvent.setup();
    renderWithTheme(
      <ExpandingContainer
        external={true}
        projectable={true}
        downloadable={true}
        programmeSlug="programme-slug"
        unitSlug={"unit"}
        lessonSlug={"slug-slug-slug"}
        title={"Video"}
      >
        <Card $background={"white"} $ba={3} $borderColor={"grey2"}>
          Grid box
        </Card>
      </ExpandingContainer>
    );

    const expandButton = screen.getByTestId("expand-button");
    await user.click(expandButton);

    expect(resourceContainerExpanded).toHaveBeenCalledTimes(1);
    expect(resourceContainerExpanded).toHaveBeenCalledWith({
      pageName: null,
      containerTitle: "Video",
      analyticsUseCase: null,
    });
  });
});<|MERGE_RESOLUTION|>--- conflicted
+++ resolved
@@ -20,7 +20,7 @@
       <Card $background={"white"} $ba={3} $borderColor={"grey2"}>
         Grid box
       </Card>
-    </ExpandingContainer>
+    </ExpandingContainer>,
   );
 
   expect(getAllByRole("button")).toHaveLength(3);
@@ -40,7 +40,7 @@
       <Card $background={"white"} $ba={3} $borderColor={"grey2"}>
         Grid box
       </Card>
-    </ExpandingContainer>
+    </ExpandingContainer>,
   );
 
   expect(getAllByRole("button")).toHaveLength(1);
@@ -63,17 +63,13 @@
       <Card $background={"white"} $ba={3} $borderColor={"grey2"}>
         Grid box
       </Card>
-    </ExpandingContainer>
+    </ExpandingContainer>,
   );
 
   const downloadLinkButton = screen.getByTestId("download-button");
   expect(downloadLinkButton).toHaveAttribute(
     "href",
-<<<<<<< HEAD
-    "/beta/teachers/programmes/secondary-ks3-maths/units/unit/lessons/slug-slug-slug/downloads?"
-=======
     "/teachers/programmes/secondary-ks3-maths/units/unit/lessons/slug-slug-slug/downloads?",
->>>>>>> 28d3a2f0
   );
   const projectButton = screen.getByTestId("project-button");
   await user.click(projectButton);
@@ -114,7 +110,7 @@
         <Card $background={"white"} $ba={3} $borderColor={"grey2"}>
           Grid box
         </Card>
-      </ExpandingContainer>
+      </ExpandingContainer>,
     );
 
     expect(getAllByRole("button")).toHaveLength(3);
@@ -134,7 +130,7 @@
         <Card $background={"white"} $ba={3} $borderColor={"grey2"}>
           Grid box
         </Card>
-      </ExpandingContainer>
+      </ExpandingContainer>,
     );
 
     expect(getAllByRole("button")).toHaveLength(1);
@@ -157,17 +153,13 @@
         <Card $background={"white"} $ba={3} $borderColor={"grey2"}>
           Grid box
         </Card>
-      </ExpandingContainer>
+      </ExpandingContainer>,
     );
 
     const downloadLinkButton = screen.getByTestId("download-button");
     expect(downloadLinkButton).toHaveAttribute(
       "href",
-<<<<<<< HEAD
-      "/beta/teachers/programmes/programme-slug/units/unit/lessons/slug-slug-slug/downloads?preselected=starter+quiz"
-=======
       "/teachers/programmes/programme-slug/units/unit/lessons/slug-slug-slug/downloads?preselected=starter+quiz",
->>>>>>> 28d3a2f0
     );
     const projectButton = screen.getByTestId("project-button");
     await user.click(projectButton);
@@ -196,7 +188,7 @@
         <Card $background={"white"} $ba={3} $borderColor={"grey2"}>
           Grid box
         </Card>
-      </ExpandingContainer>
+      </ExpandingContainer>,
     );
 
     const downloadLinkButton = screen.getByTestId("download-button");
@@ -219,17 +211,13 @@
         <Card $background={"white"} $ba={3} $borderColor={"grey2"}>
           Grid box
         </Card>
-      </ExpandingContainer>
+      </ExpandingContainer>,
     );
 
     const downloadLinkButton = screen.getByTestId("download-button");
     expect(downloadLinkButton).toHaveAttribute(
       "href",
-<<<<<<< HEAD
-      "/beta/teachers/programmes/programme-slug/units/unit/lessons/slug-slug-slug/downloads?preselected=worksheet"
-=======
       "/teachers/programmes/programme-slug/units/unit/lessons/slug-slug-slug/downloads?preselected=worksheet",
->>>>>>> 28d3a2f0
     );
   });
 
@@ -248,13 +236,13 @@
         <Card $background={"white"} $ba={3} $borderColor={"grey2"}>
           Grid box
         </Card>
-      </ExpandingContainer>
+      </ExpandingContainer>,
     );
 
     const downloadButton = screen.getByTestId("expand-button");
     await user.click(downloadButton);
     expect(screen.getByTestId("expanded-container")).toHaveStyle(
-      "max-height: 600rem"
+      "max-height: 600rem",
     );
   });
   it("has aria-expanded false when closed ", async () => {
@@ -271,7 +259,7 @@
         <Card $background={"white"} $ba={3} $borderColor={"grey2"}>
           Grid box
         </Card>
-      </ExpandingContainer>
+      </ExpandingContainer>,
     );
 
     const downloadButton = screen.getByTestId("expand-button");
@@ -293,7 +281,7 @@
         <Card $background={"white"} $ba={3} $borderColor={"grey2"}>
           Grid box
         </Card>
-      </ExpandingContainer>
+      </ExpandingContainer>,
     );
 
     const downloadButton = screen.getByTestId("expand-button");
@@ -316,7 +304,7 @@
         <Card $background={"white"} $ba={3} $borderColor={"grey2"}>
           Grid box
         </Card>
-      </ExpandingContainer>
+      </ExpandingContainer>,
     );
 
     const expandButton = screen.getByTestId("expand-button");
