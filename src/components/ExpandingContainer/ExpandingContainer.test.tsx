import userEvent from "@testing-library/user-event";
import { screen } from "@testing-library/react";

import renderWithTheme from "../../__tests__/__helpers__/renderWithTheme";
import Card from "../Card";

import ExpandingContainer from ".";

it("component renders with the title", () => {
  const { getAllByRole } = renderWithTheme(
    <ExpandingContainer
      external={true}
      projectable={true}
      downloadable={true}
      title={"Video"}
      keyStageSlug={"ks3"}
      subjectSlug={"maths"}
      unitSlug={"unit"}
      slug={"slug-slug-slug"}
    >
      <Card $background={"white"} $ba={3} $borderColor={"grey2"}>
        Grid box
      </Card>
    </ExpandingContainer>
  );

  expect(getAllByRole("button")).toHaveLength(3);
  expect(getAllByRole("link")).toHaveLength(1);
});
it("component renders with the title only", () => {
  const { getAllByRole } = renderWithTheme(
    <ExpandingContainer
      external={false}
      projectable={false}
      downloadable={false}
      title={"Video"}
      keyStageSlug={"ks3"}
      subjectSlug={"maths"}
      unitSlug={"unit"}
      slug={"slug-slug-slug"}
    >
      <Card $background={"white"} $ba={3} $borderColor={"grey2"}>
        Grid box
      </Card>
    </ExpandingContainer>
  );

  expect(getAllByRole("button")).toHaveLength(1);
});
it("renders top right icons", async () => {
  const log1 = jest.spyOn(console, "log");
  const log2 = jest.spyOn(console, "log");
  const user = userEvent.setup();
  renderWithTheme(
    <ExpandingContainer
      external={true}
      projectable={true}
      downloadable={true}
      keyStageSlug={"ks3"}
      subjectSlug={"maths"}
      unitSlug={"unit"}
      slug={"slug-slug-slug"}
      title={"Video"}
    >
      <Card $background={"white"} $ba={3} $borderColor={"grey2"}>
        Grid box
      </Card>
    </ExpandingContainer>
  );

  const downloadLinkButton = screen.getByTestId("download-button");
  expect(downloadLinkButton).toHaveAttribute(
    "href",
    "/beta/teachers/key-stages/ks3/subjects/maths/units/unit/lessons/slug-slug-slug/downloads?"
  );
  const projectButton = screen.getByTestId("project-button");
  await user.click(projectButton);
  expect(log1).toHaveBeenCalled();

  const externalButton = screen.getByTestId("external-button");
  await user.click(externalButton);
  expect(log2).toHaveBeenCalled();
});

const resourceContainerExpanded = jest.fn();
jest.mock("../../context/Analytics/useAnalytics", () => ({
  __esModule: true,
  default: () => ({
    track: {
      resourceContainerExpanded: (...args: unknown[]) =>
        resourceContainerExpanded(...args),
    },
  }),
}));

describe("comonents/ExpandingContainer", () => {
  beforeEach(() => {
    jest.clearAllMocks();
  });

  it("component renders with the title", () => {
    const { getAllByRole } = renderWithTheme(
      <ExpandingContainer
        external={true}
        projectable={true}
        downloadable={true}
        title={"Video"}
        programmeSlug="programme-slug"
        unitSlug={"unit"}
        slug={"slug-slug-slug"}
      >
        <Card $background={"white"} $ba={3} $borderColor={"grey2"}>
          Grid box
        </Card>
      </ExpandingContainer>
    );

    expect(getAllByRole("button")).toHaveLength(3);
    expect(getAllByRole("link")).toHaveLength(1);
  });
  it("component renders with the title only", () => {
    const { getAllByRole } = renderWithTheme(
      <ExpandingContainer
        external={false}
        projectable={false}
        downloadable={false}
        title={"Video"}
        programmeSlug="programme-slug"
        unitSlug={"unit"}
        slug={"slug-slug-slug"}
      >
        <Card $background={"white"} $ba={3} $borderColor={"grey2"}>
          Grid box
        </Card>
      </ExpandingContainer>
    );

    expect(getAllByRole("button")).toHaveLength(1);
  });
  it("renders top right icons", async () => {
    const log1 = jest.spyOn(console, "log");
    const log2 = jest.spyOn(console, "log");
    const user = userEvent.setup();
    renderWithTheme(
      <ExpandingContainer
        external={true}
        projectable={true}
        downloadable={true}
        programmeSlug="programme-slug"
        unitSlug={"unit"}
        slug={"slug-slug-slug"}
        title={"Video"}
      >
        <Card $background={"white"} $ba={3} $borderColor={"grey2"}>
          Grid box
        </Card>
      </ExpandingContainer>
    );

    const downloadLinkButton = screen.getByTestId("download-button");
    expect(downloadLinkButton).toHaveAttribute(
      "href",
<<<<<<< HEAD
      "/beta/teachers/programmes/programme-slug/units/unit/lessons/slug-slug-slug/downloads?preselected=video"
=======
      "/beta/teachers/key-stages/ks3/subjects/maths/units/unit/lessons/slug-slug-slug/downloads?"
>>>>>>> 9a7b52b8
    );
    const projectButton = screen.getByTestId("project-button");
    await user.click(projectButton);
    expect(log1).toHaveBeenCalled();

    const externalButton = screen.getByTestId("external-button");
    await user.click(externalButton);
    expect(log2).toHaveBeenCalled();
  });

  it("calls tackingCallback on Download Button click if provided in props", async () => {
    const user = userEvent.setup();
    const onDownloadButtonClick = jest.fn();

    renderWithTheme(
      <ExpandingContainer
        external={true}
        projectable={true}
        downloadable={true}
        programmeSlug="programme-slug"
        unitSlug={"unit"}
        slug={"slug-slug-slug"}
        title={"Video"}
        onDownloadButtonClick={onDownloadButtonClick}
      >
        <Card $background={"white"} $ba={3} $borderColor={"grey2"}>
          Grid box
        </Card>
      </ExpandingContainer>
    );

    const downloadLinkButton = screen.getByTestId("download-button");

    await user.click(downloadLinkButton);
    expect(onDownloadButtonClick).toHaveBeenCalledTimes(1);
  });

  it("adds selected+[title] to query string", async () => {
    renderWithTheme(
      <ExpandingContainer
        external={true}
        projectable={true}
        downloadable={true}
        programmeSlug="programme-slug"
        title={"Worksheet"}
        unitSlug={"unit"}
        slug={"slug-slug-slug"}
      >
        <Card $background={"white"} $ba={3} $borderColor={"grey2"}>
          Grid box
        </Card>
      </ExpandingContainer>
    );

    const downloadLinkButton = screen.getByTestId("download-button");
    expect(downloadLinkButton).toHaveAttribute(
      "href",
      "/beta/teachers/programmes/programme-slug/units/unit/lessons/slug-slug-slug/downloads?preselected=worksheet"
    );
  });

  it("component expands and contract on click", async () => {
    const user = userEvent.setup();
    renderWithTheme(
      <ExpandingContainer
        external={true}
        projectable={true}
        downloadable={true}
        programmeSlug="programme-slug"
        unitSlug={"unit"}
        slug={"slug-slug-slug"}
        title={"Video"}
      >
        <Card $background={"white"} $ba={3} $borderColor={"grey2"}>
          Grid box
        </Card>
      </ExpandingContainer>
    );

    const downloadButton = screen.getByTestId("expand-button");
    await user.click(downloadButton);
    expect(screen.getByTestId("expanded-container")).toHaveStyle(
      "max-height: 9600px"
    );
  });

  it("calls tracking.resourceContainerExpanded once, with correct props", async () => {
    const user = userEvent.setup();
    renderWithTheme(
      <ExpandingContainer
        external={true}
        projectable={true}
        downloadable={true}
        programmeSlug="programme-slug"
        unitSlug={"unit"}
        slug={"slug-slug-slug"}
        title={"Video"}
      >
        <Card $background={"white"} $ba={3} $borderColor={"grey2"}>
          Grid box
        </Card>
      </ExpandingContainer>
    );

    const expandButton = screen.getByTestId("expand-button");
    await user.click(expandButton);

    expect(resourceContainerExpanded).toHaveBeenCalledTimes(1);
    expect(resourceContainerExpanded).toHaveBeenCalledWith({
      pageName: ["Lesson"],
      containerTitle: "Video",
      analyticsUseCase: ["Teacher"],
    });
  });
});<|MERGE_RESOLUTION|>--- conflicted
+++ resolved
@@ -13,8 +13,7 @@
       projectable={true}
       downloadable={true}
       title={"Video"}
-      keyStageSlug={"ks3"}
-      subjectSlug={"maths"}
+      programmeSlug={"secondary-ks3-maths"}
       unitSlug={"unit"}
       slug={"slug-slug-slug"}
     >
@@ -34,8 +33,7 @@
       projectable={false}
       downloadable={false}
       title={"Video"}
-      keyStageSlug={"ks3"}
-      subjectSlug={"maths"}
+      programmeSlug={"secondary-ks3-maths"}
       unitSlug={"unit"}
       slug={"slug-slug-slug"}
     >
@@ -56,8 +54,7 @@
       external={true}
       projectable={true}
       downloadable={true}
-      keyStageSlug={"ks3"}
-      subjectSlug={"maths"}
+      programmeSlug={"secondary-ks3-maths"}
       unitSlug={"unit"}
       slug={"slug-slug-slug"}
       title={"Video"}
@@ -160,11 +157,7 @@
     const downloadLinkButton = screen.getByTestId("download-button");
     expect(downloadLinkButton).toHaveAttribute(
       "href",
-<<<<<<< HEAD
       "/beta/teachers/programmes/programme-slug/units/unit/lessons/slug-slug-slug/downloads?preselected=video"
-=======
-      "/beta/teachers/key-stages/ks3/subjects/maths/units/unit/lessons/slug-slug-slug/downloads?"
->>>>>>> 9a7b52b8
     );
     const projectButton = screen.getByTestId("project-button");
     await user.click(projectButton);
