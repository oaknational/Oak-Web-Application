--- conflicted
+++ resolved
@@ -171,7 +171,16 @@
               )}
             </div>
             {shouldShowResults && (
-              <SearchResults hits={results} allKeyStages={allKeyStages} />
+              <SearchResults
+                hits={results}
+                allKeyStages={allKeyStages}
+                searchResultClicked={(searchHit, searchRank) =>
+                  searchResultClicked({
+                    searchHit,
+                    searchRank,
+                  })
+                }
+              />
             )}
           </GridArea>
           <GridArea $colSpan={[12, 3]} $pr={16}>
@@ -189,32 +198,6 @@
               </MobileFilters>
             </Box>
           </GridArea>
-<<<<<<< HEAD
-          <GridArea $colSpan={[12, 9]} $pr={16}>
-            <div role="status">
-              {shouldShowError && (
-                <p>There was an error fetching search results</p>
-              )}
-              {shouldShowLoading && <p>Loading...</p>}
-              {shouldShowNoResultsMessage && (
-                <NoSearchResults searchTerm={query.term} />
-              )}
-            </div>
-            {shouldShowResults && (
-              <SearchResults
-                hits={results}
-                allKeyStages={allKeyStages}
-                searchResultClicked={(searchHit, searchRank) =>
-                  searchResultClicked({
-                    searchHit,
-                    searchRank,
-                  })
-                }
-              />
-            )}
-          </GridArea>
-=======
->>>>>>> 1f102300
         </Grid>
       </MaxWidth>
     </Flex>
