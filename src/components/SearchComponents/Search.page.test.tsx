import { waitFor } from "@testing-library/react";
import userEvent from "@testing-library/user-event";
import { act } from "react-dom/test-utils";

import renderWithProviders from "../../__tests__/__helpers__/renderWithProviders";

import Search from "./Search.page";
import { SearchProps } from "./search.page.types";

import { SearchHit, SearchQuery } from "@/context/Search/search.types";

const createSearchResult = (): SearchHit => {
  return {
    _id: "",
    _index: "",
    _score: 54,
    highlight: {},
    legacy: true,
    _source: {
      type: "lesson",
      lesson_description: "lesson description",
      topic_title: "topic title1 ",
      topic_slug: "topic-slug",
      id: 7,
      slug: "lesson-slug",
      title: "lesson title",
      subject_title: "subject title",
      subject_slug: "subject-slug",
      key_stage_title: "key stage 1",
      key_stage_slug: "key-stage-1",
      pathways: [],
    },
  };
};

const resultsProps: Partial<SearchProps> = {
  results: [createSearchResult()],
  status: "success",
};
const resultsPropsPathWays: Partial<SearchProps> = {
  results: [
    {
      ...createSearchResult(),
      ...{
        _source: {
          ...createSearchResult()._source,
          pathways: [
            {
              programme_slug: "maths-program-1",
              unit_slug: "algebra-unit-1",
              unit_title: "Algebra",
              key_stage_slug: "ks3",
              key_stage_title: "Key stage 3",
              subject_slug: "maths",
              subject_title: "Mathematics",
              tier_slug: "higher",
              tier_title: "Higher",
              exam_board_slug: "exam-board-1",
              exam_board_title: "Exam Board 1",
              year_slug: "2023",
              year_title: "2023-2024",
            },
            {
              programme_slug: "maths-program-1",
              unit_slug: "algebra-unit-2",
              unit_title: "Algebra",
              key_stage_slug: "ks3",
              key_stage_title: "Key stage 3",
              subject_slug: "maths",
              subject_title: "Mathematics",
              tier_slug: "higher",
              tier_title: "Higher",
              exam_board_slug: "exam-board-2",
              exam_board_title: "Exam Board 2",
              year_slug: "2023",
              year_title: "2023-2024",
            },
          ],
        },
      },
    },
  ],
  status: "success",
};

const validQuery: SearchQuery = {
  term: "test search term",
  keyStages: [],
};

const setSearchStartTime = jest.fn();

const props: SearchProps = {
  status: "not-asked",
  searchStartTime: 1,
  setSearchStartTime: setSearchStartTime,
  results: [],
  query: validQuery,
  setQuery: jest.fn(),
  searchFilters: {
    keyStageFilters: [
      {
        slug: "ks1",
        title: "Key-stage 1",
        shortCode: "KS1",
        onChange: jest.fn(),
        checked: false,
      },
    ],
    subjectFilters: [
      {
        slug: "computing",
        title: "Computing",
        onChange: jest.fn(),
        checked: false,
      },
    ],
    contentTypeFilters: [
      { slug: "unit", title: "Units", onChange: jest.fn(), checked: false },
    ],
    examBoardFilters: [
      {
        slug: "aqa",
        title: "AQA",
        onChange: jest.fn(),
        checked: false,
      },
    ],
  },
  allKeyStages: [
    {
      slug: "ks1",
      title: "Key stage 1",
      shortCode: "KS1",
    },
    {
      slug: "ks2",
      title: "Key stage 2",
      shortCode: "KS2",
    },
    {
      slug: "ks3",
      title: "Key stage 3",
      shortCode: "KS3",
    },
    {
      slug: "ks4",
      title: "Key stage 4",
      shortCode: "KS4",
    },
  ],
  setSearchTerm: jest.fn(),
};

const searchResultsDisplayed = jest.fn();
const searchAttempted = jest.fn();
const searchResultOpened = jest.fn();
const searchJourneyInitiated = jest.fn();
const searchResultExpanded = jest.fn();
const searchResultOpened = jest.fn();
jest.mock("../../context/Analytics/useAnalytics.ts", () => ({
  __esModule: true,
  default: () => ({
    track: {
      searchResultsDisplayed: (...args: unknown[]) =>
        searchResultsDisplayed(...args),
      searchAttempted: (...args: unknown[]) => searchAttempted(...args),
      searchJourneyInitiated: (...args: unknown[]) =>
        searchJourneyInitiated(...args),
<<<<<<< HEAD
      searchResultClicked: (...args: unknown[]) => searchResultClicked(...args),
      searchResultExpanded: (...args: unknown[]) =>
        searchResultExpanded(...args),
=======
>>>>>>> 5d79c1cf
      searchResultOpened: (...args: unknown[]) => searchResultOpened(...args),
    },
  }),
}));

const render = renderWithProviders();

describe("Search.page.tsx", () => {
  beforeEach(() => {
    jest.clearAllMocks();
  });

  test("status: error message displayed status is fail", () => {
    const { getByRole } = render(<Search {...props} status="fail" />);
    expect(getByRole("status")).toHaveTextContent(
      "There was an error fetching search results",
    );
  });
  test("status: loading not displayed if not passed", () => {
    const { getByRole } = render(<Search {...props} />);
    expect(getByRole("status")).not.toHaveTextContent("Loading");
  });
  test("status: loading displayed if passed", () => {
    const { getByRole } = render(<Search {...props} status="loading" />);
    expect(getByRole("status")).toHaveTextContent("Loading");
  });
  test("status: 'no results' message displayed if no results and status==='success'", () => {
    const { getByRole } = render(
      <Search
        {...props}
        query={{ ...props.query, term: "test search term" }}
        status="success"
      />,
    );
    expect(getByRole("status")).toHaveTextContent("No search results");
  });
  test("status: 'no results' message not displayed if loading", () => {
    const { getByRole } = render(
      <Search
        {...props}
        query={{ ...props.query, term: "test search term" }}
        status="loading"
      />,
    );
    expect(getByRole("status")).not.toHaveTextContent("No search results");
  });
  test("status: 'no results' message not displayed if results not empty", () => {
    const { getByRole } = render(
      <Search
        {...props}
        query={{ ...props.query, term: "test search term" }}
        results={[createSearchResult()]}
      />,
    );
    expect(getByRole("status")).not.toHaveTextContent("No search results");
  });
  test("results are displayed", () => {
    const { getByRole } = render(<Search {...props} {...resultsProps} />);
    expect(
      getByRole("link", { name: "subject title lesson: lesson title" }),
    ).toBeInTheDocument();
  });
  test("results have correct href", () => {
    const { getByRole } = render(<Search {...props} {...resultsProps} />);
    expect(
      getByRole("link", { name: "subject title lesson: lesson title" }),
    ).toHaveAttribute(
      "href",
      "/teachers/programmes/subject-slug-ks1-l/units/topic-slug/lessons/lesson-slug",
    );
  });
  test("search term is set on enter", async () => {
    const { getByRole } = render(<Search {...props} />);
    const user = userEvent.setup();
    const setSearchTerm = props.setSearchTerm as jest.Mock;
    setSearchTerm.mockClear();
    getByRole("searchbox").focus();
    await act(async () => {
      await user.keyboard("macb");
      await user.keyboard("{Enter}");
    });
    expect(setSearchTerm).toHaveBeenCalledTimes(1);
  });
  test("query is set on submit button click", async () => {
    const { getByRole } = render(<Search {...props} />);
    const user = userEvent.setup();
    const setSearchTerm = props.setSearchTerm as jest.Mock;
    setSearchTerm.mockClear();
    const submit = getByRole("button", { name: "Submit" });
    await act(async () => {
      await user.click(submit);
    });
    expect(setSearchTerm).toHaveBeenCalledTimes(1);
  });
  test("tab order, 1: search input", async () => {
    const { getByRole } = render(<Search {...props} />);
    const user = userEvent.setup();
    const searchInput = getByRole("searchbox");
    await act(async () => {
      await user.tab();
    });
    expect(searchInput).toHaveFocus();
  });
  test("tab order, 2: submit button", async () => {
    const { getByRole } = render(<Search {...props} {...resultsProps} />);

    const user = userEvent.setup();
    await act(async () => {
      await user.tab();
      await user.tab();
    });
    expect(getByRole("button", { name: "Submit" })).toHaveFocus();
  });
  test("clicking result description clicks the link", async () => {
    const { getByText, getByRole } = render(
      <Search {...props} {...resultsProps} />,
    );
    const description = getByText("lesson description");
    const user = userEvent.setup();
    const link = getByRole("link", {
      name: "subject title lesson: lesson title",
    });
    const onLinkClick = jest.fn();
    link.addEventListener(
      "click",
      (event) => {
        event.preventDefault();
        onLinkClick();
      },
      false,
    );
    await act(async () => {
      await user.click(description);
    });

    expect(onLinkClick).toHaveBeenCalled();
  });

  test("searchResultsDisplayed is called when a search is completed with success status", async () => {
    render(<Search {...props} {...resultsProps} />);
    await waitFor(() =>
      expect(searchResultsDisplayed).toHaveBeenCalledTimes(1),
    );
  });
  test("searchResultsDisplayed is called when a search is completed with fail status", async () => {
    render(<Search {...{ ...props, status: "fail" }} {...resultsProps} />);
    await waitFor(() =>
      expect(searchResultsDisplayed).toHaveBeenCalledTimes(1),
    );
  });
  test("searchResultsDisplayed is not called when status is not asked", async () => {
    render(<Search {...props} />);
    await waitFor(() => expect(searchResultsDisplayed).not.toHaveBeenCalled());
  });
  test("searchResultsDisplayed is not called when status is loading", async () => {
    render(<Search {...{ ...props, status: "loading" }} />);
    await waitFor(() => expect(searchResultsDisplayed).not.toHaveBeenCalled());
  });
  test("setSearchStartTime is called with performance.now() when query.term is truthy", () => {
    render(<Search {...props} {...resultsProps} />);

    expect(setSearchStartTime).toHaveBeenCalledTimes(1);
  });
<<<<<<< HEAD
  // Re add when we have all events
  test("searchResultClicked is called when a search hit is clicked", async () => {
=======
  test("searchResultOpened is called when a search hit is clicked", async () => {
>>>>>>> 5d79c1cf
    const { getByText } = render(<Search {...props} {...resultsProps} />);
    const description = getByText("lesson title");
    const user = userEvent.setup();
    await act(async () => {
      await user.click(description);
    });

    expect(searchResultOpened).toHaveBeenCalledTimes(1);
    expect(searchResultOpened).toHaveBeenCalledWith({
      analyticsUseCase: null,
      keyStageSlug: "ks1",
      keyStageTitle: "Key stage 1",
      lessonName: "lesson title",
      lessonSlug: "lesson-slug",
      searchFilterOptionSelected: [],
      searchRank: 1,
      searchResultCount: 1,
      searchResultType: "lesson",
      subjectSlug: "subject-slug",
      subjectTitle: "subject title",
<<<<<<< HEAD
      unitName: "topic title1 ",
=======
      unitName: "Topic",
>>>>>>> 5d79c1cf
      unitSlug: "topic-slug",
      context: "search",
    });
  });
  test("searchResultClicked is called when a pathway hit is clicked", async () => {
    const { getByText } = render(
      <Search {...props} {...resultsPropsPathWays} />,
    );
    const dropdown = getByText("Select exam board");
    const user = userEvent.setup();
    await act(async () => {
      await user.click(dropdown);
    });

    const link = getByText("Exam Board 1 Higher");
    await act(async () => {
      await user.click(link);
    });

    expect(searchResultOpened).toHaveBeenCalledTimes(1);
    expect(searchResultOpened).toHaveBeenCalledWith({
<<<<<<< HEAD
      context: "search",
=======
>>>>>>> 5d79c1cf
      analyticsUseCase: "Teacher",
      keyStageSlug: "ks1",
      keyStageTitle: "Key stage 1",
      lessonName: "lesson title",
      lessonSlug: "lesson-slug",
      searchFilterOptionSelected: [],
      searchRank: 1,
      searchResultCount: 1,
      searchResultType: "lesson",
      subjectSlug: "subject-slug",
      subjectTitle: "subject title",
<<<<<<< HEAD
      unitName: "topic title1 ",
      unitSlug: "topic-slug",
    });
  });
  test("searchResultExpanded is called when a dropdown toggle is expanded", async () => {
    const { getByText } = render(
      <Search {...props} {...resultsPropsPathWays} />,
    );
    const dropdown = getByText("Select exam board");
    const user = userEvent.setup();
    await act(async () => {
      await user.click(dropdown);
    });

    expect(searchResultExpanded).toHaveBeenCalledTimes(1);
    expect(searchResultExpanded).toHaveBeenCalledWith({
      context: "search",
      keyStageSlug: "ks1",
      keyStageTitle: "Key stage 1",
      lessonName: "lesson title",
      lessonSlug: "lesson-slug",
      searchFilterOptionSelected: [],
      searchRank: 1,
      searchResultCount: 1,
      searchResultType: "lesson",
      subjectSlug: "subject-slug",
      subjectTitle: "subject title",
      unitName: "topic title1 ",
=======
      unitName: "Topic",
>>>>>>> 5d79c1cf
      unitSlug: "topic-slug",
      context: "search",
    });
  });
});<|MERGE_RESOLUTION|>--- conflicted
+++ resolved
@@ -157,7 +157,7 @@
 const searchResultOpened = jest.fn();
 const searchJourneyInitiated = jest.fn();
 const searchResultExpanded = jest.fn();
-const searchResultOpened = jest.fn();
+
 jest.mock("../../context/Analytics/useAnalytics.ts", () => ({
   __esModule: true,
   default: () => ({
@@ -167,12 +167,8 @@
       searchAttempted: (...args: unknown[]) => searchAttempted(...args),
       searchJourneyInitiated: (...args: unknown[]) =>
         searchJourneyInitiated(...args),
-<<<<<<< HEAD
-      searchResultClicked: (...args: unknown[]) => searchResultClicked(...args),
       searchResultExpanded: (...args: unknown[]) =>
         searchResultExpanded(...args),
-=======
->>>>>>> 5d79c1cf
       searchResultOpened: (...args: unknown[]) => searchResultOpened(...args),
     },
   }),
@@ -336,12 +332,7 @@
 
     expect(setSearchStartTime).toHaveBeenCalledTimes(1);
   });
-<<<<<<< HEAD
-  // Re add when we have all events
-  test("searchResultClicked is called when a search hit is clicked", async () => {
-=======
   test("searchResultOpened is called when a search hit is clicked", async () => {
->>>>>>> 5d79c1cf
     const { getByText } = render(<Search {...props} {...resultsProps} />);
     const description = getByText("lesson title");
     const user = userEvent.setup();
@@ -362,11 +353,7 @@
       searchResultType: "lesson",
       subjectSlug: "subject-slug",
       subjectTitle: "subject title",
-<<<<<<< HEAD
       unitName: "topic title1 ",
-=======
-      unitName: "Topic",
->>>>>>> 5d79c1cf
       unitSlug: "topic-slug",
       context: "search",
     });
@@ -388,10 +375,7 @@
 
     expect(searchResultOpened).toHaveBeenCalledTimes(1);
     expect(searchResultOpened).toHaveBeenCalledWith({
-<<<<<<< HEAD
       context: "search",
-=======
->>>>>>> 5d79c1cf
       analyticsUseCase: "Teacher",
       keyStageSlug: "ks1",
       keyStageTitle: "Key stage 1",
@@ -403,7 +387,6 @@
       searchResultType: "lesson",
       subjectSlug: "subject-slug",
       subjectTitle: "subject title",
-<<<<<<< HEAD
       unitName: "topic title1 ",
       unitSlug: "topic-slug",
     });
@@ -432,11 +415,7 @@
       subjectSlug: "subject-slug",
       subjectTitle: "subject title",
       unitName: "topic title1 ",
-=======
-      unitName: "Topic",
->>>>>>> 5d79c1cf
       unitSlug: "topic-slug",
-      context: "search",
     });
   });
 });