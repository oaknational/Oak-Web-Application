--- conflicted
+++ resolved
@@ -133,14 +133,9 @@
                   aria-label="Close Menu"
                   icon={"Cross"}
                   variant={"minimal"}
-<<<<<<< HEAD
                   size={"large"}
-                  onClick={toggleMenu}
-=======
-                  size={"header"}
                   onClick={closeMenu}
                   ref={closeButtonRef}
->>>>>>> fba27b2e
                 />
               </Box>
               <Flex
