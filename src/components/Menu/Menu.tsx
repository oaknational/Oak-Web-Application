--- conflicted
+++ resolved
@@ -6,29 +6,18 @@
 
 import { useMenuContext } from "../../context/Menu/";
 import { OakColorName, PixelSpacing } from "../../styles/theme/types";
-<<<<<<< HEAD
-import Flex, { FlexProps } from "../Flex";
-=======
->>>>>>> f5b614ef
 import IconButton from "../Button/IconButton";
 import Logo from "../Logo";
 import SocialButtons from "../SocialButtons";
 import Svg from "../Svg";
-<<<<<<< HEAD
-import Box, { BoxProps, box } from "../Box";
-=======
->>>>>>> f5b614ef
 import { OAK_SOCIALS } from "../SocialButtons/SocialButtons";
 import SideBarSignpost from "../SideBarSignpost/SideBarSignpost";
 
 import MenuBackdrop from "./MenuBackdrop";
 
-<<<<<<< HEAD
 import flex from "@/styles/utils/flex";
-=======
-import Box from "@/components/SharedComponents/Box";
-import Flex from "@/components/SharedComponents/Flex";
->>>>>>> f5b614ef
+import Box, { BoxProps, box } from "@/components/SharedComponents/Box";
+import Flex, { FlexProps } from "@/components/SharedComponents/Flex";
 
 export type MenuConfig = {
   width: PixelSpacing;
