import { FC, HTMLProps, RefObject, useEffect, useRef } from "react";
import styled, { useTheme } from "styled-components";
import { Transition, TransitionStatus } from "react-transition-group";
import { useRouter } from "next/router";
import { FocusOn } from "react-focus-on";

import { useMenuContext } from "../../context/Menu/";
import { OakColorName, PixelSpacing } from "../../styles/theme/types";
import Logo from "../Logo";
import SocialButtons from "../SocialButtons";
import Svg from "../Svg";
import { OAK_SOCIALS } from "../SocialButtons/SocialButtons";
import SideBarSignpost from "../SideBarSignpost/SideBarSignpost";

import MenuBackdrop from "./MenuBackdrop";

<<<<<<< HEAD
import IconButton from "@/components/SharedComponents/Button/IconButton";
import Box from "@/components/SharedComponents/Box";
import Flex from "@/components/SharedComponents/Flex";
=======
import flex from "@/styles/utils/flex";
import Box, { BoxProps, box } from "@/components/SharedComponents/Box";
import Flex, { FlexProps } from "@/components/SharedComponents/Flex";
>>>>>>> 9921b222

export type MenuConfig = {
  width: PixelSpacing;
  background: OakColorName;
};

export type TransitionProps = {
  state: TransitionStatus;
};
const transitionDuration = 250;

export const SideMenu = styled(Flex)<TransitionProps>`
  transition: transform ${transitionDuration}ms ease-in-out;
  transform: ${(props) => {
    switch (props.state) {
      case "entering":
        return "translate3D(0, 0, 0)";
      case "entered":
        return "translate3D(0, 0, 0)";
      case "exiting":
        return "translate3D(100%, 0, 0)";
      case "exited":
        return "translate3D(100%, 0, 0)";
    }
  }};
  visibility: ${(props) => {
    switch (props.state) {
      case "entering":
        return "visible";
      case "entered":
        return "visible";
      case "exiting":
        return "visible";
      case "exited":
        return "hidden";
    }
  }};
`;

type MenuProps = HTMLProps<HTMLButtonElement> & {
  menuButtonRef: RefObject<HTMLButtonElement> | null;
};

const NavMenuList = styled("nav")<FlexProps & BoxProps>`
  ${box}
  ${flex}
`;

const Menu: FC<MenuProps> = ({ children, menuButtonRef }) => {
  const { open, closeMenu } = useMenuContext();
  const theme = useTheme();
  const { menu: menuConfig } = theme;
  const { pathname } = useRouter();
  const ref = useRef<HTMLDivElement>(null);
  const closeButtonRef = useRef<HTMLButtonElement>(null);
  const displaySignpost = pathname.startsWith("/beta");

  useEffect(() => {
    closeMenu();
  }, [pathname, closeMenu]);

  const giveFocus = () => {
    closeButtonRef.current?.focus();
  };

  const removeFocus = () => {
    menuButtonRef?.current?.focus();
  };
  return (
    <Transition
      nodeRef={ref}
      timeout={transitionDuration}
      in={open}
      onEntering={giveFocus}
      onExited={removeFocus}
    >
      {(state) => (
        <Box $position="absolute" ref={ref}>
          <MenuBackdrop state={state} />
          <FocusOn
            enabled={open}
            onClickOutside={closeMenu}
            onEscapeKey={closeMenu}
          >
            <SideMenu
              data-testid={"menu"}
              $position="fixed"
              $top={0}
              $right={0}
              $height="100%"
              $maxWidth="100%"
              $width={menuConfig.width}
              $flexDirection={"column"}
              $background={menuConfig.background}
              state={state}
              $zIndex={"neutral"}
              aria-expanded={open}
            >
              <Svg
                name="looping-line-1"
                $display={["none", "block"]}
                $color={"pink"}
                $zIndex={"behind"}
                $cover
              />
              <Svg
                name="looping-line-2"
                $display={["block", "none"]}
                $color={"pink"}
                $zIndex={"behind"}
                $cover
              />
              <Box $position={"fixed"} $top={20} $right={16}>
                <IconButton
                  aria-label="Close Menu"
                  icon={"cross"}
                  variant={"minimal"}
                  size={"large"}
                  onClick={closeMenu}
                  ref={closeButtonRef}
                  aria-expanded={open}
                />
              </Box>
              <NavMenuList
                $flexDirection={"column"}
                $overflowY={"auto"}
                $flexGrow={1}
                $pv={[12, 72]}
                $ph={[16, 72]}
              >
                {/* Mobile logo */}
                {displaySignpost && (
                  <SideBarSignpost display={["none", "flex"]} />
                )}
                <Flex
                  $justifyContent={"left"}
                  $display={["flex", "none"]}
                  $mb={[36, 0]}
                >
                  <Logo variant="with text" height={48} width={104} />
                </Flex>
                {displaySignpost && (
                  <SideBarSignpost display={["flex", "none"]} />
                )}
                {children}
                {/* Desktop logo */}
                <Flex
                  $mt={"auto"}
                  $pt={48}
                  $justifyContent={"space-between"}
                  $alignItems={"flex-end"}
                >
                  <SocialButtons for="Oak National Academy" {...OAK_SOCIALS} />
                  <Flex $display={["none", "flex"]} $mb={6}>
                    <Logo variant="with text" width={150} height={63} />
                  </Flex>
                </Flex>
              </NavMenuList>
            </SideMenu>
          </FocusOn>
        </Box>
      )}
    </Transition>
  );
};

export default Menu;<|MERGE_RESOLUTION|>--- conflicted
+++ resolved
@@ -14,15 +14,10 @@
 
 import MenuBackdrop from "./MenuBackdrop";
 
-<<<<<<< HEAD
 import IconButton from "@/components/SharedComponents/Button/IconButton";
-import Box from "@/components/SharedComponents/Box";
-import Flex from "@/components/SharedComponents/Flex";
-=======
 import flex from "@/styles/utils/flex";
 import Box, { BoxProps, box } from "@/components/SharedComponents/Box";
 import Flex, { FlexProps } from "@/components/SharedComponents/Flex";
->>>>>>> 9921b222
 
 export type MenuConfig = {
   width: PixelSpacing;
