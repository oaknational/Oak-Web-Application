import { ReactNode, Ref } from "react";
import styled, { css } from "styled-components";
import type { AriaSelectProps } from "@react-types/select";
import { useObjectRef } from "@react-aria/utils";
import { useSelectState } from "react-stately";
import {
  useSelect,
  HiddenSelect,
  useButton,
  mergeProps,
  useFocusRing,
} from "react-aria";

import Flex, { FlexProps } from "../Flex";
import Icon, { IconName } from "../Icon";
import getColorByLocation from "../../styles/themeHelpers/getColorByLocation";
import UnstyledButton from "../UnstyledButton";
import getFontFamily from "../../styles/themeHelpers/getFontFamily";
import { srOnly } from "../ScreenReaderOnly";
import ellipsis from "../../styles/ellipsis";

import { Popover } from "./Popover";
import { ListBox } from "./ListBox";

export { Item } from "react-stately";

export type SelectItem = {
  value: string;
  label: string;
};

type SelectProps = {
  name: string;
  label: string;
  items: SelectItem[];
  onSelectionChange: (value: string) => void;
  showLabel?: boolean;
  placeholder?: string;
  icon?: IconName;
  children: ReactNode;
  myRef: Ref<HTMLButtonElement>;
  containerProps?: FlexProps;
  "aria-invalid"?: boolean;
};

export const SelectContainer = (props: FlexProps) => (
  <Flex {...props} $flexDirection={"column"} $position={"relative"} />
);

interface SelectButtonProps {
  isOpen?: boolean;
  isFocusVisible?: boolean;
  isPlaceholder?: boolean;
}
const selectButtonStyles = css<SelectButtonProps>`
  color: ${getColorByLocation(({ theme }) => theme.input.states.default.text)};
  height: ${(props) => props.theme.input.height};
  border-radius: ${(props) => props.theme.input.borderRadius};
  border: solid;
  border-width: ${(props) =>
    props.isFocusVisible || props.isOpen ? "2px" : "1px"};
  border-color: ${(props) =>
    props.isFocusVisible
      ? getColorByLocation(({ theme }) => theme.input.states.active.border)
      : getColorByLocation(({ theme }) => theme.input.states.default.border)};
  background: ${(props) =>
    props.isOpen
      ? getColorByLocation(({ theme }) => theme.input.states.active.background)
      : getColorByLocation(
          ({ theme }) => theme.input.states.default.background
        )};

  /** padding-left hack to account for border-width change to avoid content shift on select-span */
  padding-left: ${(props) =>
    props.isFocusVisible || props.isOpen ? "11px" : "12px"};
  padding-right: 8px;
  display: inline-flex;
  align-items: center;
  justify-content: space-between;
  width: 100%;
  text-align: left;
  font-size: 16px;
  ${(props) =>
    props.isPlaceholder &&
    css`
      color: ${getColorByLocation(
        ({ theme }) => theme.input.states.default.placeholder
      )};
    `}
`;
export const SelectButton = styled(UnstyledButton)<SelectButtonProps>`
  ${selectButtonStyles}
`;
const NativeSelect = styled.select`
  ${selectButtonStyles}
`;

const Label = styled.label<{ visuallyHidden: boolean }>`
  display: block;
  text-align: left;
  font-family: ${getFontFamily("body")};
  font-size: ${(props) => props.theme.input.fontSize};
  ${(props) => props.visuallyHidden && srOnly}
`;

const SelectInner = styled(Flex)`
  max-width: calc(100% - 20px);
`;
/**
 * Contains either the selected value or the placeholder if no value is
 * selected
 */
const SelectSpan = styled.span`
  ${ellipsis}
`;

export function Select<T extends object>(
  props: AriaSelectProps<T> & SelectProps
) {
  const { myRef, showLabel, containerProps, items } = props;

  // Create state based on the incoming props
  const state = useSelectState(props);
  const ref = useObjectRef(myRef);

  // Get props for child elements from useSelect
  const { labelProps, triggerProps, valueProps, menuProps } = useSelect(
    props,
    state,
    ref
  );

  // Get props for the button based on the trigger props from useSelect
  const { buttonProps } = useButton(triggerProps, ref);

  const { focusProps, isFocusVisible } = useFocusRing();

  // On tablets and phones, make use of native select components
  const shouldRenderNativeSelect =
    typeof window === "undefined"
      ? false
      : /Mobi|iP(hone|od|ad)|Android|BlackBerry/i.test(
          window.navigator.userAgent
        );

  return (
    <SelectContainer {...containerProps}>
      <Label {...labelProps} visuallyHidden={!showLabel}>
        {props.label}
      </Label>
      {shouldRenderNativeSelect ? (
        <NativeSelect
          // Having to ignore due to inconsistent ref types
          // eslint-disable-next-line
          // @ts-ignore
          ref={ref}
          aria-labelledby={labelProps.id}
          aria-describedby={props["aria-describedby"]}
          aria-invalid={props["aria-invalid"]}
          isPlaceholder={!state.selectedItem}
          onChange={(e) => state.setSelectedKey(e.target.value)}
        >
          <option value="">{props.placeholder}</option>
          {items.map((item) => (
            <option value={item.value}>{item.label}</option>
          ))}
        </NativeSelect>
      ) : (
        <>
          <HiddenSelect
            state={state}
            triggerRef={ref}
            label={props.label || props.placeholder}
            aria-describedby={props["aria-describedby"]}
            aria-invalid={props["aria-invalid"]}
            name={props.name}
          />
          <SelectButton
            {...mergeProps(buttonProps, focusProps)}
            ref={ref}
            isOpen={state.isOpen}
            isFocusVisible={isFocusVisible}
            isPlaceholder={!state.selectedItem}
          >
<<<<<<< HEAD
            <SelectInner $alignItems={"center"}>
              {props.icon && <Icon $mr={8} name={props.icon}></Icon>}
              <SelectSpan
                data-testid={"select-span"}
                title={props.placeholder}
                {...valueProps}
              >
=======
            <Flex $alignItems={"center"}>
              {props.icon && <Icon $mr={8} name={props.icon} />}
              <span data-testid={"select-span"} {...valueProps}>
>>>>>>> 85f82254
                {state.selectedItem
                  ? state.selectedItem.rendered
                  : props.placeholder}
              </SelectSpan>
            </SelectInner>
            <Icon name={"ChevronDown"} />
          </SelectButton>
          {state.isOpen && (
            <Popover isOpen={state.isOpen} onClose={state.close}>
              <ListBox {...menuProps} state={state} />
            </Popover>
          )}
        </>
      )}
    </SelectContainer>
  );
}<|MERGE_RESOLUTION|>--- conflicted
+++ resolved
@@ -182,19 +182,13 @@
             isFocusVisible={isFocusVisible}
             isPlaceholder={!state.selectedItem}
           >
-<<<<<<< HEAD
             <SelectInner $alignItems={"center"}>
-              {props.icon && <Icon $mr={8} name={props.icon}></Icon>}
+              {props.icon && <Icon $mr={8} name={props.icon} />}
               <SelectSpan
                 data-testid={"select-span"}
                 title={props.placeholder}
                 {...valueProps}
               >
-=======
-            <Flex $alignItems={"center"}>
-              {props.icon && <Icon $mr={8} name={props.icon} />}
-              <span data-testid={"select-span"} {...valueProps}>
->>>>>>> 85f82254
                 {state.selectedItem
                   ? state.selectedItem.rendered
                   : props.placeholder}
