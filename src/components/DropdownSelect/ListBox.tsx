--- conflicted
+++ resolved
@@ -121,19 +121,9 @@
         <OptionContext.Provider value={{ labelProps, descriptionProps }}>
           {item.rendered}
         </OptionContext.Provider>
-<<<<<<< HEAD
-        <InputFocusUnderline
-          // isFocusVisible={isFocused}
-          aria-hidden="true"
-          name={"Underline1"}
-        />
-      </Flex>
-      <BoxBorders hideTop />
-=======
         <InputFocusUnderline aria-hidden="true" name={"Underline1"} />
       </Flex>
       <BoxBorders color="black" hideTop />
->>>>>>> 770a5b12
     </ListItem>
   );
 }
