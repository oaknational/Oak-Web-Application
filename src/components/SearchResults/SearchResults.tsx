--- conflicted
+++ resolved
@@ -63,13 +63,8 @@
       ) : null}
 
       {hits.length > RESULTS_PER_PAGE && (
-<<<<<<< HEAD
-        <Box $width="100%" $mt={[0, "auto"]} $pt={48} $pb={72}>
-          <Pagination {...paginationProps} />
-=======
-        <Box $width="100%" $mt={[0, "auto"]} $pt={48}>
+        <Box $width="100%" $mt={[0, "auto"]} $pb={72} $pt={48}>
           <Pagination pageName="Search" {...paginationProps} />
->>>>>>> 6d8e8150
         </Box>
       )}
     </Flex>
