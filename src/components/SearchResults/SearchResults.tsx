--- conflicted
+++ resolved
@@ -1,21 +1,16 @@
 import { SearchHit } from "../../pages/beta/teachers/search";
-<<<<<<< HEAD
 import Flex from "../Flex";
 import LessonListItem from "../Lessons/LessonList/LessonListItem";
 import { LI, UL } from "../Typography";
 import UnitListItem from "../UnitList/UnitListItem";
-=======
-import OakLink from "../OakLink";
 import Box from "../Box";
 import Pagination from "../Pagination";
 import usePagination from "../Pagination/usePagination";
->>>>>>> b89a62e3
 
 interface SearchResultsProps {
   hits: Array<SearchHit>;
 }
 
-<<<<<<< HEAD
 const keyStageSlugMap: Record<string, string> = {
   "key-stage-1": "ks1",
   "key-stage-2": "ks2",
@@ -66,8 +61,16 @@
   };
 };
 
+export const RESULTS_PER_PAGE = 20;
+
 const SearchResults = (props: SearchResultsProps) => {
   const { hits } = props;
+
+  const paginationProps = usePagination({
+    totalResults: hits.length,
+    pageSize: RESULTS_PER_PAGE,
+    items: hits,
+  });
   return (
     <Flex $flexDirection="column">
       {hits.length ? (
@@ -90,50 +93,12 @@
       ) : null}
       {/* {to be added with pagination PR} */}
 
-      {/* {units.length > 5 && (     
-          <Box $width="100%" $mt={[0, "auto"]} $pt={48}>
-            <Pagination {...paginationProps} />
-          </Box>
-        )} */}
-    </Flex>
-=======
-export const RESULTS_PER_PAGE = 20;
-
-const SearchResults = (props: SearchResultsProps) => {
-  const { hits } = props;
-
-  const paginationProps = usePagination({
-    totalResults: hits.length,
-    pageSize: RESULTS_PER_PAGE,
-    items: hits,
-  });
-
-  const { currentPageItems } = paginationProps;
-
-  const resultElements: Array<JSX.Element> = currentPageItems.map(
-    (hit: SearchHit) => {
-      const { _source } = hit;
-      const { title, id, key_stage_title, slug } = _source;
-      return (
-        <li key={id}>
-          <OakLink page={null} href={`/beta/lessons/${slug}`}>
-            {title} - <i>{key_stage_title}</i>
-          </OakLink>
-        </li>
-      );
-    }
-  );
-
-  return (
-    <div>
-      <ul data-testid="search-results">{resultElements}</ul>
       {hits.length > RESULTS_PER_PAGE && (
         <Box $width="100%" $mt={[0, "auto"]} $pt={48}>
           <Pagination {...paginationProps} />
         </Box>
       )}
-    </div>
->>>>>>> b89a62e3
+    </Flex>
   );
 };
 
