import Link from "next/link";

import { SearchHit } from "../../pages/search";

interface SearchResultsProps {
  hits: Array<SearchHit>;
}

const SearchResults = (props: SearchResultsProps) => {
  const { hits } = props;
  const resultElements: Array<JSX.Element> = hits.map((hit: SearchHit) => {
    const { _source } = hit;
    const { title, id, key_stage_title, slug } = _source;
    return (
      <li key={id}>
<<<<<<< HEAD
        <Link href={`beta/lessons/${slug}`}>
=======
        <Link href={`/beta/lessons/${slug}`}>
>>>>>>> cc073aef
          <a>
            {title} - <i>{key_stage_title}</i>
          </a>
        </Link>
      </li>
    );
  });

  return <ul data-testid="search-results">{resultElements}</ul>;
};

export default SearchResults;<|MERGE_RESOLUTION|>--- conflicted
+++ resolved
@@ -13,11 +13,7 @@
     const { title, id, key_stage_title, slug } = _source;
     return (
       <li key={id}>
-<<<<<<< HEAD
-        <Link href={`beta/lessons/${slug}`}>
-=======
         <Link href={`/beta/lessons/${slug}`}>
->>>>>>> cc073aef
           <a>
             {title} - <i>{key_stage_title}</i>
           </a>
