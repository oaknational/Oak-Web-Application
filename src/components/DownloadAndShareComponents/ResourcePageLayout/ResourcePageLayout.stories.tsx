--- conflicted
+++ resolved
@@ -9,16 +9,12 @@
   ResourcePageLayoutProps,
 } from "./ResourcePageLayout";
 
+import Component from ".";
+
 import * as downloads from "@/node-lib/curriculum-api/fixtures/downloads.fixture";
 
-<<<<<<< HEAD
-const meta: Meta<typeof ResourcePageLayout> = {
-  title: "Download Components/Resource Page Layout",
-  component: ResourcePageLayout,
-=======
 const meta: Meta<typeof Component> = {
   component: Component,
->>>>>>> c2552e86
 };
 
 export default meta;
