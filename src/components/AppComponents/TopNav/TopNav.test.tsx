import { screen } from "@testing-library/dom";

import TopNav, { TopNavProps } from "./TopNav";

import renderWithTheme from "@/__tests__/__helpers__/renderWithTheme";

const mockSelectedArea = jest.fn().mockReturnValue("TEACHERS");
jest.mock("@/hooks/useSelectedArea", () => ({
  __esModule: true,
  default: () => mockSelectedArea(),
}));

globalThis.matchMedia = jest.fn().mockReturnValue({
  matches: true,
});

const mockProps: TopNavProps = {
  teachers: {
    primary: { phaseSlug: "primary", phaseTitle: "Primary", keystages: [] },
    secondary: {
      phaseSlug: "secondary",
      phaseTitle: "Secondary",
      keystages: [],
    },
    aboutUs: [],
    guidance: [],
  },
  pupils: {
    primary: { phaseSlug: "primary", phaseTitle: "Primary", years: [] },
    secondary: { phaseSlug: "secondary", phaseTitle: "Secondary", years: [] },
  },
};

describe("TopNav", () => {
  it("renders links for pupils and teachers", async () => {
    renderWithTheme(<TopNav {...mockProps} />);
    const teachersLink = await screen.findByRole("link", { name: "Teachers" });
    expect(teachersLink).toBeInTheDocument();

    const pupilsLink = screen.getByRole("link", { name: "Go to pupils" });
    expect(pupilsLink).toBeInTheDocument();
  });
  it("renders active tab with the correct style", async () => {
    renderWithTheme(<TopNav {...mockProps} />);

    const teachersLink = await screen.findByRole("link", { name: "Teachers" });
    expect(teachersLink).toBeInTheDocument();
    expect(teachersLink).toHaveStyle({ background: "rgb(255, 255, 255)" });

    const pupilsLink = screen.getByRole("link", { name: "Go to pupils" });
    expect(pupilsLink).toBeInTheDocument();
    expect(pupilsLink).toHaveStyle({ background: "rgb(34,34,34)" });
  });
  it("renders the correct subnav for teachers", async () => {
    renderWithTheme(<TopNav {...mockProps} />);

    const teachersSubnav = await screen.findByTestId("teachers-subnav");
    expect(teachersSubnav).toBeInTheDocument();
  });
  it("renders the correct subnav for pupils", async () => {
    mockSelectedArea.mockReturnValue("PUPILS");
<<<<<<< HEAD
    renderWithTheme(<TopNav {...mockProps} />);
=======
    renderWithTheme(<TopNav />);

    const teachersLink = await screen.findByRole("link", {
      name: "Go to teachers",
    });
    expect(teachersLink).toBeInTheDocument();

    const pupilsLink = screen.getByRole("link", { name: "Pupils" });
    expect(pupilsLink).toBeInTheDocument();

    const teachersSubnav = screen.queryByText("Teachers links");
    expect(teachersSubnav).not.toBeInTheDocument();
>>>>>>> 08ec21b5

    const pupilsSubnav = await screen.findByTestId("pupils-subnav");
    expect(pupilsSubnav).toBeInTheDocument();
  });
});<|MERGE_RESOLUTION|>--- conflicted
+++ resolved
@@ -59,10 +59,7 @@
   });
   it("renders the correct subnav for pupils", async () => {
     mockSelectedArea.mockReturnValue("PUPILS");
-<<<<<<< HEAD
     renderWithTheme(<TopNav {...mockProps} />);
-=======
-    renderWithTheme(<TopNav />);
 
     const teachersLink = await screen.findByRole("link", {
       name: "Go to teachers",
@@ -71,11 +68,6 @@
 
     const pupilsLink = screen.getByRole("link", { name: "Pupils" });
     expect(pupilsLink).toBeInTheDocument();
-
-    const teachersSubnav = screen.queryByText("Teachers links");
-    expect(teachersSubnav).not.toBeInTheDocument();
->>>>>>> 08ec21b5
-
     const pupilsSubnav = await screen.findByTestId("pupils-subnav");
     expect(pupilsSubnav).toBeInTheDocument();
   });
