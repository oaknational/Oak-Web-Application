import Head from "next/head";
import React, { FC } from "react";
import { useRouter } from "next/router";
import {
  OakBox,
  OakFlex,
  oakDefaultTheme,
  OakThemeProvider,
  OakColorToken,
} from "@oaknational/oak-components";

import Seo, { SeoProps } from "@/browser-lib/seo/Seo";
import AppHeader from "@/components/AppComponents/AppHeader";
import LayoutSiteFooter from "@/components/AppComponents/LayoutSiteFooter";
import { OrganizationJsonLd } from "@/browser-lib/seo/getJsonLd";
import LayoutPreviewControls from "@/components/AppComponents/LayoutPreviewControls";
import LayoutClientErrorHeader from "@/components/AppComponents/LayoutClientErrorHeader";
import LayoutClientErrorFooter from "@/components/AppComponents/LayoutClientErrorFooter";
import LandingPagesHeader, {
  LayoutLandingPagesHeaderProps,
} from "@/components/AppComponents/LayoutLandingPagesHeader";
import { CTA } from "@/common-lib/cms-types";
import { Breadcrumb } from "@/components/SharedComponents/Breadcrumbs";
import SkipLink from "@/components/CurriculumComponents/OakComponentsKitchen/SkipLink";

export type HeaderProps = {
  children?: React.ReactNode;
  breadcrumbs?: Breadcrumb[];
};

export type HeaderVariant = "app" | "landing-pages" | "client-error";
const headers: Record<
  HeaderVariant,
  FC | FC<LayoutLandingPagesHeaderProps> | FC<HeaderProps>
> = {
  app: AppHeader,
  "landing-pages": LandingPagesHeader,
  "client-error": LayoutClientErrorHeader,
};

export type FooterVariant = "default" | "client-error";
const footers: Record<FooterVariant, FC> = {
  default: LayoutSiteFooter,
  "client-error": LayoutClientErrorFooter,
};

export type LayoutProps = {
  children?: React.ReactNode;
  seoProps: SeoProps;
  headerVariant?: HeaderVariant;
  footerVariant?: FooterVariant;
  breadcrumbs?: Breadcrumb[];
  $background?: OakColorToken;
  headerCta?: CTA | null;
  banner?: React.ReactNode;
  skipLinkHref?: string;
};

const Layout: FC<LayoutProps> = (props) => {
  const {
    children,
    seoProps,
    $background,
    breadcrumbs,
    headerVariant = "app",
    footerVariant = "default",
    banner,
  } = props;
  const Header = headers[headerVariant];
  const Footer = footers[footerVariant];
  const { isPreview } = useRouter();

  return (
    <OakThemeProvider theme={oakDefaultTheme}>
      <Seo {...seoProps} />
      <Head>
        <link rel="icon" href="/favicon.ico" />
      </Head>
      <OrganizationJsonLd />
      <OakFlex $flexDirection="column" $flexGrow={1} $background={$background}>
        <OakBox
          $position={"absolute"}
          $height={"all-spacing-13"}
          $width={"all-spacing-11"}
          $zIndex={"in-front"}
          $top={"all-spacing-14"}
          $left={"all-spacing-6"}
        >
          <SkipLink href={props.skipLinkHref ?? "#main"}>
            Skip to content
          </SkipLink>
        </OakBox>
        {banner}
        <Header breadcrumbs={breadcrumbs} headerCta={props.headerCta} />
        <OakFlex
          $flexDirection="column"
          $flexGrow={1}
          $width="100%"
          as="main"
          id="main"
        >
<<<<<<< HEAD
          <OakBox
            $position={"absolute"}
            $height={"spacing-80"}
            $width={"spacing-64"}
            $zIndex={"in-front"}
            $top={"spacing-92"}
            $left={"spacing-24"}
          >
            <SkipLink href={props.skipLinkHref ?? "#main"}>
              Skip to content
            </SkipLink>
          </OakBox>
          {banner}
          <Header breadcrumbs={breadcrumbs} headerCta={props.headerCta} />
          <OakFlex
            $flexDirection="column"
            $flexGrow={1}
            $width="100%"
            as="main"
            id="main"
          >
            {children}
          </OakFlex>
          <Footer />
          {isPreview && <LayoutPreviewControls />}
=======
          {children}
>>>>>>> e79c639b
        </OakFlex>
        <Footer />
        {isPreview && <LayoutPreviewControls />}
      </OakFlex>
    </OakThemeProvider>
  );
};

export default Layout;<|MERGE_RESOLUTION|>--- conflicted
+++ resolved
@@ -80,11 +80,11 @@
       <OakFlex $flexDirection="column" $flexGrow={1} $background={$background}>
         <OakBox
           $position={"absolute"}
-          $height={"all-spacing-13"}
-          $width={"all-spacing-11"}
+          $height={"spacing-80"}
+          $width={"spacing-64"}
           $zIndex={"in-front"}
-          $top={"all-spacing-14"}
-          $left={"all-spacing-6"}
+          $top={"spacing-92"}
+          $left={"spacing-24"}
         >
           <SkipLink href={props.skipLinkHref ?? "#main"}>
             Skip to content
@@ -99,35 +99,7 @@
           as="main"
           id="main"
         >
-<<<<<<< HEAD
-          <OakBox
-            $position={"absolute"}
-            $height={"spacing-80"}
-            $width={"spacing-64"}
-            $zIndex={"in-front"}
-            $top={"spacing-92"}
-            $left={"spacing-24"}
-          >
-            <SkipLink href={props.skipLinkHref ?? "#main"}>
-              Skip to content
-            </SkipLink>
-          </OakBox>
-          {banner}
-          <Header breadcrumbs={breadcrumbs} headerCta={props.headerCta} />
-          <OakFlex
-            $flexDirection="column"
-            $flexGrow={1}
-            $width="100%"
-            as="main"
-            id="main"
-          >
-            {children}
-          </OakFlex>
-          <Footer />
-          {isPreview && <LayoutPreviewControls />}
-=======
           {children}
->>>>>>> e79c639b
         </OakFlex>
         <Footer />
         {isPreview && <LayoutPreviewControls />}
