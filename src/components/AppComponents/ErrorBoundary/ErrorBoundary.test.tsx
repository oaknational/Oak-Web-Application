import { render } from "@testing-library/react";
import { FC } from "react";
import { ThemeProvider } from "styled-components";
import Bugsnag from "@bugsnag/js";

import ErrorBoundary from ".";

import noop from "@/__tests__/__helpers__/noop";
import theme from "@/styles/theme";

const consoleLogSpy = jest.spyOn(console, "log");
const consoleErrorSpy = jest.spyOn(console, "error");

jest.mock("@/components/AppComponents/ErrorBoundary/ErrorBoundary", () => {
  return {
    __esModule: true,
    ...jest.requireActual(
      "@/components/AppComponents/ErrorBoundary/ErrorBoundary",
    ),
  };
});

// The Sentry ErrorBoundary and Bugsnag plugin for creating one
// are both globally mocked in our Jest setup file, so we need to
// restore the functionality here to use the actual implementations
jest.mock("@bugsnag/js", () => ({
  getPlugin: jest.requireActual("@bugsnag/js").getPlugin,
}));

jest.mock("@sentry/nextjs", () => ({
  ErrorBoundary: jest.requireActual("@sentry/nextjs").ErrorBoundary,
}));

const TantrumChild = () => {
  throw new Error("Where's my toys");
};

const WithThemeProvider: FC = (props) => {
  return <ThemeProvider theme={theme} {...props} />;
};

describe("ErrorBoundary.tsx", () => {
  beforeEach(() => {
    consoleErrorSpy.mockImplementation(noop);
    consoleLogSpy.mockImplementation(noop);
<<<<<<< HEAD
  });

  it("should render children if no error", () => {
=======

    window.localStorage.clear();
  });
  test("[bugsnag:enabled] should render children if no error", () => {
    const { getByTestId } = render(
      <ErrorBoundary>
        <div data-testid="child">The app</div>
      </ErrorBoundary>,
      { wrapper: WithStatisticsConsent },
    );
    expect(getByTestId("child")).toBeInTheDocument();
  });
  test("[bugsnag:enabled] should render client error view in the case of an uncaught exception", () => {
    const { getByRole } = render(
      <ErrorBoundary>
        <TantrumChild />
      </ErrorBoundary>,
      { wrapper: WithStatisticsConsent },
    );
    expect(getByRole("heading", { level: 1 })).toHaveTextContent(
      "An error occurred",
    );
  });
  test("[bugsnag:disabled] should render children if no error", () => {
>>>>>>> 5c202059
    const { getByTestId } = render(
      <ErrorBoundary>
        <div data-testid="child">The app</div>
      </ErrorBoundary>,
      { wrapper: WithThemeProvider },
    );

    expect(getByTestId("child")).toBeInTheDocument();
  });

  describe("when an error occurs", () => {
    it("should render client error view in the case of an uncaught exception", () => {
      const { getByRole } = render(
        <ErrorBoundary>
          <TantrumChild />
        </ErrorBoundary>,
        { wrapper: WithThemeProvider },
      );

      expect(getByRole("heading", { level: 1 })).toHaveTextContent(
        "An error occurred",
      );
    });

    it("should contain a button with link to homepage", () => {
      const { getByTestId } = render(
        <ErrorBoundary>
          <TantrumChild />
        </ErrorBoundary>,
        { wrapper: WithThemeProvider },
      );

      expect(getByTestId("homeButton").closest("a")).toHaveAttribute(
        "href",
        "/",
      );
    });

    it("should still work when Bugsnag boundary is not available", () => {
      jest.spyOn(Bugsnag, "getPlugin").mockReturnValue(undefined);

      const { getByRole } = render(
        <ErrorBoundary>
          <TantrumChild />
        </ErrorBoundary>,
        { wrapper: WithThemeProvider },
      );

      expect(getByRole("heading", { level: 1 })).toHaveTextContent(
        "An error occurred",
      );
    });
  });
});<|MERGE_RESOLUTION|>--- conflicted
+++ resolved
@@ -2,11 +2,13 @@
 import { FC } from "react";
 import { ThemeProvider } from "styled-components";
 import Bugsnag from "@bugsnag/js";
+import { MockOakConsentClient } from "@oaknational/oak-consent-client";
 
 import ErrorBoundary from ".";
 
 import noop from "@/__tests__/__helpers__/noop";
 import theme from "@/styles/theme";
+import CookieConsentProvider from "@/browser-lib/cookie-consent/CookieConsentProvider";
 
 const consoleLogSpy = jest.spyOn(console, "log");
 const consoleErrorSpy = jest.spyOn(console, "error");
@@ -31,6 +33,9 @@
   ErrorBoundary: jest.requireActual("@sentry/nextjs").ErrorBoundary,
 }));
 
+const mockNotify = jest.fn(async (err, cb) => cb(event));
+Bugsnag.notify = mockNotify;
+
 const TantrumChild = () => {
   throw new Error("Where's my toys");
 };
@@ -39,40 +44,24 @@
   return <ThemeProvider theme={theme} {...props} />;
 };
 
+const WithoutStatisticsConsent: FC = (props) => {
+  const client = new MockOakConsentClient();
+  client.getConsent = () => "denied";
+
+  return (
+    <ThemeProvider theme={theme}>
+      <CookieConsentProvider client={client} {...props} />
+    </ThemeProvider>
+  );
+};
+
 describe("ErrorBoundary.tsx", () => {
   beforeEach(() => {
     consoleErrorSpy.mockImplementation(noop);
     consoleLogSpy.mockImplementation(noop);
-<<<<<<< HEAD
   });
 
   it("should render children if no error", () => {
-=======
-
-    window.localStorage.clear();
-  });
-  test("[bugsnag:enabled] should render children if no error", () => {
-    const { getByTestId } = render(
-      <ErrorBoundary>
-        <div data-testid="child">The app</div>
-      </ErrorBoundary>,
-      { wrapper: WithStatisticsConsent },
-    );
-    expect(getByTestId("child")).toBeInTheDocument();
-  });
-  test("[bugsnag:enabled] should render client error view in the case of an uncaught exception", () => {
-    const { getByRole } = render(
-      <ErrorBoundary>
-        <TantrumChild />
-      </ErrorBoundary>,
-      { wrapper: WithStatisticsConsent },
-    );
-    expect(getByRole("heading", { level: 1 })).toHaveTextContent(
-      "An error occurred",
-    );
-  });
-  test("[bugsnag:disabled] should render children if no error", () => {
->>>>>>> 5c202059
     const { getByTestId } = render(
       <ErrorBoundary>
         <div data-testid="child">The app</div>
@@ -126,4 +115,42 @@
       );
     });
   });
+  test("[bugsnag:disabled] should render children if no error", () => {
+    const { getByTestId } = render(
+      <ErrorBoundary>
+        <div data-testid="child">The app</div>
+      </ErrorBoundary>,
+      { wrapper: WithoutStatisticsConsent },
+    );
+    expect(getByTestId("child")).toBeInTheDocument();
+  });
+  test("[bugsnag:disabled] should render client error view in the case of an uncaught exception", () => {
+    const { getByRole } = render(
+      <ErrorBoundary>
+        <TantrumChild />
+      </ErrorBoundary>,
+      { wrapper: WithoutStatisticsConsent },
+    );
+    expect(getByRole("heading", { level: 1 })).toHaveTextContent(
+      "An error occurred",
+    );
+  });
+  test("[bugsnag:disabled] should not call reportError", () => {
+    render(
+      <ErrorBoundary>
+        <TantrumChild />
+      </ErrorBoundary>,
+      { wrapper: WithoutStatisticsConsent },
+    );
+    expect(mockNotify).not.toHaveBeenCalled();
+  });
+  it("contains a button with link to homepage", () => {
+    const { getByTestId } = render(
+      <ErrorBoundary>
+        <TantrumChild />
+      </ErrorBoundary>,
+      { wrapper: WithoutStatisticsConsent },
+    );
+    expect(getByTestId("homeButton").closest("a")).toHaveAttribute("href", "/");
+  });
 });