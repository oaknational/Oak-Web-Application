import { FC, ReactNode } from "react";
import { useRouter } from "next/router";
import { keystageDescriptions } from "@oaknational/oak-curriculum-schema";
<<<<<<< HEAD

=======
>>>>>>> cb611b83
import {
  OakGrid,
  OakGridArea,
  OakTypography,
  OakHeading,
  OakLI,
  OakP,
  OakFlex,
  OakIcon,
  OakIconName,
  useCookieConsent,
  OakBox,
  OakMaxWidth,
  OakSvg,
} from "@oaknational/oak-components";
<<<<<<< HEAD
=======

>>>>>>> cb611b83
import Logo from "@/components/AppComponents/Logo";
import OwaLink from "@/components/SharedComponents/OwaLink";
import { OAK_SOCIALS } from "@/components/SharedComponents/SocialButtons/SocialButtons";
import LayoutSiteFooterSignpost from "@/components/AppComponents/LayoutSiteFooterSignpost";
import SocialButtons from "@/components/SharedComponents/SocialButtons";
import Button from "@/components/SharedComponents/Button";
import footerSections from "@/browser-lib/fixtures/footerSections";
import useAnalytics from "@/context/Analytics/useAnalytics";
import { OakLinkProps } from "@/common-lib/urls";
import useClickableCard from "@/hooks/useClickableCard";
import { toSentenceCase } from "@/node-lib/curriculum-api-2023/helpers";

type LayoutFooterLinkProps = {
  text: string;
  icon?: OakIconName;
  ariaLabel?: string;
} & (
  | {
      href: string;
      type?: "link";
    }
  | {
      type: "consent-manager-toggle";
    }
  | ({
      type: "page";
    } & OakLinkProps)
);

type FooterLinkIconWrapperProps = {
  children: ReactNode;
  containerProps: ReturnType<typeof useClickableCard>["containerProps"];
} & LayoutFooterLinkProps;

const FooterLinkIconWrapper: React.FC<FooterLinkIconWrapperProps> = (props) => {
  const { containerProps, icon, children } = props;
  return (
    <OakFlex $display={"inline-flex"} {...containerProps}>
      {children}
      {icon && (
        <OakIcon
          iconName={icon}
          $height={"all-spacing-6"}
          $ml={"space-between-sssx"}
        />
      )}
    </OakFlex>
  );
};

const FooterLink: FC<LayoutFooterLinkProps> = (props) => {
  const { track } = useAnalytics();
  const { openSettings } = useCookieConsent();
  const { containerProps, primaryTargetProps } =
    useClickableCard<HTMLAnchorElement>();
  if (props.type === "consent-manager-toggle") {
    return (
      <Button
        variant="minimal"
        $font={"body-2"}
        label={props.text}
        onClick={openSettings}
        labelColor={"black"}
        $hoverStyles={["underline-link-text"]}
      />
    );
  }

  if (props.type === "page" && props.page == "classroom") {
    return (
      <FooterLinkIconWrapper containerProps={containerProps} {...props}>
        <OwaLink
          {...props}
          {...primaryTargetProps}
          $focusStyles={["underline"]}
          htmlAnchorProps={{
            onClick: () => track.classroomSelected({ navigatedFrom: "footer" }),
          }}
        >
          {props.text}
        </OwaLink>
      </FooterLinkIconWrapper>
    );
  }

  if (props.type === "page" && props.page == "teacher-hub") {
    return (
      <FooterLinkIconWrapper containerProps={containerProps} {...props}>
        <OwaLink
          {...props}
          {...primaryTargetProps}
          $focusStyles={["underline"]}
          htmlAnchorProps={{
            onClick: () =>
              track.teacherHubSelected({ navigatedFrom: "footer" }),
            "aria-label": props.ariaLabel ?? undefined,
          }}
        >
          {props.text}
        </OwaLink>
      </FooterLinkIconWrapper>
    );
  }
  if (props.type === "page") {
    return (
      <FooterLinkIconWrapper containerProps={containerProps} {...props}>
        <OwaLink
          {...primaryTargetProps}
          $focusStyles={["underline"]}
          htmlAnchorProps={{ "aria-label": props.ariaLabel ?? undefined }}
          {...props}
        >
          {props.text}
        </OwaLink>
      </FooterLinkIconWrapper>
    );
  }
  if (props.href) {
    return (
      <FooterLinkIconWrapper containerProps={containerProps} {...props}>
        <OwaLink
          {...primaryTargetProps}
          $focusStyles={["underline"]}
          page={null}
          href={props.href}
          htmlAnchorProps={{ "aria-label": props.ariaLabel ?? undefined }}
          onClick={() => {
            const sentenceCaseText = props.text
              .split(" ")
              .map(toSentenceCase)
              .join(" ");

            if (keystageDescriptions.safeParse(sentenceCaseText).success) {
              track.browseRefinedAccessed({
                platform: "owa",
                product: "teacher lesson resources",
                engagementIntent: "refine",
                componentType: "footer_menu_link",
                eventVersion: "2.0.0",
                analyticsUseCase: "Teacher",
                filterType: "Key stage filter",
                filterValue: props.text,
                activeFilters: [],
              });
            }
          }}
        >
          {props.text}
        </OwaLink>
      </FooterLinkIconWrapper>
    );
  }
};

export type FooterSection = {
  title: string;
  links: LayoutFooterLinkProps[];
};
const FooterSectionLinks: FC<FooterSection> = ({ title, links }) => {
  return (
    <OakFlex
      $flexDirection="column"
      $mt={["space-between-m2", "space-between-none"]}
    >
      <OakHeading
        $mb="space-between-ssx"
        $font="heading-7"
        $color="black"
        tag="h2"
      >
        {title}
      </OakHeading>
      <OakTypography $color={"black"} $font={"body-2"}>
        <ul role="list">
          {links.map((link) => (
            <OakLI key={link.text} $mt="space-between-xs">
              <FooterLink {...link} />
            </OakLI>
          ))}
        </ul>
      </OakTypography>
    </OakFlex>
  );
};

export type FooterSections = Record<
  "pupils" | "teachers" | "oak" | "legal",
  FooterSection
>;

const LayoutSiteFooter: FC = () => {
  const sections = footerSections;
  const { pathname } = useRouter();
  const displaySignpost = pathname.startsWith("/beta");

  return (
    <OakBox
      as="footer"
      $zIndex="neutral"
      $width="100%"
      $background="white"
      $position={"relative"}
      $overflow={"hidden"}
    >
      <OakFlex $height="all-spacing-1" $position="relative">
        <OakSvg
          name="header-underline"
          $position={"absolute"}
          $left={"all-spacing-0"}
          $top={"all-spacing-0"}
        />
      </OakFlex>
      <nav>
        <OakMaxWidth
          $pt={["inner-padding-m", "inner-padding-xl8"]}
          $justifyContent={"center"}
          $flexDirection={"column"}
          $ph={"inner-padding-m"}
          $ma={"auto"}
          $width={"100%"}
        >
          {displaySignpost && (
            <OakFlex
              $wordWrap={"initial"}
              $mb={["space-between-s", "space-between-xl"]}
              $maxWidth={["all-spacing-21", "all-spacing-22", "all-spacing-22"]}
            >
              <LayoutSiteFooterSignpost />
            </OakFlex>
          )}
          <OakGrid>
            <OakGridArea $colSpan={[12, 3]}>
              <FooterSectionLinks {...sections.pupils} />
              <OakBox $mt={["space-between-none", "space-between-m2"]} />
              <FooterSectionLinks {...sections.teachers} />
            </OakGridArea>
            <OakGridArea $colSpan={[12, 3]}>
              <FooterSectionLinks {...sections.oak} />
            </OakGridArea>
            <OakGridArea $colSpan={[12, 3]}>
              <FooterSectionLinks {...sections.legal} />
            </OakGridArea>
            <OakGridArea $colSpan={[12, 3]}>
              <OakFlex
                $justifyContent={["left", "right"]}
                $mt={["space-between-m2", "space-between-none"]}
              >
                <OakBox $display={["none", "block"]}>
                  <Logo variant="with text" height={66} width={150} />
                </OakBox>
                <SocialButtons
                  $display={["flex", "none"]}
                  for="Oak National Academy"
                  {...OAK_SOCIALS}
                />
              </OakFlex>
            </OakGridArea>
          </OakGrid>
          <OakFlex
            $mb="space-between-xl"
            $mt={["space-between-m2", "space-between-xl"]}
            $width={"100%"}
            $justifyContent={["flex-start", "space-between"]}
            $flexDirection={["column", "row"]}
            $alignItems={["flex-start", "center"]}
            $pt={["inner-padding-s", "inner-padding-none"]}
          >
            <SocialButtons
              $display={["none", "flex"]}
              for="Oak National Academy"
              {...OAK_SOCIALS}
            />
            <OakBox $display={["block", "none"]}>
              <Logo variant="with text" height={66} width={150} />
            </OakBox>
            <OakFlex
              $mt={["space-between-m2", "space-between-none"]}
              $flexDirection={"column"}
            >
              <OakP $font={"body-3-bold"}>
                © Oak National Academy Limited, No 14174888
              </OakP>
              <OakP $font={["body-4"]}>
                1 Scott Place, 2 Hardman Street, Manchester, M3 3AA
              </OakP>
            </OakFlex>
          </OakFlex>
        </OakMaxWidth>
      </nav>
      <OakIcon
        iconName="looping-line-3"
        $colorFilter={"mint"}
        $zIndex={"behind"}
        $display={["none", "block"]}
        $objectFit={"fill"}
        $transform={[
          "none",
          "translate(25%, 25%) scale(0.7) rotate(-10deg)",
          "translate(25%, 15%) rotate(-10deg)",
        ]}
        $position={"absolute"}
        $left={"all-spacing-0"}
        $right={"all-spacing-0"}
        $top={"all-spacing-0"}
        $bottom={"all-spacing-0"}
        $width={"100%"}
        $height={"100%"}
      />
      <OakIcon
        iconName="looping-line-4"
        $colorFilter={"pink50"}
        $zIndex={"behind"}
        $display={["block", "none"]}
        $objectFit={"fill"}
        $transform={"translate(0%, 32%)"}
        $position={"absolute"}
        $left={"all-spacing-0"}
        $right={"all-spacing-0"}
        $top={"all-spacing-0"}
        $bottom={"all-spacing-0"}
        $width={"100%"}
        $height={"100%"}
      />
    </OakBox>
  );
};

export default LayoutSiteFooter;<|MERGE_RESOLUTION|>--- conflicted
+++ resolved
@@ -1,10 +1,6 @@
 import { FC, ReactNode } from "react";
 import { useRouter } from "next/router";
 import { keystageDescriptions } from "@oaknational/oak-curriculum-schema";
-<<<<<<< HEAD
-
-=======
->>>>>>> cb611b83
 import {
   OakGrid,
   OakGridArea,
@@ -20,10 +16,7 @@
   OakMaxWidth,
   OakSvg,
 } from "@oaknational/oak-components";
-<<<<<<< HEAD
-=======
-
->>>>>>> cb611b83
+
 import Logo from "@/components/AppComponents/Logo";
 import OwaLink from "@/components/SharedComponents/OwaLink";
 import { OAK_SOCIALS } from "@/components/SharedComponents/SocialButtons/SocialButtons";
