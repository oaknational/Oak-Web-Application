.header {
  display: flex;
  align-items: center;
  justify-content: space-between;
  width: 100%;
  min-height: 72px;
  padding: 12px;
  background: var(--color-bw-95);
}

.title {
  margin-right: 12px;
}

<<<<<<< HEAD
.search-input {
  margin-right: auto;
}

.button {
  composes: button-unstyle from "../../styles/button-unstyle.module.css";
  padding-right: 24px;
=======
.signInButtonWrapper {
  margin-left: auto;
>>>>>>> adf21644
}<|MERGE_RESOLUTION|>--- conflicted
+++ resolved
@@ -12,16 +12,11 @@
   margin-right: 12px;
 }
 
-<<<<<<< HEAD
-.search-input {
-  margin-right: auto;
+.signInButtonWrapper {
+  margin-left: auto;
 }
 
-.button {
+.userThemeButton {
   composes: button-unstyle from "../../styles/button-unstyle.module.css";
   padding-right: 24px;
-=======
-.signInButtonWrapper {
-  margin-left: auto;
->>>>>>> adf21644
 }