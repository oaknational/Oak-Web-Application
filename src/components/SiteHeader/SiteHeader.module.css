--- conflicted
+++ resolved
@@ -18,9 +18,7 @@
 .userThemeButton {
   composes: button-unstyle from "../../styles/button-unstyle.module.css";
   padding-right: 24px;
-<<<<<<< HEAD
   text-transform: capitalize;
-=======
 }
 
 @media (min-width: 900px) {
@@ -28,5 +26,4 @@
     flex-direction: row;
     align-items: center;
   }
->>>>>>> 72f02d67
 }