--- conflicted
+++ resolved
@@ -2,7 +2,6 @@
 import Link from "next/link";
 
 import useAuth from "../../auth/useAuth";
-
 import SearchForm from "../SearchForm";
 
 import styles from "./SiteHeader.module.css";
@@ -13,9 +12,7 @@
   return (
     <header className={styles.header}>
       <div className={styles.title}>Oak</div>
-<<<<<<< HEAD
       <SearchForm />
-=======
       <input
         className={styles["search-input"]}
         type="text"
@@ -26,7 +23,6 @@
       ) : (
         <Link href="/sign-in">Sign in</Link>
       )}
->>>>>>> 58046e3b
     </header>
   );
 };
