<<<<<<< HEAD
import { FC, useContext } from "react";

import { UserStyleContext } from "../../context/UserStyleContext";
=======
import { FC } from "react";
import Link from "next/link";

import useAuth from "../../auth/useAuth";
>>>>>>> e6e1f586

import styles from "./SiteHeader.module.css";

const SiteHeader: FC = () => {
<<<<<<< HEAD
  const userStyleContext = useContext(UserStyleContext);

  const handleClick = () => {
    userStyleContext.user === "teachers"
      ? userStyleContext.setUser("pupils")
      : userStyleContext.setUser("teachers");
  };

  return (
    <header className={styles.header}>
      <div>
        <span className={styles.title}>Oak</span>
        <input type="text" placeholder="Search" />
      </div>
      <button onClick={handleClick}>{userStyleContext.user}</button>
=======
  const { user, signOut } = useAuth();

  return (
    <header className={styles.header}>
      <div className={styles.title}>Oak</div>
      <input
        className={styles["search-input"]}
        type="text"
        placeholder="Search"
      />
      {user ? (
        <button onClick={signOut}>Sign out</button>
      ) : (
        <Link href="/sign-in">Sign in</Link>
      )}
>>>>>>> e6e1f586
    </header>
  );
};

export default SiteHeader;<|MERGE_RESOLUTION|>--- conflicted
+++ resolved
@@ -1,18 +1,13 @@
-<<<<<<< HEAD
 import { FC, useContext } from "react";
+import Link from "next/link";
 
 import { UserStyleContext } from "../../context/UserStyleContext";
-=======
-import { FC } from "react";
-import Link from "next/link";
-
 import useAuth from "../../auth/useAuth";
->>>>>>> e6e1f586
 
 import styles from "./SiteHeader.module.css";
 
 const SiteHeader: FC = () => {
-<<<<<<< HEAD
+  const { user, signOut } = useAuth();
   const userStyleContext = useContext(UserStyleContext);
 
   const handleClick = () => {
@@ -23,16 +18,7 @@
 
   return (
     <header className={styles.header}>
-      <div>
-        <span className={styles.title}>Oak</span>
-        <input type="text" placeholder="Search" />
-      </div>
       <button onClick={handleClick}>{userStyleContext.user}</button>
-=======
-  const { user, signOut } = useAuth();
-
-  return (
-    <header className={styles.header}>
       <div className={styles.title}>Oak</div>
       <input
         className={styles["search-input"]}
@@ -44,7 +30,6 @@
       ) : (
         <Link href="/sign-in">Sign in</Link>
       )}
->>>>>>> e6e1f586
     </header>
   );
 };
