--- conflicted
+++ resolved
@@ -6,7 +6,7 @@
 import P, { Span } from "../Typography";
 import FixedHeader from "../FixedHeader";
 import IconButton from "../Button/IconButton";
-import { useMenuContext } from "../../context/Menu/MenuProvider";
+import { useMenuContext } from "../../context/Menu/";
 import { Menu } from "../Menu";
 import Logo from "../Logo";
 
@@ -16,26 +16,11 @@
   const { toggleMenu } = useMenuContext();
 
   return (
-<<<<<<< HEAD
     <FixedHeader $background={theme.header.background}>
       <Link href={"/"}>
         <a>
           <Logo title={"Oak National Academy"} />
         </a>
-=======
-    <FixedHeader $background={"pupilsLightGreen"}>
-      <Link href={"/"} passHref>
-        <HomeLink $alignItems="center">
-          <Icon name="Home" size={32} $mr={8} />
-          <Span
-            $fontFamily="heading"
-            $fontSize={20}
-            $lineHeight={1}
-          >
-            Oak
-          </Span>
-        </HomeLink>
->>>>>>> aca792b1
       </Link>
       <Flex $alignItems={"center"} $display={["none", "flex"]} $ml={["auto"]}>
         <P>
