--- conflicted
+++ resolved
@@ -61,18 +61,13 @@
       $pa={0}
     >
       {withImage && mainImage && (
-<<<<<<< HEAD
         <Box
           $position={"relative"}
           $minWidth={[120, 120, 240]}
           $mr={[0, 32]}
           $mb={[32, 0]}
         >
-          <BoxBorders gapPosition="bottomRight" />
-=======
-        <Box $position={"relative"} $minWidth={240} $mr={[0, 32]} $mb={[32, 0]}>
           <BoxBorders zIndex={"inFront"} gapPosition="bottomRight" />
->>>>>>> 9e6e91b7
           <Box $ma={1}>
             <AspectRatio ratio={"3:2"}>
               <CMSImage
@@ -89,49 +84,26 @@
           </Box>
         </Box>
       )}
-
       <Flex $flexDirection="column" $alignItems="flex-start">
-<<<<<<< HEAD
         <Flex
           $width="100%"
           $alignItems="flex-end"
           $justifyContent="space-between"
         >
           <OakLink page="blog-index" category={category.slug}>
-            <Span
-              $fontSize={16}
-              $lineHeight={"20px"}
-              $color="hyperlink"
-              $fontFamily="ui"
-            >
+            <Span $font="heading-7" $color="hyperlink">
               {category.title}
             </Span>
           </OakLink>
-          <P $fontSize={14} $lineHeight={"20px"}>
-            {blogDate}
-          </P>
+          <P $font={"body-3"}>{blogDate}</P>
         </Flex>
-        <Heading tag={titleTag} $fontSize={24} $lineHeight={"32px"} $mt={8}>
+        <Heading tag={titleTag} $font={"heading-5"} $mt={8}>
           <OakLink
             {...primaryTargetProps}
             page={null}
             href={href}
             htmlAnchorProps={{ title }}
           >
-=======
-        <P
-          $font={"heading-7"}
-          // Not blue until link to category filter is added
-          // $color="teachersHighlight"
-        >
-          {category.title}
-        </P>
-        <P $font={"body-3"} $mt={16}>
-          {blogDate}
-        </P>
-        <Heading tag={titleTag} $font={"heading-5"} $mt={8}>
-          <ActionLink href={href} title={title}>
->>>>>>> 9e6e91b7
             {title}
           </OakLink>
         </Heading>
