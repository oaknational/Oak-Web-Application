import React, { useRef, Fragment, useState } from "react";
import {
  OakGrid,
  OakGridArea,
  OakTypography,
  OakHeading,
  OakFlex,
  OakBox,
  OakMaxWidth,
} from "@oaknational/oak-components";

import { hasLessonMathJax } from "./hasLessonMathJax";

import {
  getPageLinksForLesson,
  getBreadcrumbsForLessonPathway,
  getLessonOverviewBreadCrumb,
  createAttributionObject,
  getBreadcrumbsForSpecialistLessonPathway,
  getMediaClipLabel,
} from "@/components/TeacherComponents/helpers/lessonHelpers/lesson.helpers";
import {
  LessonOverviewAll,
  SpecialistLessonPathway,
  getPathway,
  lessonIsSpecialist,
} from "@/components/TeacherComponents/types/lesson.types";
import LessonOverviewPresentation from "@/components/TeacherComponents/LessonOverviewPresentation";
import LessonOverviewVideo from "@/components/TeacherComponents/LessonOverviewVideo";
import QuizContainerNew from "@/components/TeacherComponents/LessonOverviewQuizContainer";
import useAnalytics from "@/context/Analytics/useAnalytics";
import type {
  KeyStageTitleValueType,
  DownloadResourceButtonNameValueType,
} from "@/browser-lib/avo/Avo";
import useAnalyticsPageProps from "@/hooks/useAnalyticsPageProps";
import LessonDetails from "@/components/TeacherComponents/LessonOverviewDetails";
import { LessonItemContainer } from "@/components/TeacherComponents/LessonItemContainer";
import HeaderLesson from "@/components/TeacherComponents/LessonOverviewHeader";
import { useCurrentSection } from "@/components/TeacherComponents/helpers/lessonHelpers/useCurrentSection";
import LessonOverviewAnchorLinks from "@/components/TeacherComponents/LessonOverviewAnchorLinks";
import { MathJaxProvider } from "@/browser-lib/mathjax/MathJaxProvider";
import { LEGACY_COHORT, NEW_COHORT } from "@/config/cohort";
import { keyLearningPoint } from "@/node-lib/curriculum-api-2023/shared.schema";
import { LessonOverviewDownloads } from "@/node-lib/curriculum-api-2023/queries/lessonOverview/lessonOverview.schema";
import {
  checkIsResourceCopyrightRestricted,
  getIsResourceDownloadable,
} from "@/components/TeacherComponents/helpers/downloadAndShareHelpers/downloadsCopyright";
import { ExpiringBanner } from "@/components/SharedComponents/ExpiringBanner";
import LessonOverviewMediaClips from "@/components/TeacherComponents/LessonOverviewMediaClips";
import lessonMediaClipsFixtures from "@/node-lib/curriculum-api-2023/fixtures/lessonMediaClips.fixture";
import LessonOverviewDocPresentation from "@/components/TeacherComponents/LessonOverviewDocPresentation";

export type LessonOverviewProps = {
  lesson: LessonOverviewAll & { downloads: LessonOverviewDownloads } & {
    teacherShareButton?: React.ReactNode;
    teacherNoteHtml?: string;
  };
} & { isBeta: boolean };

// helper function to remove key learning points from the header in legacy lessons
export const getDedupedPupilLessonOutcome = (
  plo: string | null | undefined,
  klp: keyLearningPoint[] | null | undefined,
) => {
  if (klp && plo) {
    return klp.some((klpItem) => klpItem.keyLearningPoint === plo) ? null : plo;
  }
  return plo;
};
export function LessonOverview({ lesson, isBeta }: LessonOverviewProps) {
  const {
    lessonTitle,
    lessonSlug,
    supervisionLevel,
    contentGuidance,
    misconceptionsAndCommonMistakes,
    lessonKeywords,
    teacherTips,
    videoMuxPlaybackId,
    videoWithSignLanguageMuxPlaybackId,
    lessonEquipmentAndResources,
    presentationUrl,
    worksheetUrl,
    isWorksheetLandscape,
    transcriptSentences,
    starterQuiz,
    exitQuiz,
    expired,
    keyLearningPoints,
    pupilLessonOutcome,
    lessonCohort,
    downloads,
    copyrightContent,
    isSpecialist,
    updatedAt,
    isCanonical,
    lessonGuideUrl,
    teacherShareButton,
    additionalMaterialUrl,
    actions,
    hasMediaClips,
<<<<<<< HEAD
    disablePupilShare,
=======
    teacherNoteHtml,
    additionalFiles,
>>>>>>> 12ee2384
  } = lesson;
  const { track } = useAnalytics();
  const { analyticsUseCase } = useAnalyticsPageProps();
  const commonPathway = getPathway(lesson);
  const {
    keyStageSlug,
    keyStageTitle,
    subjectTitle,
    subjectSlug,
    unitTitle,
    unitSlug,
    programmeSlug,
  } = commonPathway;
  const isLegacyLicense = !lessonCohort || lessonCohort === LEGACY_COHORT;
  const isNew = lessonCohort === NEW_COHORT;
  const isMathJaxLesson = hasLessonMathJax(
    lesson,
    subjectSlug,
    isLegacyLicense,
  );

  const mediaClipLabel = subjectSlug
    ? getMediaClipLabel(subjectSlug)
    : "Video & audio clips";

  const MathJaxLessonProvider = isMathJaxLesson ? MathJaxProvider : Fragment;

  const [showExpiredLessonsBanner, setShowExpiredLessonsBanner] =
    useState<boolean>(actions?.displayExpiringBanner);

  const unitListingHref = `/teachers/key-stages/${keyStageSlug}/subjects/${subjectSlug}/programmes`;

  const trackDownloadResourceButtonClicked = ({
    downloadResourceButtonName,
  }: {
    downloadResourceButtonName: DownloadResourceButtonNameValueType;
  }) => {
    track.lessonResourceDownloadStarted({
      platform: "owa",
      product: "teacher lesson resources",
      engagementIntent: "use",
      componentType: "lesson_download_button",
      eventVersion: "2.0.0",
      analyticsUseCase: "Teacher",
      downloadResourceButtonName,
      keyStageSlug: keyStageSlug,
      keyStageTitle: keyStageTitle as KeyStageTitleValueType,
      subjectSlug: subjectSlug,
      subjectTitle: subjectTitle,
      unitSlug: unitSlug,
      unitName: unitTitle,
      lessonSlug: lessonSlug,
      lessonName: lessonTitle,
    });
  };

  const trackShareAll = () => {
    track.lessonShareStarted({
      keyStageTitle: keyStageTitle as KeyStageTitleValueType,
      keyStageSlug: keyStageSlug || "",
      subjectTitle: subjectTitle || "",
      subjectSlug: subjectSlug || "",
      unitName: unitTitle || "",
      unitSlug: unitSlug || "",
      lessonName: lessonTitle,
      lessonSlug: lessonSlug,
    });
  };

  const slugs = { unitSlug, lessonSlug, programmeSlug };
  const pageLinks = getPageLinksForLesson(
    lesson,
    copyrightContent,
    mediaClipLabel,
  );

  const slideDeckSectionRef = useRef<HTMLDivElement>(null);
  const lessonDetailsSectionRef = useRef<HTMLDivElement>(null);
  const videoSectionRef = useRef<HTMLDivElement>(null);
  const worksheetSectionRef = useRef<HTMLDivElement>(null);
  const starterQuizSectionRef = useRef<HTMLDivElement>(null);
  const exitQuizSectionRef = useRef<HTMLDivElement>(null);
  const additionalMaterialSectionRef = useRef<HTMLDivElement>(null);
  const lessonGuideSectionRef = useRef<HTMLDivElement>(null);
  const lessonMediaClipsSectionRef = useRef<HTMLDivElement>(null);

  const sectionRefs = {
    "lesson-guide": lessonGuideSectionRef,
    "slide-deck": slideDeckSectionRef,
    "lesson-details": lessonDetailsSectionRef,
    video: videoSectionRef,
    worksheet: worksheetSectionRef,
    "starter-quiz": starterQuizSectionRef,
    "exit-quiz": exitQuizSectionRef,
    "additional-material": additionalMaterialSectionRef,
    "media-clips": lessonMediaClipsSectionRef,
  };

  const { currentSectionId } = useCurrentSection({ sectionRefs });

  const starterQuizImageAttribution = createAttributionObject(starterQuiz);

  const exitQuizImageAttribution = createAttributionObject(exitQuiz);

  const downloadsFilteredByCopyright = downloads.filter(
    (d) =>
      d.exists === true &&
      !checkIsResourceCopyrightRestricted(d.type, copyrightContent),
  );

  const showDownloadAll = downloadsFilteredByCopyright.length > 0;
  const showShare =
    !isSpecialist &&
    keyStageSlug !== "early-years-foundation-stage" &&
    !disablePupilShare;

  const isMFL =
    subjectSlug === "german" ||
    subjectSlug === "french" ||
    subjectSlug === "spanish" ||
    lessonSlug === "des-auteurs-francophones-perfect-tense-with-etre";

  return (
    <MathJaxLessonProvider>
      <HeaderLesson
        {...lesson}
        {...commonPathway}
        breadcrumbs={
          !lessonIsSpecialist(lesson)
            ? [
                ...getBreadcrumbsForLessonPathway(commonPathway),
                getLessonOverviewBreadCrumb({
                  lessonTitle,
                  lessonSlug,
                  unitSlug,
                  programmeSlug,
                  disabled: true,
                  isCanonical,
                }),
              ]
            : [
                ...getBreadcrumbsForSpecialistLessonPathway(
                  commonPathway as SpecialistLessonPathway,
                ),
              ]
        }
        background={"pink30"}
        subjectIconBackgroundColor={"pink"}
        track={track}
        analyticsUseCase={analyticsUseCase}
        isNew={isNew}
        isShareable={!expired && !disablePupilShare}
        onClickDownloadAll={() => {
          trackDownloadResourceButtonClicked({
            downloadResourceButtonName: "all",
          });
        }}
        onClickShareAll={trackShareAll}
        pupilLessonOutcome={getDedupedPupilLessonOutcome(
          pupilLessonOutcome,
          keyLearningPoints,
        )}
        showDownloadAll={showDownloadAll}
        showShare={showShare}
        teacherShareButton={teacherShareButton}
      />
      <OakMaxWidth $ph={"inner-padding-m"} $pb={"inner-padding-xl8"}>
        {expired ? (
          <OakBox $pa={"inner-padding-m"} $mb={"space-between-xxl"}>
            <OakHeading $font={"heading-7"} tag={"h2"} $mb="space-between-s">
              No lesson available
            </OakHeading>
            <OakTypography $font={"body-1"}>
              Sorry, this lesson no longer exists.
            </OakTypography>
          </OakBox>
        ) : (
          <OakGrid $mt={["space-between-l"]}>
            <OakGridArea
              $colSpan={[12, 3]}
              $alignSelf={"start"}
              $position={"sticky"}
              $display={["none", "block"]}
              $top={"all-spacing-14"} // FIXME: ideally we'd dynamically calculate this based on the height of the header using the next allowed size. This could be achieved with a new helperFunction get nextAvailableSize
            >
              <OakFlex
                as="nav"
                aria-label="page navigation"
                $flexDirection={"column"}
                $alignItems={"flex-start"}
                $gap={["all-spacing-2"]}
                $pr={["inner-padding-m"]}
              >
                <LessonOverviewAnchorLinks
                  links={pageLinks}
                  currentSectionId={currentSectionId}
                />
              </OakFlex>
            </OakGridArea>

            <OakGridArea $colSpan={[12, 9]}>
              <OakFlex $flexDirection={"column"} $position={"relative"}>
                <OakBox $pb={"inner-padding-m"}>
                  <ExpiringBanner
                    isOpen={showExpiredLessonsBanner}
                    isResourcesMessage={true}
                    onwardHref={unitListingHref}
                    onClose={() => {
                      setShowExpiredLessonsBanner(false);
                    }}
                  />
                </OakBox>

                {/* Render teacher note html */}
                {teacherNoteHtml && (
                  <OakBox
                    $width={"100%"}
                    $height={"all-spacing-18"}
                    $mb={"space-between-l"}
                    $pa={"inner-padding-s"}
                    $overflow={"auto"}
                    $background={"aqua110"}
                    dangerouslySetInnerHTML={{ __html: teacherNoteHtml }}
                  />
                )}

                {pageLinks.find((p) => p.label === "Lesson guide") &&
                  lessonGuideUrl && (
                    <LessonItemContainer
                      isSpecialist={isSpecialist}
                      ref={lessonGuideSectionRef}
                      title={"Lesson guide"}
                      //Defaulted to false until download ticket implementation
                      downloadable={false}
                      // Avo types need to be updated to include lesson guide
                      // onDownloadButtonClick={() => {
                      //   trackDownloadResourceButtonClicked({
                      //     downloadResourceButtonName: "lesson guide",
                      //   });
                      // }}
                      slugs={slugs}
                      anchorId="lesson-guide"
                      pageLinks={pageLinks}
                    >
                      <LessonOverviewDocPresentation
                        asset={lessonGuideUrl}
                        title={lessonTitle}
                        isWorksheetLandscape={true}
                        docType="lesson guide"
                      />
                    </LessonItemContainer>
                  )}

                {pageLinks.find((p) => p.label === "Slide deck") &&
                  !checkIsResourceCopyrightRestricted(
                    "presentation",
                    copyrightContent,
                  ) && (
                    <LessonItemContainer
                      isSpecialist={isSpecialist}
                      ref={slideDeckSectionRef}
                      title={"Slide deck"}
                      downloadable={getIsResourceDownloadable(
                        "presentation",
                        downloads,
                        copyrightContent,
                      )}
                      onDownloadButtonClick={() => {
                        trackDownloadResourceButtonClicked({
                          downloadResourceButtonName: "slide deck",
                        });
                      }}
                      slugs={slugs}
                      anchorId="slide-deck"
                      pageLinks={pageLinks}
                    >
                      <LessonOverviewPresentation
                        asset={presentationUrl}
                        title={lessonTitle}
                        isWorksheet={false}
                      />
                    </LessonItemContainer>
                  )}
                {pageLinks.find((p) => p.label === mediaClipLabel) &&
                  hasMediaClips &&
                  isBeta && (
                    <LessonItemContainer
                      title={mediaClipLabel}
                      ref={lessonMediaClipsSectionRef}
                      anchorId="media-clips"
                      isSpecialist={isSpecialist}
                      slugs={slugs}
                      pageLinks={pageLinks}
                      displayMediaClipButton={true}
                    >
                      <LessonOverviewMediaClips
                        lessonSlug={lessonSlug}
                        learningCycleVideos={
                          lessonMediaClipsFixtures().mediaClips
                        }
                        unitSlug={unitSlug ?? null}
                        programmeSlug={programmeSlug ?? null}
                      />
                    </LessonItemContainer>
                  )}

                <LessonItemContainer
                  isSpecialist={isSpecialist}
                  ref={lessonDetailsSectionRef}
                  title={"Lesson details"}
                  anchorId="lesson-details"
                  slugs={slugs}
                  pageLinks={pageLinks}
                >
                  <LessonDetails
                    keyLearningPoints={keyLearningPoints}
                    commonMisconceptions={misconceptionsAndCommonMistakes}
                    keyWords={
                      lessonKeywords?.length ? lessonKeywords : undefined
                    }
                    slugs={slugs}
                    teacherTips={teacherTips}
                    equipmentAndResources={lessonEquipmentAndResources}
                    contentGuidance={contentGuidance}
                    supervisionLevel={supervisionLevel}
                    isLegacyLicense={isLegacyLicense}
                    isMathJaxLesson={isMathJaxLesson}
                    hasVocabAndTranscripts={Boolean(additionalMaterialUrl)}
                    displayVocab={isBeta && isMFL}
                    updatedAt={updatedAt}
                    additionalFiles={additionalFiles}
                  />
                </LessonItemContainer>

                {pageLinks.find((p) => p.label === "Lesson video") && (
                  <LessonItemContainer
                    isSpecialist={isSpecialist}
                    ref={videoSectionRef}
                    shareable={isLegacyLicense && showShare}
                    slugs={slugs}
                    title={"Lesson video"}
                    anchorId="video"
                    isFinalElement={
                      pageLinks.findIndex((p) => p.label === "Video") ===
                      pageLinks.length - 1
                    }
                    pageLinks={pageLinks}
                  >
                    <LessonOverviewVideo
                      video={videoMuxPlaybackId}
                      signLanguageVideo={videoWithSignLanguageMuxPlaybackId}
                      title={lessonTitle}
                      transcriptSentences={transcriptSentences}
                      isLegacy={isLegacyLicense}
                    />
                  </LessonItemContainer>
                )}
                {pageLinks.find((p) => p.label === "Worksheet") && (
                  <LessonItemContainer
                    isSpecialist={isSpecialist}
                    ref={worksheetSectionRef}
                    title={"Worksheet"}
                    anchorId="worksheet"
                    pageLinks={pageLinks}
                    downloadable={
                      getIsResourceDownloadable(
                        "worksheet-pdf",
                        downloads,
                        copyrightContent,
                      ) ||
                      getIsResourceDownloadable(
                        "worksheet-pptx",
                        downloads,
                        copyrightContent,
                      )
                    }
                    shareable={isLegacyLicense && showShare}
                    onDownloadButtonClick={() => {
                      trackDownloadResourceButtonClicked({
                        downloadResourceButtonName: "worksheet",
                      });
                    }}
                    slugs={slugs}
                    isFinalElement={
                      pageLinks.findIndex((p) => p.label === "Worksheet") ===
                      pageLinks.length - 1
                    }
                  >
                    <LessonOverviewPresentation
                      asset={worksheetUrl}
                      title={lessonTitle}
                      isWorksheetLandscape={!!isWorksheetLandscape}
                      isWorksheet={true}
                    />
                  </LessonItemContainer>
                )}
                {pageLinks.find((p) => p.label === "Starter quiz") && (
                  <LessonItemContainer
                    isSpecialist={isSpecialist}
                    ref={starterQuizSectionRef}
                    title={"Starter quiz"}
                    shareable={isLegacyLicense && showShare}
                    anchorId="starter-quiz"
                    pageLinks={pageLinks}
                    downloadable={
                      getIsResourceDownloadable(
                        "intro-quiz-answers",
                        downloads,
                        copyrightContent,
                      ) ||
                      getIsResourceDownloadable(
                        "intro-quiz-questions",
                        downloads,
                        copyrightContent,
                      )
                    }
                    onDownloadButtonClick={() => {
                      trackDownloadResourceButtonClicked({
                        downloadResourceButtonName: "starter quiz",
                      });
                    }}
                    slugs={slugs}
                    isFinalElement={
                      pageLinks.findIndex((p) => p.label === "Starter quiz") ===
                      pageLinks.length - 1
                    }
                  >
                    {starterQuiz && (
                      <QuizContainerNew
                        questions={starterQuiz}
                        imageAttribution={starterQuizImageAttribution}
                        isMathJaxLesson={isMathJaxLesson}
                      />
                    )}
                  </LessonItemContainer>
                )}
                {pageLinks.find((p) => p.label === "Exit quiz") && (
                  <LessonItemContainer
                    isSpecialist={isSpecialist}
                    ref={exitQuizSectionRef}
                    pageLinks={pageLinks}
                    title={"Exit quiz"}
                    anchorId="exit-quiz"
                    downloadable={
                      getIsResourceDownloadable(
                        "exit-quiz-answers",
                        downloads,
                        copyrightContent,
                      ) ||
                      getIsResourceDownloadable(
                        "exit-quiz-questions",
                        downloads,
                        copyrightContent,
                      )
                    }
                    shareable={isLegacyLicense && showShare}
                    onDownloadButtonClick={() => {
                      trackDownloadResourceButtonClicked({
                        downloadResourceButtonName: "exit quiz",
                      });
                    }}
                    slugs={slugs}
                    isFinalElement={
                      pageLinks.findIndex((p) => p.label === "Exit quiz") ===
                      pageLinks.length - 1
                    }
                  >
                    {exitQuiz && (
                      <QuizContainerNew
                        questions={exitQuiz}
                        imageAttribution={exitQuizImageAttribution}
                        isMathJaxLesson={isMathJaxLesson}
                      />
                    )}
                  </LessonItemContainer>
                )}
                {pageLinks.find((p) => p.label === "Additional material") &&
                  additionalMaterialUrl && (
                    <LessonItemContainer
                      isSpecialist={isSpecialist}
                      ref={additionalMaterialSectionRef}
                      pageLinks={pageLinks}
                      title={"Additional material"}
                      anchorId="additional-material"
                      downloadable={
                        getIsResourceDownloadable(
                          "supplementary-docx",
                          downloads,
                          copyrightContent,
                        ) ||
                        getIsResourceDownloadable(
                          "supplementary-pdf",
                          downloads,
                          copyrightContent,
                        )
                      }
                      shareable={isLegacyLicense && showShare}
                      onDownloadButtonClick={() => {
                        trackDownloadResourceButtonClicked({
                          downloadResourceButtonName: "additional material",
                        });
                      }}
                      slugs={slugs}
                      isFinalElement={
                        pageLinks.findIndex(
                          (p) => p.label === "Additional material",
                        ) ===
                        pageLinks.length - 1
                      }
                    >
                      <LessonOverviewDocPresentation
                        asset={additionalMaterialUrl}
                        title={lessonTitle}
                        isWorksheetLandscape={false}
                        docType="additional material"
                      />
                    </LessonItemContainer>
                  )}
              </OakFlex>
            </OakGridArea>
          </OakGrid>
        )}
      </OakMaxWidth>
    </MathJaxLessonProvider>
  );
}<|MERGE_RESOLUTION|>--- conflicted
+++ resolved
@@ -101,12 +101,9 @@
     additionalMaterialUrl,
     actions,
     hasMediaClips,
-<<<<<<< HEAD
-    disablePupilShare,
-=======
     teacherNoteHtml,
     additionalFiles,
->>>>>>> 12ee2384
+    disablePupilShare,
   } = lesson;
   const { track } = useAnalytics();
   const { analyticsUseCase } = useAnalyticsPageProps();
