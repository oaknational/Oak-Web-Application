import React, { useRef, Fragment, useState } from "react";
import {
  OakGrid,
  OakGridArea,
  OakTypography,
  OakHeading,
  OakFlex,
  OakBox,
} from "@oaknational/oak-components";

import { hasLessonMathJax } from "./hasLessonMathJax";

import {
  getPageLinksForLesson,
  getBreadcrumbsForLessonPathway,
  getLessonOverviewBreadCrumb,
  createAttributionObject,
  getBreadcrumbsForSpecialistLessonPathway,
  getMediaClipLabel,
} from "@/components/TeacherComponents/helpers/lessonHelpers/lesson.helpers";
import {
  LessonOverviewAll,
  SpecialistLessonPathway,
  getPathway,
  lessonIsSpecialist,
} from "@/components/TeacherComponents/types/lesson.types";
import MaxWidth from "@/components/SharedComponents/MaxWidth";
import LessonOverviewPresentation from "@/components/TeacherComponents/LessonOverviewPresentation";
import LessonOverviewVideo from "@/components/TeacherComponents/LessonOverviewVideo";
import QuizContainerNew from "@/components/TeacherComponents/LessonOverviewQuizContainer";
import Box from "@/components/SharedComponents/Box";
import useAnalytics from "@/context/Analytics/useAnalytics";
import type {
  KeyStageTitleValueType,
  DownloadResourceButtonNameValueType,
} from "@/browser-lib/avo/Avo";
import useAnalyticsPageProps from "@/hooks/useAnalyticsPageProps";
import LessonDetails from "@/components/TeacherComponents/LessonOverviewDetails";
import { LessonItemContainer } from "@/components/TeacherComponents/LessonItemContainer";
import HeaderLesson from "@/components/TeacherComponents/LessonOverviewHeader";
import { useCurrentSection } from "@/components/TeacherComponents/helpers/lessonHelpers/useCurrentSection";
import LessonOverviewAnchorLinks from "@/components/TeacherComponents/LessonOverviewAnchorLinks";
import { MathJaxProvider } from "@/browser-lib/mathjax/MathJaxProvider";
import { LEGACY_COHORT, NEW_COHORT } from "@/config/cohort";
import { keyLearningPoint } from "@/node-lib/curriculum-api-2023/shared.schema";
import { LessonOverviewDownloads } from "@/node-lib/curriculum-api-2023/queries/lessonOverview/lessonOverview.schema";
import {
  checkIsResourceCopyrightRestricted,
  getIsResourceDownloadable,
} from "@/components/TeacherComponents/helpers/downloadAndShareHelpers/downloadsCopyright";
import { GridArea } from "@/components/SharedComponents/Grid.deprecated";
import AspectRatio from "@/components/SharedComponents/AspectRatio";
<<<<<<< HEAD
import { ExpiringBanner } from "@/components/SharedComponents/ExpiringBanner";
=======
import LessonOverviewMediaClips from "@/components/TeacherComponents/LessonOverviewMediaClips";
import lessonMediaClipsFixtures from "@/node-lib/curriculum-api-2023/fixtures/lessonMediaClips.fixture";
>>>>>>> ed7de4e6

export type LessonOverviewProps = {
  lesson: LessonOverviewAll & { downloads: LessonOverviewDownloads } & {
    teacherShareButton?: React.ReactNode;
  };
} & { isBeta: boolean };

// helper function to remove key learning points from the header in legacy lessons
export const getDedupedPupilLessonOutcome = (
  plo: string | null | undefined,
  klp: keyLearningPoint[] | null | undefined,
) => {
  if (klp && plo) {
    return klp.some((klpItem) => klpItem.keyLearningPoint === plo) ? null : plo;
  }
  return plo;
};

export function LessonOverview({ lesson, isBeta }: LessonOverviewProps) {
  const {
    lessonTitle,
    lessonSlug,
    supervisionLevel,
    contentGuidance,
    misconceptionsAndCommonMistakes,
    lessonKeywords,
    teacherTips,
    videoMuxPlaybackId,
    videoWithSignLanguageMuxPlaybackId,
    lessonEquipmentAndResources,
    presentationUrl,
    worksheetUrl,
    isWorksheetLandscape,
    transcriptSentences,
    starterQuiz,
    exitQuiz,
    expired,
    keyLearningPoints,
    pupilLessonOutcome,
    lessonCohort,
    downloads,
    copyrightContent,
    isSpecialist,
    updatedAt,
    isCanonical,
    lessonGuideUrl,
    teacherShareButton,
    additionalMaterialUrl,
<<<<<<< HEAD
    actions,
=======
    hasMediaClips,
>>>>>>> ed7de4e6
  } = lesson;

  const { track } = useAnalytics();
  const { analyticsUseCase } = useAnalyticsPageProps();
  const commonPathway = getPathway(lesson);
  const {
    keyStageSlug,
    keyStageTitle,
    subjectTitle,
    subjectSlug,
    unitTitle,
    unitSlug,
    programmeSlug,
  } = commonPathway;
  const isLegacyLicense = !lessonCohort || lessonCohort === LEGACY_COHORT;
  const isNew = lessonCohort === NEW_COHORT;
  const isMathJaxLesson = hasLessonMathJax(
    lesson,
    subjectSlug,
    isLegacyLicense,
  );

  const mediaClipLabel = subjectSlug
    ? getMediaClipLabel(subjectSlug)
    : "Video & audio clips";

  const MathJaxLessonProvider = isMathJaxLesson ? MathJaxProvider : Fragment;

  const [showExpiredLessonsBanner, setShowExpiredLessonsBanner] =
    useState<boolean>(actions?.displayExpiringBanner);

  const unitListingHref = `/teachers/key-stages/${keyStageSlug}/subjects/${subjectSlug}/programmes`;

  const trackDownloadResourceButtonClicked = ({
    downloadResourceButtonName,
  }: {
    downloadResourceButtonName: DownloadResourceButtonNameValueType;
  }) => {
    track.lessonResourceDownloadStarted({
      platform: "owa",
      product: "teacher lesson resources",
      engagementIntent: "use",
      componentType: "lesson_download_button",
      eventVersion: "2.0.0",
      analyticsUseCase: "Teacher",
      downloadResourceButtonName,
      keyStageSlug: keyStageSlug,
      keyStageTitle: keyStageTitle as KeyStageTitleValueType,
      subjectSlug: subjectSlug,
      subjectTitle: subjectTitle,
      unitSlug: unitSlug,
      unitName: unitTitle,
      lessonSlug: lessonSlug,
      lessonName: lessonTitle,
    });
  };

  const trackShareAll = () => {
    track.lessonShareStarted({
      keyStageTitle: keyStageTitle as KeyStageTitleValueType,
      keyStageSlug: keyStageSlug || "",
      subjectTitle: subjectTitle || "",
      subjectSlug: subjectSlug || "",
      unitName: unitTitle || "",
      unitSlug: unitSlug || "",
      lessonName: lessonTitle,
      lessonSlug: lessonSlug,
    });
  };

  const slugs = { unitSlug, lessonSlug, programmeSlug };
  const pageLinks = getPageLinksForLesson(
    lesson,
    copyrightContent,
    mediaClipLabel,
  );

  const slideDeckSectionRef = useRef<HTMLDivElement>(null);
  const lessonDetailsSectionRef = useRef<HTMLDivElement>(null);
  const videoSectionRef = useRef<HTMLDivElement>(null);
  const worksheetSectionRef = useRef<HTMLDivElement>(null);
  const starterQuizSectionRef = useRef<HTMLDivElement>(null);
  const exitQuizSectionRef = useRef<HTMLDivElement>(null);
  const additionalMaterialSectionRef = useRef<HTMLDivElement>(null);
  const lessonGuideSectionRef = useRef<HTMLDivElement>(null);
  const lessonMediaClipsSectionRef = useRef<HTMLDivElement>(null);

  const sectionRefs = {
    "lesson-guide": lessonGuideSectionRef,
    "slide-deck": slideDeckSectionRef,
    "lesson-details": lessonDetailsSectionRef,
    video: videoSectionRef,
    worksheet: worksheetSectionRef,
    "starter-quiz": starterQuizSectionRef,
    "exit-quiz": exitQuizSectionRef,
    "additional-material": additionalMaterialSectionRef,
    "media-clips": lessonMediaClipsSectionRef,
  };

  const { currentSectionId } = useCurrentSection({ sectionRefs });

  const starterQuizImageAttribution = createAttributionObject(starterQuiz);

  const exitQuizImageAttribution = createAttributionObject(exitQuiz);

  const downloadsFilteredByCopyright = downloads.filter(
    (d) =>
      d.exists === true &&
      !checkIsResourceCopyrightRestricted(d.type, copyrightContent),
  );

  const showDownloadAll = downloadsFilteredByCopyright.length > 0;
  const showShare =
    !isSpecialist && keyStageSlug !== "early-years-foundation-stage";

  // TODO: Currently lessonGuideUrl is in edit mode, once published remove
  const getPreviewUrl = (url: string): string => {
    return url.replace(/\/edit.*$/, "/preview");
  };
  const previewLessonGuideUrl = getPreviewUrl(lessonGuideUrl || "");
  const isMFL =
    subjectSlug === "german" ||
    subjectSlug === "french" ||
    subjectSlug === "spanish" ||
    lessonSlug === "des-auteurs-francophones-perfect-tense-with-etre";

  return (
    <MathJaxLessonProvider>
      <HeaderLesson
        {...lesson}
        {...commonPathway}
        breadcrumbs={
          !lessonIsSpecialist(lesson)
            ? [
                ...getBreadcrumbsForLessonPathway(commonPathway),
                getLessonOverviewBreadCrumb({
                  lessonTitle,
                  lessonSlug,
                  unitSlug,
                  programmeSlug,
                  disabled: true,
                  isCanonical,
                }),
              ]
            : [
                ...getBreadcrumbsForSpecialistLessonPathway(
                  commonPathway as SpecialistLessonPathway,
                ),
              ]
        }
        background={"pink30"}
        subjectIconBackgroundColor={"pink"}
        track={track}
        analyticsUseCase={analyticsUseCase}
        isNew={isNew}
        isShareable={!expired}
        onClickDownloadAll={() => {
          trackDownloadResourceButtonClicked({
            downloadResourceButtonName: "all",
          });
        }}
        onClickShareAll={trackShareAll}
        pupilLessonOutcome={getDedupedPupilLessonOutcome(
          pupilLessonOutcome,
          keyLearningPoints,
        )}
        showDownloadAll={showDownloadAll}
        showShare={showShare}
        teacherShareButton={teacherShareButton}
      />
      <MaxWidth $ph={16} $pb={80}>
        {expired ? (
          <Box $pa={16} $mb={64}>
            <OakHeading $font={"heading-7"} tag={"h2"} $mb="space-between-s">
              No lesson available
            </OakHeading>
            <OakTypography $font={"body-1"}>
              Sorry, this lesson no longer exists.
            </OakTypography>
          </Box>
        ) : (
          <OakGrid $mt={["space-between-l"]}>
            <GridArea
              $colSpan={[12, 3]}
              $alignSelf={"start"}
              $position={"sticky"}
              $display={["none", "block"]}
              $top={96} // FIXME: ideally we'd dynamically calculate this based on the height of the header using the next allowed size. This could be achieved with a new helperFunction get nextAvailableSize
            >
              <OakFlex
                as="nav"
                aria-label="page navigation"
                $flexDirection={"column"}
                $alignItems={"flex-start"}
                $gap={["all-spacing-2"]}
                $pr={["inner-padding-m"]}
              >
                <LessonOverviewAnchorLinks
                  links={pageLinks}
                  currentSectionId={currentSectionId}
                />
              </OakFlex>
            </GridArea>

            <OakGridArea $colSpan={[12, 9]}>
              <OakFlex $flexDirection={"column"} $position={"relative"}>
                <OakBox $pb={"inner-padding-m"}>
                  <ExpiringBanner
                    isOpen={showExpiredLessonsBanner}
                    isResourcesMessage={true}
                    onwardHref={unitListingHref}
                    onClose={() => {
                      setShowExpiredLessonsBanner(false);
                    }}
                  />
                </OakBox>

                {pageLinks.find((p) => p.label === "Lesson guide") &&
                  lessonGuideUrl && (
                    <LessonItemContainer
                      isSpecialist={isSpecialist}
                      ref={lessonGuideSectionRef}
                      title={"Lesson guide"}
                      //Defaulted to false until download ticket implementation
                      downloadable={false}
                      // Avo types need to be updated to include lesson guide
                      // onDownloadButtonClick={() => {
                      //   trackDownloadResourceButtonClicked({
                      //     downloadResourceButtonName: "lesson guide",
                      //   });
                      // }}
                      slugs={slugs}
                      anchorId="lesson-guide"
                      pageLinks={pageLinks}
                    >
                      <OakBox
                        $width={"100%"}
                        $ba={"border-solid-m"}
                        style={{ height: "100%" }}
                        $position={"relative"}
                      >
                        <AspectRatio ratio={"16:9"}>
                          <iframe
                            tabIndex={-1}
                            data-testid="lesson-guide-iframe"
                            src={`${previewLessonGuideUrl}`}
                            title={`lesson guide: ${lessonTitle}`}
                            width="auto"
                            height="100%"
                            style={{
                              border: "none",
                            }}
                            //small render bug fix to make sure the iframe assumes 100% width. Docs are still in unpublished currently so temporary
                            onLoad={(e) => {
                              const iframe = e.target as HTMLIFrameElement;
                              iframe.style.width = "100%";
                              iframe.style.height = "100%";
                            }}
                          />
                        </AspectRatio>
                      </OakBox>
                    </LessonItemContainer>
                  )}
                {pageLinks.find((p) => p.label === "Slide deck") &&
                  !checkIsResourceCopyrightRestricted(
                    "presentation",
                    copyrightContent,
                  ) && (
                    <LessonItemContainer
                      isSpecialist={isSpecialist}
                      ref={slideDeckSectionRef}
                      title={"Slide deck"}
                      downloadable={getIsResourceDownloadable(
                        "presentation",
                        downloads,
                        copyrightContent,
                      )}
                      onDownloadButtonClick={() => {
                        trackDownloadResourceButtonClicked({
                          downloadResourceButtonName: "slide deck",
                        });
                      }}
                      slugs={slugs}
                      anchorId="slide-deck"
                      pageLinks={pageLinks}
                    >
                      <LessonOverviewPresentation
                        asset={presentationUrl}
                        title={lessonTitle}
                        isWorksheet={false}
                      />
                    </LessonItemContainer>
                  )}
                {pageLinks.find((p) => p.label === mediaClipLabel) &&
                  hasMediaClips && (
                    <LessonItemContainer
                      title={mediaClipLabel}
                      ref={lessonMediaClipsSectionRef}
                      anchorId="media-clips"
                      isSpecialist={isSpecialist}
                      slugs={slugs}
                      pageLinks={pageLinks}
                      displayMediaClipButton={true}
                    >
                      <LessonOverviewMediaClips
                        lessonSlug={lessonSlug}
                        learningCycleVideos={
                          lessonMediaClipsFixtures().mediaClips
                        }
                        unitSlug={unitSlug ?? null}
                        programmeSlug={programmeSlug ?? null}
                      />
                    </LessonItemContainer>
                  )}

                <LessonItemContainer
                  isSpecialist={isSpecialist}
                  ref={lessonDetailsSectionRef}
                  title={"Lesson details"}
                  anchorId="lesson-details"
                  slugs={slugs}
                  pageLinks={pageLinks}
                >
                  <LessonDetails
                    keyLearningPoints={keyLearningPoints}
                    commonMisconceptions={misconceptionsAndCommonMistakes}
                    keyWords={
                      lessonKeywords?.length ? lessonKeywords : undefined
                    }
                    teacherTips={teacherTips}
                    equipmentAndResources={lessonEquipmentAndResources}
                    contentGuidance={contentGuidance}
                    supervisionLevel={supervisionLevel}
                    isLegacyLicense={isLegacyLicense}
                    isMathJaxLesson={isMathJaxLesson}
                    // change
                    hasVocabAndTranscripts={Boolean(additionalMaterialUrl)}
                    displayVocab={isBeta && isMFL}
                    updatedAt={updatedAt}
                  />
                </LessonItemContainer>

                {pageLinks.find((p) => p.label === "Lesson video") && (
                  <LessonItemContainer
                    isSpecialist={isSpecialist}
                    ref={videoSectionRef}
                    shareable={isLegacyLicense && showShare}
                    slugs={slugs}
                    title={"Lesson video"}
                    anchorId="video"
                    isFinalElement={
                      pageLinks.findIndex((p) => p.label === "Video") ===
                      pageLinks.length - 1
                    }
                    pageLinks={pageLinks}
                  >
                    <LessonOverviewVideo
                      video={videoMuxPlaybackId}
                      signLanguageVideo={videoWithSignLanguageMuxPlaybackId}
                      title={lessonTitle}
                      transcriptSentences={transcriptSentences}
                      isLegacy={isLegacyLicense}
                    />
                  </LessonItemContainer>
                )}
                {pageLinks.find((p) => p.label === "Worksheet") && (
                  <LessonItemContainer
                    isSpecialist={isSpecialist}
                    ref={worksheetSectionRef}
                    title={"Worksheet"}
                    anchorId="worksheet"
                    pageLinks={pageLinks}
                    downloadable={
                      getIsResourceDownloadable(
                        "worksheet-pdf",
                        downloads,
                        copyrightContent,
                      ) ||
                      getIsResourceDownloadable(
                        "worksheet-pptx",
                        downloads,
                        copyrightContent,
                      )
                    }
                    shareable={isLegacyLicense && showShare}
                    onDownloadButtonClick={() => {
                      trackDownloadResourceButtonClicked({
                        downloadResourceButtonName: "worksheet",
                      });
                    }}
                    slugs={slugs}
                    isFinalElement={
                      pageLinks.findIndex((p) => p.label === "Worksheet") ===
                      pageLinks.length - 1
                    }
                  >
                    <LessonOverviewPresentation
                      asset={worksheetUrl}
                      title={lessonTitle}
                      isWorksheetLandscape={!!isWorksheetLandscape}
                      isWorksheet={true}
                    />
                  </LessonItemContainer>
                )}
                {pageLinks.find((p) => p.label === "Starter quiz") && (
                  <LessonItemContainer
                    isSpecialist={isSpecialist}
                    ref={starterQuizSectionRef}
                    title={"Starter quiz"}
                    shareable={isLegacyLicense && showShare}
                    anchorId="starter-quiz"
                    pageLinks={pageLinks}
                    downloadable={
                      getIsResourceDownloadable(
                        "intro-quiz-answers",
                        downloads,
                        copyrightContent,
                      ) ||
                      getIsResourceDownloadable(
                        "intro-quiz-questions",
                        downloads,
                        copyrightContent,
                      )
                    }
                    onDownloadButtonClick={() => {
                      trackDownloadResourceButtonClicked({
                        downloadResourceButtonName: "starter quiz",
                      });
                    }}
                    slugs={slugs}
                    isFinalElement={
                      pageLinks.findIndex((p) => p.label === "Starter quiz") ===
                      pageLinks.length - 1
                    }
                  >
                    {starterQuiz && (
                      <QuizContainerNew
                        questions={starterQuiz}
                        imageAttribution={starterQuizImageAttribution}
                        isMathJaxLesson={isMathJaxLesson}
                      />
                    )}
                  </LessonItemContainer>
                )}
                {pageLinks.find((p) => p.label === "Exit quiz") && (
                  <LessonItemContainer
                    isSpecialist={isSpecialist}
                    ref={exitQuizSectionRef}
                    pageLinks={pageLinks}
                    title={"Exit quiz"}
                    anchorId="exit-quiz"
                    downloadable={
                      getIsResourceDownloadable(
                        "exit-quiz-answers",
                        downloads,
                        copyrightContent,
                      ) ||
                      getIsResourceDownloadable(
                        "exit-quiz-questions",
                        downloads,
                        copyrightContent,
                      )
                    }
                    shareable={isLegacyLicense && showShare}
                    onDownloadButtonClick={() => {
                      trackDownloadResourceButtonClicked({
                        downloadResourceButtonName: "exit quiz",
                      });
                    }}
                    slugs={slugs}
                    isFinalElement={
                      pageLinks.findIndex((p) => p.label === "Exit quiz") ===
                      pageLinks.length - 1
                    }
                  >
                    {exitQuiz && (
                      <QuizContainerNew
                        questions={exitQuiz}
                        imageAttribution={exitQuizImageAttribution}
                        isMathJaxLesson={isMathJaxLesson}
                      />
                    )}
                  </LessonItemContainer>
                )}
                {pageLinks.find((p) => p.label === "Additional material") && (
                  <LessonItemContainer
                    isSpecialist={isSpecialist}
                    ref={additionalMaterialSectionRef}
                    pageLinks={pageLinks}
                    title={"Additional material"}
                    anchorId="additional-material"
                    downloadable={
                      getIsResourceDownloadable(
                        "supplementary-docx",
                        downloads,
                        copyrightContent,
                      ) ||
                      getIsResourceDownloadable(
                        "supplementary-pdf",
                        downloads,
                        copyrightContent,
                      )
                    }
                    shareable={isLegacyLicense && showShare}
                    onDownloadButtonClick={() => {
                      trackDownloadResourceButtonClicked({
                        downloadResourceButtonName: "additional material",
                      });
                    }}
                    slugs={slugs}
                    isFinalElement={
                      pageLinks.findIndex(
                        (p) => p.label === "Additional material",
                      ) ===
                      pageLinks.length - 1
                    }
                  >
                    <OakTypography $font={"body-1"}>
                      We're sorry, but preview is not currently available.
                      Download to see additional material.
                    </OakTypography>
                    {/* 
                    Temporary fix for additional material due to unexpected poor rendering of google docs
                    <OverviewPresentation
                    asset={additionalMaterialUrl}
                    isAdditionalMaterial={true}
                    title={lessonTitle}
                    isWorksheetLandscape={isWorksheetLandscape}
                    isWorksheet={true}
                  /> */}
                  </LessonItemContainer>
                )}
              </OakFlex>
            </OakGridArea>
          </OakGrid>
        )}
      </MaxWidth>
    </MathJaxLessonProvider>
  );
}<|MERGE_RESOLUTION|>--- conflicted
+++ resolved
@@ -50,12 +50,9 @@
 } from "@/components/TeacherComponents/helpers/downloadAndShareHelpers/downloadsCopyright";
 import { GridArea } from "@/components/SharedComponents/Grid.deprecated";
 import AspectRatio from "@/components/SharedComponents/AspectRatio";
-<<<<<<< HEAD
 import { ExpiringBanner } from "@/components/SharedComponents/ExpiringBanner";
-=======
 import LessonOverviewMediaClips from "@/components/TeacherComponents/LessonOverviewMediaClips";
 import lessonMediaClipsFixtures from "@/node-lib/curriculum-api-2023/fixtures/lessonMediaClips.fixture";
->>>>>>> ed7de4e6
 
 export type LessonOverviewProps = {
   lesson: LessonOverviewAll & { downloads: LessonOverviewDownloads } & {
@@ -104,11 +101,8 @@
     lessonGuideUrl,
     teacherShareButton,
     additionalMaterialUrl,
-<<<<<<< HEAD
     actions,
-=======
     hasMediaClips,
->>>>>>> ed7de4e6
   } = lesson;
 
   const { track } = useAnalytics();
