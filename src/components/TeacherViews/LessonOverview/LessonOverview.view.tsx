import React, { useRef, Fragment } from "react";
import {
  OakGrid,
  OakGridArea,
  OakTypography,
  OakHeading,
  OakFlex,
} from "@oaknational/oak-components";

import { hasLessonMathJax } from "./hasLessonMathJax";

import {
  getPageLinksForLesson,
  getBreadcrumbsForLessonPathway,
  getLessonOverviewBreadCrumb,
  createAttributionObject,
  getBreadcrumbsForSpecialistLessonPathway,
} from "@/components/TeacherComponents/helpers/lessonHelpers/lesson.helpers";
import {
  LessonOverviewAll,
  SpecialistLessonPathway,
  getPathway,
  lessonIsSpecialist,
} from "@/components/TeacherComponents/types/lesson.types";
import MaxWidth from "@/components/SharedComponents/MaxWidth";
import LessonOverviewPresentation from "@/components/TeacherComponents/LessonOverviewPresentation";
import LessonOverviewVideo from "@/components/TeacherComponents/LessonOverviewVideo";
import QuizContainerNew from "@/components/TeacherComponents/LessonOverviewQuizContainer";
import Box from "@/components/SharedComponents/Box";
import useAnalytics from "@/context/Analytics/useAnalytics";
import type {
  KeyStageTitleValueType,
  DownloadResourceButtonNameValueType,
} from "@/browser-lib/avo/Avo";
import useAnalyticsPageProps from "@/hooks/useAnalyticsPageProps";
import LessonDetails from "@/components/TeacherComponents/LessonOverviewDetails";
import { LessonItemContainer } from "@/components/TeacherComponents/LessonItemContainer";
import HeaderLesson from "@/components/TeacherComponents/LessonOverviewHeader";
import { useCurrentSection } from "@/components/TeacherComponents/helpers/lessonHelpers/useCurrentSection";
import LessonOverviewAnchorLinks from "@/components/TeacherComponents/LessonOverviewAnchorLinks";
import { MathJaxProvider } from "@/browser-lib/mathjax/MathJaxProvider";
import { LEGACY_COHORT, NEW_COHORT } from "@/config/cohort";
import { keyLearningPoint } from "@/node-lib/curriculum-api-2023/shared.schema";
import { LessonOverviewDownloads } from "@/node-lib/curriculum-api-2023/queries/lessonOverview/lessonOverview.schema";
import {
  checkIsResourceCopyrightRestricted,
  getIsResourceDownloadable,
} from "@/components/TeacherComponents/helpers/downloadAndShareHelpers/downloadsCopyright";
import NewContentBanner from "@/components/TeacherComponents/NewContentBanner/NewContentBanner";
import { GridArea } from "@/components/SharedComponents/Grid.deprecated";

export type LessonOverviewProps = {
  lesson: LessonOverviewAll & { downloads: LessonOverviewDownloads };
};

// helper function to remove key learning points from the header in legacy lessons
export const getDedupedPupilLessonOutcome = (
  plo: string | null | undefined,
  klp: keyLearningPoint[] | null | undefined,
) => {
  if (klp && plo) {
    return klp.some((klpItem) => klpItem.keyLearningPoint === plo) ? null : plo;
  }
  return plo;
};

export function LessonOverview({ lesson }: LessonOverviewProps) {
  const {
    lessonTitle,
    lessonSlug,
    supervisionLevel,
    contentGuidance,
    misconceptionsAndCommonMistakes,
    lessonKeywords,
    teacherTips,
    videoMuxPlaybackId,
    videoWithSignLanguageMuxPlaybackId,
    lessonEquipmentAndResources,
    presentationUrl,
    worksheetUrl,
    isWorksheetLandscape,
    transcriptSentences,
    starterQuiz,
    exitQuiz,
    expired,
    keyLearningPoints,
    pupilLessonOutcome,
    lessonCohort,
    downloads,
    copyrightContent,
    isSpecialist,
    updatedAt,
    isCanonical,
  } = lesson;
  const { track } = useAnalytics();
  const { analyticsUseCase } = useAnalyticsPageProps();
  const commonPathway = getPathway(lesson);

  const {
    keyStageSlug,
    keyStageTitle,
    subjectTitle,
    subjectSlug,
    unitTitle,
    unitSlug,
    programmeSlug,
  } = commonPathway;

  const isLegacyLicense = !lessonCohort || lessonCohort === LEGACY_COHORT;
  const isNew = lessonCohort === NEW_COHORT;
  const isMathJaxLesson = hasLessonMathJax(
    lesson,
    subjectSlug,
    isLegacyLicense,
  );

  const MathJaxLessonProvider = isMathJaxLesson ? MathJaxProvider : Fragment;

  const trackDownloadResourceButtonClicked = ({
    downloadResourceButtonName,
  }: {
    downloadResourceButtonName: DownloadResourceButtonNameValueType;
  }) => {
    track.lessonResourceDownloadStarted({
      platform: "owa",
      product: "teacher lesson resources",
      engagementIntent: "use",
      componentType: "lesson_download_button",
      eventVersion: "2.0.0",
      analyticsUseCase: "Teacher",
      downloadResourceButtonName,
      keyStageSlug: keyStageSlug,
      keyStageTitle: keyStageTitle as KeyStageTitleValueType,
      subjectSlug: subjectSlug,
      subjectTitle: subjectTitle,
      unitSlug: unitSlug,
      unitName: unitTitle,
      lessonSlug: lessonSlug,
      lessonName: lessonTitle,
    });
  };

  const trackShareAll = () => {
    track.lessonShareStarted({
      keyStageTitle: keyStageTitle as KeyStageTitleValueType,
      keyStageSlug: keyStageSlug || "",
      subjectTitle: subjectTitle || "",
      subjectSlug: subjectSlug || "",
      unitName: unitTitle || "",
      unitSlug: unitSlug || "",
      lessonName: lessonTitle,
      lessonSlug: lessonSlug,
    });
  };

  const slugs = { unitSlug, lessonSlug, programmeSlug };
  const pageLinks = getPageLinksForLesson(lesson, copyrightContent);
  const slideDeckSectionRef = useRef<HTMLDivElement>(null);
  const lessonDetailsSectionRef = useRef<HTMLDivElement>(null);
  const videoSectionRef = useRef<HTMLDivElement>(null);
  const worksheetSectionRef = useRef<HTMLDivElement>(null);
  const starterQuizSectionRef = useRef<HTMLDivElement>(null);
  const exitQuizSectionRef = useRef<HTMLDivElement>(null);
  const additionalMaterialSectionRef = useRef<HTMLDivElement>(null);

  const sectionRefs = {
    "slide-deck": slideDeckSectionRef,
    "lesson-details": lessonDetailsSectionRef,
    video: videoSectionRef,
    worksheet: worksheetSectionRef,
    "starter-quiz": starterQuizSectionRef,
    "exit-quiz": exitQuizSectionRef,
    "additional-material": additionalMaterialSectionRef,
  };

  const { currentSectionId } = useCurrentSection({ sectionRefs });

  const starterQuizImageAttribution = createAttributionObject(starterQuiz);

  const exitQuizImageAttribution = createAttributionObject(exitQuiz);

  const downloadsFilteredByCopyright = downloads.filter(
    (d) =>
      d.exists === true &&
      !checkIsResourceCopyrightRestricted(d.type, copyrightContent),
  );

  const showDownloadAll = downloadsFilteredByCopyright.length > 0;
  const showShare =
    !isSpecialist && keyStageSlug !== "early-years-foundation-stage";

  return (
    <MathJaxLessonProvider>
      <HeaderLesson
        {...lesson}
        {...commonPathway}
        breadcrumbs={
          !lessonIsSpecialist(lesson)
            ? [
                ...getBreadcrumbsForLessonPathway(commonPathway),
                getLessonOverviewBreadCrumb({
                  lessonTitle,
                  lessonSlug,
                  unitSlug,
                  programmeSlug,
                  disabled: true,
                  isCanonical,
                }),
              ]
            : [
                ...getBreadcrumbsForSpecialistLessonPathway(
                  commonPathway as SpecialistLessonPathway,
                ),
              ]
        }
        background={"pink30"}
        subjectIconBackgroundColor={"pink"}
        track={track}
        analyticsUseCase={analyticsUseCase}
        isNew={isNew}
        isShareable={!expired}
        onClickDownloadAll={() => {
          trackDownloadResourceButtonClicked({
            downloadResourceButtonName: "all",
          });
        }}
        onClickShareAll={trackShareAll}
        pupilLessonOutcome={getDedupedPupilLessonOutcome(
          pupilLessonOutcome,
          keyLearningPoints,
        )}
        showDownloadAll={showDownloadAll}
<<<<<<< HEAD
        isEYFS={keyStageSlug === "early-years-foundation-stage"}
=======
        showShare={showShare}
>>>>>>> 7a5a1666
      />
      <MaxWidth $ph={16} $pb={80}>
        <NewContentBanner
          keyStageSlug={keyStageSlug ?? ""}
          subjectSlug={subjectSlug ?? ""}
          subjectTitle={subjectTitle ? subjectTitle.toLowerCase() : ""}
          programmeSlug={programmeSlug ?? ""}
          isLegacy={lessonCohort === LEGACY_COHORT}
        />
        {expired ? (
          <Box $pa={16} $mb={64}>
            <OakHeading $font={"heading-7"} tag={"h2"} $mb="space-between-s">
              No lesson available
            </OakHeading>
            <OakTypography $font={"body-1"}>
              Sorry, this lesson no longer exists.
            </OakTypography>
          </Box>
        ) : (
          <OakGrid $mt={["space-between-l"]}>
            <GridArea
              $colSpan={[12, 3]}
              $alignSelf={"start"}
              $position={"sticky"}
              $display={["none", "block"]}
              $top={96} // FIXME: ideally we'd dynamically calculate this based on the height of the header using the next allowed size. This could be achieved with a new helperFunction get nextAvailableSize
            >
              <OakFlex
                as="nav"
                aria-label="page navigation"
                $flexDirection={"column"}
                $alignItems={"flex-start"}
                $gap={["all-spacing-2"]}
                $pr={["inner-padding-m"]}
              >
                <LessonOverviewAnchorLinks
                  links={pageLinks}
                  currentSectionId={currentSectionId}
                />
              </OakFlex>
            </GridArea>
            <OakGridArea $colSpan={[12, 9]}>
              <OakFlex $flexDirection={"column"} $position={"relative"}>
                {pageLinks.find((p) => p.label === "Slide deck") &&
                  !checkIsResourceCopyrightRestricted(
                    "presentation",
                    copyrightContent,
                  ) && (
                    <LessonItemContainer
                      isSpecialist={isSpecialist}
                      ref={slideDeckSectionRef}
                      title={"Slide deck"}
                      downloadable={getIsResourceDownloadable(
                        "presentation",
                        downloads,
                        copyrightContent,
                      )}
                      onDownloadButtonClick={() => {
                        trackDownloadResourceButtonClicked({
                          downloadResourceButtonName: "slide deck",
                        });
                      }}
                      slugs={slugs}
                      anchorId="slide-deck"
                      pageLinks={pageLinks}
                    >
                      <LessonOverviewPresentation
                        asset={presentationUrl}
                        title={lessonTitle}
                        isWorksheet={false}
                      />
                    </LessonItemContainer>
                  )}
                <LessonItemContainer
                  isSpecialist={isSpecialist}
                  ref={lessonDetailsSectionRef}
                  title={"Lesson details"}
                  anchorId="lesson-details"
                  pageLinks={pageLinks}
                >
                  <LessonDetails
                    keyLearningPoints={keyLearningPoints}
                    commonMisconceptions={misconceptionsAndCommonMistakes}
                    keyWords={
                      lessonKeywords?.length ? lessonKeywords : undefined
                    }
                    teacherTips={teacherTips}
                    equipmentAndResources={lessonEquipmentAndResources}
                    contentGuidance={contentGuidance}
                    supervisionLevel={supervisionLevel}
                    isLegacyLicense={isLegacyLicense}
                    isMathJaxLesson={isMathJaxLesson}
                    updatedAt={updatedAt}
                  />
                </LessonItemContainer>

                {pageLinks.find((p) => p.label === "Video") && (
                  <LessonItemContainer
                    isSpecialist={isSpecialist}
                    ref={videoSectionRef}
                    shareable={isLegacyLicense && showShare}
                    slugs={slugs}
                    title={"Video"}
                    anchorId="video"
                    isFinalElement={
                      pageLinks.findIndex((p) => p.label === "Video") ===
                      pageLinks.length - 1
                    }
                    pageLinks={pageLinks}
                  >
                    <LessonOverviewVideo
                      video={videoMuxPlaybackId}
                      signLanguageVideo={videoWithSignLanguageMuxPlaybackId}
                      title={lessonTitle}
                      transcriptSentences={transcriptSentences}
                      isLegacy={isLegacyLicense}
                    />
                  </LessonItemContainer>
                )}
                {pageLinks.find((p) => p.label === "Worksheet") && (
                  <LessonItemContainer
                    isSpecialist={isSpecialist}
                    ref={worksheetSectionRef}
                    title={"Worksheet"}
                    anchorId="worksheet"
                    pageLinks={pageLinks}
                    downloadable={
                      getIsResourceDownloadable(
                        "worksheet-pdf",
                        downloads,
                        copyrightContent,
                      ) ||
                      getIsResourceDownloadable(
                        "worksheet-pptx",
                        downloads,
                        copyrightContent,
                      )
                    }
                    shareable={isLegacyLicense && showShare}
                    onDownloadButtonClick={() => {
                      trackDownloadResourceButtonClicked({
                        downloadResourceButtonName: "worksheet",
                      });
                    }}
                    slugs={slugs}
                    isFinalElement={
                      pageLinks.findIndex((p) => p.label === "Worksheet") ===
                      pageLinks.length - 1
                    }
                  >
                    <LessonOverviewPresentation
                      asset={worksheetUrl}
                      title={lessonTitle}
                      isWorksheetLandscape={!!isWorksheetLandscape}
                      isWorksheet={true}
                    />
                  </LessonItemContainer>
                )}
                {pageLinks.find((p) => p.label === "Starter quiz") && (
                  <LessonItemContainer
                    isSpecialist={isSpecialist}
                    ref={starterQuizSectionRef}
                    title={"Starter quiz"}
                    shareable={isLegacyLicense && showShare}
                    anchorId="starter-quiz"
                    pageLinks={pageLinks}
                    downloadable={
                      getIsResourceDownloadable(
                        "intro-quiz-answers",
                        downloads,
                        copyrightContent,
                      ) ||
                      getIsResourceDownloadable(
                        "intro-quiz-questions",
                        downloads,
                        copyrightContent,
                      )
                    }
                    onDownloadButtonClick={() => {
                      trackDownloadResourceButtonClicked({
                        downloadResourceButtonName: "starter quiz",
                      });
                    }}
                    slugs={slugs}
                    isFinalElement={
                      pageLinks.findIndex((p) => p.label === "Starter quiz") ===
                      pageLinks.length - 1
                    }
                  >
                    {starterQuiz && (
                      <QuizContainerNew
                        questions={starterQuiz}
                        imageAttribution={starterQuizImageAttribution}
                        isMathJaxLesson={isMathJaxLesson}
                      />
                    )}
                  </LessonItemContainer>
                )}
                {pageLinks.find((p) => p.label === "Exit quiz") && (
                  <LessonItemContainer
                    isSpecialist={isSpecialist}
                    ref={exitQuizSectionRef}
                    pageLinks={pageLinks}
                    title={"Exit quiz"}
                    anchorId="exit-quiz"
                    downloadable={
                      getIsResourceDownloadable(
                        "exit-quiz-answers",
                        downloads,
                        copyrightContent,
                      ) ||
                      getIsResourceDownloadable(
                        "exit-quiz-questions",
                        downloads,
                        copyrightContent,
                      )
                    }
                    shareable={isLegacyLicense && showShare}
                    onDownloadButtonClick={() => {
                      trackDownloadResourceButtonClicked({
                        downloadResourceButtonName: "exit quiz",
                      });
                    }}
                    slugs={slugs}
                    isFinalElement={
                      pageLinks.findIndex((p) => p.label === "Exit quiz") ===
                      pageLinks.length - 1
                    }
                  >
                    {exitQuiz && (
                      <QuizContainerNew
                        questions={exitQuiz}
                        imageAttribution={exitQuizImageAttribution}
                        isMathJaxLesson={isMathJaxLesson}
                      />
                    )}
                  </LessonItemContainer>
                )}
                {pageLinks.find((p) => p.label === "Additional material") && (
                  <LessonItemContainer
                    isSpecialist={isSpecialist}
                    ref={additionalMaterialSectionRef}
                    pageLinks={pageLinks}
                    title={"Additional material"}
                    anchorId="additional-material"
                    downloadable={
                      getIsResourceDownloadable(
                        "supplementary-docx",
                        downloads,
                        copyrightContent,
                      ) ||
                      getIsResourceDownloadable(
                        "supplementary-pdf",
                        downloads,
                        copyrightContent,
                      )
                    }
                    shareable={isLegacyLicense && showShare}
                    onDownloadButtonClick={() => {
                      trackDownloadResourceButtonClicked({
                        downloadResourceButtonName: "additional material",
                      });
                    }}
                    slugs={slugs}
                    isFinalElement={
                      pageLinks.findIndex(
                        (p) => p.label === "Additional material",
                      ) ===
                      pageLinks.length - 1
                    }
                  >
                    <OakTypography $font={"body-1"}>
                      We're sorry, but preview is not currently available.
                      Download to see additional material.
                    </OakTypography>
                    {/* 
                    Temporary fix for additional material due to unexpected poor rendering of google docs
                    <OverviewPresentation
                    asset={additionalMaterialUrl}
                    isAdditionalMaterial={true}
                    title={lessonTitle}
                    isWorksheetLandscape={isWorksheetLandscape}
                    isWorksheet={true}
                  /> */}
                  </LessonItemContainer>
                )}
              </OakFlex>
            </OakGridArea>
          </OakGrid>
        )}
      </MaxWidth>
    </MathJaxLessonProvider>
  );
}<|MERGE_RESOLUTION|>--- conflicted
+++ resolved
@@ -230,11 +230,7 @@
           keyLearningPoints,
         )}
         showDownloadAll={showDownloadAll}
-<<<<<<< HEAD
-        isEYFS={keyStageSlug === "early-years-foundation-stage"}
-=======
         showShare={showShare}
->>>>>>> 7a5a1666
       />
       <MaxWidth $ph={16} $pb={80}>
         <NewContentBanner
