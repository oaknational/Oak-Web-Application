import React, { useRef, Fragment, useState } from "react";
import {
  OakGrid,
  OakGridArea,
  OakTypography,
  OakHeading,
  OakFlex,
  OakBox,
  OakMaxWidth,
} from "@oaknational/oak-components";

import { hasLessonMathJax } from "./hasLessonMathJax";

import {
  getPageLinksForLesson,
  getBreadcrumbsForLessonPathway,
  getLessonOverviewBreadCrumb,
  createAttributionObject,
  getBreadcrumbsForSpecialistLessonPathway,
  getMediaClipLabel,
} from "@/components/TeacherComponents/helpers/lessonHelpers/lesson.helpers";
import {
  LessonOverviewAll,
  SpecialistLessonPathway,
  getPathway,
  lessonIsSpecialist,
} from "@/components/TeacherComponents/types/lesson.types";
import LessonOverviewPresentation from "@/components/TeacherComponents/LessonOverviewPresentation";
import LessonOverviewVideo from "@/components/TeacherComponents/LessonOverviewVideo";
import QuizContainerNew from "@/components/TeacherComponents/LessonOverviewQuizContainer";
import useAnalytics from "@/context/Analytics/useAnalytics";
import type {
  KeyStageTitleValueType,
  DownloadResourceButtonNameValueType,
} from "@/browser-lib/avo/Avo";
import useAnalyticsPageProps from "@/hooks/useAnalyticsPageProps";
import LessonDetails from "@/components/TeacherComponents/LessonOverviewDetails";
import { LessonItemContainer } from "@/components/TeacherComponents/LessonItemContainer";
import HeaderLesson from "@/components/TeacherComponents/LessonOverviewHeader";
import { useCurrentSection } from "@/components/TeacherComponents/helpers/lessonHelpers/useCurrentSection";
import LessonOverviewAnchorLinks from "@/components/TeacherComponents/LessonOverviewAnchorLinks";
import { MathJaxProvider } from "@/browser-lib/mathjax/MathJaxProvider";
import { LEGACY_COHORT, NEW_COHORT } from "@/config/cohort";
import { keyLearningPoint } from "@/node-lib/curriculum-api-2023/shared.schema";
import { LessonOverviewDownloads } from "@/node-lib/curriculum-api-2023/queries/lessonOverview/lessonOverview.schema";
import {
  checkIsResourceCopyrightRestricted,
  getIsResourceDownloadable,
} from "@/components/TeacherComponents/helpers/downloadAndShareHelpers/downloadsCopyright";
import { ExpiringBanner } from "@/components/SharedComponents/ExpiringBanner";
import LessonOverviewMediaClips from "@/components/TeacherComponents/LessonOverviewMediaClips";
import LessonOverviewDocPresentation from "@/components/TeacherComponents/LessonOverviewDocPresentation";
import { TeacherNoteInline } from "@/components/TeacherComponents/TeacherNoteInline/TeacherNoteInline";

export type LessonOverviewProps = {
  lesson: LessonOverviewAll & { downloads: LessonOverviewDownloads } & {
    teacherShareButton?: React.ReactNode;
    teacherNoteHtml?: string;
    teacherNoteError?: string | null;
  };
} & { isBeta: boolean };

// helper function to remove key learning points from the header in legacy lessons
export const getDedupedPupilLessonOutcome = (
  plo: string | null | undefined,
  klp: keyLearningPoint[] | null | undefined,
) => {
  if (klp && plo) {
    return klp.some((klpItem) => klpItem.keyLearningPoint === plo) ? null : plo;
  }
  return plo;
};
export function LessonOverview({ lesson, isBeta }: LessonOverviewProps) {
  const {
    lessonTitle,
    lessonSlug,
    supervisionLevel,
    contentGuidance,
    misconceptionsAndCommonMistakes,
    lessonKeywords,
    teacherTips,
    videoMuxPlaybackId,
    videoWithSignLanguageMuxPlaybackId,
    lessonEquipmentAndResources,
    presentationUrl,
    worksheetUrl,
    isWorksheetLandscape,
    transcriptSentences,
    starterQuiz,
    exitQuiz,
    expired,
    keyLearningPoints,
    pupilLessonOutcome,
    lessonCohort,
    downloads,
    copyrightContent,
    isSpecialist,
    updatedAt,
    isCanonical,
    lessonGuideUrl,
    teacherShareButton,
    additionalMaterialUrl,
    actions,
    hasMediaClips,
    lessonMediaClips,
    teacherNoteHtml,
    teacherNoteError,
    additionalFiles,
<<<<<<< HEAD
    disablePupilShare,
=======
    lessonOutline,
>>>>>>> 4b3b409b
  } = lesson;

  const { track } = useAnalytics();
  const { analyticsUseCase } = useAnalyticsPageProps();
  const commonPathway = getPathway(lesson);
  const {
    keyStageSlug,
    keyStageTitle,
    subjectTitle,
    subjectSlug,
    unitTitle,
    unitSlug,
    programmeSlug,
  } = commonPathway;
  const isLegacyLicense = !lessonCohort || lessonCohort === LEGACY_COHORT;
  const isNew = lessonCohort === NEW_COHORT;
  const isMathJaxLesson = hasLessonMathJax(
    lesson,
    subjectSlug,
    isLegacyLicense,
  );

  const mediaClipLabel = subjectSlug
    ? getMediaClipLabel(subjectSlug)
    : "Video & audio clips";

  const MathJaxLessonProvider = isMathJaxLesson ? MathJaxProvider : Fragment;

  const [showExpiredLessonsBanner, setShowExpiredLessonsBanner] =
    useState<boolean>(actions?.displayExpiringBanner);

  const unitListingHref = `/teachers/key-stages/${keyStageSlug}/subjects/${subjectSlug}/programmes`;

  const trackDownloadResourceButtonClicked = ({
    downloadResourceButtonName,
  }: {
    downloadResourceButtonName: DownloadResourceButtonNameValueType;
  }) => {
    track.lessonResourceDownloadStarted({
      platform: "owa",
      product: "teacher lesson resources",
      engagementIntent: "use",
      componentType: "lesson_download_button",
      eventVersion: "2.0.0",
      analyticsUseCase: "Teacher",
      downloadResourceButtonName,
      keyStageSlug: keyStageSlug,
      keyStageTitle: keyStageTitle as KeyStageTitleValueType,
      subjectSlug: subjectSlug,
      subjectTitle: subjectTitle,
      unitSlug: unitSlug,
      unitName: unitTitle,
      lessonSlug: lessonSlug,
      lessonName: lessonTitle,
    });
  };

  const trackShareAll = () => {
    track.lessonShareStarted({
      keyStageTitle: keyStageTitle as KeyStageTitleValueType,
      keyStageSlug: keyStageSlug || "",
      subjectTitle: subjectTitle || "",
      subjectSlug: subjectSlug || "",
      unitName: unitTitle || "",
      unitSlug: unitSlug || "",
      lessonName: lessonTitle,
      lessonSlug: lessonSlug,
    });
  };

  const slugs = { unitSlug, lessonSlug, programmeSlug };
  const pageLinks = getPageLinksForLesson(
    lesson,
    copyrightContent,
    mediaClipLabel,
  );

  const slideDeckSectionRef = useRef<HTMLDivElement>(null);
  const lessonDetailsSectionRef = useRef<HTMLDivElement>(null);
  const videoSectionRef = useRef<HTMLDivElement>(null);
  const worksheetSectionRef = useRef<HTMLDivElement>(null);
  const starterQuizSectionRef = useRef<HTMLDivElement>(null);
  const exitQuizSectionRef = useRef<HTMLDivElement>(null);
  const additionalMaterialSectionRef = useRef<HTMLDivElement>(null);
  const lessonGuideSectionRef = useRef<HTMLDivElement>(null);
  const lessonMediaClipsSectionRef = useRef<HTMLDivElement>(null);

  const sectionRefs = {
    "lesson-guide": lessonGuideSectionRef,
    "slide-deck": slideDeckSectionRef,
    "lesson-details": lessonDetailsSectionRef,
    video: videoSectionRef,
    worksheet: worksheetSectionRef,
    "starter-quiz": starterQuizSectionRef,
    "exit-quiz": exitQuizSectionRef,
    "additional-material": additionalMaterialSectionRef,
    "media-clips": lessonMediaClipsSectionRef,
  };

  const { currentSectionId } = useCurrentSection({ sectionRefs });

  const starterQuizImageAttribution = createAttributionObject(starterQuiz);

  const exitQuizImageAttribution = createAttributionObject(exitQuiz);

  const downloadsFilteredByCopyright = downloads.filter(
    (d) =>
      d.exists === true &&
      !checkIsResourceCopyrightRestricted(d.type, copyrightContent),
  );

  const showDownloadAll = downloadsFilteredByCopyright.length > 0;
  const showShare =
    !isSpecialist &&
    keyStageSlug !== "early-years-foundation-stage" &&
    !disablePupilShare;

  // TODO: use actions and exceptions for this
  const isPELesson = subjectSlug === "physical-education";

  const isMFL =
    subjectSlug === "german" ||
    subjectSlug === "french" ||
    subjectSlug === "spanish" ||
    lessonSlug === "des-auteurs-francophones-perfect-tense-with-etre";
  return (
    <MathJaxLessonProvider>
      <HeaderLesson
        {...lesson}
        {...commonPathway}
        breadcrumbs={
          !lessonIsSpecialist(lesson)
            ? [
                ...getBreadcrumbsForLessonPathway(commonPathway),
                getLessonOverviewBreadCrumb({
                  lessonTitle,
                  lessonSlug,
                  unitSlug,
                  programmeSlug,
                  disabled: true,
                  isCanonical,
                }),
              ]
            : [
                ...getBreadcrumbsForSpecialistLessonPathway(
                  commonPathway as SpecialistLessonPathway,
                ),
              ]
        }
        background={"pink30"}
        subjectIconBackgroundColor={"pink"}
        track={track}
        analyticsUseCase={analyticsUseCase}
        isNew={isNew}
        isShareable={!expired && !disablePupilShare}
        onClickDownloadAll={() => {
          trackDownloadResourceButtonClicked({
            downloadResourceButtonName: "all",
          });
        }}
        onClickShareAll={trackShareAll}
        pupilLessonOutcome={getDedupedPupilLessonOutcome(
          pupilLessonOutcome,
          keyLearningPoints,
        )}
        showDownloadAll={showDownloadAll}
        showShare={showShare}
        teacherShareButton={teacherShareButton}
      />
      <OakMaxWidth $ph={"inner-padding-m"} $pb={"inner-padding-xl8"}>
        {expired ? (
          <OakBox $pa={"inner-padding-m"} $mb={"space-between-xxl"}>
            <OakHeading $font={"heading-7"} tag={"h2"} $mb="space-between-s">
              No lesson available
            </OakHeading>
            <OakTypography $font={"body-1"}>
              Sorry, this lesson no longer exists.
            </OakTypography>
          </OakBox>
        ) : (
          <OakGrid $mt={["space-between-l"]}>
            <OakGridArea
              $colSpan={[12, 3]}
              $alignSelf={"start"}
              $position={"sticky"}
              $display={["none", "block"]}
              $top={"all-spacing-14"} // FIXME: ideally we'd dynamically calculate this based on the height of the header using the next allowed size. This could be achieved with a new helperFunction get nextAvailableSize
            >
              <OakFlex
                as="nav"
                aria-label="page navigation"
                $flexDirection={"column"}
                $alignItems={"flex-start"}
                $gap={["all-spacing-2"]}
                $pr={["inner-padding-m"]}
              >
                <LessonOverviewAnchorLinks
                  links={pageLinks}
                  currentSectionId={currentSectionId}
                />
              </OakFlex>
            </OakGridArea>

            <OakGridArea $colSpan={[12, 9]}>
              <OakFlex $flexDirection={"column"} $position={"relative"}>
                <OakBox $pb={"inner-padding-m"}>
                  <ExpiringBanner
                    isOpen={showExpiredLessonsBanner}
                    isResourcesMessage={true}
                    onwardHref={unitListingHref}
                    onClose={() => {
                      setShowExpiredLessonsBanner(false);
                    }}
                  />
                </OakBox>

                <TeacherNoteInline
                  unsafeHtml={teacherNoteHtml}
                  error={teacherNoteError}
                />

                {pageLinks.find((p) => p.label === "Lesson guide") &&
                  lessonGuideUrl && (
                    <LessonItemContainer
                      isSpecialist={isSpecialist}
                      ref={lessonGuideSectionRef}
                      title={"Lesson guide"}
                      //Defaulted to false until download ticket implementation
                      downloadable={false}
                      // Avo types need to be updated to include lesson guide
                      // onDownloadButtonClick={() => {
                      //   trackDownloadResourceButtonClicked({
                      //     downloadResourceButtonName: "lesson guide",
                      //   });
                      // }}
                      slugs={slugs}
                      anchorId="lesson-guide"
                      pageLinks={pageLinks}
                    >
                      <LessonOverviewDocPresentation
                        asset={lessonGuideUrl}
                        title={lessonTitle}
                        isWorksheetLandscape={true}
                        docType="lesson guide"
                      />
                    </LessonItemContainer>
                  )}

                {pageLinks.find((p) => p.label === "Slide deck") &&
                  !checkIsResourceCopyrightRestricted(
                    "presentation",
                    copyrightContent,
                  ) && (
                    <LessonItemContainer
                      isSpecialist={isSpecialist}
                      ref={slideDeckSectionRef}
                      title={"Slide deck"}
                      downloadable={getIsResourceDownloadable(
                        "presentation",
                        downloads,
                        copyrightContent,
                      )}
                      onDownloadButtonClick={() => {
                        trackDownloadResourceButtonClicked({
                          downloadResourceButtonName: "slide deck",
                        });
                      }}
                      slugs={slugs}
                      anchorId="slide-deck"
                      pageLinks={pageLinks}
                    >
                      <LessonOverviewPresentation
                        asset={presentationUrl}
                        title={lessonTitle}
                        isWorksheet={false}
                      />
                    </LessonItemContainer>
                  )}
                {pageLinks.find((p) => p.label === mediaClipLabel) &&
                  lessonMediaClips &&
                  hasMediaClips && (
                    <LessonItemContainer
                      title={mediaClipLabel}
                      ref={lessonMediaClipsSectionRef}
                      anchorId="media-clips"
                      isSpecialist={isSpecialist}
                      slugs={slugs}
                      pageLinks={pageLinks}
                      displayMediaClipButton={true}
                      isCanonical={isCanonical}
                    >
                      <LessonOverviewMediaClips
                        lessonSlug={lessonSlug}
                        learningCycleVideos={lessonMediaClips}
                        isCanonical={isCanonical}
                        unitSlug={unitSlug ?? null}
                        programmeSlug={programmeSlug ?? null}
                        lessonOutline={lessonOutline}
                        isPELesson={isPELesson}
                      />
                    </LessonItemContainer>
                  )}

                <LessonItemContainer
                  isSpecialist={isSpecialist}
                  ref={lessonDetailsSectionRef}
                  title={"Lesson details"}
                  anchorId="lesson-details"
                  slugs={slugs}
                  pageLinks={pageLinks}
                >
                  <LessonDetails
                    keyLearningPoints={keyLearningPoints}
                    commonMisconceptions={misconceptionsAndCommonMistakes}
                    keyWords={
                      lessonKeywords?.length ? lessonKeywords : undefined
                    }
                    slugs={slugs}
                    teacherTips={teacherTips}
                    equipmentAndResources={lessonEquipmentAndResources}
                    contentGuidance={contentGuidance}
                    supervisionLevel={supervisionLevel}
                    isLegacyLicense={isLegacyLicense}
                    isMathJaxLesson={isMathJaxLesson}
                    hasVocabAndTranscripts={Boolean(additionalMaterialUrl)}
                    displayVocab={isBeta && isMFL}
                    updatedAt={updatedAt}
                    additionalFiles={additionalFiles}
                  />
                </LessonItemContainer>

                {pageLinks.find((p) => p.label === "Lesson video") && (
                  <LessonItemContainer
                    isSpecialist={isSpecialist}
                    ref={videoSectionRef}
                    shareable={isLegacyLicense && showShare}
                    slugs={slugs}
                    title={"Lesson video"}
                    anchorId="video"
                    isFinalElement={
                      pageLinks.findIndex((p) => p.label === "Video") ===
                      pageLinks.length - 1
                    }
                    pageLinks={pageLinks}
                  >
                    <LessonOverviewVideo
                      video={videoMuxPlaybackId}
                      signLanguageVideo={videoWithSignLanguageMuxPlaybackId}
                      title={lessonTitle}
                      transcriptSentences={transcriptSentences}
                      isLegacy={isLegacyLicense}
                    />
                  </LessonItemContainer>
                )}
                {pageLinks.find((p) => p.label === "Worksheet") && (
                  <LessonItemContainer
                    isSpecialist={isSpecialist}
                    ref={worksheetSectionRef}
                    title={"Worksheet"}
                    anchorId="worksheet"
                    pageLinks={pageLinks}
                    downloadable={
                      getIsResourceDownloadable(
                        "worksheet-pdf",
                        downloads,
                        copyrightContent,
                      ) ||
                      getIsResourceDownloadable(
                        "worksheet-pptx",
                        downloads,
                        copyrightContent,
                      )
                    }
                    shareable={isLegacyLicense && showShare}
                    onDownloadButtonClick={() => {
                      trackDownloadResourceButtonClicked({
                        downloadResourceButtonName: "worksheet",
                      });
                    }}
                    slugs={slugs}
                    isFinalElement={
                      pageLinks.findIndex((p) => p.label === "Worksheet") ===
                      pageLinks.length - 1
                    }
                  >
                    <LessonOverviewPresentation
                      asset={worksheetUrl}
                      title={lessonTitle}
                      isWorksheetLandscape={!!isWorksheetLandscape}
                      isWorksheet={true}
                    />
                  </LessonItemContainer>
                )}
                {pageLinks.find((p) => p.label === "Starter quiz") && (
                  <LessonItemContainer
                    isSpecialist={isSpecialist}
                    ref={starterQuizSectionRef}
                    title={"Starter quiz"}
                    shareable={isLegacyLicense && showShare}
                    anchorId="starter-quiz"
                    pageLinks={pageLinks}
                    downloadable={
                      getIsResourceDownloadable(
                        "intro-quiz-answers",
                        downloads,
                        copyrightContent,
                      ) ||
                      getIsResourceDownloadable(
                        "intro-quiz-questions",
                        downloads,
                        copyrightContent,
                      )
                    }
                    onDownloadButtonClick={() => {
                      trackDownloadResourceButtonClicked({
                        downloadResourceButtonName: "starter quiz",
                      });
                    }}
                    slugs={slugs}
                    isFinalElement={
                      pageLinks.findIndex((p) => p.label === "Starter quiz") ===
                      pageLinks.length - 1
                    }
                  >
                    {starterQuiz && (
                      <QuizContainerNew
                        questions={starterQuiz}
                        imageAttribution={starterQuizImageAttribution}
                        isMathJaxLesson={isMathJaxLesson}
                      />
                    )}
                  </LessonItemContainer>
                )}
                {pageLinks.find((p) => p.label === "Exit quiz") && (
                  <LessonItemContainer
                    isSpecialist={isSpecialist}
                    ref={exitQuizSectionRef}
                    pageLinks={pageLinks}
                    title={"Exit quiz"}
                    anchorId="exit-quiz"
                    downloadable={
                      getIsResourceDownloadable(
                        "exit-quiz-answers",
                        downloads,
                        copyrightContent,
                      ) ||
                      getIsResourceDownloadable(
                        "exit-quiz-questions",
                        downloads,
                        copyrightContent,
                      )
                    }
                    shareable={isLegacyLicense && showShare}
                    onDownloadButtonClick={() => {
                      trackDownloadResourceButtonClicked({
                        downloadResourceButtonName: "exit quiz",
                      });
                    }}
                    slugs={slugs}
                    isFinalElement={
                      pageLinks.findIndex((p) => p.label === "Exit quiz") ===
                      pageLinks.length - 1
                    }
                  >
                    {exitQuiz && (
                      <QuizContainerNew
                        questions={exitQuiz}
                        imageAttribution={exitQuizImageAttribution}
                        isMathJaxLesson={isMathJaxLesson}
                      />
                    )}
                  </LessonItemContainer>
                )}
                {pageLinks.find((p) => p.label === "Additional material") &&
                  additionalMaterialUrl && (
                    <LessonItemContainer
                      isSpecialist={isSpecialist}
                      ref={additionalMaterialSectionRef}
                      pageLinks={pageLinks}
                      title={"Additional material"}
                      anchorId="additional-material"
                      downloadable={
                        getIsResourceDownloadable(
                          "supplementary-docx",
                          downloads,
                          copyrightContent,
                        ) ||
                        getIsResourceDownloadable(
                          "supplementary-pdf",
                          downloads,
                          copyrightContent,
                        )
                      }
                      shareable={isLegacyLicense && showShare}
                      onDownloadButtonClick={() => {
                        trackDownloadResourceButtonClicked({
                          downloadResourceButtonName: "additional material",
                        });
                      }}
                      slugs={slugs}
                      isFinalElement={
                        pageLinks.findIndex(
                          (p) => p.label === "Additional material",
                        ) ===
                        pageLinks.length - 1
                      }
                    >
                      <LessonOverviewDocPresentation
                        asset={additionalMaterialUrl}
                        title={lessonTitle}
                        isWorksheetLandscape={false}
                        docType="additional material"
                      />
                    </LessonItemContainer>
                  )}
              </OakFlex>
            </OakGridArea>
          </OakGrid>
        )}
      </OakMaxWidth>
    </MathJaxLessonProvider>
  );
}<|MERGE_RESOLUTION|>--- conflicted
+++ resolved
@@ -106,11 +106,7 @@
     teacherNoteHtml,
     teacherNoteError,
     additionalFiles,
-<<<<<<< HEAD
-    disablePupilShare,
-=======
     lessonOutline,
->>>>>>> 4b3b409b
   } = lesson;
 
   const { track } = useAnalytics();
@@ -226,7 +222,7 @@
   const showShare =
     !isSpecialist &&
     keyStageSlug !== "early-years-foundation-stage" &&
-    !disablePupilShare;
+    !actions?.disablePupilShare;
 
   // TODO: use actions and exceptions for this
   const isPELesson = subjectSlug === "physical-education";
@@ -265,7 +261,7 @@
         track={track}
         analyticsUseCase={analyticsUseCase}
         isNew={isNew}
-        isShareable={!expired && !disablePupilShare}
+        isShareable={!expired && !actions?.disablePupilShare}
         onClickDownloadAll={() => {
           trackDownloadResourceButtonClicked({
             downloadResourceButtonName: "all",
