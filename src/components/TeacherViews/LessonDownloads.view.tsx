--- conflicted
+++ resolved
@@ -337,13 +337,8 @@
                 isLoading={isAttemptingDownload}
                 disabled={
                   hasFormErrors ||
-<<<<<<< HEAD
+                  noResourcesSelected ||
                   showNoResources ||
-=======
-                  noResourcesSelected ||
-                  expired ||
-                  !hasDownloadableResources ||
->>>>>>> 3304635a
                   (!form.formState.isValid && !localStorageDetails)
                 }
                 loadingText={"Downloading..."}
