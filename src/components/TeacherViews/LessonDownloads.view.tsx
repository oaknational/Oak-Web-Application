--- conflicted
+++ resolved
@@ -5,11 +5,7 @@
 } from "@oaknational/oak-curriculum-schema";
 import { useUser } from "@clerk/nextjs";
 import { useFeatureFlagVariantKey } from "posthog-js/react";
-<<<<<<< HEAD
-import { OakBox } from "@oaknational/oak-components";
-=======
-import { OakHandDrawnHR } from "@oaknational/oak-components";
->>>>>>> f423ac81
+import { OakBox , OakHandDrawnHR } from "@oaknational/oak-components";
 
 import { filterDownloadsByCopyright } from "../TeacherComponents/helpers/downloadAndShareHelpers/downloadsCopyright";
 import { LessonDownloadRegionBlocked } from "../TeacherComponents/LessonDownloadRegionBlocked/LessonDownloadRegionBlocked";
@@ -334,18 +330,13 @@
                   ]
             }
           />
-<<<<<<< HEAD
-          <Hr $color={"grey60"} $mt={24} />
-        </OakBox>
-=======
           <OakHandDrawnHR
             hrColor={"grey60"}
             $height={"all-spacing-1"}
             $mt={"space-between-m"}
             $mb={"space-between-m"}
           />
-        </Box>
->>>>>>> f423ac81
+        </OakBox>
         {(() => {
           if (
             user &&
