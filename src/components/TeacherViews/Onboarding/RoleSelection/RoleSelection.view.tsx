--- conflicted
+++ resolved
@@ -51,67 +51,6 @@
   };
 
   return (
-<<<<<<< HEAD
-    <OnboardingForm
-      heading="Which of the following best describes what you do?"
-      formState={formState}
-      handleSubmit={handleSubmit}
-      canSubmit={
-        formState.errors.role === undefined &&
-        formState.errors.other === undefined
-      }
-      onSubmit={() => {
-        if (getValues().role === "Other" && !getValues().other) {
-          setError("other", { message: "Please tell us what your role is" });
-        } else if (!getValues().role) {
-          setError("role", { message: "Please select your role" });
-        }
-      }}
-      control={control as Control<OnboardingFormProps>}
-      trigger={trigger as UseFormTrigger<OnboardingFormProps>}
-    >
-      <OakRadioGroup
-        name="role-selection"
-        $flexDirection="column"
-        $alignItems="flex-start"
-        $gap="space-between-s"
-        onChange={(event) => {
-          handleChange("role", roleOptions[event.target.value] || "");
-          clearErrors();
-        }}
-        aria-describedby={formState.errors.role ? "role-error" : undefined}
-      >
-        {Object.entries(roleOptions).map(([value, label]) => (
-          <OakRadioButton
-            key={value}
-            id={value}
-            label={label}
-            value={value}
-            required
-          />
-        ))}
-      </OakRadioGroup>
-      {formState.errors.role && (
-        <FieldError id="role-error" withoutMarginBottom>
-          {formState.errors.role.message}
-        </FieldError>
-      )}
-      {getValues().role === "Other" && (
-        <Input
-          id="other-role"
-          error={formState.errors.other?.message}
-          label="Your role"
-          isRequired
-          required
-          onChange={(event) => handleChange("other", event.target.value)}
-          $mb={0}
-          placeholder="Type your role"
-          withoutMarginBottom
-          aria-describedby={formState.errors.other ? "other-role" : undefined}
-        />
-      )}
-    </OnboardingForm>
-=======
     <OakFlex $background={"bg-decorative1-main"}>
       <OakMaxWidth $justifyContent={"center"} $height={"100vh"}>
         <OnboardingForm
@@ -123,7 +62,7 @@
             formState.errors.other === undefined
           }
           onSubmit={() => {
-            if (getValues().role === "other" && !getValues().other) {
+            if (getValues().role === "Other" && !getValues().other) {
               setError("other", {
                 message: "Please tell us what your role is",
               });
@@ -139,9 +78,8 @@
             $flexDirection="column"
             $alignItems="flex-start"
             $gap="space-between-s"
-            aria-labelledby={"form-legend"}
             onChange={(event) => {
-              handleChange("role", event.target.value);
+              handleChange("role", roleOptions[event.target.value] || "");
               clearErrors();
             }}
             aria-describedby={formState.errors.role ? "role-error" : undefined}
@@ -161,7 +99,7 @@
               {formState.errors.role.message}
             </FieldError>
           )}
-          {getValues().role === "other" && (
+          {getValues().role === "Other" && (
             <Input
               id="other-role"
               error={formState.errors.other?.message}
@@ -180,7 +118,6 @@
         </OnboardingForm>
       </OakMaxWidth>
     </OakFlex>
->>>>>>> d1301e3f
   );
 };
 
