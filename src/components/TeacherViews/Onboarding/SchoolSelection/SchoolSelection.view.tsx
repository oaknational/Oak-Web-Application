--- conflicted
+++ resolved
@@ -104,20 +104,7 @@
         handleSubmit={handleSubmit}
         canSubmit={!formState.isSubmitted || formState.isValid}
       >
-<<<<<<< HEAD
         {activeView === "school-picker" && (
-=======
-        {renderManualSchoolInput ? (
-          <ManualEntrySchoolDetails
-            hasErrors={formState.errors}
-            onManualSchoolInputChange={setSchoolDetailsInManualForm}
-            setValue={setValue}
-            control={control}
-            setRenderManualSchoolInput={setRenderManualSchoolInput}
-            reset={reset}
-          />
-        ) : (
->>>>>>> 3a49877a
           <OakBox $mt="space-between-m">
             <FieldError id="onboarding-school-error">
               {"school" in formState.errors && formState.errors.school?.message}
@@ -158,7 +145,6 @@
             </OakFlex>
           </OakBox>
         )}
-<<<<<<< HEAD
 
         {activeView === "manual-entry" && (
           <ManualEntrySchoolDetails
@@ -170,8 +156,6 @@
             reset={reset}
           />
         )}
-=======
->>>>>>> 3a49877a
       </OnboardingForm>
     </OnboardingLayout>
   );
