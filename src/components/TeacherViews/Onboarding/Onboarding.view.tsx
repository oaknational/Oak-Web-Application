--- conflicted
+++ resolved
@@ -59,7 +59,6 @@
           $width="all-spacing-21"
           $gap="space-between-m"
         >
-<<<<<<< HEAD
           <OakFlex
             $flexDirection="column"
             $alignItems="flex-start"
@@ -69,14 +68,6 @@
             as="form"
             onSubmit={
               (event) => void handleSubmit(onFormSubmit)(event) // https://github.com/orgs/react-hook-form/discussions/8622}
-=======
-          Do you work in a school?
-        </OakHeading>
-        <OakBox $pv={"inner-padding-xl"}>
-          <OakRadioGroup
-            onChange={(value) =>
-              setWorksInSchool(value.target.value === "yes")
->>>>>>> 55e83f33
             }
           >
             <Logo height={48} width={104} variant="with text" />
@@ -91,7 +82,7 @@
             <OakBox $pv={"inner-padding-xl"}>
               <OakRadioGroup
                 onChange={(value) =>
-                  setWorksInSchool(value.target.value === "yes" ? true : false)
+                  setWorksInSchool(value.target.value === "yes")
                 }
                 $flexDirection={"column"}
                 name={"Do you work in a school?"}
