--- conflicted
+++ resolved
@@ -43,24 +43,16 @@
   const themeSlug = router.query["learning-theme"]?.toString();
   const categorySlug = router.query["category"]?.toString();
   const year = router.query["year"]?.toString();
-
-<<<<<<< HEAD
+  const [selectedThemeSlug, setSelectedThemeSlug] = useState<
+    string | undefined
+  >(themeSlug);
+
   const unitsFilteredByLearningTheme = filterUnits({
-    themeSlug,
+    themeSlug: selectedThemeSlug,
     categorySlug,
     yearGroup: year,
     units,
   });
-=======
-  const [selectedThemeSlug, setSelectedThemeSlug] = useState<
-    string | undefined
-  >(themeSlug);
-
-  const unitsFilteredByLearningTheme = filterLearningTheme(
-    selectedThemeSlug,
-    units,
-  );
->>>>>>> c7b8efc0
 
   const theme = useTheme();
 
@@ -132,6 +124,7 @@
                   </OakP>
                   <LearningThemeFilters
                     labelledBy={learningThemesId}
+                    programmeSlug={programmeSlug}
                     learningThemes={learningThemes}
                     selectedThemeSlug={themeSlug ? themeSlug : "all"}
                     linkProps={{
@@ -189,6 +182,7 @@
                   <LearningThemeFilters
                     labelledBy={learningThemesId}
                     learningThemes={learningThemes}
+                    programmeSlug={programmeSlug}
                     selectedThemeSlug={themeSlug ? themeSlug : "all"}
                     linkProps={{
                       page: "specialist-unit-index",
