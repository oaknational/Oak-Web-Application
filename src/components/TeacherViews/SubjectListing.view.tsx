--- conflicted
+++ resolved
@@ -5,14 +5,9 @@
 
 import { SubjectListingPageProps } from "@/pages/teachers/key-stages/[keyStageSlug]/subjects";
 import SubjectListingCardDouble from "@/components/TeacherComponents/SubjectListingCardDouble";
-<<<<<<< HEAD
-import { GridList } from "@/components/SharedComponents/Typography/UL";
-import { GridAreaListItem } from "@/components/SharedComponents/Typography/LI";
-import { Heading, P } from "@/components/SharedComponents/Typography";
-=======
 import { GridList } from "@/components/SharedComponents/Typography/UL.deprecated";
 import { GridAreaListItem } from "@/components/SharedComponents/Typography/LI.deprecated";
->>>>>>> b07efae5
+import { P } from "@/components/SharedComponents/Typography";
 import MaxWidth from "@/components/SharedComponents/MaxWidth";
 import Flex from "@/components/SharedComponents/Flex";
 
@@ -28,11 +23,14 @@
   return (
     <Flex $flexDirection={"column"}>
       <MaxWidth $maxWidth={[480, 840, 1280]} $ph={[12]}>
-<<<<<<< HEAD
         <Flex $flexDirection="column" $gap={16} $mb={isEyfs ? 26 : 40}>
-          <Heading $font={"heading-3"} tag={"h1"} $mt={[32, 40]} $mb={0}>
+          <OakHeading
+            $font={"heading-3"}
+            tag={"h1"}
+            $mt={["space-between-m2", "space-between-l"]}
+          >
             {title}
-          </Heading>
+          </OakHeading>
           {isEyfs && (
             <P $font="heading-light-7">
               These teaching resources were made during the pandemic for parents
@@ -51,16 +49,6 @@
             </P>
           )}
         </Flex>
-=======
-        <OakHeading
-          $font={"heading-3"}
-          tag={"h1"}
-          $mt={["space-between-m2", "space-between-l"]}
-          $mb="space-between-l"
-        >
-          {`${keyStageTitle} subjects`}
-        </OakHeading>
->>>>>>> b07efae5
         <GridList $rg={16} $cg={16} $gridAutoRows={"1fr"} $mb={72}>
           {subjects.map((subject, i) => {
             return (
