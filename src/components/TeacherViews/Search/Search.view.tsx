import { useRouter } from "next/router";
import { FC, useEffect } from "react";
import {
  OakGrid,
  OakGridArea,
  OakHeading,
  OakFlex,
<<<<<<< HEAD
  OakSecondaryButton,
=======
  OakP,
>>>>>>> f8d550b3
} from "@oaknational/oak-components";

import { SearchProps } from "./search.view.types";
import { isKeyStageTitleValueType, removeHTMLTags } from "./helpers";

import { SearchResultsItemProps } from "@/components/TeacherComponents/SearchResultsItem";
import useAnalytics from "@/context/Analytics/useAnalytics";
import useAnalyticsPageProps from "@/hooks/useAnalyticsPageProps";
import MaxWidth from "@/components/SharedComponents/MaxWidth";
import MobileFilters from "@/components/SharedComponents/MobileFilters";
import SearchFilters from "@/components/TeacherComponents/SearchFilters";
import SearchActiveFilters from "@/components/TeacherComponents/SearchActiveFilters";
import SearchForm from "@/components/SharedComponents/SearchForm";
import SearchResults from "@/components/TeacherComponents/SearchResults";
import NoSearchResults from "@/components/TeacherComponents/NoSearchResults";
import { getSortedSearchFiltersSelected } from "@/context/Search/search.helpers";
import { FilterTypeValueType } from "@/browser-lib/avo/Avo";

const Search: FC<SearchProps> = (props) => {
  const {
    query,
    setSearchTerm,
    status,
    results,
    allKeyStages,
    searchFilters,
    searchStartTime,
    setSearchStartTime,
  } = props;

  const { track } = useAnalytics();
  const { analyticsUseCase } = useAnalyticsPageProps();
  const router = useRouter();

  const hitCount = results.length;

  const shouldShowError = status === "fail";
  const shouldShowLoading = status === "loading";
  const shouldShowNoResultsMessage = status === "success" && !hitCount;
  const shouldShowResults = status === "success" && hitCount > 0;

  useEffect(() => {
    if (query.term && status === "loading") {
      setSearchStartTime(performance.now());
    }
  }, [query.term, setSearchStartTime, status]);

  useEffect(() => {
    if (
      !router.query.page &&
      searchStartTime &&
      (status === "success" || status === "fail")
    ) {
      const searchEndTime = performance.now();

      track.searchResultsDisplayed({
        searchFilterOptionSelected: getSortedSearchFiltersSelected(
          router.query,
        ),
        searchResultCount: hitCount,
        analyticsUseCase: analyticsUseCase,
        context: "search",
        searchResultsLoadTime: Math.floor(searchEndTime - searchStartTime),
      });
      setSearchStartTime(null);
    }
  }, [
    analyticsUseCase,
    hitCount,
    query.term,
    router.query,
    searchStartTime,
    setSearchStartTime,
    status,
    track,
  ]);

  const searchResultExpanded = ({
    searchHit,
    searchRank,
  }: {
    searchHit: SearchResultsItemProps;
    searchRank: number;
  }) => {
    if (
      searchHit.isToggleOpen &&
      isKeyStageTitleValueType(searchHit.keyStageTitle)
    ) {
      track.searchResultExpanded({
        context: "search",
        keyStageSlug: searchHit.keyStageSlug || "",
        keyStageTitle: searchHit.keyStageTitle,
        subjectTitle: searchHit.subjectTitle,
        subjectSlug: searchHit.subjectSlug,
        unitName:
          searchHit.type === "lesson"
            ? removeHTMLTags(searchHit.unitTitle)
            : removeHTMLTags(searchHit.title),
        unitSlug: searchHit.buttonLinkProps.unitSlug,
        searchRank: searchRank,
        searchFilterOptionSelected: getSortedSearchFiltersSelected(
          router.query,
        ),
        searchResultCount: hitCount,
        searchResultType: searchHit.type,
        lessonName: removeHTMLTags(searchHit.title),
        lessonSlug:
          searchHit.type === "lesson"
            ? searchHit.buttonLinkProps.lessonSlug
            : "",
      });
    }
  };

  const searchResultOpened = ({
    searchHit,
    searchRank,
  }: {
    searchHit: SearchResultsItemProps;
    searchRank: number;
  }) => {
    if (searchHit && isKeyStageTitleValueType(searchHit.keyStageTitle)) {
      track.searchResultOpened({
        keyStageSlug: searchHit.keyStageSlug || "",
        keyStageTitle: searchHit.keyStageTitle,
        subjectTitle: searchHit.subjectTitle,
        subjectSlug: searchHit.subjectSlug,
        unitName:
          searchHit.type === "lesson"
            ? removeHTMLTags(searchHit.unitTitle)
            : removeHTMLTags(searchHit.title),
        unitSlug: searchHit.buttonLinkProps.unitSlug,
        analyticsUseCase: analyticsUseCase,
        searchRank: searchRank,
        searchFilterOptionSelected: getSortedSearchFiltersSelected(
          router.query,
        ),
        searchResultCount: hitCount,
        searchResultType: searchHit.type,
        lessonName: removeHTMLTags(searchHit.title),
        lessonSlug:
          searchHit.type === "lesson"
            ? searchHit.buttonLinkProps.lessonSlug
            : null,
        context: "search",
      });
    }
  };

  const searchRefined = (
    filterType: FilterTypeValueType,
    filterValue: string,
  ) => {
    track.searchRefined({
      context: "search",
      searchResultCount: hitCount,
      filterType: filterType,
      filterValue: filterValue,
    });
  };

  return (
    <OakFlex $background="white" $flexDirection={"column"}>
      <MaxWidth $ph={16}>
        <OakGrid $mt={"space-between-l"} $cg={"all-spacing-4"}>
          <OakGridArea
            $colSpan={[12, 12, 7]}
            $colStart={1}
            $rowStart={1}
            $mt={"space-between-m"}
          >
            <OakFlex
              $flexDirection={["column"]}
              $mb={["space-between-l", "space-between-xxl"]}
            >
              <OakHeading tag="h1" $font={"heading-4"} $mb="space-between-m2">
                Search
              </OakHeading>
              <SearchForm
                searchContext="search"
                searchTerm={query.term}
                placeholderText="Search by keyword or topic"
                handleSubmit={(value) => {
                  setSearchTerm(value);
                }}
                analyticsSearchSource={"search page search box"}
              />
            </OakFlex>
            <SearchActiveFilters searchFilters={searchFilters} />
          </OakGridArea>
          <OakGridArea
            $colSpan={[12, 3]}
            $colStart={[1, 10]}
            $rowStart={2}
            $pr={"inner-padding-m"}
          >
            <Flex $flexDirection="column" $mb={32} $display={["none", "flex"]}>
              <SearchFilters {...searchFilters} searchRefined={searchRefined} />
            </Flex>
          </OakGridArea>
          <OakGridArea
            $colSpan={[12, 9]}
            $colStart={1}
            $rowStart={2}
            $pr={"inner-padding-m"}
          >
            <div role="status" aria-live="polite">
              {shouldShowError && (
                <p>There was an error fetching search results</p>
              )}
              {shouldShowLoading && <p>Loading...</p>}
              {shouldShowNoResultsMessage && (
                <NoSearchResults searchTerm={query.term} />
              )}
              {shouldShowResults && (
                <OakP>
                  Showing {results.length} result
                  {results.length === 1 ? "" : "s"}
                </OakP>
              )}
            </div>
            <OakFlex $mb="space-between-m2">
              <MobileFilters
                $mt={0}
                label="Filters"
                labelOpened="Close"
                iconOpened="cross"
                iconClosed="mini-menu"
                iconBackground="black"
                $alignSelf={"flex-start"}
              >
                <SearchFilters
                  {...searchFilters}
                  searchRefined={searchRefined}
                />
              </MobileFilters>
            </OakFlex>
            {shouldShowResults && (
              <SearchResults
                hits={results}
                allKeyStages={allKeyStages}
                searchResultExpanded={(searchHit, searchRank) =>
                  searchResultExpanded({
                    searchHit,
                    searchRank,
                  })
                }
                searchResultOpened={(searchHit, searchRank) =>
                  searchResultOpened({
                    searchHit,
                    searchRank,
                  })
                }
              />
            )}
          </OakGridArea>
<<<<<<< HEAD
          <OakGridArea $colSpan={[12, 3]} $pr={"inner-padding-m"}>
            <OakFlex
              $flexDirection="column"
              $mb="space-between-m2"
              $display={["none", "flex"]}
            >
              <OakFlex
                $mb="space-between-s"
                $flexDirection="column"
                $gap="space-between-ssx"
              >
                <OakHeading tag="h2" $font="heading-6">
                  Filters
                </OakHeading>
                <OakSecondaryButton>Skip to results</OakSecondaryButton>
              </OakFlex>
              <SearchFilters {...searchFilters} searchRefined={searchRefined} />
            </OakFlex>
          </OakGridArea>
=======
>>>>>>> f8d550b3
        </OakGrid>
      </MaxWidth>
    </OakFlex>
  );
};

export default Search;<|MERGE_RESOLUTION|>--- conflicted
+++ resolved
@@ -5,11 +5,8 @@
   OakGridArea,
   OakHeading,
   OakFlex,
-<<<<<<< HEAD
   OakSecondaryButton,
-=======
   OakP,
->>>>>>> f8d550b3
 } from "@oaknational/oak-components";
 
 import { SearchProps } from "./search.view.types";
@@ -206,9 +203,23 @@
             $rowStart={2}
             $pr={"inner-padding-m"}
           >
-            <Flex $flexDirection="column" $mb={32} $display={["none", "flex"]}>
+            <OakFlex
+              $flexDirection="column"
+              $mb="space-between-m2"
+              $display={["none", "flex"]}
+            >
+              <OakFlex
+                $mb="space-between-s"
+                $flexDirection="column"
+                $gap="space-between-ssx"
+              >
+                <OakHeading tag="h2" $font="heading-6">
+                  Filters
+                </OakHeading>
+                <OakSecondaryButton>Skip to results</OakSecondaryButton>
+              </OakFlex>
               <SearchFilters {...searchFilters} searchRefined={searchRefined} />
-            </Flex>
+            </OakFlex>
           </OakGridArea>
           <OakGridArea
             $colSpan={[12, 9]}
@@ -266,28 +277,6 @@
               />
             )}
           </OakGridArea>
-<<<<<<< HEAD
-          <OakGridArea $colSpan={[12, 3]} $pr={"inner-padding-m"}>
-            <OakFlex
-              $flexDirection="column"
-              $mb="space-between-m2"
-              $display={["none", "flex"]}
-            >
-              <OakFlex
-                $mb="space-between-s"
-                $flexDirection="column"
-                $gap="space-between-ssx"
-              >
-                <OakHeading tag="h2" $font="heading-6">
-                  Filters
-                </OakHeading>
-                <OakSecondaryButton>Skip to results</OakSecondaryButton>
-              </OakFlex>
-              <SearchFilters {...searchFilters} searchRefined={searchRefined} />
-            </OakFlex>
-          </OakGridArea>
-=======
->>>>>>> f8d550b3
         </OakGrid>
       </MaxWidth>
     </OakFlex>
