--- conflicted
+++ resolved
@@ -5,17 +5,12 @@
   OakGridArea,
   OakHeading,
   OakFlex,
-<<<<<<< HEAD
-  OakSearchFilterCheckBox,
-  OakThemeProvider,
-  oakDefaultTheme,
-  OakBox,
-  isValidIconName,
-  OakSearchFilterCheckBoxProps,
-=======
   OakSecondaryButton,
   OakP,
->>>>>>> 0c91ed9d
+  isValidIconName,
+  OakBox,
+  OakSearchFilterCheckBox,
+  OakSearchFilterCheckBoxProps,
 } from "@oaknational/oak-components";
 
 import { SearchProps } from "./search.view.types";
@@ -180,30 +175,33 @@
   const [filterButtonFocussed, setFilterButtonFocussed] = useState(false);
 
   return (
-<<<<<<< HEAD
-    <OakThemeProvider theme={oakDefaultTheme}>
-      <OakFlex $background="white" $flexDirection={"column"}>
-        <MaxWidth $ph={16}>
-          <OakGrid $mt={"space-between-l"} $cg={"all-spacing-4"}>
-            <OakGridArea $colSpan={[12, 12, 7]} $mt={"space-between-m"}>
-              <OakFlex
-                $flexDirection={["column"]}
-                $mb={["space-between-l", "space-between-m2"]}
-              >
-                <OakHeading tag="h1" $font={"heading-4"} $mb="space-between-m2">
-                  Search
-                </OakHeading>
-                <SearchForm
-                  searchContext="search"
-                  searchTerm={query.term}
-                  placeholderText="Search by keyword or topic"
-                  handleSubmit={(value) => {
-                    setSearchTerm(value);
-                  }}
-                  analyticsSearchSource={"search page search box"}
-                />
-              </OakFlex>
-              <OakBox>
+    <OakFlex $background="white" $flexDirection={"column"}>
+      <MaxWidth $ph={16}>
+        <OakGrid $mt={"space-between-l"} $cg={"all-spacing-4"}>
+          <OakGridArea
+            $colSpan={[12, 12, 7]}
+            $colStart={1}
+            $rowStart={1}
+            $mt={"space-between-m"}
+            $mb={"space-between-m"}
+          >
+            <OakFlex
+              $flexDirection={["column"]}
+              $mb={["space-between-l", "space-between-xxl"]}
+            >
+              <OakHeading tag="h1" $font={"heading-4"} $mb="space-between-m2">
+                Search
+              </OakHeading>
+              <SearchForm
+                searchContext="search"
+                searchTerm={query.term}
+                placeholderText="Search by keyword or topic"
+                handleSubmit={(value) => {
+                  setSearchTerm(value);
+                }}
+                analyticsSearchSource={"search page search box"}
+              />
+              <OakBox $mt={"space-between-m2"}>
                 <OakFlex
                   $gap={"space-between-xs"}
                   $flexWrap={"wrap"}
@@ -240,95 +238,26 @@
                     })
                     .reverse()}
                 </OakFlex>
+                <OakFlex $mb="space-between-m2">
+                  <MobileFilters
+                    $mt={0}
+                    label="Filters"
+                    labelOpened="Close"
+                    iconOpened="cross"
+                    iconClosed="mini-menu"
+                    iconBackground="black"
+                    $alignSelf={"flex-end"}
+                  >
+                    <OakBox $mt={["space-between-m", null, null]}>
+                      <SearchFilters
+                        {...searchFilters}
+                        searchRefined={searchRefined}
+                        isMobileFilter
+                      />
+                    </OakBox>
+                  </MobileFilters>
+                </OakFlex>
               </OakBox>
-              <OakFlex $mb={["space-between-ssx", "space-between-xl"]}>
-                <MobileFilters
-                  $mt={0}
-                  label="Filters"
-                  labelOpened="Close"
-                  iconOpened="cross"
-                  iconClosed="mini-menu"
-                  iconBackground="black"
-                  $alignSelf={"flex-end"}
-                >
-                  <OakBox>
-                    <SearchFilters
-                      {...searchFilters}
-                      searchRefined={searchRefined}
-                      isMobileFilter
-                    />
-                  </OakBox>
-                </MobileFilters>
-              </OakFlex>
-              <OakBox $mt={["space-between-s", null]}>
-                <SearchActiveFilters searchFilters={searchFilters} />
-              </OakBox>
-            </OakGridArea>
-            <OakGridArea
-              $mt={"space-between-l"}
-              $colSpan={[12, 9]}
-              $pr={"inner-padding-m"}
-            >
-              <div role="status">
-                {shouldShowError && (
-                  <p>There was an error fetching search results</p>
-                )}
-                {shouldShowLoading && <p>Loading...</p>}
-                {shouldShowNoResultsMessage && (
-                  <NoSearchResults searchTerm={query.term} />
-                )}
-              </div>
-
-              {shouldShowResults && (
-                <SearchResults
-                  hits={results}
-                  allKeyStages={allKeyStages}
-                  searchResultExpanded={(searchHit, searchRank) =>
-                    searchResultExpanded({
-                      searchHit,
-                      searchRank,
-                    })
-                  }
-                  searchResultOpened={(searchHit, searchRank) =>
-                    searchResultOpened({
-                      searchHit,
-                      searchRank,
-                    })
-                  }
-                />
-              )}
-            </OakGridArea>
-            <OakGridArea $colSpan={[12, 3]} $pr={"inner-padding-m"}>
-              <Flex
-                $flexDirection="column"
-                $mb={32}
-                $display={["none", "flex"]}
-=======
-    <OakFlex $background="white" $flexDirection={"column"}>
-      <MaxWidth $ph={16}>
-        <OakGrid $mt={"space-between-l"} $cg={"all-spacing-4"}>
-          <OakGridArea
-            $colSpan={[12, 12, 7]}
-            $colStart={1}
-            $rowStart={1}
-            $mt={"space-between-m"}
-          >
-            <OakFlex
-              $flexDirection={["column"]}
-              $mb={["space-between-l", "space-between-xxl"]}
-            >
-              <OakHeading tag="h1" $font={"heading-4"} $mb="space-between-m2">
-                Search
-              </OakHeading>
-              <SearchForm
-                searchContext="search"
-                searchTerm={query.term}
-                placeholderText="Search by keyword or topic"
-                handleSubmit={(value) => {
-                  setSearchTerm(value);
-                }}
-                analyticsSearchSource={"search page search box"}
-              />
             </OakFlex>
             <SearchActiveFilters searchFilters={searchFilters} />
           </OakGridArea>
@@ -383,37 +312,13 @@
                 <NoSearchResults searchTerm={query.term} />
               )}
               {shouldShowResults && (
-                <OakP>
+                <OakP $mb={"space-between-ssx"}>
                   Showing {results.length} result
                   {results.length === 1 ? "" : "s"}
                 </OakP>
               )}
             </div>
-            <OakFlex $mb="space-between-m2">
-              <MobileFilters
-                $mt={0}
-                label="Filters"
-                labelOpened="Close"
-                iconOpened="cross"
-                iconClosed="mini-menu"
-                iconBackground="black"
-                $alignSelf={"flex-start"}
->>>>>>> 0c91ed9d
-              >
-                <SearchFilters
-                  {...searchFilters}
-                  searchRefined={searchRefined}
-                />
-<<<<<<< HEAD
-              </Flex>
-            </OakGridArea>
-          </OakGrid>
-        </MaxWidth>
-      </OakFlex>
-    </OakThemeProvider>
-=======
-              </MobileFilters>
-            </OakFlex>
+
             {shouldShowResults && (
               <SearchResults
                 hits={results}
@@ -436,7 +341,6 @@
         </OakGrid>
       </MaxWidth>
     </OakFlex>
->>>>>>> 0c91ed9d
   );
 };
 
