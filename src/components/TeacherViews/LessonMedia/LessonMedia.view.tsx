--- conflicted
+++ resolved
@@ -89,28 +89,18 @@
     loginRequired,
     geoRestricted,
   } = lesson;
-<<<<<<< HEAD
-
-=======
-  const { user, isSignedIn } = useUser();
->>>>>>> 69ebac32
   const { track } = useAnalytics();
-  const { showSignedOutLoginRequired, showSignedOutGeoRestricted } =
-    useCopyrightRequirements({
-      loginRequired,
-      geoRestricted,
-    });
+  const {
+    showSignedOutLoginRequired,
+    showSignedOutGeoRestricted,
+    showGeoBlocked,
+  } = useCopyrightRequirements({
+    loginRequired,
+    geoRestricted,
+  });
 
   const showRestricted =
-<<<<<<< HEAD
     showSignedOutLoginRequired || showSignedOutGeoRestricted;
-=======
-    featureFlagEnabled && !isSignedIn && (loginRequired || geoRestricted);
-  const isUserRegionRestricted =
-    user && !user?.publicMetadata?.owa?.isRegionAuthorised;
-  const showGeoblocked =
-    featureFlagEnabled && isSignedIn && geoRestricted && isUserRegionRestricted;
->>>>>>> 69ebac32
 
   const subjectSlug = isCanonical
     ? (lesson?.pathways[0]?.subjectSlug ?? "")
@@ -193,7 +183,7 @@
   };
 
   useEffect(() => {
-    if (showGeoblocked) {
+    if (showGeoBlocked) {
       track.contentBlockNotificationDisplayed({
         platform: "owa",
         product: "teacher lesson resources",
@@ -214,7 +204,7 @@
     }
   }, [
     track,
-    showGeoblocked,
+    showGeoBlocked,
     lessonTitle,
     lessonSlug,
     lessonReleaseDate,
