--- conflicted
+++ resolved
@@ -42,13 +42,8 @@
   color: OakColorName;
 }>`
   position: relative;
-<<<<<<< HEAD
-  padding: 4px;
-  transform: rotate(-2deg) translateY(-10px) translateX(5px);
-=======
   padding: 2px 10px;
   transform: rotate(-2deg) translateY(-8px) translateX(6px);
->>>>>>> 770a5b12
   display: block;
   background: ${(props) => getColorByName(props.background)};
   color: ${(props) => getColorByName(props.color)};
@@ -79,11 +74,7 @@
   font-family: ${getFontFamily("ui")};
   font-weight: 300;
   width: 100%;
-<<<<<<< HEAD
-  margin-top: 20px;
-=======
   margin-top: 10px;
->>>>>>> 770a5b12
   outline: none;
 
   @media (max-width: ${getBreakpoint("small")}px) {
@@ -157,10 +148,7 @@
                 background={error ? "teachersRed" : "pastelTurqoise"}
                 color={error ? "white" : "black"}
                 htmlFor={id}
-<<<<<<< HEAD
-=======
                 $font={"body-3"}
->>>>>>> 770a5b12
               >
                 {label}
               </RotatedInputLabel>
