--- conflicted
+++ resolved
@@ -1,14 +1,8 @@
 import { FC } from "react";
 import styled from "styled-components";
 
-import { OakColorName } from "../../styles/theme";
-import getColorByName from "../../styles/themeHelpers/getColorByName";
-<<<<<<< HEAD
-import { box, BoxProps } from "../Box";
-
-type BorderWidth = 1 | 2 | 4;
-=======
-import spacing, { MarginProps } from "../../styles/utils/spacing";
+import spacing from "../../styles/utils/spacing";
+import Box, { BoxProps } from "../Box";
 import Svg from "../Svg";
 
 export const svgSymbols = {
@@ -25,36 +19,23 @@
 type BorderWidth = 1 | 2 | 3 | 4;
 
 const HrLine = styled(Svg)<HrProps>`
-  color: ${(props) => getColorByName(props.$color)};
   mask-position: center;
   height: ${(props) => props.thickness}px;
   ${spacing}
 `;
->>>>>>> dda5c775
 
 type HrProps = BoxProps & {
-  $color?: OakColorName;
   thickness?: BorderWidth;
 };
 
-<<<<<<< HEAD
-const Hr = styled.hr<HrProps>`
-  border-color: transparent;
-  background-color: transparent;
-  border-top-color: ${(props) => getColorByName(props.$color)};
-  border-width: ${(props) => props.thickness}px;
-  ${box};
-`;
-=======
 const Hr: FC<HrProps> = (props) => {
   return (
-    <div role="separator" aria-hidden="true" data-testid="hr">
+    <Box role="separator" aria-hidden="true" data-testid="hr">
       <HrLine name="hr" {...props} />
-    </div>
+    </Box>
   );
 };
 
->>>>>>> dda5c775
 /**
  * Hr (Horizontal rule) is a svg , which takes thicknes, color and margin props.
  */
