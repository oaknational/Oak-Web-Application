import styled, { css, CSSProperties } from "styled-components";

import flex from "../../styles/utils/flex";
import responsive, { ResponsiveValues } from "../../styles/utils/responsive";
import typography, { TypographyProps } from "../../styles/utils/typography";
<<<<<<< HEAD
import { box } from "../Box";
import { FlexProps } from "../Flex";
import { GridAreaProps } from "../Grid";
import { gridArea } from "../Grid/GridArea";
=======
import { box } from "../SharedComponents/Box";

import { FlexProps } from "@/components/SharedComponents/Flex";
>>>>>>> f5b614ef

type ListItemProps = {
  listStyle?: ResponsiveValues<CSSProperties["listStyle"]>;
};

const listItem = css<ListItemProps>`
  ${responsive("list-style", (props) => props.listStyle)}
`;

/**
 * Styled `li` (list item) component.
 *
 * ## Usage
 *
 * Places where we directly want to style a list item
 *
 * */
const LI = styled.li<FlexProps & TypographyProps & ListItemProps>`
  ${box}
  ${flex}
  ${typography}
  ${listItem}
`;

LI.defaultProps = {
  $display: "revert",
};

/**
 * Styled LI with properties of GridArea
 */
export const GridAreaListItem = styled(LI)<GridAreaProps & FlexProps>`
  display: flex;
  list-style: none;
  ${gridArea}
  ${flex}
  ${box}
`;

export default LI;<|MERGE_RESOLUTION|>--- conflicted
+++ resolved
@@ -3,16 +3,11 @@
 import flex from "../../styles/utils/flex";
 import responsive, { ResponsiveValues } from "../../styles/utils/responsive";
 import typography, { TypographyProps } from "../../styles/utils/typography";
-<<<<<<< HEAD
-import { box } from "../Box";
-import { FlexProps } from "../Flex";
 import { GridAreaProps } from "../Grid";
 import { gridArea } from "../Grid/GridArea";
-=======
 import { box } from "../SharedComponents/Box";
 
 import { FlexProps } from "@/components/SharedComponents/Flex";
->>>>>>> f5b614ef
 
 type ListItemProps = {
   listStyle?: ResponsiveValues<CSSProperties["listStyle"]>;
