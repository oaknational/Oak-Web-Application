import styled, { css } from "styled-components";

<<<<<<< HEAD
import { box, BoxProps } from "../Box";
import { FlexProps } from "../Flex";
import { GridProps } from "../Grid";
import { grid } from "../Grid/Grid";
=======
import { box, BoxProps } from "../SharedComponents/Box";
>>>>>>> f5b614ef

import { FlexProps } from "@/components/SharedComponents/Flex";
import flex from "@/styles/utils/flex";

type ULProps = BoxProps & {
  $reset?: boolean;
};
/**
 * Styled `ul` (unordered list) component.
 *
 * ## Usage
 *
 * Resets browser spacing and other styles, accepts BoxProps' style props.
 *
 * */
const UL = styled.ul<ULProps>`
  ${(props) =>
    props.$reset &&
    css`
      list-style: none;
      padding: 0;
    `}
  margin: 0;
  ${box}
`;

/**
 * Styled 'ul' extended with properties of Flex
 */
export const FlexList = styled(UL)<ULProps & FlexProps>`
  display: flex;
  ${flex}
`;

/**
 * Styled 'ul' extended with properties of Grid
 */
export const GridList = styled(UL)<ULProps & GridProps & BoxProps>`
  display: grid;
  grid-template-columns: repeat(12, 1fr);
  width: 100%;
  padding: 0;
  margin: 0;
  ${grid}
  ${box}
`;

export default UL;<|MERGE_RESOLUTION|>--- conflicted
+++ resolved
@@ -1,13 +1,8 @@
 import styled, { css } from "styled-components";
 
-<<<<<<< HEAD
-import { box, BoxProps } from "../Box";
-import { FlexProps } from "../Flex";
 import { GridProps } from "../Grid";
 import { grid } from "../Grid/Grid";
-=======
 import { box, BoxProps } from "../SharedComponents/Box";
->>>>>>> f5b614ef
 
 import { FlexProps } from "@/components/SharedComponents/Flex";
 import flex from "@/styles/utils/flex";
