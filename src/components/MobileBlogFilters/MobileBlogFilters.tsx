import { useId } from "react-aria";
import { FC, useState, useRef, useEffect } from "react";

import Box from "../Box";
import Button from "../Button";
import ButtonAsLink from "../Button/ButtonAsLink";
import Flex from "../Flex";
import useEventListener from "../../hooks/useEventListener";
import BlogCategoryList, {
  BlogCategoryListProps,
  BlogCategoryPage,
} from "../Blog/BlogCategoryList/BlogCategoryList";
import Cover from "../Cover";

export type MobileBlogFiltersProps = {
  categoryListProps: Omit<BlogCategoryListProps, "labelledBy" | "page">;
  withBackButton?: boolean;
  page: BlogCategoryPage;
};
const MobileBlogFilters: FC<MobileBlogFiltersProps> = (props) => {
  const [isOpen, setIsOpen] = useState(false);
  const [categoryListHeight, setCategoryListHeight] = useState<number>(0);
  const categoryListRef = useRef<HTMLDivElement>(null);
  const checkAndSetHeight = () => {
    if (categoryListRef.current) {
      const boundingRect = categoryListRef.current.getBoundingClientRect();
      setCategoryListHeight(boundingRect.height);
    }
  };
  useEventListener("resize", () => {
    checkAndSetHeight();
  });
  useEffect(() => {
    checkAndSetHeight();
  }, [categoryListRef]);

  const { categoryListProps, withBackButton, page } = props;
  const menuId = useId();
  const triggerId = useId();

  const close = () => {
    setIsOpen(false);
  };

  return (
<<<<<<< HEAD
    <>
      <Box $height={BUTTON_ROW_HEIGHT} $display={[null, "none"]} />
      <Box
        $cover
        $position="fixed"
        $background={"black"}
        $opacity={isOpen ? 0.5 : 0}
        onClick={close}
        $zIndex={"inFront"}
        $pointerEvents={isOpen ? null : "none"}
        $transition="opacity 0.5s ease"
        $display={[null, "none"]}
      />
      <Box
        style={{
          height: isOpen ? BUTTON_ROW_HEIGHT + categoryListHeight : 0,
        }}
        $display={["block", "none"]}
        $position="absolute"
        $transition="all 0.5s ease"
        $width="100%"
        $zIndex="inFront"
        $background={isOpen ? "pastelTurqoise" : "transparent"}
      >
        <Flex
          $justifyContent={"space-between"}
          $alignItems="center"
          $transition="all 0.5s ease"
          $position="relative"
          $height={BUTTON_ROW_HEIGHT}
          $zIndex={"inFront"}
        >
          {withBackButton && (
            <Flex
              $width="50%"
              $background={isOpen ? "white" : "transparent"}
              $transition="all 0.5s ease"
              $height="100%"
              $alignItems="center"
              $position="relative"
            >
              <ButtonAsLink
                variant="minimal"
                icon="ArrowLeft"
                iconBackground="teachersHighlight"
                size="large"
                label="All blogs"
                page="blog-index"
              />
              <Cover
                $background="black"
                $opacity={isOpen ? 0.5 : 0}
                $transform={`scaleX(${isOpen ? 100 : 99}%)`}
                $pointerEvents={isOpen ? null : "none"}
                $transition="all 0.5s cubic-bezier(0.34, 1.56, 0.64, 1)"
                $transformOrigin="left"
                onClick={close}
              />
            </Flex>
          )}
          <Button
            id={triggerId}
            $ml="auto"
            variant="minimal"
            icon={isOpen ? "ChevronUp" : "ChevronDown"}
            iconBackground="teachersHighlight"
            iconPosition="trailing"
            size="large"
            label="Categories"
            onClick={() => setIsOpen((isOpen) => !isOpen)}
            aria-expanded={isOpen}
            aria-controls={menuId}
          />
        </Flex>
=======
    <Flex
      $mt={24}
      $display={["flex", "none"]}
      $flexDirection={"column"}
      $width={"100%"}
    >
      <Cover $pointerEvents={isOpen ? null : "none"} onClick={close} />
      <Flex>
        {withBackButton && (
          <Box
            $transition="all 0.5s ease"
            $visibility={isOpen ? "hidden" : "visible"}
            $opacity={isOpen ? 0 : 1}
            aria-hidden={isOpen ? "true" : false}
          >
            <ButtonAsLink
              variant="minimal"
              icon="ArrowLeft"
              iconBackground="teachersHighlight"
              size="large"
              label={`All ${page === "blog-index" ? "blogs" : "webinars"}`}
              href={`${page === "blog-index" ? "/blog" : "/beta/webinars"}`}
            />
          </Box>
        )}
        <Button
          id={triggerId}
          $ml="auto"
          variant="minimal"
          icon={isOpen ? "ChevronUp" : "ChevronDown"}
          iconBackground="teachersHighlight"
          iconPosition="trailing"
          size="large"
          label="Categories"
          onClick={() => setIsOpen((isOpen) => !isOpen)}
          aria-expanded={isOpen}
          aria-controls={menuId}
        />
      </Flex>
      <Box $width={"100%"} $position={"relative"}>
>>>>>>> 53fe2cb4
        <Box
          style={{
            height: isOpen ? categoryListHeight : 0,
            clipPath: "inset(0px 0px -15px 0px)",
          }}
          $display={["block", "none"]}
          $position="absolute"
          $transition="all 0.5s ease"
          $width="100%"
          $zIndex="mobileBlogFilters"
          $background={isOpen ? "white" : "transparent"}
          $dropShadow={"grey20"}
        >
          <Box
            id={menuId}
            ref={categoryListRef}
            $top="100%"
            $transform={`translateY(${isOpen ? 0 : "-20%"})`}
            $transition="all 0.5s ease"
            $width="100%"
            $opacity={isOpen ? 1 : 0}
            aria-labelledby={triggerId}
            $visibility={isOpen ? "visible" : "hidden"}
          >
            <BlogCategoryList
              labelledBy={triggerId}
              $pv={28}
              $ph={16}
              {...categoryListProps}
              page={page}
            />
          </Box>
        </Box>
      </Box>
    </Flex>
  );
};

export default MobileBlogFilters;<|MERGE_RESOLUTION|>--- conflicted
+++ resolved
@@ -43,82 +43,6 @@
   };
 
   return (
-<<<<<<< HEAD
-    <>
-      <Box $height={BUTTON_ROW_HEIGHT} $display={[null, "none"]} />
-      <Box
-        $cover
-        $position="fixed"
-        $background={"black"}
-        $opacity={isOpen ? 0.5 : 0}
-        onClick={close}
-        $zIndex={"inFront"}
-        $pointerEvents={isOpen ? null : "none"}
-        $transition="opacity 0.5s ease"
-        $display={[null, "none"]}
-      />
-      <Box
-        style={{
-          height: isOpen ? BUTTON_ROW_HEIGHT + categoryListHeight : 0,
-        }}
-        $display={["block", "none"]}
-        $position="absolute"
-        $transition="all 0.5s ease"
-        $width="100%"
-        $zIndex="inFront"
-        $background={isOpen ? "pastelTurqoise" : "transparent"}
-      >
-        <Flex
-          $justifyContent={"space-between"}
-          $alignItems="center"
-          $transition="all 0.5s ease"
-          $position="relative"
-          $height={BUTTON_ROW_HEIGHT}
-          $zIndex={"inFront"}
-        >
-          {withBackButton && (
-            <Flex
-              $width="50%"
-              $background={isOpen ? "white" : "transparent"}
-              $transition="all 0.5s ease"
-              $height="100%"
-              $alignItems="center"
-              $position="relative"
-            >
-              <ButtonAsLink
-                variant="minimal"
-                icon="ArrowLeft"
-                iconBackground="teachersHighlight"
-                size="large"
-                label="All blogs"
-                page="blog-index"
-              />
-              <Cover
-                $background="black"
-                $opacity={isOpen ? 0.5 : 0}
-                $transform={`scaleX(${isOpen ? 100 : 99}%)`}
-                $pointerEvents={isOpen ? null : "none"}
-                $transition="all 0.5s cubic-bezier(0.34, 1.56, 0.64, 1)"
-                $transformOrigin="left"
-                onClick={close}
-              />
-            </Flex>
-          )}
-          <Button
-            id={triggerId}
-            $ml="auto"
-            variant="minimal"
-            icon={isOpen ? "ChevronUp" : "ChevronDown"}
-            iconBackground="teachersHighlight"
-            iconPosition="trailing"
-            size="large"
-            label="Categories"
-            onClick={() => setIsOpen((isOpen) => !isOpen)}
-            aria-expanded={isOpen}
-            aria-controls={menuId}
-          />
-        </Flex>
-=======
     <Flex
       $mt={24}
       $display={["flex", "none"]}
@@ -140,7 +64,7 @@
               iconBackground="teachersHighlight"
               size="large"
               label={`All ${page === "blog-index" ? "blogs" : "webinars"}`}
-              href={`${page === "blog-index" ? "/blog" : "/beta/webinars"}`}
+              page={page}
             />
           </Box>
         )}
@@ -159,7 +83,6 @@
         />
       </Flex>
       <Box $width={"100%"} $position={"relative"}>
->>>>>>> 53fe2cb4
         <Box
           style={{
             height: isOpen ? categoryListHeight : 0,
