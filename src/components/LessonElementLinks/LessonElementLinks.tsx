import { FC } from "react";
import styled from "styled-components";

<<<<<<< HEAD
import Flex, { FlexProps } from "../Flex";
import Typography, { LI } from "../Typography";
=======
import Flex, { FlexProps } from "../SharedComponents/Flex";
import Typography from "../Typography";
>>>>>>> f5b614ef
import CardLink from "../Card/CardLink";
import { zIndexMap } from "../../styles/utils/zIndex";
import GraphiCircleIcon from "../Icon/GraphicCircleIcon";
import { IconName } from "../Icon";
import { GridList } from "../Typography/UL";

const GraphicContainer: FC<FlexProps> = (props) => (
  <Flex
    $flexDirection="column"
    $alignItems="center"
    $position="relative"
    {...props}
  />
);

const OverlapBehind = styled.div`
  transform: translateX(-16px);
  z-index: ${zIndexMap.behind};
`;

/**
 * ::after hack because overlapping circles needed to be position: absolute;
 * meaning the link focus target was sub-optimal without this fix.
 *
 * width+translateX hack to allow for text wider than the circles.
 */
const AnchorLink = styled(CardLink)`
  width: calc(100% + 20px);
  display: block;
  transform: translateX(-10px);

  ::after {
    top: -96px;
  }
`;
const LinkText: FC<{ children?: React.ReactNode }> = (props) => (
  <Typography
    $position="absolute"
    $top={"100%"}
    $font={"heading-7"}
    $textAlign="center"
    $mt={16}
    {...props}
  />
);

type LessonProgressionGraphicProps = {
  linkTargetIds: {
    introQuiz: string;
    video: string;
    worksheet: string;
    exitQuiz: string;
  };
};

type ElementListItem = {
  id: string;
  label: string;
  icon: IconName | [IconName, IconName];
  href: string;
};

const ElementIcon = (props: { icon: IconName | [IconName, IconName] }) => {
  if (Array.isArray(props.icon)) {
    return (
      <Flex $mr={-16}>
        <GraphiCircleIcon
          $zIndex="inFront"
          icon={props.icon[0]}
          $background="aqua"
        />
        <OverlapBehind>
          <GraphiCircleIcon icon={props.icon[1]} />
        </OverlapBehind>
      </Flex>
    );
  } else {
    return <GraphiCircleIcon icon={props.icon} />;
  }
};

/**
 * LessonElementLinks is a collection graphics linking to sections depending
 * on ids passed in the 'linkTargetIds' prop.
 */
const LessonElementLinks: FC<LessonProgressionGraphicProps> = (props) => {
  const { linkTargetIds } = props;
  const elementList: Array<ElementListItem> = [
    {
      id: "introQuiz",
      label: "Starter quiz",
      icon: "quiz",
      href: `#${linkTargetIds.introQuiz}`,
    },
    {
      id: "video",
      label: "Slide deck or video",
      icon: ["slide-deck", "video"],
      href: `#${linkTargetIds.video}`,
    },
    {
      id: "worksheet",
      label: "Worksheet",
      icon: "worksheet",
      href: `#${linkTargetIds.worksheet}`,
    },
    {
      id: "exitQuiz",
      label: "Exit quiz",
      icon: "quiz",
      href: `#${linkTargetIds.exitQuiz}`,
    },
  ];

  return (
    <GridList
      $gridTemplateColumns={["repeat(2, 1fr)", "repeat(4, 1fr)"]}
      $cg={40}
      $rg={80}
      $mb={80}
      $width="min-content"
    >
      {elementList.map((element) => (
        <LI key={element.id} $pa={0} listStyle="none">
          <GraphicContainer $zIndex="neutral">
            <ElementIcon icon={element.icon} />
            <LinkText>
              <AnchorLink page={null} href={element.href}>
                {element.label}
              </AnchorLink>
            </LinkText>
          </GraphicContainer>
        </LI>
      ))}
    </GridList>
  );
};

export default LessonElementLinks;<|MERGE_RESOLUTION|>--- conflicted
+++ resolved
@@ -1,13 +1,8 @@
 import { FC } from "react";
 import styled from "styled-components";
 
-<<<<<<< HEAD
-import Flex, { FlexProps } from "../Flex";
+import Flex, { FlexProps } from "../SharedComponents/Flex";
 import Typography, { LI } from "../Typography";
-=======
-import Flex, { FlexProps } from "../SharedComponents/Flex";
-import Typography from "../Typography";
->>>>>>> f5b614ef
 import CardLink from "../Card/CardLink";
 import { zIndexMap } from "../../styles/utils/zIndex";
 import GraphiCircleIcon from "../Icon/GraphicCircleIcon";
