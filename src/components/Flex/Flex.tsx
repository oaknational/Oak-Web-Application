--- conflicted
+++ resolved
@@ -2,15 +2,8 @@
 
 import Box, { BoxProps } from "../Box";
 import flex, { FlexCssProps } from "../../styles/utils/flex";
-<<<<<<< HEAD
-import border, { BorderProps } from "../../styles/utils/border";
-import display, { DisplayProps } from "../../styles/utils/display";
-
-export type FlexProps = FlexCssProps & BoxProps & BorderProps & DisplayProps;
-=======
 
 export type FlexProps = FlexCssProps & BoxProps;
->>>>>>> aca792b1
 /**
  * Flex sets `display: flex;` and exposes various flex props, along with Box
  * props.
@@ -21,14 +14,6 @@
  */
 const Flex = styled(Box)<FlexProps>`
   ${flex}
-<<<<<<< HEAD
-  ${display}
-  ${spacing}
-  ${background}
-  ${position}
-  ${border}
-=======
->>>>>>> aca792b1
 `;
 
 export default Flex;