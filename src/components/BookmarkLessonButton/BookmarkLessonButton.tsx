import { FC } from "react";

import { useUser } from "../../context/Auth";
import { LessonId } from "../../hooks/useBookmarks";
import useToggleBookmark from "../../hooks/useToggleBookmark";
import IconButton from "../IconButton/IconButton";

type BookmarkLessonButtonProps = {
  lessonId: LessonId;
};
const BookmarkLessonButton: FC<BookmarkLessonButtonProps> = (props) => {
  const { lessonId } = props;
  const user = useUser();

  const { toggleBookmark, bookmarked, loading } = useToggleBookmark({
    lessonId,
  });
<<<<<<< HEAD

  console.log("bookmarked", bookmarked);
=======
>>>>>>> 9f9dbcf7

  if (!user) {
    // Bookmarks only for logged in
    return null;
  }

  return (
    <IconButton
      onClick={toggleBookmark}
      icon="Star"
      aria-label={`${bookmarked ? "Remove" : "Add"} Bookmark`}
      disabled={loading}
      iconColorOverride={bookmarked ? "color-icon-bookmarked" : undefined}
    />
  );
};

export default BookmarkLessonButton;<|MERGE_RESOLUTION|>--- conflicted
+++ resolved
@@ -15,11 +15,6 @@
   const { toggleBookmark, bookmarked, loading } = useToggleBookmark({
     lessonId,
   });
-<<<<<<< HEAD
-
-  console.log("bookmarked", bookmarked);
-=======
->>>>>>> 9f9dbcf7
 
   if (!user) {
     // Bookmarks only for logged in
