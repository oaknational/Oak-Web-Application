--- conflicted
+++ resolved
@@ -1,15 +1,9 @@
 import { FC } from "react";
 
 import { useUser } from "../../context/Auth";
-<<<<<<< HEAD
-import { LessonId } from "../../hooks/useBookmarks";
-import useToggleBookmark from "../../hooks/useToggleBookmark";
-import IconButton from "../Button/IconButton";
-=======
 import { LessonId } from "../../context/Bookmarks";
 import useToggleBookmark from "../../context/Bookmarks/useToggleBookmark";
-import IconButton from "../IconButton/IconButton";
->>>>>>> 7ee4d2c3
+import IconButton from "../Button/IconButton";
 
 type BookmarkLessonButtonProps = {
   lessonId: LessonId;
