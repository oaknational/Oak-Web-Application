import constructElasticQuery from "./constructElasticQuery";
import { createSearchQuery } from "./useSearch";

describe("Search/constructElasticQuery", () => {
  test("handles search term (without key stages)", () => {
    const elasticQuery = constructElasticQuery(
      createSearchQuery({ term: "writing" })
    );
    expect(elasticQuery).toEqual({
      from: 0,
      size: 10000,
      query: {
        bool: {
          should: [
            {
              multi_match: {
                query: "writing",
                type: "phrase",
                analyzer: "stop",
                fields: ["title^10", "*_title^6", "lesson_description^3"],
              },
            },
            {
              multi_match: {
                query: "writing",
                fields: ["*"],
                type: "most_fields",
                analyzer: "stop",
                fuzziness: "AUTO:4,7",
                prefix_length: 1,
              },
            },
          ],
          filter: [
            { term: { expired: false } },
            { term: { is_specialist: false } },
            { terms: { key_stage_slug: ["1", "2", "3", "4"] } },
<<<<<<< HEAD
=======
            undefined,
            {
              bool: {
                must_not: {
                  bool: {
                    must: [
                      { term: { subject_slug: "science" } },
                      { term: { key_stage_slug: "3" } },
                    ],
                  },
                },
              },
            },
            {
              bool: {
                must_not: [
                  {
                    terms: {
                      subject_slug: [
                        "biology",
                        "chemistry",
                        "combined_science",
                      ],
                    },
                  },
                ],
              },
            },
>>>>>>> ff727568
          ],
          minimum_should_match: 1,
        },
      },
      highlight: {
        number_of_fragments: 0,
        pre_tags: ["<b>"],
        post_tags: ["</b>"],
        fields: { topic_title: {}, theme_title: {}, lesson_description: {} },
      },
    });
  });
  test("handles key stages", () => {
    const elasticQuery = constructElasticQuery(
      createSearchQuery({ term: "macbeth", keyStages: ["ks3"] })
    );

    expect(elasticQuery).toEqual({
      from: 0,
      size: 10000,
      query: {
        bool: {
          should: [
            {
              multi_match: {
                query: "macbeth",
                type: "phrase",
                analyzer: "stop",
                fields: ["title^10", "*_title^6", "lesson_description^3"],
              },
            },
            {
              multi_match: {
                query: "macbeth",
                fields: ["*"],
                type: "most_fields",
                analyzer: "stop",
                fuzziness: "AUTO:4,7",
                prefix_length: 1,
              },
            },
          ],
          filter: [
            { term: { expired: false } },
            { term: { is_specialist: false } },
            { terms: { key_stage_slug: ["3"] } },
<<<<<<< HEAD
=======
            undefined,
            {
              bool: {
                must_not: {
                  bool: {
                    must: [
                      { term: { subject_slug: "science" } },
                      { term: { key_stage_slug: "3" } },
                    ],
                  },
                },
              },
            },

            {
              bool: {
                must_not: [
                  {
                    terms: {
                      subject_slug: [
                        "biology",
                        "chemistry",
                        "combined_science",
                      ],
                    },
                  },
                ],
              },
            },
          ],
          minimum_should_match: 1,
        },
      },
      highlight: {
        number_of_fragments: 0,
        pre_tags: ["<b>"],
        post_tags: ["</b>"],
        fields: { topic_title: {}, theme_title: {}, lesson_description: {} },
      },
    });
  });
  test("handles subject filters", () => {
    const elasticQuery = constructElasticQuery(
      createSearchQuery({
        term: "macbeth",
        keyStages: ["ks3"],
        subjects: ["computing"],
      })
    );

    expect(elasticQuery).toEqual({
      from: 0,
      size: 10000,
      query: {
        bool: {
          should: [
            {
              multi_match: {
                query: "macbeth",
                type: "phrase",
                analyzer: "stop",
                fields: ["title^10", "*_title^6", "lesson_description^3"],
              },
            },
            {
              multi_match: {
                query: "macbeth",
                fields: ["*"],
                type: "most_fields",
                analyzer: "stop",
                fuzziness: "AUTO:4,7",
                prefix_length: 1,
              },
            },
          ],
          filter: [
            { term: { expired: false } },
            { term: { is_specialist: false } },
            { terms: { key_stage_slug: ["3"] } },
            { terms: { subject_slug: ["computing"] } },
            {
              bool: {
                must_not: {
                  bool: {
                    must: [
                      { term: { subject_slug: "science" } },
                      { term: { key_stage_slug: "3" } },
                    ],
                  },
                },
              },
            },

            {
              bool: {
                must_not: [
                  {
                    terms: {
                      subject_slug: [
                        "biology",
                        "chemistry",
                        "combined_science",
                      ],
                    },
                  },
                ],
              },
            },
>>>>>>> ff727568
          ],
          minimum_should_match: 1,
        },
      },
      highlight: {
        number_of_fragments: 0,
        pre_tags: ["<b>"],
        post_tags: ["</b>"],
        fields: { topic_title: {}, theme_title: {}, lesson_description: {} },
      },
    });
  });
});<|MERGE_RESOLUTION|>--- conflicted
+++ resolved
@@ -35,37 +35,7 @@
             { term: { expired: false } },
             { term: { is_specialist: false } },
             { terms: { key_stage_slug: ["1", "2", "3", "4"] } },
-<<<<<<< HEAD
-=======
             undefined,
-            {
-              bool: {
-                must_not: {
-                  bool: {
-                    must: [
-                      { term: { subject_slug: "science" } },
-                      { term: { key_stage_slug: "3" } },
-                    ],
-                  },
-                },
-              },
-            },
-            {
-              bool: {
-                must_not: [
-                  {
-                    terms: {
-                      subject_slug: [
-                        "biology",
-                        "chemistry",
-                        "combined_science",
-                      ],
-                    },
-                  },
-                ],
-              },
-            },
->>>>>>> ff727568
           ],
           minimum_should_match: 1,
         },
@@ -112,37 +82,7 @@
             { term: { expired: false } },
             { term: { is_specialist: false } },
             { terms: { key_stage_slug: ["3"] } },
-<<<<<<< HEAD
-=======
             undefined,
-            {
-              bool: {
-                must_not: {
-                  bool: {
-                    must: [
-                      { term: { subject_slug: "science" } },
-                      { term: { key_stage_slug: "3" } },
-                    ],
-                  },
-                },
-              },
-            },
-
-            {
-              bool: {
-                must_not: [
-                  {
-                    terms: {
-                      subject_slug: [
-                        "biology",
-                        "chemistry",
-                        "combined_science",
-                      ],
-                    },
-                  },
-                ],
-              },
-            },
           ],
           minimum_should_match: 1,
         },
@@ -194,35 +134,6 @@
             { term: { is_specialist: false } },
             { terms: { key_stage_slug: ["3"] } },
             { terms: { subject_slug: ["computing"] } },
-            {
-              bool: {
-                must_not: {
-                  bool: {
-                    must: [
-                      { term: { subject_slug: "science" } },
-                      { term: { key_stage_slug: "3" } },
-                    ],
-                  },
-                },
-              },
-            },
-
-            {
-              bool: {
-                must_not: [
-                  {
-                    terms: {
-                      subject_slug: [
-                        "biology",
-                        "chemistry",
-                        "combined_science",
-                      ],
-                    },
-                  },
-                ],
-              },
-            },
->>>>>>> ff727568
           ],
           minimum_should_match: 1,
         },
