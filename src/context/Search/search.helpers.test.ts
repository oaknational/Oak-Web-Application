import searchPageFixture from "../../node-lib/curriculum-api/fixtures/searchPage.fixture";

import {
  getFilterForQuery,
  getLessonObject,
  getUnitObject,
  isFilterItem,
} from "./search.helpers";
import elasticResponseFixture from "./elasticResponse.2020.fixture.json";
import { lessonSearchHitSchema, unitSearchHitSchema } from "./search.schema";

const lessonHit = lessonSearchHitSchema.parse(
  elasticResponseFixture.hits.hits.find((hit) => hit._source.type === "lesson"),
);
const unitHit = unitSearchHitSchema.parse(
  elasticResponseFixture.hits.hits.find((hit) => hit._source.type === "unit"),
);

const unitHitTier = unitSearchHitSchema.parse(
  elasticResponseFixture.hits.hits.find(
    (hit) => hit._source.slug === "macbeth-narrative-writing-core",
  ),
);
const lessonHitTier = lessonSearchHitSchema.parse(
  elasticResponseFixture.hits.hits.find(
    (hit) =>
      hit._source.slug === "to-analyse-the-opening-of-the-play-macbeth-c9h3cd",
  ),
);

const allKeyStages = searchPageFixture().keyStages;

describe("search helpers", () => {
  test("getLessonObject maps to new key stage slug", () => {
    const lessonListObject = getLessonObject({
      hit: lessonHit,
      allKeyStages,
    });

    expect(lessonListObject?.keyStageSlug).toEqual("ks2");
  });

  test("getUnitObject maps to new key stage slug", () => {
    const unitListObject = getUnitObject({ hit: unitHit, allKeyStages });

    expect(unitListObject?.keyStageSlug).toEqual("ks2");
  });

  test("getProgrammeSlug returns a correct slug", () => {
    const unitListObject = getUnitObject({ hit: unitHit, allKeyStages });
    const lessonListObject = getLessonObject({ hit: lessonHit, allKeyStages });
    expect(unitListObject?.programmeSlug).toEqual("english-primary-ks2-l");
    expect(lessonListObject?.programmeSlug).toEqual("drama-primary-ks2-l");
  });
  test("getProgrammeSlug returns a correct slug with tier", () => {
    const unitListObject = getUnitObject({ hit: unitHitTier, allKeyStages });
    const lessonListObject = getLessonObject({
      hit: lessonHitTier,
      allKeyStages,
    });
    expect(unitListObject?.programmeSlug).toEqual(
      "english-secondary-ks4-core-l",
    );
    expect(lessonListObject?.programmeSlug).toEqual(
<<<<<<< HEAD
      "english-secondary-ks4-higher",
=======
      "english-secondary-ks4-higher-l",
>>>>>>> 69204b2b
    );
  });
  test("isFilterItem returns true if slug is a filter item", () => {
    expect(isFilterItem("ks2", allKeyStages)).toEqual(true);
  });
  test("isFilterItem returns false if slug is not filter item", () => {
    expect(isFilterItem("hello", allKeyStages)).toEqual(false);
  });
  test("getFilterForQuery return array from array", () => {
    expect(getFilterForQuery(["ks3", "ks2"], allKeyStages)).toEqual([
      "ks3",
      "ks2",
    ]);
  });
  test("getFilterForQuery return array from string", () => {
    expect(getFilterForQuery("ks2", allKeyStages)).toEqual(["ks2"]);
  });
});<|MERGE_RESOLUTION|>--- conflicted
+++ resolved
@@ -62,11 +62,7 @@
       "english-secondary-ks4-core-l",
     );
     expect(lessonListObject?.programmeSlug).toEqual(
-<<<<<<< HEAD
-      "english-secondary-ks4-higher",
-=======
       "english-secondary-ks4-higher-l",
->>>>>>> 69204b2b
     );
   });
   test("isFilterItem returns true if slug is a filter item", () => {
