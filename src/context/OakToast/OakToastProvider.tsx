--- conflicted
+++ resolved
@@ -1,17 +1,9 @@
 import {
-<<<<<<< HEAD
-  OakFlex,
-  OakToast,
-  OakToastProps,
-  OakThemeProvider,
-  oakDefaultTheme,
-=======
   oakDefaultTheme,
   OakFlex,
   OakThemeProvider,
   OakToast,
   OakToastProps,
->>>>>>> 016e6853
 } from "@oaknational/oak-components";
 import { useRouter } from "next/router";
 import { createContext, FC, useEffect, useState } from "react";
@@ -100,13 +92,8 @@
             />
           )}
         </StyledOakToastContainer>
-<<<<<<< HEAD
-        {children}
-      </OakThemeProvider>
-=======
       </OakThemeProvider>
       {children}
->>>>>>> 016e6853
     </oakToastContext.Provider>
   );
 };