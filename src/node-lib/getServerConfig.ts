--- conflicted
+++ resolved
@@ -253,35 +253,37 @@
     availableInBrowser: false,
     default: false,
   },
-<<<<<<< HEAD
   aiSearchRateLimitPer24h: {
     value: process.env.AI_SEARCH_RATE_LIMIT_PER_24H,
     envName: "AI_SEARCH_RATE_LIMIT_PER_24H",
-=======
+    required: true,
+    availableInBrowser: false,
+    default: null,
+  },
+  aiSearchKvUrl: {
+    value: process.env.AI_SEARCH_KV_URL,
+    envName: "AI_SEARCH_KV_URL",
+    required: true,
+    availableInBrowser: false,
+    default: null,
+  },
+  aiSearchKvToken: {
+    value: process.env.AI_SEARCH_KV_TOKEN,
+    envName: "AI_SEARCH_KV_TOKEN",
+    required: true,
+    availableInBrowser: false,
+    default: null,
+  },
   aiGatewayUrl: {
     value: process.env.AI_GATEWAY_URL,
     envName: "AI_GATEWAY_URL",
->>>>>>> 60017037
-    required: true,
-    availableInBrowser: false,
-    default: null,
-  },
-<<<<<<< HEAD
-  aiSearchKvUrl: {
-    value: process.env.AI_SEARCH_KV_URL,
-    envName: "AI_SEARCH_KV_URL",
-    required: true,
-    availableInBrowser: false,
-    default: null,
-  },
-  aiSearchKvToken: {
-    value: process.env.AI_SEARCH_KV_TOKEN,
-    envName: "AI_SEARCH_KV_TOKEN",
-=======
+    required: true,
+    availableInBrowser: false,
+    default: null,
+  },
   aiGatewayApiKey: {
     value: process.env.AI_GATEWAY_API_KEY,
     envName: "AI_GATEWAY_API_KEY",
->>>>>>> 60017037
     required: true,
     availableInBrowser: false,
     default: null,
