--- conflicted
+++ resolved
@@ -19,7 +19,6 @@
   "id" | "title" | "slug" | "summaryPortableText"
 >;
 
-<<<<<<< HEAD
 export type BlogPost = Document & {
   title: string;
   slug: string;
@@ -32,7 +31,7 @@
   BlogPost,
   "id" | "title" | "slug" | "contentPortableText"
 >;
-=======
+
 export type Attachment = {
   title: string;
   file: {
@@ -41,5 +40,4 @@
       size: number;
     };
   };
-};
->>>>>>> 68c4bf71
+};