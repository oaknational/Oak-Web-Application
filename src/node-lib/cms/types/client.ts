--- conflicted
+++ resolved
@@ -1,15 +1,10 @@
-<<<<<<< HEAD
 import {
   BlogPost,
   BlogPostPreview,
   Webinar,
   WebinarPreview,
 } from "./documents";
-import { PlanningPage } from "./pages";
-=======
-import { Webinar, WebinarPreview } from "./documents";
 import { AboutPage, PlanningPage } from "./pages";
->>>>>>> 68c4bf71
 
 export type Params = {
   previewMode?: boolean;
