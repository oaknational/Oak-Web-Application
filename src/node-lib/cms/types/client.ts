<<<<<<< HEAD
import { Webinar, WebinarPreview } from "./documents";
import { AboutPage, PlanningPage, CurriculumPage } from "./pages";
=======
import {
  BlogPost,
  BlogPostPreview,
  Webinar,
  WebinarPreview,
} from "./documents";
import { AboutPage, PlanningPage } from "./pages";
>>>>>>> 22e2a183

export type Params = {
  previewMode?: boolean;
};

export type ListParams = Params & {
  limit?: number;
};

export interface CMSClient {
  (): {
    webinarBySlug(slug: string, params?: Params): Promise<Webinar>;
    webinars(params?: ListParams): Promise<WebinarPreview[]>;
    blogPosts(params?: ListParams): Promise<BlogPostPreview[]>;
    blogPostBySlug(slug: string, params?: Params): Promise<BlogPost>;
    planningPage(params?: Params): Promise<PlanningPage>;
    aboutPage(params?: Params): Promise<AboutPage>;
    curriculumPage(params?: Params): Promise<CurriculumPage>;
  };
}<|MERGE_RESOLUTION|>--- conflicted
+++ resolved
@@ -1,15 +1,10 @@
-<<<<<<< HEAD
-import { Webinar, WebinarPreview } from "./documents";
 import { AboutPage, PlanningPage, CurriculumPage } from "./pages";
-=======
 import {
   BlogPost,
   BlogPostPreview,
   Webinar,
   WebinarPreview,
 } from "./documents";
-import { AboutPage, PlanningPage } from "./pages";
->>>>>>> 22e2a183
 
 export type Params = {
   previewMode?: boolean;
