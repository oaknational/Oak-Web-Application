--- conflicted
+++ resolved
@@ -1,22 +1,10 @@
 import * as z from "zod";
 
-<<<<<<< HEAD
-import {
-  cardSchema,
-  CTASchema,
-  documentSchema,
-  imageSchema,
-  portableTextSchema,
-  textAndMediaSchema,
-  textBlockSchema,
-} from "./base";
-import { teamMemberSchema } from "./teamMember";
-=======
 import { attachmentSchema, documentSchema, imageSchema } from "./base";
 import { cardSchema, textAndMediaSchema, textBlockSchema } from "./blocks";
 import { CTASchema } from "./cta";
 import { portableTextSchema } from "./portableText";
->>>>>>> cdd5e6c5
+import { teamMemberSchema } from "./teamMember";
 
 export const planningPageSchema = z
   .object({
