--- conflicted
+++ resolved
@@ -43,7 +43,6 @@
 
 export type PlanningPage = z.infer<typeof planningPageSchema>;
 
-<<<<<<< HEAD
 export const supportPageSchema = z
   .object({
     title: z.string(),
@@ -53,7 +52,6 @@
   .merge(documentSchema);
 
 export type SupportPage = z.infer<typeof supportPageSchema>;
-=======
 const attachmentSchema = z.object({
   title: z.string(),
   file: z.object({
@@ -118,5 +116,4 @@
   })
   .merge(documentSchema);
 
-export type AboutPage = z.infer<typeof aboutPageSchema>;
->>>>>>> c703e217
+export type AboutPage = z.infer<typeof aboutPageSchema>;