--- conflicted
+++ resolved
@@ -40,8 +40,5 @@
     video: videoSchema,
   }),
 ]);
-<<<<<<< HEAD
-=======
 
->>>>>>> a94ee329
 export type TextAndMedia = z.infer<typeof textAndMediaSchema>;