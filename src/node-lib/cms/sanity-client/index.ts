--- conflicted
+++ resolved
@@ -144,14 +144,11 @@
       ...params,
       slug,
     });
-<<<<<<< HEAD
-=======
 
     if (!policyPageResult?.allPolicyPage?.[0]) {
       return null;
     }
 
->>>>>>> 38979807
     const policyPage = await resolveReferences(
       policyPageResult.allPolicyPage[0]
     );
