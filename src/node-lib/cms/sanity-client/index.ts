--- conflicted
+++ resolved
@@ -3,18 +3,13 @@
 import { CMSClient } from "../types/client";
 import sanityGraphqlApi from "../../sanity-graphql";
 
-<<<<<<< HEAD
 import {
   blogPostPreviewSchema,
   blogPostSchema,
   webinarPreviewSchema,
   webinarSchema,
 } from "./schemas";
-import { planningPageSchema } from "./schemas/pages";
-=======
-import { webinarPreviewSchema, webinarSchema } from "./schemas";
 import { aboutPageSchema, planningPageSchema } from "./schemas/pages";
->>>>>>> 68c4bf71
 
 const getSanityClient: CMSClient = () => ({
   webinars: async ({ previewMode, ...params } = {}) => {
