--- conflicted
+++ resolved
@@ -3,22 +3,17 @@
 import { CMSClient } from "../types/client";
 import sanityGraphqlApi from "../../sanity-graphql";
 
-<<<<<<< HEAD
-import { webinarPreviewSchema, webinarSchema } from "./schemas";
 import {
   aboutPageSchema,
   planningPageSchema,
   curriculumPageSchema,
 } from "./schemas/pages";
-=======
 import {
   blogPostPreviewSchema,
   blogPostSchema,
   webinarPreviewSchema,
   webinarSchema,
 } from "./schemas";
-import { aboutPageSchema, planningPageSchema } from "./schemas/pages";
->>>>>>> 22e2a183
 
 const getSanityClient: CMSClient = () => ({
   webinars: async ({ previewMode, ...params } = {}) => {
