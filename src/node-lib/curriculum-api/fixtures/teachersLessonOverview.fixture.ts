--- conflicted
+++ resolved
@@ -22,9 +22,7 @@
     videoMuxPlaybackId: null,
     videoWithSignLanguageMuxPlaybackId: null,
     transcript: null,
-<<<<<<< HEAD
     hasDownloadableResources: true,
-=======
     introQuiz: [
       {
         keyStageSlug: "ks3",
@@ -52,7 +50,6 @@
       },
     ],
     exitQuiz: [],
->>>>>>> b0336783
     ...partial,
   };
 };
