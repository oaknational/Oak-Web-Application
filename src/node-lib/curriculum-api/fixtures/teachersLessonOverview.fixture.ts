--- conflicted
+++ resolved
@@ -21,11 +21,7 @@
     hasCopyrightMaterial: false,
     videoMuxPlaybackId: null,
     videoWithSignLanguageMuxPlaybackId: null,
-<<<<<<< HEAD
-    transcript: "Hello, and welcome to the lesson today.",
-=======
     transcript: null,
->>>>>>> 71b32487
     ...partial,
   };
 };
