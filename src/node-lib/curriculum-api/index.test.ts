import teachersHomePageFixture from "./fixtures/teachersHomePage.fixture";
import teachersKeyStageSubjectsFixture from "./fixtures/teachersKeyStageSubjects.fixture";
import teachersKeyStageSubjectTiersFixture from "./fixtures/teachersKeyStageSubjectTiers.fixture";
import teachersKeyStageSubjectUnitsFixture from "./fixtures/teachersKeyStageSubjectUnits.fixture";
import teachersKeyStageSubjectUnitsLessonsFixture from "./fixtures/teachersKeyStageSubjectUnitLessons.fixture";
import teachersKeyStageSubjectTiersPathsFixture from "./fixtures/teachersKeyStageSubjectTiersPaths.fixture";
import teachersLessonOverviewFixture from "./fixtures/teachersLessonOverview.fixture";
import teachersLessonOverviewPathsFixture from "./fixtures/teachersLessonOverviewPaths.fixture";
import teachersKeyStageSubjectUnitsLessonsDownloadsFixtures from "./fixtures/teachersKeyStageSubjectUnitsLessonsDownloads.fixture";
import unitListingFixture from "./fixtures/unitListing.fixture";
<<<<<<< HEAD
import tierListingFixture from "./fixtures/tierListing.fixture";
=======
import unitListingPathsFixture from "./fixtures/unitListingPaths.fixture";
>>>>>>> a1beb25f

import curriculumApi from ".";

/**
 * This module is mocked in jest.setup.js, so need to unmock it here in order to test it
 */
jest.unmock(".");

const teachersHomePage = jest.fn(() => ({
  mv_key_stages: teachersHomePageFixture().keyStages,
}));
const teachersKeyStageSubjects = jest.fn(() => ({
  mv_key_stages: teachersHomePageFixture().keyStages,
  mv_subjects: teachersKeyStageSubjectsFixture().subjects,
}));
const teachersKeyStageSubjectTiers = jest.fn(() => ({
  mv_key_stages: [
    {
      slug: teachersKeyStageSubjectTiersFixture().keyStageSlug,
      title: teachersKeyStageSubjectTiersFixture().keyStageTitle,
    },
  ],
  mv_subjects: [
    {
      slug: teachersKeyStageSubjectTiersFixture().subjectSlug,
      title: teachersKeyStageSubjectTiersFixture().subjectTitle,
    },
  ],
  mv_tiers: teachersKeyStageSubjectTiersFixture().tiers,
}));
const teachersKeyStageSubjectTiersPaths = jest.fn(() => ({
  mv_tiers: teachersKeyStageSubjectTiersPathsFixture().tiers,
}));
const teachersKeyStageSubjectUnitsPaths = jest.fn(() => ({
  mv_subjects: [],
}));
const teachersKeyStageSubjectUnits = jest.fn(() => ({
  mv_key_stages: [
    {
      slug: teachersKeyStageSubjectUnitsFixture().keyStageSlug,
      title: teachersKeyStageSubjectUnitsFixture().keyStageTitle,
    },
  ],
  mv_subjects: [
    {
      slug: teachersKeyStageSubjectUnitsFixture().subjectSlug,
      title: teachersKeyStageSubjectUnitsFixture().subjectTitle,
    },
  ],
  mv_tiers: teachersKeyStageSubjectUnitsFixture().tiers,
  mv_units: teachersKeyStageSubjectUnitsFixture().units,
  mv_learning_themes: teachersKeyStageSubjectUnitsFixture().learningThemes,
}));
const teachersKeyStageSubjectUnitLessonsDownloads = jest.fn(() => ({
  mv_downloads: [teachersKeyStageSubjectUnitsLessonsDownloadsFixtures()],
}));
const teachersKeyStageSubjectUnitLessons = jest.fn(() => ({
  mv_units: [
    {
      unitSlug: teachersKeyStageSubjectUnitsLessonsFixture().unitSlug,
      subjectSlug: teachersKeyStageSubjectUnitsLessonsFixture().subjectSlug,
      keyStageSlug: teachersKeyStageSubjectUnitsLessonsFixture().keyStageSlug,
      subjectTitle: teachersKeyStageSubjectUnitsLessonsFixture().subjectTitle,
      unitTitle: teachersKeyStageSubjectUnitsLessonsFixture().unitTitle,
      keyStageTitle: teachersKeyStageSubjectUnitsLessonsFixture().keyStageTitle,
    },
  ],
  mv_lessons: teachersKeyStageSubjectUnitsLessonsFixture().lessons,
}));
const teachersLessonOverview = jest.fn(() => ({
  mv_lessons: [
    {
      slug: teachersLessonOverviewFixture().slug,
      title: teachersLessonOverviewFixture().title,
      keyStageSlug: teachersLessonOverviewFixture().keyStageSlug,
      keyStageTitle: teachersLessonOverviewFixture().keyStageTitle,
      unitSlug: teachersLessonOverviewFixture().unitSlug,
      unitTitle: teachersLessonOverviewFixture().unitTitle,
      subjectSlug: teachersLessonOverviewFixture().subjectSlug,
      subjectTitle: teachersLessonOverviewFixture().subjectTitle,
      coreContent: teachersLessonOverviewFixture().coreContent,
      equipmentRequired: teachersLessonOverviewFixture().equipmentRequired,
      supervisionLevel: teachersLessonOverviewFixture().supervisionLevel,
      contentGuidance: teachersLessonOverviewFixture().contentGuidance,
      presentationUrl: teachersLessonOverviewFixture().presentationUrl,
      worksheetUrl: teachersLessonOverviewFixture().worksheetUrl,
      hasCopyrightMaterial:
        teachersLessonOverviewFixture().hasCopyrightMaterial,
      videoMuxPlaybackId: teachersLessonOverviewFixture().videoMuxPlaybackId,
      videoWithSignLanguageMuxPlaybackId:
        teachersLessonOverviewFixture().videoWithSignLanguageMuxPlaybackId,
      transcriptSentences: teachersLessonOverviewFixture().transcriptSentences,
      expired: teachersLessonOverviewFixture().expired,
      hasDownloadableResources:
        teachersLessonOverviewFixture().hasDownloadableResources,
    },
  ],
  introQuiz: teachersLessonOverviewFixture().introQuiz,
  exitQuiz: teachersLessonOverviewFixture().exitQuiz,
}));
const teachersLessonOverviewPaths = jest.fn(() => ({
  mv_lessons: teachersLessonOverviewPathsFixture().lessons,
}));
const unitListingPaths = jest.fn(() => ({
  mv_programmes: unitListingPathsFixture().programmes,
}));
const unitListing = jest.fn(() => ({
  mv_programmes: [
    {
      programmeSlug: unitListingFixture().programmeSlug,
      keyStageSlug: unitListingFixture().keyStageSlug,
      keyStageTitle: unitListingFixture().keyStageTitle,
      subjectSlug: unitListingFixture().subjectSlug,
      subjectTitle: unitListingFixture().subjectTitle,
      tierSlug: unitListingFixture().tierSlug,
    },
  ],
  mv_tiers: unitListingFixture().tiers,
  mv_units: unitListingFixture().units,
}));

const tierListing = jest.fn(() => ({
  mv_programmes: tierListingFixture().programmes,
}));

jest.mock("./generated/sdk", () => ({
  __esModule: true,
  getSdk: () => ({
    teachersHomePage: (...args: []) => teachersHomePage(...args),
    teachersKeyStageSubjects: (...args: []) =>
      teachersKeyStageSubjects(...args),
    teachersKeyStageSubjectTiers: (...args: []) =>
      teachersKeyStageSubjectTiers(...args),
    teachersKeyStageSubjectTiersPaths: (...args: []) =>
      teachersKeyStageSubjectTiersPaths(...args),
    teachersKeyStageSubjectUnits: (...args: []) =>
      teachersKeyStageSubjectUnits(...args),
    teachersKeyStageSubjectUnitsPaths: (...args: []) =>
      teachersKeyStageSubjectUnitsPaths(...args),
    teachersKeyStageSubjectUnitLessons: (...args: []) =>
      teachersKeyStageSubjectUnitLessons(...args),
    teachersKeyStageSubjectUnitLessonsDownloads: (...args: []) =>
      teachersKeyStageSubjectUnitLessonsDownloads(...args),
    teachersLessonOverview: (...args: []) => teachersLessonOverview(...args),
    teachersLessonOverviewPaths: (...args: []) =>
      teachersLessonOverviewPaths(...args),
    unitListingPaths: (...args: []) => unitListingPaths(...args),
    unitListing: (...args: []) => unitListing(...args),
    tierListing: (...args: []) => tierListing(...args),
  }),
}));
describe("curriculum-api", () => {
  test("teachersHomePage", async () => {
    await curriculumApi.teachersHomePage();
    expect(teachersHomePage).toHaveBeenCalled();
  });
  test("teachersKeyStageSubjects", async () => {
    await curriculumApi.teachersKeyStageSubjects({ keyStageSlug: "ks123" });
    expect(teachersKeyStageSubjects).toHaveBeenCalledWith({
      keyStageSlug: "ks123",
    });
  });
  test("teachersKeyStageSubjectUnits", async () => {
    await curriculumApi.teachersKeyStageSubjectUnits({
      keyStageSlug: "ks123",
      subjectSlug: "english-9",
      learningThemeSlug: null,
    });
    expect(teachersKeyStageSubjectUnits).toHaveBeenCalledWith({
      keyStageSlug: "ks123",
      subjectSlug: "english-9",
      learningThemeSlug: null,
    });
  });
  test("teachersKeyStageSubjectUnitsPaths", async () => {
    await curriculumApi.teachersKeyStageSubjectUnitsPaths();
    expect(teachersKeyStageSubjectUnitsPaths).toHaveBeenCalled();
  });
  test("teachersKeyStageSubjectTiers", async () => {
    await curriculumApi.teachersKeyStageSubjectTiers({
      keyStageSlug: "ks123",
      subjectSlug: "english-9",
    });
    expect(teachersKeyStageSubjectTiers).toHaveBeenCalledWith({
      keyStageSlug: "ks123",
      subjectSlug: "english-9",
    });
  });
  test("teachersKeyStageSubjectTiersPaths", async () => {
    await curriculumApi.teachersKeyStageSubjectTiersPaths();
    expect(teachersKeyStageSubjectTiersPaths).toHaveBeenCalled();
  });
  test("teachersKeyStageSubjectUnitLessons", async () => {
    await curriculumApi.teachersKeyStageSubjectUnitLessons({
      keyStageSlug: "ks123",
      subjectSlug: "english-9",
      unitSlug: "macbeth-1",
    });
    expect(teachersKeyStageSubjectUnitLessons).toHaveBeenCalledWith({
      keyStageSlug: "ks123",
      subjectSlug: "english-9",
      unitSlug: "macbeth-1",
    });
  });
  test("teachersKeyStageSubjectUnitLessonsDownloads", async () => {
    await curriculumApi.teachersKeyStageSubjectUnitLessonsDownloads({
      keyStageSlug: "ks123",
      subjectSlug: "english-9",
      unitSlug: "macbeth-1",
      lessonSlug: "islamic-geometry",
    });
    expect(teachersKeyStageSubjectUnitLessonsDownloads).toHaveBeenCalledWith({
      keyStageSlug: "ks123",
      subjectSlug: "english-9",
      unitSlug: "macbeth-1",
      lessonSlug: "islamic-geometry",
    });
  });
  test("teachersLessonOverview", async () => {
    await curriculumApi.teachersLessonOverview({
      keyStageSlug: "ks123",
      subjectSlug: "english-9",
      unitSlug: "macbeth-1",
      lessonSlug: "islamic-geometry",
    });
    expect(teachersLessonOverview).toHaveBeenCalledWith({
      keyStageSlug: "ks123",
      subjectSlug: "english-9",
      unitSlug: "macbeth-1",
      lessonSlug: "islamic-geometry",
    });
  });
  test("teachersLessonOverviewPaths", async () => {
    await curriculumApi.teachersLessonOverviewPaths();
    expect(teachersLessonOverviewPaths).toHaveBeenCalled();
  });
  test("unitListingPaths", async () => {
    await curriculumApi.unitListingPaths();
    expect(unitListingPaths).toHaveBeenCalled();
  });
  test("unitListing", async () => {
    await curriculumApi.unitListing({
      programmeSlug: "maths-secondary-ks4",
    });
    expect(unitListing).toHaveBeenCalledWith({
      programmeSlug: "maths-secondary-ks4",
    });
  });

  test.only("tierListing", async () => {
    await curriculumApi.tierListing({
      keyStageSlug: "ks4",
      subjectSlug: "higher",
    });
    expect(tierListing).toHaveBeenCalledWith({
      keyStageSlug: "ks4",
      subjectSlug: "higher",
    });
  });
});<|MERGE_RESOLUTION|>--- conflicted
+++ resolved
@@ -8,11 +8,8 @@
 import teachersLessonOverviewPathsFixture from "./fixtures/teachersLessonOverviewPaths.fixture";
 import teachersKeyStageSubjectUnitsLessonsDownloadsFixtures from "./fixtures/teachersKeyStageSubjectUnitsLessonsDownloads.fixture";
 import unitListingFixture from "./fixtures/unitListing.fixture";
-<<<<<<< HEAD
 import tierListingFixture from "./fixtures/tierListing.fixture";
-=======
 import unitListingPathsFixture from "./fixtures/unitListingPaths.fixture";
->>>>>>> a1beb25f
 
 import curriculumApi from ".";
 
@@ -262,7 +259,7 @@
     });
   });
 
-  test.only("tierListing", async () => {
+  test("tierListing", async () => {
     await curriculumApi.tierListing({
       keyStageSlug: "ks4",
       subjectSlug: "higher",
