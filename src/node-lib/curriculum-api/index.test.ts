--- conflicted
+++ resolved
@@ -194,12 +194,9 @@
       teachersLessonOverviewPaths(...args),
     unitListingPaths: (...args: []) => unitListingPaths(...args),
     unitListing: (...args: []) => unitListing(...args),
-<<<<<<< HEAD
     lessonOverviewPaths: (...args: []) => lessonOverviewPaths(...args),
     lessonOverview: (...args: []) => lessonOverview(...args),
-=======
     tierListing: (...args: []) => tierListing(...args),
->>>>>>> 14bfac14
   }),
 }));
 describe("curriculum-api", () => {
@@ -299,7 +296,6 @@
       programmeSlug: "maths-secondary-ks4",
     });
   });
-<<<<<<< HEAD
   test("lessonOverviewPaths", async () => {
     await curriculumApi.lessonOverviewPaths();
     expect(lessonOverviewPaths).toHaveBeenCalled();
@@ -314,7 +310,8 @@
       lessonSlug: "Geometry fundamentals",
       unitSlug: "geometry",
       programmeSlug: "maths-secondary-ks4",
-=======
+    });
+  });
 
   test("tierListing", async () => {
     await curriculumApi.tierListing({
@@ -324,7 +321,6 @@
     expect(tierListing).toHaveBeenCalledWith({
       keyStageSlug: "ks4",
       subjectSlug: "higher",
->>>>>>> 14bfac14
     });
   });
 });