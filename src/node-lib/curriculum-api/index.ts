import { GraphQLClient } from "graphql-request";
import { z } from "zod";

//import errorReporter from "../../common-lib/error-reporter";
import config from "../../config/server";
import OakError from "../../errors/OakError";
import lessonListingSchema from "../curriculum-api-2023/queries/lessonListing/lessonListing.schema";
import lessonDownloadsSchema from "../curriculum-api-2023/queries/downloads/downloads.schema";

import { getSdk } from "./generated/sdk";

//const reportError = errorReporter("curriculum-api");

const curriculumApiUrl = config.get("curriculumApiUrl");
const curriculumApiAuthType = config.get("curriculumApiAuthType");
const curriculumApiAuthKey = config.get("curriculumApiAuthKey");

/**
 * 'Admin secret' for local development only.
 * Basically we should be able to use auth-type and auth-key for both local and
 * cloud authentication (according to Thomas) but locally it's not working so
 * need to use admin-secret instead.
 */
const curruclumApiAdminSecret = process.env.CURRICULUM_API_ADMIN_SECRET;

/**
 * TS complaining when Headers in not typed.
 */
type Headers =
  | { "x-hasura-admin-secret": string }
  | { "x-oak-auth-type": string; "x-oak-auth-key": string };
const headers: Headers = curruclumApiAdminSecret
  ? {
      "x-hasura-admin-secret": curruclumApiAdminSecret,
    }
  : {
      "x-oak-auth-type": curriculumApiAuthType,
      "x-oak-auth-key": curriculumApiAuthKey,
    };

const graphqlClient = new GraphQLClient(curriculumApiUrl, { headers });

/**
 * Rather than using a lib, or build a function to deeply transform any keys
 * from snake_case to camelCase, we prefer to make such a transform in the gql
 * query. However, we are unable (using codegen) to transform the names of
 * the tables from which data is returned. So for simplicity, this function
 * transforms just the upper most level (the table/MV names) of the responses
 * from the gql queries.
 */
const transformMVCase = <K, S, T, U, L, V, W, R1, R2, P>(res: {
  mv_key_stages?: K;
  mv_subjects?: S;
  mv_tiers?: T;
  mv_units?: U;
  mv_lessons?: L;
  mv_learning_themes?: V;
  mv_downloads?: W;
  mv_programmes_unavailable?: R1;
  mv_programmes_available?: R2;
  mv_programmes?: P;
}) => {
  return {
    keyStages: res.mv_key_stages,
    subjects: res.mv_subjects,
    tiers: res.mv_tiers,
    units: res.mv_units,
    lessons: res.mv_lessons,
    learningThemes: res.mv_learning_themes,
    downloads: res.mv_downloads,
    programmesUnavailable: res.mv_programmes_unavailable,
    programmesAvailable: res.mv_programmes_available,
    programmes: res.mv_programmes,
  };
};

const unitsData = z.array(
  z.object({
    slug: z.string(),
    title: z.string(),
    programmeSlug: z.string(),
    keyStageSlug: z.string(),
    keyStageTitle: z.string(),
    subjectSlug: z.string(),
    subjectTitle: z.string(),
    themeSlug: z.string().nullable(),
    themeTitle: z.string().nullable(),
    lessonCount: z.number().nullable(),
    quizCount: z.number().nullable(),
    unitStudyOrder: z.number(),
    year: z.string(),
    expired: z.boolean().nullable(),
    expiredLessonCount: z.number().nullable(),
  })
);

const tiersData = z.array(
  z.object({
    tierSlug: z.string(),
    tierTitle: z.string(),
    tierProgrammeSlug: z.string(),
    unitCount: z.number().nullable(),
    lessonCount: z.number().nullable(),
  })
);

const keyStageSchema = z.object({
  slug: z.string(),
  title: z.string(),
  shortCode: z.string(),
});

const subjectSchema = z.object({
  slug: z.string(),
  title: z.string(),
});

const contentTypesSchema = z.object({
  slug: z.union([z.literal("unit"), z.literal("lesson")]),
  title: z.union([z.literal("Units"), z.literal("Lessons")]),
});

const searchPageData = z.object({
  keyStages: z.array(keyStageSchema),
  subjects: z.array(subjectSchema),
  contentTypes: z.array(contentTypesSchema),
});

const teachersHomePageData = z.object({
  keyStages: z.array(keyStageSchema),
});

const lessonListingPaths = z.object({
  units: z.array(
    z.object({
      programmeSlug: z.string(),
      unitSlug: z.string(),
    })
  ),
});

const lessonOverviewQuizData = z.array(
  z.object({
    keyStageSlug: z.string(),
    keyStageTitle: z.string(),
    subjectSlug: z.string(),
    subjectTitle: z.string(),
    unitSlug: z.string(),
    unitTitle: z.string(),
    order: z.number().nullable().optional(),
    title: z.string().nullable().optional(),
    points: z.number().nullable().optional(),
    required: z.boolean().nullable(),
    choices: z.array(
      z.object({
        choice: z.string(),
        image: z.string().nullable(),
      })
    ),
    active: z.boolean(),
    answer: z.union([z.array(z.string()), z.string()]),
    type: z.string(),
    quizType: z.string(),
    images: z
      .array(
        z.union([
          z.object({
            title: z.string().nullable(),
            images: z.array(z.string()),
          }),
          z.string(),
        ])
      )
      .nullable(),
    feedbackCorrect: z.string().nullable(),
    feedbackIncorrect: z.string().nullable(),
    displayNumber: z.string().nullable(),
  })
);

const lessonQuizInfoData = z
  .object({
    title: z.string(),
    questionCount: z.number(),
  })
  .nullable();

const lessonOverviewPaths = z.object({
  lessons: z.array(
    z.object({
      programmeSlug: z.string(),
      unitSlug: z.string(),
      lessonSlug: z.string(),
    })
  ),
});

const lessonDownloadPaths = z.object({
  downloads: z.array(
    z.object({
      programmeSlug: z.string(),
      unitSlug: z.string(),
      lessonSlug: z.string(),
    })
  ),
});

const lessonOverviewData = z.object({
  lessonSlug: z.string(),
  lessonTitle: z.string(),
  programmeSlug: z.string(),
  unitTitle: z.string(),
  unitSlug: z.string(),
  keyStageSlug: z.string(),
  keyStageTitle: z.string(),
  subjectSlug: z.string(),
  subjectTitle: z.string(),
  coreContent: z.array(z.string().nullable()),
  contentGuidance: z.string().nullable(),
  equipmentRequired: z.string().nullable(),
  presentationUrl: z.string().nullable(),
  supervisionLevel: z.string().nullable(),
  worksheetUrl: z.string().nullable(),
  isWorksheetLandscape: z.boolean(),
  hasCopyrightMaterial: z.boolean(),
  videoMuxPlaybackId: z.string().nullable(),
  videoWithSignLanguageMuxPlaybackId: z.string().nullable(),
  transcriptSentences: z.array(z.string()).nullable(),
  hasDownloadableResources: z.boolean().nullable(),
  introQuiz: lessonOverviewQuizData,
  exitQuiz: lessonOverviewQuizData,
  introQuizInfo: lessonQuizInfoData,
  exitQuizInfo: lessonQuizInfoData,
  expired: z.boolean(),
});

<<<<<<< HEAD
const lessonDownloadsData = z.object({
  downloads: z.array(
    z.object({
      exists: z.boolean(),
      type: z.enum([
        "presentation",
        "intro-quiz-questions",
        "intro-quiz-answers",
        "exit-quiz-questions",
        "exit-quiz-answers",
        "worksheet-pdf",
        "worksheet-pptx",
      ]),
      label: z.string(),
      ext: z.string(),
      forbidden: z.boolean().optional(),
    })
  ),
  programmeSlug: z.string(),
  keyStageSlug: z.string(),
  keyStageTitle: z.string(),
  lessonSlug: z.string(),
  lessonTitle: z.string(),
  subjectSlug: z.string(),
  subjectTitle: z.string(),
  themeSlug: z.string().nullable(),
  themeTitle: z.string().nullable(),
  unitSlug: z.string(),
  unitTitle: z.string(),
});

export const programmesData = z.object({
=======
const programmesData = z.object({
>>>>>>> 87684764
  subjectSlug: z.string(),
  subjectTitle: z.string(),
  keyStageSlug: z.string(),
  keyStageTitle: z.string(),
  activeLessonCount: z.number(),
  nonDuplicateSubjectLessonCount: z.number().optional(),
  nonDuplicateSubjectUnitCount: z.number().optional(),
  totalUnitCount: z.number(),
  activeUnitCount: z.number(),
  programmeSlug: z.string(),
  tierSlug: z.string().nullable(),
  tierTitle: z.string().nullable().optional(),
  lessonCount: z.number().optional(),
  unitCount: z.number().optional(),
});

const programmesArray = z.array(programmesData);

export const subjectListingData = z.object({
  keyStageSlug: z.string(),
  keyStageTitle: z.string(),
  subjects: z.array(programmesData),
  subjectsUnavailable: z.array(programmesData),
});

const unitListingPaths = z.object({
  programmes: z.array(
    z.object({
      programmeSlug: z.string(),
    })
  ),
});

const unitListingData = z.object({
  programmeSlug: z.string(),
  keyStageSlug: z.string(),
  keyStageTitle: z.string(),
  subjectSlug: z.string(),
  subjectTitle: z.string(),
  tierSlug: z.string().nullable(),
  totalUnitCount: z.number(),
  tiers: tiersData,
  units: unitsData,
  learningThemes: z.array(
    z.object({
      learningThemeTitle: z.string().nullable(),
      learningThemeSlug: z.string().nullable(),
    })
  ),
});

const programmeListingPaths = z.object({
  programmes: z.array(
    z.object({
      subjectSlug: z.string(),
      keyStageSlug: z.string(),
    })
  ),
});

const tierListingData = z.object({
  programmes: z.array(programmesData),
});

export type SearchPageData = z.infer<typeof searchPageData>;
export type TeachersHomePageData = z.infer<typeof teachersHomePageData>;
export type LessonListingPaths = z.infer<typeof lessonListingPaths>;
export type LessonOverviewPaths = z.infer<typeof lessonOverviewPaths>;
export type LessonOverviewData = z.infer<typeof lessonOverviewData>;
export type LessonDownloadsData = z.infer<typeof lessonDownloadsSchema>;
export type LessonDownloadPaths = z.infer<typeof lessonDownloadPaths>;
export type ProgrammesData = z.infer<typeof programmesData>;
export type SubjectListingData = z.infer<typeof subjectListingData>;
export type UnitListingPaths = z.infer<typeof unitListingPaths>;
export type UnitListingData = z.infer<typeof unitListingData>;
export type ProgrammeListingPaths = z.infer<typeof programmeListingPaths>;
export type TierListingData = z.infer<typeof tierListingData>;

const sdk = getSdk(graphqlClient);

const getFirstResultOrWarnOrFail =
  () =>
  //({ query, args }: { query: keyof typeof sdk; args: unknown }) =>
  <T>({ results }: { results: T[] }) => {
    if (results.length > 1) {
      // const warning = new OakError({
      //   code: "curriculum-api/uniqueness-assumption-violated",
      // });
      // reportError(warning, {
      //   severity: "warning",
      //   meta: {
      //     note: "meta.results has been sliced to 10 so as not to create an obscenely large pageData object",
      //     results: results.slice(10),
      //     query,
      //     args,
      //   },
      // });
    }
    const [firstResult] = results;
    if (!firstResult) {
      throw new OakError({ code: "curriculum-api/not-found" });
    }

    return firstResult;
  };

export const getFirstResultOrNull =
  () =>
  <T>({ results }: { results: T[] }) => {
    const [firstResult] = results;
    if (!firstResult) {
      return null;
    }

    return firstResult;
  };

export const filterOutDuplicateProgrammesOrNull = (
  programmesAvailable: ProgrammesData[],
  programmesUnavailable: ProgrammesData[]
) => {
  return programmesUnavailable.filter(
    (unavailable) =>
      !programmesAvailable.some(
        (available) => available.subjectSlug === unavailable.subjectSlug
      )
  );
};

const curriculumApi = {
  searchPage: async () => {
    const res = await sdk.searchPage();

    const { keyStages, programmesAvailable } = transformMVCase(res);

    const keyStageSlugs = keyStages?.map((keyStage) => keyStage.slug);

    const filteredByActiveKeyStages = programmesAvailable?.filter((subject) =>
      keyStageSlugs?.includes(subject.keyStageSlug)
    );
    const uniqueProgrammes = filteredByActiveKeyStages
      ?.filter((subject, index, self) => {
        return index === self.findIndex((s) => s.slug === subject.slug);
      })
      .filter((subject) => subject.slug !== "physics"); // I don't know why physics is in programmesAvailable

    return searchPageData.parse({
      keyStages,
      subjects: uniqueProgrammes,
      contentTypes: [
        { slug: "unit", title: "Units" },
        { slug: "lesson", title: "Lessons" },
      ],
    });
  },
  teachersHomePage: async () => {
    const res = await sdk.teachersHomePage();

    return teachersHomePageData.parse(transformMVCase(res));
  },
  subjectListing: async (...args: Parameters<typeof sdk.subjectListing>) => {
    const res = await sdk.subjectListing(...args);
    const {
      keyStages = [],
      programmesAvailable,
      programmesUnavailable,
    } = transformMVCase(res);

    const keyStage = getFirstResultOrWarnOrFail()({ results: keyStages });

    const filteredUnavailableProgrammeDuplicate =
      filterOutDuplicateProgrammesOrNull(
        programmesArray.parse(programmesAvailable),
        programmesArray.parse(programmesUnavailable)
      );

    const addCurriculum2023Counts = (
      programmes: ProgrammesData[] | undefined
    ) => {
      return programmes
        ? programmes.map((programme) => {
            return {
              ...programme,
              lessonCount: programme.nonDuplicateSubjectLessonCount,
              unitCount: programme.nonDuplicateSubjectUnitCount,
            };
          })
        : [];
    };

    return subjectListingData.parse({
      keyStageSlug: keyStage.slug,
      keyStageTitle: keyStage.title,
      subjects:
        addCurriculum2023Counts(programmesArray.parse(programmesAvailable)) ||
        [],
      subjectsUnavailable:
        addCurriculum2023Counts(
          programmesArray.parse(filteredUnavailableProgrammeDuplicate)
        ) || [],
    });
  },
  unitListingPaths: async () => {
    const res = await sdk.unitListingPaths();
    const { programmes } = transformMVCase(res);
    return unitListingPaths.parse({
      programmes,
    });
  },
  unitListing: async (...args: Parameters<typeof sdk.unitListing>) => {
    const res = await sdk.unitListing(...args);
    const { units = [], programmes = [], tiers = [] } = transformMVCase(res);

    const programme = getFirstResultOrWarnOrFail()({ results: programmes });
    const learningThemes = units.map((unitWithTheme) => ({
      learningThemeSlug: unitWithTheme?.themeSlug,
      learningThemeTitle: unitWithTheme?.themeTitle || "No theme",
    }));

    // !Refactor index signature to be more specific

    const filteredDuplicatedLearningThemes = [
      ...new Map(
        learningThemes.map((theme) => [JSON.stringify(theme), theme])
      ).values(),
    ].sort((a, b) => {
      if (a.learningThemeTitle < b.learningThemeTitle) {
        return -1;
      }
      if (a.learningThemeTitle > b.learningThemeTitle) {
        return 1;
      }
      return 0;
    });

    return unitListingData.parse({
      programmeSlug: programme?.programmeSlug,
      keyStageSlug: programme?.keyStageSlug,
      keyStageTitle: programme?.keyStageTitle,
      subjectSlug: programme?.subjectSlug,
      subjectTitle: programme?.subjectTitle,
      totalUnitCount: programme?.totalUnitCount,
      tierSlug: programme?.tierSlug || null,
      learningThemes: filteredDuplicatedLearningThemes,
      tiers,
      units,
    });
  },
  lessonOverviewPaths: async () => {
    const res = await sdk.lessonOverviewPaths();
    return lessonOverviewPaths.parse(transformMVCase(res));
  },
  lessonOverview: async (...args: Parameters<typeof sdk.lessonOverview>) => {
    const res = await sdk.lessonOverview(...args);
    const { lessons = [] } = transformMVCase(res);
    const { introQuiz, exitQuiz, exitQuizInfo = [], introQuizInfo = [] } = res;

    const lesson = getFirstResultOrWarnOrFail()({
      results: lessons,
    });

    const exitQuizInfoSingle = getFirstResultOrNull()({
      results: exitQuizInfo,
    });

    const introQuizInfoSingle = getFirstResultOrNull()({
      results: introQuizInfo,
    });
    return lessonOverviewData.parse({
      ...lesson,
      introQuizInfo: introQuizInfoSingle,
      exitQuizInfo: exitQuizInfoSingle,
      introQuiz,
      exitQuiz,
    });
  },
  lessonListingPaths: async () => {
    const res = await sdk.lessonListingPaths();
    const { units = [] } = transformMVCase(res);
    return lessonListingPaths.parse({
      units,
    });
  },

  lessonListing: async (...args: Parameters<typeof sdk.lessonListing>) => {
    const res = await sdk.lessonListing(...args);
    const { units = [], lessons = [] } = transformMVCase(res);

    const unit = getFirstResultOrWarnOrFail()({
      results: units,
    });

    return lessonListingSchema.parse({
      ...unit,
      lessons,
    });
  },
  lessonDownloadPaths: async () => {
    const res = await sdk.lessonDownloadPaths();
    return lessonDownloadPaths.parse(transformMVCase(res));
  },
  lessonDownloads: async (...args: Parameters<typeof sdk.lessonDownloads>) => {
    const res = await sdk.lessonDownloads(...args);
    const { downloads = [] } = transformMVCase(res);

    const download = getFirstResultOrWarnOrFail()({
      results: downloads,
    });

    return lessonDownloadsSchema.parse({
      ...download,
    });
  },
  programmeListingPaths: async () => {
    const res = await sdk.programmeListingPaths();
    return programmeListingPaths.parse(transformMVCase(res));
  },
  tierListing: async (...args: Parameters<typeof sdk.tierListing>) => {
    const res = await sdk.tierListing(...args);
    const { programmes = [] } = transformMVCase(res);

    return tierListingData.parse({ programmes });
  },
};

export type CurriculumApi = typeof curriculumApi;
export default curriculumApi;<|MERGE_RESOLUTION|>--- conflicted
+++ resolved
@@ -234,42 +234,7 @@
   expired: z.boolean(),
 });
 
-<<<<<<< HEAD
-const lessonDownloadsData = z.object({
-  downloads: z.array(
-    z.object({
-      exists: z.boolean(),
-      type: z.enum([
-        "presentation",
-        "intro-quiz-questions",
-        "intro-quiz-answers",
-        "exit-quiz-questions",
-        "exit-quiz-answers",
-        "worksheet-pdf",
-        "worksheet-pptx",
-      ]),
-      label: z.string(),
-      ext: z.string(),
-      forbidden: z.boolean().optional(),
-    })
-  ),
-  programmeSlug: z.string(),
-  keyStageSlug: z.string(),
-  keyStageTitle: z.string(),
-  lessonSlug: z.string(),
-  lessonTitle: z.string(),
-  subjectSlug: z.string(),
-  subjectTitle: z.string(),
-  themeSlug: z.string().nullable(),
-  themeTitle: z.string().nullable(),
-  unitSlug: z.string(),
-  unitTitle: z.string(),
-});
-
 export const programmesData = z.object({
-=======
-const programmesData = z.object({
->>>>>>> 87684764
   subjectSlug: z.string(),
   subjectTitle: z.string(),
   keyStageSlug: z.string(),
