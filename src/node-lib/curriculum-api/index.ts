import { GraphQLClient } from "graphql-request";
import { z } from "zod";

//import errorReporter from "../../common-lib/error-reporter";
import OakError from "../../errors/OakError";
import lessonListingSchema from "../curriculum-api-2023/queries/lessonListing/lessonListing.schema";
import lessonDownloadsSchema from "../curriculum-api-2023/queries/downloads/downloads.schema";
import { programmeListingSchema } from "../curriculum-api-2023/queries/programmeListing/programmeListing.schema";
import {
  baseLessonOverviewData,
  lessonOverviewQuizData,
  lessonQuizInfoData,
} from "../curriculum-api-2023/queries/lessonOverview/lessonOverview.schema";
import getServerConfig from "../getServerConfig";
//const reportError = errorReporter("curriculum-api");
import subjectListingSchema from "../curriculum-api-2023/queries/subjectListing/subjectListing.schema";

import { getSdk } from "./generated/sdk";
const curriculumApiUrl = getServerConfig("curriculumApiUrl");
const curriculumApiAuthType = getServerConfig("curriculumApiAuthType");
const curriculumApiAuthKey = getServerConfig("curriculumApiAuthKey");

/**
 * 'Admin secret' for local development only.
 * Basically we should be able to use auth-type and auth-key for both local and
 * cloud authentication (according to Thomas) but locally it's not working so
 * need to use admin-secret instead.
 */
const curriculumApiAdminSecret = process.env.CURRICULUM_API_ADMIN_SECRET;

/**
 * TS complaining when Headers in not typed.
 */
type Headers =
  | { "x-hasura-admin-secret": string }
  | { "x-oak-auth-type": string; "x-oak-auth-key": string };
const headers: Headers = curriculumApiAdminSecret
  ? {
      "x-hasura-admin-secret": curriculumApiAdminSecret,
    }
  : {
      "x-oak-auth-type": curriculumApiAuthType,
      "x-oak-auth-key": curriculumApiAuthKey,
    };

const graphqlClient = new GraphQLClient(curriculumApiUrl, { headers });

/**
 * Rather than using a lib, or build a function to deeply transform any keys
 * from snake_case to camelCase, we prefer to make such a transform in the gql
 * query. However, we are unable (using codegen) to transform the names of
 * the tables from which data is returned. So for simplicity, this function
 * transforms just the upper most level (the table/MV names) of the responses
 * from the gql queries.
 */
const transformMVCase = <K, S, T, U, L, V, W, R1, R2, P>(res: {
  mv_key_stages?: K;
  mv_subjects?: S;
  mv_tiers?: T;
  mv_units?: U;
  mv_lessons?: L;
  mv_learning_themes?: V;
  mv_downloads?: W;
  mv_programmes_unavailable?: R1;
  mv_programmes_available?: R2;
  mv_programmes?: P;
}) => {
  return {
    keyStages: res.mv_key_stages,
    subjects: res.mv_subjects,
    tiers: res.mv_tiers,
    units: res.mv_units,
    lessons: res.mv_lessons,
    learningThemes: res.mv_learning_themes,
    downloads: res.mv_downloads,
    programmesUnavailable: res.mv_programmes_unavailable,
    programmesAvailable: res.mv_programmes_available,
    programmes: res.mv_programmes,
  };
};

const unitData = z.object({
  slug: z.string(),
  title: z.string(),
  nullTitle: z.string(),
  programmeSlug: z.string(),
  keyStageSlug: z.string(),
  keyStageTitle: z.string(),
  subjectSlug: z.string(),
  subjectTitle: z.string(),
  themeSlug: z.string().nullable(),
  themeTitle: z.string().nullable(),
  lessonCount: z.number().nullable(),
  quizCount: z.number().nullable(),
  unitStudyOrder: z.number(),
  expired: z.boolean().nullable(),
  expiredLessonCount: z.number().nullable(),
  yearTitle: z.string().nullable(),
  learningThemes: z.array(
    z.object({
      themeSlug: z.string().nullable(),
      themeTitle: z.string().nullable(),
    })
  ),
});

const unitsData = z.array(z.array(unitData));

const tiersData = z.array(
  z.object({
    tierSlug: z.string(),
    tierTitle: z.string(),
    tierProgrammeSlug: z.string(),
    unitCount: z.number().nullable().optional(),
    lessonCount: z.number().nullable().optional(),
  })
);

const keyStageSchema = z.object({
  slug: z.string(),
  title: z.string(),
  shortCode: z.string(),
});

const subjectSchema = z.object({
  slug: z.string(),
  title: z.string(),
});

const contentTypesSchema = z.object({
  slug: z.union([z.literal("unit"), z.literal("lesson")]),
  title: z.union([z.literal("Units"), z.literal("Lessons")]),
});

const searchPageData = z.object({
  keyStages: z.array(keyStageSchema),
  subjects: z.array(subjectSchema),
  contentTypes: z.array(contentTypesSchema),
});

const teachersHomePageData = z.object({
  keyStages: z.array(keyStageSchema),
});

export const lessonOverviewData = baseLessonOverviewData.extend({
  introQuiz: lessonOverviewQuizData,
  exitQuiz: lessonOverviewQuizData,
  introQuizInfo: lessonQuizInfoData,
  exitQuizInfo: lessonQuizInfoData,
  expired: z.boolean(),
});

export const programmesData = z.object({
  subjectSlug: z.string(),
  subjectTitle: z.string(),
  keyStageSlug: z.string(),
  keyStageTitle: z.string(),
  activeLessonCount: z.number(),
  nonDuplicateSubjectLessonCount: z.number().optional(),
  nonDuplicateSubjectUnitCount: z.number().optional(),
  totalUnitCount: z.number(),
  activeUnitCount: z.number(),
  programmeSlug: z.string(),
  tierSlug: z.string().nullable(),
  tierTitle: z.string().nullable().optional(),
  lessonCount: z.number().optional(),
  unitCount: z.number().optional(),
});

const programmesArray = z.array(programmesData);

export const subjectListingData = z.object({
  keyStageSlug: z.string(),
  keyStageTitle: z.string(),
  subjects: z.array(programmesData),
  subjectsUnavailable: z.array(programmesData),
  keyStages: z.array(keyStageSchema).optional(),
});

const unitListingData = z.object({
  programmeSlug: z.string(),
  keyStageSlug: z.string(),
  keyStageTitle: z.string(),
  examBoardSlug: z.string().nullable(),
  examBoardTitle: z.string().nullable(),
  subjectSlug: z.string(),
  subjectTitle: z.string(),
  tierSlug: z.string().nullable(),
  totalUnitCount: z.number(),
  tiers: tiersData,
  units: unitsData,
  learningThemes: z.array(
    z.object({
      themeTitle: z.string().nullable(),
      themeSlug: z.string().nullable(),
    })
  ),
});

const tierListingData = z.object({
  programmes: z.array(programmesData),
});

export type SearchPageData = z.infer<typeof searchPageData>;
export type TeachersHomePageData = z.infer<typeof teachersHomePageData>;
export type LessonOverviewData = z.infer<typeof lessonOverviewData>;
export type LessonDownloadsData = z.infer<typeof lessonDownloadsSchema>;
export type ProgrammesData = z.infer<typeof programmesData>;
export type SubjectListingData = z.infer<typeof subjectListingData>;
export type UnitListingData = z.infer<typeof unitListingData>;
export type TierListingData = z.infer<typeof tierListingData>;
export type UnitData = z.infer<typeof unitData>;

const sdk = getSdk(graphqlClient);

const getFirstResultOrWarnOrFail =
  () =>
  //({ query, args }: { query: keyof typeof sdk; args: unknown }) =>
  <T>({ results }: { results: T[] }) => {
    if (results.length > 1) {
      // const warning = new OakError({
      //   code: "curriculum-api/uniqueness-assumption-violated",
      // });
      // reportError(warning, {
      //   severity: "warning",
      //   meta: {
      //     note: "meta.results has been sliced to 10 so as not to create an obscenely large pageData object",
      //     results: results.slice(10),
      //     query,
      //     args,
      //   },
      // });
    }
    const [firstResult] = results;
    if (!firstResult) {
      throw new OakError({ code: "curriculum-api/not-found" });
    }

    return firstResult;
  };

export const getFirstResultOrNull =
  () =>
  <T>({ results }: { results: T[] }) => {
    const [firstResult] = results;
    if (!firstResult) {
      return null;
    }

    return firstResult;
  };

export const filterOutDuplicateProgrammesOrNull = (
  programmesAvailable: ProgrammesData[],
  programmesUnavailable: ProgrammesData[]
) => {
  return programmesUnavailable.filter(
    (unavailable) =>
      !programmesAvailable.some(
        (available) => available.subjectSlug === unavailable.subjectSlug
      )
  );
};

const curriculumApi = {
  searchPage: async () => {
    const res = await sdk.searchPage();

    const { keyStages, programmesAvailable } = transformMVCase(res);

    const keyStageSlugs = keyStages?.map((keyStage) => keyStage.slug);

    const filteredByActiveKeyStages = programmesAvailable?.filter((subject) =>
      keyStageSlugs?.includes(subject.keyStageSlug)
    );
    const uniqueProgrammes = filteredByActiveKeyStages
      ?.filter((subject, index, self) => {
        return index === self.findIndex((s) => s.slug === subject.slug);
      })
      .filter((subject) => subject.slug !== "physics"); // I don't know why physics is in programmesAvailable

    return searchPageData.parse({
      keyStages,
      subjects: uniqueProgrammes,
      contentTypes: [
        { slug: "unit", title: "Units" },
        { slug: "lesson", title: "Lessons" },
      ],
    });
  },
  teachersHomePage: async () => {
    const res = await sdk.teachersHomePage();

    return teachersHomePageData.parse(transformMVCase(res));
  },
  subjectListing: async (...args: Parameters<typeof sdk.subjectListing>) => {
    const res = await sdk.subjectListing(...args);
<<<<<<< HEAD
    const { keyStages = [], programmesAvailable } = transformMVCase(res);

=======
    const {
      keyStages = [],
      programmesAvailable,
      programmesUnavailable,
    } = transformMVCase(res);
>>>>>>> 45a153a3
    const keyStage = getFirstResultOrWarnOrFail()({ results: keyStages });
    const keyStageList = res.keyStageList;

    const addCurriculum2023Counts = (
      programmes: ProgrammesData[] | undefined
    ) => {
      return programmes
        ? programmes.map((programme) => {
            return {
              programmeSlug: programme.programmeSlug,
              subjectSlug: programme.subjectSlug,
              subjectTitle: programme.subjectTitle,
              lessonCount: programme.nonDuplicateSubjectLessonCount,
              unitCount: programme.nonDuplicateSubjectUnitCount,
              programmeCount:
                programmes.filter(
                  (subject) => subject.subjectSlug === programme.subjectSlug
                ).length || 0,
            };
          })
        : [];
    };
<<<<<<< HEAD

    return subjectListingSchema.parse({
      keyStageSlug: keyStage.slug,
      keyStageTitle: keyStage.title,
      subjects:
        addCurriculum2023Counts(programmesArray.parse(programmesAvailable)) ||
        [],
    });
=======
    const subjectListing = {
      keyStageSlug: keyStage.slug,
      keyStageTitle: keyStage.title,
      subjects: addCurriculum2023Counts(
        programmesArray.parse(programmesAvailable)
      ),
      subjectsUnavailable: addCurriculum2023Counts(
        programmesArray.parse(filteredUnavailableProgrammeDuplicate)
      ),
      keyStages: keyStageList,
    };

    return subjectListingData.parse(subjectListing);
>>>>>>> 45a153a3
  },
  unitListing: async (...args: Parameters<typeof sdk.unitListing>) => {
    const res = await sdk.unitListing(...args);
    const { units = [], programmes = [], tiers = [] } = transformMVCase(res);

    const unitsWithVariants = units.map((unit) => {
      const learningThemes = [
        {
          themeTitle: unit.themeTitle,
          themeSlug: unit.themeSlug,
        },
      ];
      const nullTitle = unit.title;
      return [
        {
          ...unit,
          nullTitle,
          learningThemes,
        },
      ];
    });

    const programme = getFirstResultOrWarnOrFail()({ results: programmes });
    const learningThemes = unitsWithVariants.map((unitWithTheme) => ({
      themeSlug: unitWithTheme[0]?.themeSlug,
      themeTitle: unitWithTheme[0]?.themeTitle || "No theme",
    }));

    const filteredDuplicatedLearningThemes = [
      ...new Map(
        learningThemes.map((theme) => [JSON.stringify(theme), theme])
      ).values(),
    ].sort((a, b) => {
      if (a.themeTitle < b.themeTitle) {
        return -1;
      }
      if (a.themeTitle > b.themeTitle) {
        return 1;
      }
      return 0;
    });

    return unitListingData.parse({
      programmeSlug: programme?.programmeSlug,
      keyStageSlug: programme?.keyStageSlug,
      keyStageTitle: programme?.keyStageTitle,
      examBoardSlug: null,
      examBoardTitle: null,
      subjectSlug: programme?.subjectSlug,
      subjectTitle: programme?.subjectTitle,
      totalUnitCount: programme?.totalUnitCount,
      tierSlug: programme?.tierSlug || null,
      learningThemes: filteredDuplicatedLearningThemes,
      tiers,
      units: unitsWithVariants,
    });
  },
  lessonOverview: async (...args: Parameters<typeof sdk.lessonOverview>) => {
    const res = await sdk.lessonOverview(...args);
    const { lessons = [] } = transformMVCase(res);
    const { introQuiz, exitQuiz, exitQuizInfo = [], introQuizInfo = [] } = res;

    const lesson = getFirstResultOrWarnOrFail()({
      results: lessons,
    });

    const lessonKeyLearningPoints = lesson.coreContent?.map(
      (content: string) => {
        return { keyLearningPoint: content };
      }
    );

    const lessonEquipmentAndResources = lesson.equipmentRequired
      ? [{ equipment: lesson.equipmentRequired }]
      : null;

    const lessonContentGuidance = lesson.contentGuidance
      ? [
          {
            contentGuidanceLabel: lesson.contentGuidance,
            contentGuidanceDescription: lesson.contentGuidance,
            contentGuidanceArea: "contentGuidanceArea",
          },
        ]
      : null;

    const exitQuizInfoSingle = getFirstResultOrNull()({
      results: exitQuizInfo,
    });

    const introQuizInfoSingle = getFirstResultOrNull()({
      results: introQuizInfo,
    });
    return lessonOverviewData.parse({
      lessonTitle: lesson.lessonTitle,
      lessonSlug: lesson.lessonSlug,
      programmeSlug: lesson.programmeSlug,
      unitSlug: lesson.unitSlug,
      unitTitle: lesson.unitTitle,
      keyStageSlug: lesson.keyStageSlug,
      keyStageTitle: lesson.keyStageTitle,
      subjectSlug: lesson.subjectSlug,
      subjectTitle: lesson.subjectTitle,
      misconceptionAndCommonMistakes: null,
      lessonEquipmentAndResources: lessonEquipmentAndResources,
      teacherTips: null,
      keyLearningPoints: lessonKeyLearningPoints,
      pupilLessonOutcome: null,
      lessonKeywords: null,
      copyRightContent: null,
      contentGuidance: lessonContentGuidance,
      supervisionLevel: lesson.supervisionLevel,
      worksheetUrl: lesson.worksheetUrl,
      isWorksheetLandscape: lesson.isWorksheetLandscape,
      presentationUrl: lesson.presentationUrl,
      hasCopyrightMaterial: lesson.hasCopyrightMaterial,
      videoMuxPlaybackId: lesson.videoMuxPlaybackId,
      videoWithSignLanguageMuxPlaybackId:
        lesson.videoWithSignLanguageMuxPlaybackId,
      transcriptSentences: lesson.transcriptSentences,
      hasDownloadableResources: lesson.hasDownloadableResources,
      expired: lesson.expired,
      introQuizInfo: introQuizInfoSingle,
      exitQuizInfo: exitQuizInfoSingle,
      introQuiz,
      exitQuiz,
      yearTitle: "",
    });
  },
  lessonListing: async (...args: Parameters<typeof sdk.lessonListing>) => {
    const res = await sdk.lessonListing(...args);
    const { units = [], lessons = [] } = transformMVCase(res);

    const unit = getFirstResultOrWarnOrFail()({
      results: units,
    });

    return lessonListingSchema.parse({
      ...unit,
      lessons,
    });
  },
  lessonDownloads: async (...args: Parameters<typeof sdk.lessonDownloads>) => {
    const res = await sdk.lessonDownloads(...args);
    const { downloads = [] } = transformMVCase(res);

    const download = getFirstResultOrWarnOrFail()({
      results: downloads,
    });

    return lessonDownloadsSchema.parse({
      ...download,
    });
  },
  tierListing: async (...args: Parameters<typeof sdk.tierListing>) => {
    const res = await sdk.tierListing(...args);
    const { programmes = [] } = transformMVCase(res);

    const tierListingToProgrammeListing2013 = tierListingData
      .parse({ programmes })
      .programmes.map((programme) => {
        return {
          programmes: {
            subjectSlug: programme.subjectSlug,
            subjectTitle: programme.subjectTitle,
            keyStageSlug: programme.keyStageSlug,
            keyStageTitle: programme.keyStageTitle,
            programmes: programmes.map((programme) => {
              return {
                programmeSlug: programme.programmeSlug,
                subjectTitle: programme.subjectTitle,
                unitCount: programme.totalUnitCount,
                lessonCount: programme.activeLessonCount,
                tierSlug: programme.tierSlug,
                tierTitle: programme.tierTitle,
                tierDisplayOrder: null,
                examBoardSlug: null,
                examBoardTitle: null,
                examBoardDisplayOrder: null,
              };
            }),
          },
        };
      });

    const result = getFirstResultOrWarnOrFail()({
      results: tierListingToProgrammeListing2013,
    });

    return programmeListingSchema.parse(result.programmes);
  },
};

export type CurriculumApi = typeof curriculumApi;
export default curriculumApi;<|MERGE_RESOLUTION|>--- conflicted
+++ resolved
@@ -295,16 +295,8 @@
   },
   subjectListing: async (...args: Parameters<typeof sdk.subjectListing>) => {
     const res = await sdk.subjectListing(...args);
-<<<<<<< HEAD
     const { keyStages = [], programmesAvailable } = transformMVCase(res);
 
-=======
-    const {
-      keyStages = [],
-      programmesAvailable,
-      programmesUnavailable,
-    } = transformMVCase(res);
->>>>>>> 45a153a3
     const keyStage = getFirstResultOrWarnOrFail()({ results: keyStages });
     const keyStageList = res.keyStageList;
 
@@ -327,30 +319,15 @@
           })
         : [];
     };
-<<<<<<< HEAD
 
     return subjectListingSchema.parse({
       keyStageSlug: keyStage.slug,
       keyStageTitle: keyStage.title,
+      keyStages: keyStageList,
       subjects:
         addCurriculum2023Counts(programmesArray.parse(programmesAvailable)) ||
         [],
     });
-=======
-    const subjectListing = {
-      keyStageSlug: keyStage.slug,
-      keyStageTitle: keyStage.title,
-      subjects: addCurriculum2023Counts(
-        programmesArray.parse(programmesAvailable)
-      ),
-      subjectsUnavailable: addCurriculum2023Counts(
-        programmesArray.parse(filteredUnavailableProgrammeDuplicate)
-      ),
-      keyStages: keyStageList,
-    };
-
-    return subjectListingData.parse(subjectListing);
->>>>>>> 45a153a3
   },
   unitListing: async (...args: Parameters<typeof sdk.unitListing>) => {
     const res = await sdk.unitListing(...args);
