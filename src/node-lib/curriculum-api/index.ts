--- conflicted
+++ resolved
@@ -399,15 +399,9 @@
     });
 
     const programme = getFirstResultOrWarnOrFail()({ results: programmes });
-<<<<<<< HEAD
     const learningThemes = unitsWithVariants.map((unitWithTheme) => ({
       learningThemeSlug: unitWithTheme[0]?.themeSlug,
       learningThemeTitle: unitWithTheme[0]?.themeTitle || "No theme",
-=======
-    const learningThemes = units.map((unitWithTheme) => ({
-      themeSlug: unitWithTheme?.themeSlug,
-      themeTitle: unitWithTheme?.themeTitle || "No theme",
->>>>>>> 39428512
     }));
 
     // !Refactor index signature to be more specific
@@ -417,10 +411,10 @@
         learningThemes.map((theme) => [JSON.stringify(theme), theme])
       ).values(),
     ].sort((a, b) => {
-      if (a.themeTitle < b.themeTitle) {
+      if (a.learningThemeTitle < b.learningThemeTitle) {
         return -1;
       }
-      if (a.themeTitle > b.themeTitle) {
+      if (a.learningThemeTitle > b.learningThemeTitle) {
         return 1;
       }
       return 0;
