--- conflicted
+++ resolved
@@ -1,4 +1,3 @@
-<<<<<<< HEAD
 import { GraphQLClient } from "graphql-request";
 
 import config from "../../config/server";
@@ -76,29 +75,35 @@
   }[];
 };
 
+export type TeachersKeyStageSubjectUnitsLessonsData = {
+  keyStageSlug: string;
+  keyStageTitle: string;
+  subjectSlug: string;
+  subjectTitle: string;
+  tierSlug: string | null;
+  unitSlug: string;
+  unitTitle: string;
+  lessons: {
+    slug: string;
+    title: string;
+    description: string;
+    keyStageSlug: string;
+    keyStageTitle: string;
+    subjectSlug: string;
+    subjectTitle: string;
+    unitSlug: string;
+    themeSlug: string;
+    themeTitle: string;
+    quizCount: number | null;
+    videoCount: number | null;
+    presentationCount: number | null;
+    worksheetCount: number | null;
+  }[];
+};
+
 const sdk = getSdk(graphqlClient);
 
 const curriculumApi = {
-=======
-import teachersHomePageFixture from "./fixtures/teachersHomePage.fixture";
-import teachersKeyStageSubjectsFixture from "./fixtures/teachersKeyStageSubjects.fixture";
-import teachersKeyStageSubjectTiersFixture from "./fixtures/teachersKeyStageSubjectTiers.fixture";
-import teachersKeyStageSubjectTiersPathsFixture from "./fixtures/teachersKeyStageSubjectTiersPaths.fixture";
-import teachersKeyStageSubjectUnitsFixture from "./fixtures/teachersKeyStageSubjectUnits.fixture";
-import teachersKeyStageSubjectUnitsPathsFixture from "./fixtures/teachersKeyStageSubjectUnitsPaths.fixture";
-import _curriculumApi, { CurriculumApi } from "./_index";
-
-export type {
-  TeachersHomePageData,
-  TeachersKeyStageSubjectsData,
-  TeachersKeyStageSubjectUnitsData,
-  TeachersKeyStageSubjectTiersData,
-  TeachersKeyStageSubjectUnitsLessonsData,
-} from "./_index";
-
-const curriculumApi: CurriculumApi = {
-  ..._curriculumApi,
->>>>>>> afe8e98c
   teachersHomePage: async () => {
     const res = await sdk.teachersHomePage();
 
