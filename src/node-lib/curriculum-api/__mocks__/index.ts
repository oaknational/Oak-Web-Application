--- conflicted
+++ resolved
@@ -14,11 +14,8 @@
 import unitListingPathsFixture from "../fixtures/unitListingPaths.fixture";
 import lessonListingFixture from "../fixtures/lessonListing.fixture";
 import unitListingFixture from "../fixtures/unitListing.fixture";
-<<<<<<< HEAD
 import tierListingFixture from "../fixtures/tierListing.fixture";
-=======
 import lessonListingPathsFixture from "../fixtures/lessonListingPaths.fixtures";
->>>>>>> a1beb25f
 
 const curriculumApi: CurriculumApi = {
   // teachersHomePage: jest.mock(Promise.resolve(teachersHomePageFixture),
@@ -67,14 +64,12 @@
   unitListing: jest.fn(async () => {
     return unitListingFixture();
   }),
-<<<<<<< HEAD
 
   tierListing: jest.fn(async () => {
     return tierListingFixture();
-=======
+  }),
   unitListingPaths: jest.fn(async () => {
     return unitListingPathsFixture();
->>>>>>> a1beb25f
   }),
 };
 
