import { CurriculumApi } from "..";
import searchPageFixture from "../fixtures/searchPage.fixture";
import teachersHomePageFixture from "../fixtures/teachersHomePage.fixture";
import teachersKeyStageSubjectsFixture from "../fixtures/teachersKeyStageSubjects.fixture";
import teachersKeyStageSubjectTiersFixture from "../fixtures/teachersKeyStageSubjectTiers.fixture";
import teachersKeyStageSubjectTiersPathsFixture from "../fixtures/teachersKeyStageSubjectTiersPaths.fixture";
import teachersKeyStageSubjectUnitsFixture from "../fixtures/teachersKeyStageSubjectUnits.fixture";
import teachersKeyStageSubjectUnitsPathsFixture from "../fixtures/teachersKeyStageSubjectUnitsPaths.fixture";
import teachersLessonOverviewFixture from "../fixtures/teachersLessonOverview.fixture";
import teachersLessonOverviewPathsFixture from "../fixtures/teachersLessonOverviewPaths.fixture";
import teachersKeyStageSubjectUnitsLessonsFixture from "../fixtures/teachersKeyStageSubjectUnitLessons.fixture";
import teachersKeyStageSubjectUnitsLessonsDownloadsFixtures from "../fixtures/teachersKeyStageSubjectUnitsLessonsDownloads.fixture";
import subjectListingFixture from "../fixtures/subjectListing.fixture";
<<<<<<< HEAD
import lessonListingFixture from "../fixtures/lessonListing.fixture";
=======
import unitListingFixture from "../fixtures/unitListing.fixture";
>>>>>>> 0ee8db29

const curriculumApi: CurriculumApi = {
  // teachersHomePage: jest.mock(Promise.resolve(teachersHomePageFixture),
  searchPage: jest.fn(async () => {
    return searchPageFixture();
  }),
  teachersHomePage: jest.fn(async () => {
    return teachersHomePageFixture();
  }),
  teachersKeyStageSubjects: jest.fn(async () => {
    return teachersKeyStageSubjectsFixture();
  }),
  teachersKeyStageSubjectTiersPaths: jest.fn(async () => {
    return teachersKeyStageSubjectTiersPathsFixture();
  }),
  teachersKeyStageSubjectTiers: jest.fn(async () => {
    return teachersKeyStageSubjectTiersFixture();
  }),
  teachersKeyStageSubjectUnitsPaths: jest.fn(async () => {
    return teachersKeyStageSubjectUnitsPathsFixture();
  }),
  teachersKeyStageSubjectUnits: jest.fn(async () => {
    return teachersKeyStageSubjectUnitsFixture();
  }),
  teachersKeyStageSubjectUnitLessons: jest.fn(async () => {
    return teachersKeyStageSubjectUnitsLessonsFixture();
  }),
  teachersKeyStageSubjectUnitLessonsDownloads: jest.fn(async () => {
    return teachersKeyStageSubjectUnitsLessonsDownloadsFixtures();
  }),
  teachersLessonOverviewPaths: jest.fn(async () => {
    return teachersLessonOverviewPathsFixture();
  }),
  teachersLessonOverview: jest.fn(async () => {
    return teachersLessonOverviewFixture();
  }),
  subjectListing: jest.fn(async () => {
    return subjectListingFixture();
  }),
<<<<<<< HEAD
  lessonListing: jest.fn(async () => {
    return lessonListingFixture();
=======
  unitListing: jest.fn(async () => {
    return unitListingFixture();
>>>>>>> 0ee8db29
  }),
};

export default curriculumApi;<|MERGE_RESOLUTION|>--- conflicted
+++ resolved
@@ -11,11 +11,9 @@
 import teachersKeyStageSubjectUnitsLessonsFixture from "../fixtures/teachersKeyStageSubjectUnitLessons.fixture";
 import teachersKeyStageSubjectUnitsLessonsDownloadsFixtures from "../fixtures/teachersKeyStageSubjectUnitsLessonsDownloads.fixture";
 import subjectListingFixture from "../fixtures/subjectListing.fixture";
-<<<<<<< HEAD
 import lessonListingFixture from "../fixtures/lessonListing.fixture";
-=======
 import unitListingFixture from "../fixtures/unitListing.fixture";
->>>>>>> 0ee8db29
+
 
 const curriculumApi: CurriculumApi = {
   // teachersHomePage: jest.mock(Promise.resolve(teachersHomePageFixture),
@@ -55,13 +53,11 @@
   subjectListing: jest.fn(async () => {
     return subjectListingFixture();
   }),
-<<<<<<< HEAD
   lessonListing: jest.fn(async () => {
     return lessonListingFixture();
-=======
+  }),
   unitListing: jest.fn(async () => {
     return unitListingFixture();
->>>>>>> 0ee8db29
   }),
 };
 
