--- conflicted
+++ resolved
@@ -4,14 +4,10 @@
     title
   }
   mv_programmes_available: mv_programmes_3(
-<<<<<<< HEAD
-    where: { key_stage_slug: { _eq: $keyStageSlug }, total_unit_count: { _neq: 0 } }
-=======
     where: {
       key_stage_slug: { _eq: $keyStageSlug }
       total_unit_count: { _neq: 0 }
     }
->>>>>>> 0ee8db29
   ) {
     keyStageSlug: key_stage_slug
     programmeSlug: programme_slug
@@ -19,30 +15,19 @@
     title: subject_title
     tierSlug: tier_slug
     unitCount: total_unit_count
-<<<<<<< HEAD
     subjectActiveLessonCount: subject_active_lesson_count
     activeLessonCount: active_lesson_count
-
-  }
-  mv_programmes_unavailable: mv_programmes_3(
-    where: { key_stage_slug: { _eq: $keyStageSlug }, total_unit_count: { _eq: 0 } }
-=======
   }
   mv_programmes_unavailable: mv_programmes_3(
     where: {
       key_stage_slug: { _eq: $keyStageSlug }
       total_unit_count: { _eq: 0 }
     }
->>>>>>> 0ee8db29
   ) {
     keyStageSlug: key_stage_slug
     programmeSlug: programme_slug
     slug: subject_slug
     title: subject_title
     tierSlug: tier_slug
-<<<<<<< HEAD
-=======
-    unitCount: total_unit_count
->>>>>>> 0ee8db29
   }
 }