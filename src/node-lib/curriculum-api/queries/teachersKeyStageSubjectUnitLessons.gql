--- conflicted
+++ resolved
@@ -42,10 +42,7 @@
     presentationCount: presentation_count
     worksheetCount: worksheet_count
     hasCopyrightMaterial: has_copyright_material
-<<<<<<< HEAD
     hasDownloadableResources: has_downloadable_resources
-=======
     quizCount: quiz_count
->>>>>>> b0336783
   }
 }