--- conflicted
+++ resolved
@@ -2199,11 +2199,7 @@
 }>;
 
 
-<<<<<<< HEAD
-export type AllBlogPostsQuery = { __typename?: 'RootQuery', allNewsPost: Array<{ __typename?: 'NewsPost', title?: string | null, date?: any | null, id?: string | null, contentPortableText?: any | null, slug?: { __typename?: 'Slug', current?: string | null } | null, category?: { __typename?: 'BlogWebinarCategory', title?: string | null, slug?: { __typename?: 'Slug', current?: string | null } | null } | null }> };
-=======
 export type AllBlogPostsQuery = { __typename?: 'RootQuery', allNewsPost: Array<{ __typename?: 'NewsPost', title?: string | null, date?: any | null, id?: string | null, contentPortableText?: any | null, slug?: { __typename?: 'Slug', current?: string | null } | null, author?: { __typename?: 'TeamMember', _key?: string | null, name?: string | null, id?: string | null, image?: { __typename?: 'Image', asset?: { __typename?: 'SanityImageAsset', url?: string | null } | null } | null } | null, mainImage?: { __typename?: 'Image', asset?: { __typename?: 'SanityImageAsset', _id?: string | null, url?: string | null } | null } | null, category?: { __typename?: 'BlogWebinarCategory', title?: string | null, slug?: { __typename?: 'Slug', current?: string | null } | null } | null }> };
->>>>>>> 991510c8
 
 export type AllPolicyPagesQueryVariables = Exact<{
   isDraft?: InputMaybe<Scalars['Boolean']>;
@@ -2236,11 +2232,7 @@
 
 export type BlogPortableTextReferencesQuery = { __typename?: 'RootQuery', allDocument: Array<{ __typename?: 'AboutCorePage', _id?: string | null, _type?: string | null } | { __typename?: 'Attachment', _id?: string | null, _type?: string | null } | { __typename?: 'BlogWebinarCategory', _id?: string | null, _type?: string | null } | { __typename?: 'CurriculumCorePage', _id?: string | null, _type?: string | null } | { __typename?: 'Homepage', _id?: string | null, _type?: string | null } | { __typename?: 'NewsListingPage', _id?: string | null, _type?: string | null } | { __typename?: 'NewsPost', _id?: string | null, _type?: string | null } | { __typename?: 'PlanningCorePage', _id?: string | null, _type?: string | null } | { __typename?: 'PolicyPage', _id?: string | null, _type?: string | null } | { __typename?: 'SanityFileAsset', _id?: string | null, _type?: string | null } | { __typename?: 'SanityImageAsset', _id?: string | null, _type?: string | null, url?: string | null } | { __typename?: 'SupportCorePage', _id?: string | null, _type?: string | null } | { __typename?: 'TeamMember', _id?: string | null, _type?: string | null } | { __typename?: 'Video', _id?: string | null, _type?: string | null, title?: string | null, video?: { __typename?: 'MuxVideo', asset?: { __typename?: 'MuxVideoAsset', assetId?: string | null, thumbTime?: number | null, playbackId?: string | null } | null } | null } | { __typename?: 'Webinar', _id?: string | null, _type?: string | null, slug?: { __typename?: 'Slug', current?: string | null } | null } | { __typename?: 'WebinarListingPage', _id?: string | null, _type?: string | null }> };
 
-<<<<<<< HEAD
-export type BlogPreviewFieldsFragment = { __typename?: 'NewsPost', title?: string | null, date?: any | null, id?: string | null, contentPortableText?: any | null, slug?: { __typename?: 'Slug', current?: string | null } | null, category?: { __typename?: 'BlogWebinarCategory', title?: string | null, slug?: { __typename?: 'Slug', current?: string | null } | null } | null };
-=======
 export type BlogPreviewFieldsFragment = { __typename?: 'NewsPost', title?: string | null, date?: any | null, id?: string | null, contentPortableText?: any | null, slug?: { __typename?: 'Slug', current?: string | null } | null, author?: { __typename?: 'TeamMember', _key?: string | null, name?: string | null, id?: string | null, image?: { __typename?: 'Image', asset?: { __typename?: 'SanityImageAsset', url?: string | null } | null } | null } | null, mainImage?: { __typename?: 'Image', asset?: { __typename?: 'SanityImageAsset', _id?: string | null, url?: string | null } | null } | null, category?: { __typename?: 'BlogWebinarCategory', title?: string | null, slug?: { __typename?: 'Slug', current?: string | null } | null } | null };
->>>>>>> 991510c8
 
 export type CardFragment = { __typename?: 'Card', title?: string | null, bodyPortableText?: any | null, image?: { __typename?: 'Image', asset?: { __typename?: 'SanityImageAsset', _id?: string | null, url?: string | null } | null } | null, cta?: { __typename?: 'Cta', label?: string | null, linkType?: string | null, external?: string | null, internal?: { __typename?: 'NewsPost', contentType?: string | null, slug?: { __typename?: 'Slug', current?: string | null } | null } | { __typename?: 'PlanningCorePage', contentType?: string | null } | { __typename?: 'PolicyPage', contentType?: string | null, slug?: { __typename?: 'Slug', current?: string | null } | null } | { __typename?: 'Webinar', contentType?: string | null, slug?: { __typename?: 'Slug', current?: string | null } | null } | null } | null };
 
@@ -2288,26 +2280,6 @@
 
 export type WebinarPreviewFieldsFragment = { __typename?: 'Webinar', title?: string | null, id?: string | null, summaryPortableText?: any | null, slug?: { __typename?: 'Slug', current?: string | null } | null };
 
-<<<<<<< HEAD
-export const BlogPreviewFieldsFragmentDoc = gql`
-    fragment BlogPreviewFields on NewsPost {
-  id: _id
-  title
-  date
-  slug {
-    current
-  }
-  category {
-    title
-    slug {
-      current
-    }
-  }
-  contentPortableText: contentRaw
-}
-    `;
-=======
->>>>>>> 991510c8
 export const ImageAssetFragmentDoc = gql`
     fragment ImageAsset on SanityImageAsset {
   _id
@@ -2321,8 +2293,6 @@
   }
 }
     ${ImageAssetFragmentDoc}`;
-<<<<<<< HEAD
-=======
 export const BlogPreviewFieldsFragmentDoc = gql`
     fragment BlogPreviewFields on NewsPost {
   id: _id
@@ -2353,16 +2323,6 @@
   contentPortableText: contentRaw
 }
     ${ImageFragmentDoc}`;
-export const CardFragmentDoc = gql`
-    fragment Card on Card {
-  title
-  image {
-    ...Image
-  }
-  bodyPortableText: bodyRaw
-}
-    ${ImageFragmentDoc}`;
->>>>>>> 991510c8
 export const CtaFragmentDoc = gql`
     fragment CTA on Cta {
   label
