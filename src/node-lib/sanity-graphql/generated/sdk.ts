--- conflicted
+++ resolved
@@ -34,19 +34,11 @@
   _type?: Maybe<Scalars['String']>;
   /** Date the document was last modified */
   _updatedAt?: Maybe<Scalars['DateTime']>;
-<<<<<<< HEAD
-  heading?: Maybe<Scalars['String']>;
-  seo?: Maybe<Seo>;
-  summaryRaw?: Maybe<Scalars['JSON']>;
-=======
   board?: Maybe<AboutPageBoard>;
   contactSection?: Maybe<AboutPageContactSection>;
   leadership?: Maybe<AboutPageLeadership>;
   partners?: Maybe<AboutPagePartners>;
-  seoCanonicalURL?: Maybe<Scalars['String']>;
-  seoDescription?: Maybe<Scalars['String']>;
-  seoTitle?: Maybe<Scalars['String']>;
->>>>>>> 68c4bf71
+  seo?: Maybe<Seo>;
   title?: Maybe<Scalars['String']>;
   whoWeAre?: Maybe<AboutPageWhoWeAre>;
   workWithUs?: Maybe<AboutPageWorkWithUs>;
@@ -61,18 +53,11 @@
   _rev?: InputMaybe<StringFilter>;
   _type?: InputMaybe<StringFilter>;
   _updatedAt?: InputMaybe<DatetimeFilter>;
-<<<<<<< HEAD
-  heading?: InputMaybe<StringFilter>;
-  seo?: InputMaybe<SeoFilter>;
-=======
   board?: InputMaybe<AboutPageBoardFilter>;
   contactSection?: InputMaybe<AboutPageContactSectionFilter>;
   leadership?: InputMaybe<AboutPageLeadershipFilter>;
   partners?: InputMaybe<AboutPagePartnersFilter>;
-  seoCanonicalURL?: InputMaybe<StringFilter>;
-  seoDescription?: InputMaybe<StringFilter>;
-  seoTitle?: InputMaybe<StringFilter>;
->>>>>>> 68c4bf71
+  seo?: InputMaybe<SeoFilter>;
   title?: InputMaybe<StringFilter>;
   whoWeAre?: InputMaybe<AboutPageWhoWeAreFilter>;
   workWithUs?: InputMaybe<AboutPageWorkWithUsFilter>;
@@ -85,18 +70,11 @@
   _rev?: InputMaybe<SortOrder>;
   _type?: InputMaybe<SortOrder>;
   _updatedAt?: InputMaybe<SortOrder>;
-<<<<<<< HEAD
-  heading?: InputMaybe<SortOrder>;
-  seo?: InputMaybe<SeoSorting>;
-=======
   board?: InputMaybe<AboutPageBoardSorting>;
   contactSection?: InputMaybe<AboutPageContactSectionSorting>;
   leadership?: InputMaybe<AboutPageLeadershipSorting>;
   partners?: InputMaybe<AboutPagePartnersSorting>;
-  seoCanonicalURL?: InputMaybe<SortOrder>;
-  seoDescription?: InputMaybe<SortOrder>;
-  seoTitle?: InputMaybe<SortOrder>;
->>>>>>> 68c4bf71
+  seo?: InputMaybe<SeoSorting>;
   title?: InputMaybe<SortOrder>;
   whoWeAre?: InputMaybe<AboutPageWhoWeAreSorting>;
   workWithUs?: InputMaybe<AboutPageWorkWithUsSorting>;
@@ -365,7 +343,7 @@
   style?: Maybe<Scalars['String']>;
 };
 
-export type BlockOrImageOrQuoteBlockOrTextAndMediaOrTextBlock = Block | Image | QuoteBlock | TextAndMedia | TextBlock;
+export type BlockOrImageOrQuoteOrTextAndMedia = Block | Image | Quote | TextAndMedia;
 
 export type BlogWebinarCategory = Document & {
   __typename?: 'BlogWebinarCategory';
@@ -465,6 +443,106 @@
   external?: InputMaybe<SortOrder>;
   label?: InputMaybe<SortOrder>;
   linkType?: InputMaybe<SortOrder>;
+};
+
+export type CurriculumCorePage = Document & {
+  __typename?: 'CurriculumCorePage';
+  /** Date the document was created */
+  _createdAt?: Maybe<Scalars['DateTime']>;
+  /** Document ID */
+  _id?: Maybe<Scalars['ID']>;
+  _key?: Maybe<Scalars['String']>;
+  /** Current document revision */
+  _rev?: Maybe<Scalars['String']>;
+  /** Document type */
+  _type?: Maybe<Scalars['String']>;
+  /** Date the document was last modified */
+  _updatedAt?: Maybe<Scalars['DateTime']>;
+  elements?: Maybe<CurriculumCorePageElements>;
+  gettingStarted?: Maybe<TextBlock>;
+  heading?: Maybe<Scalars['String']>;
+  info?: Maybe<TextBlock>;
+  ourApproach?: Maybe<TextBlock>;
+  relatedBlogs?: Maybe<Array<Maybe<NewsPost>>>;
+  relatedWebinars?: Maybe<Array<Maybe<Webinar>>>;
+  seo?: Maybe<Seo>;
+  summaryRaw?: Maybe<Scalars['JSON']>;
+  title?: Maybe<Scalars['String']>;
+};
+
+export type CurriculumCorePageElementPost = {
+  __typename?: 'CurriculumCorePageElementPost';
+  _key?: Maybe<Scalars['String']>;
+  _type?: Maybe<Scalars['String']>;
+  post?: Maybe<NewsPost>;
+  title?: Maybe<Scalars['String']>;
+};
+
+export type CurriculumCorePageElementPostFilter = {
+  _key?: InputMaybe<StringFilter>;
+  _type?: InputMaybe<StringFilter>;
+  post?: InputMaybe<NewsPostFilter>;
+  title?: InputMaybe<StringFilter>;
+};
+
+export type CurriculumCorePageElementPostSorting = {
+  _key?: InputMaybe<SortOrder>;
+  _type?: InputMaybe<SortOrder>;
+  title?: InputMaybe<SortOrder>;
+};
+
+export type CurriculumCorePageElements = {
+  __typename?: 'CurriculumCorePageElements';
+  _key?: Maybe<Scalars['String']>;
+  _type?: Maybe<Scalars['String']>;
+  posts?: Maybe<Array<Maybe<CurriculumCorePageElementPost>>>;
+  title?: Maybe<Scalars['String']>;
+};
+
+export type CurriculumCorePageElementsFilter = {
+  _key?: InputMaybe<StringFilter>;
+  _type?: InputMaybe<StringFilter>;
+  title?: InputMaybe<StringFilter>;
+};
+
+export type CurriculumCorePageElementsSorting = {
+  _key?: InputMaybe<SortOrder>;
+  _type?: InputMaybe<SortOrder>;
+  title?: InputMaybe<SortOrder>;
+};
+
+export type CurriculumCorePageFilter = {
+  /** Apply filters on document level */
+  _?: InputMaybe<Sanity_DocumentFilter>;
+  _createdAt?: InputMaybe<DatetimeFilter>;
+  _id?: InputMaybe<IdFilter>;
+  _key?: InputMaybe<StringFilter>;
+  _rev?: InputMaybe<StringFilter>;
+  _type?: InputMaybe<StringFilter>;
+  _updatedAt?: InputMaybe<DatetimeFilter>;
+  elements?: InputMaybe<CurriculumCorePageElementsFilter>;
+  gettingStarted?: InputMaybe<TextBlockFilter>;
+  heading?: InputMaybe<StringFilter>;
+  info?: InputMaybe<TextBlockFilter>;
+  ourApproach?: InputMaybe<TextBlockFilter>;
+  seo?: InputMaybe<SeoFilter>;
+  title?: InputMaybe<StringFilter>;
+};
+
+export type CurriculumCorePageSorting = {
+  _createdAt?: InputMaybe<SortOrder>;
+  _id?: InputMaybe<SortOrder>;
+  _key?: InputMaybe<SortOrder>;
+  _rev?: InputMaybe<SortOrder>;
+  _type?: InputMaybe<SortOrder>;
+  _updatedAt?: InputMaybe<SortOrder>;
+  elements?: InputMaybe<CurriculumCorePageElementsSorting>;
+  gettingStarted?: InputMaybe<TextBlockSorting>;
+  heading?: InputMaybe<SortOrder>;
+  info?: InputMaybe<TextBlockSorting>;
+  ourApproach?: InputMaybe<TextBlockSorting>;
+  seo?: InputMaybe<SeoSorting>;
+  title?: InputMaybe<SortOrder>;
 };
 
 export type DateFilter = {
@@ -562,25 +640,6 @@
   neq?: InputMaybe<Scalars['Float']>;
 };
 
-export type Foo = {
-  __typename?: 'Foo';
-  _key?: Maybe<Scalars['String']>;
-  _type?: Maybe<Scalars['String']>;
-  bodyRaw?: Maybe<Scalars['JSON']>;
-};
-
-export type FooFilter = {
-  _key?: InputMaybe<StringFilter>;
-  _type?: InputMaybe<StringFilter>;
-};
-
-export type FooOrImageOrQuoteBlockOrTextAndMediaOrTextBlock = Foo | Image | QuoteBlock | TextAndMedia | TextBlock;
-
-export type FooSorting = {
-  _key?: InputMaybe<SortOrder>;
-  _type?: InputMaybe<SortOrder>;
-};
-
 export type Geopoint = {
   __typename?: 'Geopoint';
   _key?: Maybe<Scalars['String']>;
@@ -854,7 +913,6 @@
   _updatedAt?: Maybe<Scalars['DateTime']>;
   author?: Maybe<TeamMember>;
   category?: Maybe<BlogWebinarCategory>;
-  content2?: Maybe<Array<Maybe<FooOrImageOrQuoteBlockOrTextAndMediaOrTextBlock>>>;
   contentRaw?: Maybe<Scalars['JSON']>;
   date?: Maybe<Scalars['Date']>;
   mainImage?: Maybe<Image>;
@@ -1074,21 +1132,33 @@
   title?: InputMaybe<SortOrder>;
 };
 
-export type QuoteBlock = {
-  __typename?: 'QuoteBlock';
-  _key?: Maybe<Scalars['String']>;
-  _type?: Maybe<Scalars['String']>;
-  bodyRaw?: Maybe<Scalars['JSON']>;
-};
-
-export type QuoteBlockFilter = {
-  _key?: InputMaybe<StringFilter>;
-  _type?: InputMaybe<StringFilter>;
-};
-
-export type QuoteBlockSorting = {
-  _key?: InputMaybe<SortOrder>;
-  _type?: InputMaybe<SortOrder>;
+export type Quote = {
+  __typename?: 'Quote';
+  _key?: Maybe<Scalars['String']>;
+  _type?: Maybe<Scalars['String']>;
+  attribution?: Maybe<Scalars['String']>;
+  organisation?: Maybe<Scalars['String']>;
+  role?: Maybe<Scalars['String']>;
+  /** Quotation marks will be added automatically */
+  text?: Maybe<Scalars['String']>;
+};
+
+export type QuoteFilter = {
+  _key?: InputMaybe<StringFilter>;
+  _type?: InputMaybe<StringFilter>;
+  attribution?: InputMaybe<StringFilter>;
+  organisation?: InputMaybe<StringFilter>;
+  role?: InputMaybe<StringFilter>;
+  text?: InputMaybe<StringFilter>;
+};
+
+export type QuoteSorting = {
+  _key?: InputMaybe<SortOrder>;
+  _type?: InputMaybe<SortOrder>;
+  attribution?: InputMaybe<SortOrder>;
+  organisation?: InputMaybe<SortOrder>;
+  role?: InputMaybe<SortOrder>;
+  text?: InputMaybe<SortOrder>;
 };
 
 export type RootQuery = {
@@ -1096,6 +1166,7 @@
   AboutCorePage?: Maybe<AboutCorePage>;
   Attachment?: Maybe<Attachment>;
   BlogWebinarCategory?: Maybe<BlogWebinarCategory>;
+  CurriculumCorePage?: Maybe<CurriculumCorePage>;
   Document?: Maybe<Document>;
   Homepage?: Maybe<Homepage>;
   NewsListingPage?: Maybe<NewsListingPage>;
@@ -1104,6 +1175,7 @@
   PolicyPage?: Maybe<PolicyPage>;
   SanityFileAsset?: Maybe<SanityFileAsset>;
   SanityImageAsset?: Maybe<SanityImageAsset>;
+  SupportCorePage?: Maybe<SupportCorePage>;
   TeamMember?: Maybe<TeamMember>;
   Video?: Maybe<Video>;
   Webinar?: Maybe<Webinar>;
@@ -1111,6 +1183,7 @@
   allAboutCorePage: Array<AboutCorePage>;
   allAttachment: Array<Attachment>;
   allBlogWebinarCategory: Array<BlogWebinarCategory>;
+  allCurriculumCorePage: Array<CurriculumCorePage>;
   allDocument: Array<Document>;
   allHomepage: Array<Homepage>;
   allNewsListingPage: Array<NewsListingPage>;
@@ -1119,6 +1192,7 @@
   allPolicyPage: Array<PolicyPage>;
   allSanityFileAsset: Array<SanityFileAsset>;
   allSanityImageAsset: Array<SanityImageAsset>;
+  allSupportCorePage: Array<SupportCorePage>;
   allTeamMember: Array<TeamMember>;
   allVideo: Array<Video>;
   allWebinar: Array<Webinar>;
@@ -1141,6 +1215,11 @@
 };
 
 
+export type RootQueryCurriculumCorePageArgs = {
+  id: Scalars['ID'];
+};
+
+
 export type RootQueryDocumentArgs = {
   id: Scalars['ID'];
 };
@@ -1177,6 +1256,11 @@
 
 
 export type RootQuerySanityImageAssetArgs = {
+  id: Scalars['ID'];
+};
+
+
+export type RootQuerySupportCorePageArgs = {
   id: Scalars['ID'];
 };
 
@@ -1225,6 +1309,14 @@
 };
 
 
+export type RootQueryAllCurriculumCorePageArgs = {
+  limit?: InputMaybe<Scalars['Int']>;
+  offset?: InputMaybe<Scalars['Int']>;
+  sort?: InputMaybe<Array<CurriculumCorePageSorting>>;
+  where?: InputMaybe<CurriculumCorePageFilter>;
+};
+
+
 export type RootQueryAllDocumentArgs = {
   limit?: InputMaybe<Scalars['Int']>;
   offset?: InputMaybe<Scalars['Int']>;
@@ -1286,6 +1378,14 @@
   offset?: InputMaybe<Scalars['Int']>;
   sort?: InputMaybe<Array<SanityImageAssetSorting>>;
   where?: InputMaybe<SanityImageAssetFilter>;
+};
+
+
+export type RootQueryAllSupportCorePageArgs = {
+  limit?: InputMaybe<Scalars['Int']>;
+  offset?: InputMaybe<Scalars['Int']>;
+  sort?: InputMaybe<Array<SupportCorePageSorting>>;
+  where?: InputMaybe<SupportCorePageFilter>;
 };
 
 
@@ -1762,6 +1862,91 @@
   nin?: InputMaybe<Array<Scalars['String']>>;
 };
 
+export type SupportCorePage = Document & {
+  __typename?: 'SupportCorePage';
+  /** Date the document was created */
+  _createdAt?: Maybe<Scalars['DateTime']>;
+  /** Document ID */
+  _id?: Maybe<Scalars['ID']>;
+  _key?: Maybe<Scalars['String']>;
+  /** Current document revision */
+  _rev?: Maybe<Scalars['String']>;
+  /** Document type */
+  _type?: Maybe<Scalars['String']>;
+  /** Date the document was last modified */
+  _updatedAt?: Maybe<Scalars['DateTime']>;
+  cover?: Maybe<SupportPageCover>;
+  curriculum?: Maybe<TextBlock>;
+  development?: Maybe<TextBlock>;
+  heading?: Maybe<Scalars['String']>;
+  planning?: Maybe<TextBlock>;
+  relatedBlogs?: Maybe<Array<Maybe<NewsPost>>>;
+  relatedWebinars?: Maybe<Array<Maybe<Webinar>>>;
+  seo?: Maybe<Seo>;
+  summaryRaw?: Maybe<Scalars['JSON']>;
+  title?: Maybe<Scalars['String']>;
+};
+
+export type SupportCorePageFilter = {
+  /** Apply filters on document level */
+  _?: InputMaybe<Sanity_DocumentFilter>;
+  _createdAt?: InputMaybe<DatetimeFilter>;
+  _id?: InputMaybe<IdFilter>;
+  _key?: InputMaybe<StringFilter>;
+  _rev?: InputMaybe<StringFilter>;
+  _type?: InputMaybe<StringFilter>;
+  _updatedAt?: InputMaybe<DatetimeFilter>;
+  cover?: InputMaybe<SupportPageCoverFilter>;
+  curriculum?: InputMaybe<TextBlockFilter>;
+  development?: InputMaybe<TextBlockFilter>;
+  heading?: InputMaybe<StringFilter>;
+  planning?: InputMaybe<TextBlockFilter>;
+  seo?: InputMaybe<SeoFilter>;
+  title?: InputMaybe<StringFilter>;
+};
+
+export type SupportCorePageSorting = {
+  _createdAt?: InputMaybe<SortOrder>;
+  _id?: InputMaybe<SortOrder>;
+  _key?: InputMaybe<SortOrder>;
+  _rev?: InputMaybe<SortOrder>;
+  _type?: InputMaybe<SortOrder>;
+  _updatedAt?: InputMaybe<SortOrder>;
+  cover?: InputMaybe<SupportPageCoverSorting>;
+  curriculum?: InputMaybe<TextBlockSorting>;
+  development?: InputMaybe<TextBlockSorting>;
+  heading?: InputMaybe<SortOrder>;
+  planning?: InputMaybe<TextBlockSorting>;
+  seo?: InputMaybe<SeoSorting>;
+  title?: InputMaybe<SortOrder>;
+};
+
+export type SupportPageCover = {
+  __typename?: 'SupportPageCover';
+  _key?: Maybe<Scalars['String']>;
+  _type?: Maybe<Scalars['String']>;
+  bodyRaw?: Maybe<Scalars['JSON']>;
+  cta?: Maybe<Cta>;
+  quote?: Maybe<Quote>;
+  title?: Maybe<Scalars['String']>;
+};
+
+export type SupportPageCoverFilter = {
+  _key?: InputMaybe<StringFilter>;
+  _type?: InputMaybe<StringFilter>;
+  cta?: InputMaybe<CtaFilter>;
+  quote?: InputMaybe<QuoteFilter>;
+  title?: InputMaybe<StringFilter>;
+};
+
+export type SupportPageCoverSorting = {
+  _key?: InputMaybe<SortOrder>;
+  _type?: InputMaybe<SortOrder>;
+  cta?: InputMaybe<CtaSorting>;
+  quote?: InputMaybe<QuoteSorting>;
+  title?: InputMaybe<SortOrder>;
+};
+
 export type TeamMember = Document & {
   __typename?: 'TeamMember';
   /** Date the document was created */
@@ -1853,18 +2038,21 @@
   _key?: Maybe<Scalars['String']>;
   _type?: Maybe<Scalars['String']>;
   bodyRaw?: Maybe<Scalars['JSON']>;
+  cta?: Maybe<Cta>;
   title?: Maybe<Scalars['String']>;
 };
 
 export type TextBlockFilter = {
   _key?: InputMaybe<StringFilter>;
   _type?: InputMaybe<StringFilter>;
+  cta?: InputMaybe<CtaFilter>;
   title?: InputMaybe<StringFilter>;
 };
 
 export type TextBlockSorting = {
   _key?: InputMaybe<SortOrder>;
   _type?: InputMaybe<SortOrder>;
+  cta?: InputMaybe<CtaSorting>;
   title?: InputMaybe<SortOrder>;
 };
 
@@ -1998,7 +2186,13 @@
   title?: InputMaybe<SortOrder>;
 };
 
-<<<<<<< HEAD
+export type AboutCorePageQueryVariables = Exact<{
+  isDraft?: InputMaybe<Scalars['Boolean']>;
+}>;
+
+
+export type AboutCorePageQuery = { __typename?: 'RootQuery', allAboutCorePage: Array<{ __typename?: 'AboutCorePage', title?: string | null, id?: string | null, whoWeAre?: { __typename?: 'AboutPageWhoWeAre', sectionHeading?: string | null, intro?: { __typename?: 'TextAndMedia', title?: string | null, mediaType?: string | null, alignMedia?: string | null, bodyPortableText?: any | null, cta?: { __typename?: 'Cta', label?: string | null, linkType?: string | null, external?: string | null, internal?: { __typename?: 'NewsPost', contentType?: string | null, slug?: { __typename?: 'Slug', current?: string | null } | null } | { __typename?: 'PlanningCorePage', contentType?: string | null } | { __typename?: 'PolicyPage', contentType?: string | null, slug?: { __typename?: 'Slug', current?: string | null } | null } | { __typename?: 'Webinar', contentType?: string | null, slug?: { __typename?: 'Slug', current?: string | null } | null } | null } | null, image?: { __typename?: 'Image', asset?: { __typename?: 'SanityImageAsset', _id?: string | null, url?: string | null } | null } | null, video?: { __typename?: 'Video', title?: string | null, video?: { __typename?: 'MuxVideo', asset?: { __typename?: 'MuxVideoAsset', assetId?: string | null, thumbTime?: number | null, playbackId?: string | null } | null } | null } | null } | null, timeline?: { __typename?: 'AboutPageTimeline', from?: { __typename?: 'TextBlock', title?: string | null, bodyPortableText?: any | null } | null, to?: { __typename?: 'TextBlock', title?: string | null, bodyPortableText?: any | null } | null, beyond?: { __typename?: 'TextBlock', title?: string | null, bodyPortableText?: any | null } | null, cta?: { __typename?: 'Cta', label?: string | null, linkType?: string | null, external?: string | null, internal?: { __typename?: 'NewsPost', contentType?: string | null, slug?: { __typename?: 'Slug', current?: string | null } | null } | { __typename?: 'PlanningCorePage', contentType?: string | null } | { __typename?: 'PolicyPage', contentType?: string | null, slug?: { __typename?: 'Slug', current?: string | null } | null } | { __typename?: 'Webinar', contentType?: string | null, slug?: { __typename?: 'Slug', current?: string | null } | null } | null } | null } | null, principles?: Array<{ __typename?: 'TextBlock', title?: string | null, bodyPortableText?: any | null } | null> | null } | null, leadership?: { __typename?: 'AboutPageLeadership', sectionHeading?: string | null, introPortableText?: any | null } | null, board?: { __typename?: 'AboutPageBoard', sectionHeading?: string | null, introPortableText?: any | null, governancePortableText?: any | null, documents?: Array<{ __typename?: 'Attachment', title?: string | null, file?: { __typename?: 'File', asset?: { __typename?: 'SanityFileAsset', extension?: string | null, size?: number | null } | null } | null } | null> | null } | null, partners?: { __typename?: 'AboutPagePartners', sectionHeading?: string | null, introPortableText?: any | null, techPartners?: Array<{ __typename?: 'AboutPagePartnerImage', name?: string | null, asset?: { __typename?: 'SanityImageAsset', _id?: string | null, url?: string | null } | null } | null> | null, curriculumPartners?: Array<{ __typename?: 'AboutPagePartnerImage', name?: string | null, asset?: { __typename?: 'SanityImageAsset', _id?: string | null, url?: string | null } | null } | null> | null } | null, workWithUs?: { __typename?: 'AboutPageWorkWithUs', sectionHeading?: string | null, introPortableText?: any | null, cards?: { __typename?: 'AboutPageWorkWithUsCards', joinTheTeam?: { __typename?: 'Card', title?: string | null, bodyPortableText?: any | null, image?: { __typename?: 'Image', asset?: { __typename?: 'SanityImageAsset', _id?: string | null, url?: string | null } | null } | null } | null, advisory?: { __typename?: 'Card', title?: string | null, bodyPortableText?: any | null, image?: { __typename?: 'Image', asset?: { __typename?: 'SanityImageAsset', _id?: string | null, url?: string | null } | null } | null } | null, curriculumPartner?: { __typename?: 'Card', title?: string | null, bodyPortableText?: any | null, image?: { __typename?: 'Image', asset?: { __typename?: 'SanityImageAsset', _id?: string | null, url?: string | null } | null } | null } | null, teacherResearch?: { __typename?: 'Card', title?: string | null, bodyPortableText?: any | null, image?: { __typename?: 'Image', asset?: { __typename?: 'SanityImageAsset', _id?: string | null, url?: string | null } | null } | null } | null } | null } | null, contactSection?: { __typename?: 'AboutPageContactSection', infoPortableText?: any | null } | null }> };
+
 export type AllBlogPostsQueryVariables = Exact<{
   isDraft?: InputMaybe<Scalars['Boolean']>;
   limit?: InputMaybe<Scalars['Int']>;
@@ -2006,14 +2200,6 @@
 
 
 export type AllBlogPostsQuery = { __typename?: 'RootQuery', allNewsPost: Array<{ __typename?: 'NewsPost', title?: string | null, date?: any | null, id?: string | null, contentPortableText?: any | null, slug?: { __typename?: 'Slug', current?: string | null } | null }> };
-=======
-export type AboutCorePageQueryVariables = Exact<{
-  isDraft?: InputMaybe<Scalars['Boolean']>;
-}>;
-
-
-export type AboutCorePageQuery = { __typename?: 'RootQuery', allAboutCorePage: Array<{ __typename?: 'AboutCorePage', title?: string | null, id?: string | null, whoWeAre?: { __typename?: 'AboutPageWhoWeAre', sectionHeading?: string | null, intro?: { __typename?: 'TextAndMedia', title?: string | null, mediaType?: string | null, alignMedia?: string | null, bodyPortableText?: any | null, cta?: { __typename?: 'Cta', label?: string | null, linkType?: string | null, external?: string | null, internal?: { __typename?: 'NewsPost', contentType?: string | null, slug?: { __typename?: 'Slug', current?: string | null } | null } | { __typename?: 'PlanningCorePage', contentType?: string | null } | { __typename?: 'PolicyPage', contentType?: string | null, slug?: { __typename?: 'Slug', current?: string | null } | null } | { __typename?: 'Webinar', contentType?: string | null, slug?: { __typename?: 'Slug', current?: string | null } | null } | null } | null, image?: { __typename?: 'Image', asset?: { __typename?: 'SanityImageAsset', _id?: string | null, url?: string | null } | null } | null, video?: { __typename?: 'Video', title?: string | null, video?: { __typename?: 'MuxVideo', asset?: { __typename?: 'MuxVideoAsset', assetId?: string | null, thumbTime?: number | null, playbackId?: string | null } | null } | null } | null } | null, timeline?: { __typename?: 'AboutPageTimeline', from?: { __typename?: 'TextBlock', title?: string | null, bodyPortableText?: any | null } | null, to?: { __typename?: 'TextBlock', title?: string | null, bodyPortableText?: any | null } | null, beyond?: { __typename?: 'TextBlock', title?: string | null, bodyPortableText?: any | null } | null, cta?: { __typename?: 'Cta', label?: string | null, linkType?: string | null, external?: string | null, internal?: { __typename?: 'NewsPost', contentType?: string | null, slug?: { __typename?: 'Slug', current?: string | null } | null } | { __typename?: 'PlanningCorePage', contentType?: string | null } | { __typename?: 'PolicyPage', contentType?: string | null, slug?: { __typename?: 'Slug', current?: string | null } | null } | { __typename?: 'Webinar', contentType?: string | null, slug?: { __typename?: 'Slug', current?: string | null } | null } | null } | null } | null, principles?: Array<{ __typename?: 'TextBlock', title?: string | null, bodyPortableText?: any | null } | null> | null } | null, leadership?: { __typename?: 'AboutPageLeadership', sectionHeading?: string | null, introPortableText?: any | null } | null, board?: { __typename?: 'AboutPageBoard', sectionHeading?: string | null, introPortableText?: any | null, governancePortableText?: any | null, documents?: Array<{ __typename?: 'Attachment', title?: string | null, file?: { __typename?: 'File', asset?: { __typename?: 'SanityFileAsset', extension?: string | null, size?: number | null } | null } | null } | null> | null } | null, partners?: { __typename?: 'AboutPagePartners', sectionHeading?: string | null, introPortableText?: any | null, techPartners?: Array<{ __typename?: 'AboutPagePartnerImage', name?: string | null, asset?: { __typename?: 'SanityImageAsset', _id?: string | null, url?: string | null } | null } | null> | null, curriculumPartners?: Array<{ __typename?: 'AboutPagePartnerImage', name?: string | null, asset?: { __typename?: 'SanityImageAsset', _id?: string | null, url?: string | null } | null } | null> | null } | null, workWithUs?: { __typename?: 'AboutPageWorkWithUs', sectionHeading?: string | null, introPortableText?: any | null, cards?: { __typename?: 'AboutPageWorkWithUsCards', joinTheTeam?: { __typename?: 'Card', title?: string | null, bodyPortableText?: any | null, image?: { __typename?: 'Image', asset?: { __typename?: 'SanityImageAsset', _id?: string | null, url?: string | null } | null } | null } | null, advisory?: { __typename?: 'Card', title?: string | null, bodyPortableText?: any | null, image?: { __typename?: 'Image', asset?: { __typename?: 'SanityImageAsset', _id?: string | null, url?: string | null } | null } | null } | null, curriculumPartner?: { __typename?: 'Card', title?: string | null, bodyPortableText?: any | null, image?: { __typename?: 'Image', asset?: { __typename?: 'SanityImageAsset', _id?: string | null, url?: string | null } | null } | null } | null, teacherResearch?: { __typename?: 'Card', title?: string | null, bodyPortableText?: any | null, image?: { __typename?: 'Image', asset?: { __typename?: 'SanityImageAsset', _id?: string | null, url?: string | null } | null } | null } | null } | null } | null, contactSection?: { __typename?: 'AboutPageContactSection', infoPortableText?: any | null } | null }> };
->>>>>>> 68c4bf71
 
 export type AllWebinarsQueryVariables = Exact<{
   isDraft?: InputMaybe<Scalars['Boolean']>;
@@ -2023,7 +2209,6 @@
 
 export type AllWebinarsQuery = { __typename?: 'RootQuery', allWebinar: Array<{ __typename?: 'Webinar', title?: string | null, id?: string | null, summaryPortableText?: any | null, slug?: { __typename?: 'Slug', current?: string | null } | null }> };
 
-<<<<<<< HEAD
 export type BlogPostBySlugQueryVariables = Exact<{
   slug?: InputMaybe<Scalars['String']>;
   isDraft?: InputMaybe<Scalars['Boolean']>;
@@ -2034,10 +2219,7 @@
 
 export type BlogPreviewFieldsFragment = { __typename?: 'NewsPost', title?: string | null, date?: any | null, id?: string | null, contentPortableText?: any | null, slug?: { __typename?: 'Slug', current?: string | null } | null };
 
-export type CardFragment = { __typename?: 'Card', title?: string | null, bodyPortableText?: any | null, image?: { __typename?: 'Image', asset?: { __typename?: 'SanityImageAsset', url?: string | null } | null } | null };
-=======
 export type CardFragment = { __typename?: 'Card', title?: string | null, bodyPortableText?: any | null, image?: { __typename?: 'Image', asset?: { __typename?: 'SanityImageAsset', _id?: string | null, url?: string | null } | null } | null };
->>>>>>> 68c4bf71
 
 export type CtaFragment = { __typename?: 'Cta', label?: string | null, linkType?: string | null, external?: string | null, internal?: { __typename?: 'NewsPost', contentType?: string | null, slug?: { __typename?: 'Slug', current?: string | null } | null } | { __typename?: 'PlanningCorePage', contentType?: string | null } | { __typename?: 'PolicyPage', contentType?: string | null, slug?: { __typename?: 'Slug', current?: string | null } | null } | { __typename?: 'Webinar', contentType?: string | null, slug?: { __typename?: 'Slug', current?: string | null } | null } | null };
 
@@ -2068,7 +2250,6 @@
 
 export type WebinarPreviewFieldsFragment = { __typename?: 'Webinar', title?: string | null, id?: string | null, summaryPortableText?: any | null, slug?: { __typename?: 'Slug', current?: string | null } | null };
 
-<<<<<<< HEAD
 export const BlogPreviewFieldsFragmentDoc = gql`
     fragment BlogPreviewFields on NewsPost {
   id: _id
@@ -2080,7 +2261,6 @@
   contentPortableText: contentRaw
 }
     `;
-=======
 export const ImageAssetFragmentDoc = gql`
     fragment ImageAsset on SanityImageAsset {
   _id
@@ -2094,7 +2274,6 @@
   }
 }
     ${ImageAssetFragmentDoc}`;
->>>>>>> 68c4bf71
 export const CardFragmentDoc = gql`
     fragment Card on Card {
   title
@@ -2181,19 +2360,6 @@
   summaryPortableText: summaryRaw
 }
     `;
-<<<<<<< HEAD
-export const AllBlogPostsDocument = gql`
-    query allBlogPosts($isDraft: Boolean = false, $limit: Int = 9999) {
-  allNewsPost(
-    where: {_: {is_draft: $isDraft}}
-    sort: [{date: ASC}]
-    limit: $limit
-  ) {
-    ...BlogPreviewFields
-  }
-}
-    ${BlogPreviewFieldsFragmentDoc}`;
-=======
 export const AboutCorePageDocument = gql`
     query aboutCorePage($isDraft: Boolean = false) {
   allAboutCorePage(
@@ -2286,7 +2452,17 @@
 ${CtaFragmentDoc}
 ${ImageAssetFragmentDoc}
 ${CardFragmentDoc}`;
->>>>>>> 68c4bf71
+export const AllBlogPostsDocument = gql`
+    query allBlogPosts($isDraft: Boolean = false, $limit: Int = 9999) {
+  allNewsPost(
+    where: {_: {is_draft: $isDraft}}
+    sort: [{date: ASC}]
+    limit: $limit
+  ) {
+    ...BlogPreviewFields
+  }
+}
+    ${BlogPreviewFieldsFragmentDoc}`;
 export const AllWebinarsDocument = gql`
     query allWebinars($isDraft: Boolean = false, $limit: Int = 9999) {
   allWebinar(where: {_: {is_draft: $isDraft}}, sort: [{date: ASC}], limit: $limit) {
@@ -2408,13 +2584,11 @@
 
 export function getSdk(client: GraphQLClient, withWrapper: SdkFunctionWrapper = defaultWrapper) {
   return {
-<<<<<<< HEAD
+    aboutCorePage(variables?: AboutCorePageQueryVariables, requestHeaders?: Dom.RequestInit["headers"]): Promise<AboutCorePageQuery> {
+      return withWrapper((wrappedRequestHeaders) => client.request<AboutCorePageQuery>(AboutCorePageDocument, variables, {...requestHeaders, ...wrappedRequestHeaders}), 'aboutCorePage', 'query');
+    },
     allBlogPosts(variables?: AllBlogPostsQueryVariables, requestHeaders?: Dom.RequestInit["headers"]): Promise<AllBlogPostsQuery> {
       return withWrapper((wrappedRequestHeaders) => client.request<AllBlogPostsQuery>(AllBlogPostsDocument, variables, {...requestHeaders, ...wrappedRequestHeaders}), 'allBlogPosts', 'query');
-=======
-    aboutCorePage(variables?: AboutCorePageQueryVariables, requestHeaders?: Dom.RequestInit["headers"]): Promise<AboutCorePageQuery> {
-      return withWrapper((wrappedRequestHeaders) => client.request<AboutCorePageQuery>(AboutCorePageDocument, variables, {...requestHeaders, ...wrappedRequestHeaders}), 'aboutCorePage', 'query');
->>>>>>> 68c4bf71
     },
     allWebinars(variables?: AllWebinarsQueryVariables, requestHeaders?: Dom.RequestInit["headers"]): Promise<AllWebinarsQuery> {
       return withWrapper((wrappedRequestHeaders) => client.request<AllWebinarsQuery>(AllWebinarsDocument, variables, {...requestHeaders, ...wrappedRequestHeaders}), 'allWebinars', 'query');
