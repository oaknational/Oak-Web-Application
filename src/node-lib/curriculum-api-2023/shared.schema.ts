import { z } from "zod";

export const contentGuidanceSchema = z.object({
  contentGuidanceLabel: z.string(),
  contentGuidanceDescription: z.string(),
  contentGuidanceArea: z.string(),
});

export const misconceptionsAndCommonMistakesSchema = z.object({
  misconception: z.string(),
  response: z.string(),
});

export const teacherTipsSchema = z.object({
  teacherTip: z.string(),
});

export const lessonEquipmentAndResourcesSchema = z.object({
  equipment: z.string(),
});

export const keyLearningPointsSchema = z.object({
  keyLearningPoint: z.string().nullable(),
});

export type keyLearningPoint = z.infer<typeof keyLearningPointsSchema>;

export const copyrightContentSchema = z
  .array(
    z.object({
      copyrightInfo: z.string(),
    }),
  )
  .nullable()
  .optional();

export type CopyrightContent = z.infer<typeof copyrightContentSchema>;

export const keywordsSchema = z.object({
  keyword: z.string(),
  description: z.string(),
});

const stemTextObjectSchema = z.object({
  text: z.string(),
  type: z.literal("text"),
});

export type StemTextObject = z.infer<typeof stemTextObjectSchema>;

const stemImageObjectSchema = z.object({
  imageObject: z.object({
    format: z.enum(["png", "jpg", "jpeg", "webp", "gif", "svg"]).optional(),
    secureUrl: z.string().url(),
    url: z.string().url().optional(),
    height: z.number().optional(),
    width: z.number().optional(),
    metadata: z.union([
      z.array(z.any()),
      z.object({
        attribution: z.string().optional(),
        usageRestriction: z.string().optional(),
      }),
    ]),
    publicId: z.string().optional(),
    version: z.number().optional(),
  }),
  type: z.literal("image"),
});

export type StemImageObject = z.infer<typeof stemImageObjectSchema>;

export type StemObject = StemTextObject | StemImageObject;

const mcAnswer = z.object({
  answer: z
    .array(z.union([stemTextObjectSchema, stemImageObjectSchema]))
    .min(1),
  answerIsCorrect: z.boolean(),
});

export type MCAnswer = z.infer<typeof mcAnswer>;

const matchAnswer = z.object({
  correctChoice: z.array(stemTextObjectSchema).length(1),
  matchOption: z.array(stemTextObjectSchema).length(1),
});

export type MatchAnswer = z.infer<typeof matchAnswer>;

const orderAnswer = z.object({
  answer: z.array(stemTextObjectSchema).length(1),
  correctOrder: z.number(),
});

export type OrderAnswer = z.infer<typeof orderAnswer>;

const shortAnswer = z.object({
  answer: z.array(stemTextObjectSchema).length(1),
  answerIsDefault: z.boolean(),
});

export type ShortAnswer = z.infer<typeof shortAnswer>;

const answersSchema = z.object({
  "multiple-choice": z.array(mcAnswer).nullable().optional(),
  match: z.array(matchAnswer).nullable().optional(),
  order: z.array(orderAnswer).nullable().optional(),
  "short-answer": z.array(shortAnswer).nullable().optional(),
  "explanatory-text": z.null().optional(),
});

export type AnswersSchema = z.infer<typeof answersSchema>;

export const lessonPathwaySchema = z.object({
  programmeSlug: z.string(),
  unitSlug: z.string(),
  unitTitle: z.string(),
  keyStageSlug: z.string(),
  keyStageTitle: z.string(),
  subjectSlug: z.string(),
  subjectTitle: z.string(),
  lessonCohort: z.string().nullish(),
  examBoardSlug: z.string().nullish(),
  examBoardTitle: z.string().nullish(),
  tierSlug: z.string().nullish(),
  tierTitle: z.string().nullish(),
});

export type LessonPathway = z.infer<typeof lessonPathwaySchema>;

export const lessonOverviewQuizQuestionSchema = z.object({
  questionId: z.number(),
  questionUid: z.string(),
  questionType: z.enum([
    "multiple-choice",
    "match",
    "order",
    "short-answer",
    "explanatory-text",
  ]),
  questionStem: z
    .array(z.union([stemTextObjectSchema, stemImageObjectSchema]))
    .min(1),
  answers: answersSchema.nullable().optional(),
  feedback: z.string(),
  hint: z.string(),
  active: z.boolean(),
});

export type LessonOverviewQuizQuestion = z.infer<
  typeof lessonOverviewQuizQuestionSchema
>;

export const lessonOverviewQuizData = z
  .array(lessonOverviewQuizQuestionSchema)
  .nullable()
  .optional();

export type LessonOverviewQuizData = z.infer<typeof lessonOverviewQuizData>;

export const baseLessonOverviewSchema = z.object({
  isLegacy: z.boolean(),
  lessonSlug: z.string(),
  lessonTitle: z.string(),
  tierTitle: z.string().nullable().optional(),
  tierSlug: z.string().nullable().optional(),
  contentGuidance: z.array(contentGuidanceSchema).nullable().optional(),
  misconceptionsAndCommonMistakes: z
    .array(misconceptionsAndCommonMistakesSchema)
    .nullable()
    .optional(),
  teacherTips: z.array(teacherTipsSchema).nullable().optional(),
  lessonEquipmentAndResources: z
    .array(lessonEquipmentAndResourcesSchema)
    .nullable()
    .optional(),
  additionalMaterialUrl: z.string().nullable().optional(),
  keyLearningPoints: z.array(keyLearningPointsSchema).nullable().optional(),
  pupilLessonOutcome: z.string().nullable().optional(),
  lessonKeywords: z.array(keywordsSchema).nullable().optional(),
  copyrightContent: copyrightContentSchema,
  supervisionLevel: z.string().nullable(),
  worksheetUrl: z.string().nullable(),
  presentationUrl: z.string().nullable(),
  videoMuxPlaybackId: z.string().nullable(),
  videoWithSignLanguageMuxPlaybackId: z.string().nullable(),
  transcriptSentences: z.union([z.array(z.string()), z.string()]).nullable(),
  isWorksheetLandscape: z.boolean().optional().nullable(),
  hasCopyrightMaterial: z.boolean().optional().nullable(),
  expired: z.boolean().nullable(),
  starterQuiz: lessonOverviewQuizData,
  exitQuiz: lessonOverviewQuizData,
  videoTitle: z.string().nullish(),
  lessonCohort: z.string().nullish(),
  updatedAt: z.string(),
<<<<<<< HEAD
  lessonGuideUrl: z.string().nullable(),
=======
  phonicsOutcome: z.string().nullish(),
>>>>>>> a93d2a6d
});
export type LessonBase = z.infer<typeof baseLessonOverviewSchema>;

export const lessonDownloadsListSchema = z.array(
  z.object({
    exists: z.boolean().nullable(),
    type: z.enum([
      "presentation",
      "intro-quiz-questions",
      "intro-quiz-answers",
      "exit-quiz-questions",
      "exit-quiz-answers",
      "worksheet-pdf",
      "worksheet-pptx",
      "supplementary-pdf",
      "supplementary-docx",
      "curriculum-pdf",
    ]),
    label: z.string(),
    ext: z.string(),
    forbidden: z.union([
      z.array(z.object({ copyright_info: z.string() })),
      z.boolean().optional().nullish(),
    ]),
  }),
);

export const baseLessonDownloadsSchema = z.object({
  isLegacy: z.boolean(),
  lessonSlug: z.string(),
  lessonTitle: z.string(),
  downloads: lessonDownloadsListSchema,
  expired: z.boolean().nullable(),
  isSpecialist: z.literal(false),
  copyrightContent: copyrightContentSchema,
  updatedAt: z.string(),
  geoRestricted: z.boolean().nullable(),
  loginRequired: z.boolean().nullable(),
});

export const lessonListSchema = z.array(
  z.object({
    lessonSlug: z.string(),
    lessonTitle: z.string(),
    description: z.string(),
    pupilLessonOutcome: z.string().nullish(),
    expired: z.boolean().nullable(),
    quizCount: z.number().nullish(),
    videoCount: z.number().nullish(),
    presentationCount: z.number().nullish(),
    worksheetCount: z.number().nullish(),
    hasCopyrightMaterial: z.boolean().nullish(),
    orderInUnit: z.number().nullish(),
    lessonCohort: z.string().nullish(),
  }),
);

export type LessonListSchema = z.infer<typeof lessonListSchema>;

export const legacyAssetObjectSchema = z
  .object({
    google_drive: z.object({
      id: z.string(),
      url: z.string(),
    }),
    google_drive_downloadable_version: z
      .object({
        id: z.string(),
        url: z.string().nullish(),
      })
      .nullish(),
  })
  .nullish();

export const lessonShareResourceSchema = z.object({
  exists: z.boolean().nullable(),
  type: z.enum([
    "intro-quiz-questions",
    "exit-quiz-questions",
    "worksheet-pdf",
    "video",
  ]),
  label: z.string(),
  metadata: z.string().nullable(),
});<|MERGE_RESOLUTION|>--- conflicted
+++ resolved
@@ -194,11 +194,8 @@
   videoTitle: z.string().nullish(),
   lessonCohort: z.string().nullish(),
   updatedAt: z.string(),
-<<<<<<< HEAD
   lessonGuideUrl: z.string().nullable(),
-=======
   phonicsOutcome: z.string().nullish(),
->>>>>>> a93d2a6d
 });
 export type LessonBase = z.infer<typeof baseLessonOverviewSchema>;
 
