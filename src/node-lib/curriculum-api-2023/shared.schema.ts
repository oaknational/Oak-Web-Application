import { z } from "zod";
import { actionsSchema } from "@oaknational/oak-curriculum-schema";

import { zodToCamelCase } from "./helpers/zodToCamelCase";

export const contentGuidanceSchema = z.object({
  contentGuidanceLabel: z.string(),
  contentGuidanceDescription: z.string(),
  contentGuidanceArea: z.string(),
});

export const misconceptionsAndCommonMistakesSchema = z.object({
  misconception: z.string(),
  response: z.string(),
});

export const teacherTipsSchema = z.object({
  teacherTip: z.string(),
});

export const lessonEquipmentAndResourcesSchema = z.object({
  equipment: z.string(),
});

export const keyLearningPointsSchema = z.object({
  keyLearningPoint: z.string().nullable(),
});

export type keyLearningPoint = z.infer<typeof keyLearningPointsSchema>;

export const copyrightContentSchema = z
  .array(
    z.object({
      copyrightInfo: z.string(),
    }),
  )
  .nullable()
  .optional();

export type CopyrightContent = z.infer<typeof copyrightContentSchema>;

export const keywordsSchema = z.object({
  keyword: z.string(),
  description: z.string(),
});

const stemTextObjectSchema = z.object({
  text: z.string(),
  type: z.literal("text"),
});

export type StemTextObject = z.infer<typeof stemTextObjectSchema>;

const stemImageObjectSchema = z.object({
  imageObject: z.object({
    format: z.enum(["png", "jpg", "jpeg", "webp", "gif", "svg"]).optional(),
    secureUrl: z.string().url(),
    url: z.string().url().optional(),
    height: z.number().optional(),
    width: z.number().optional(),
    metadata: z.union([
      z.array(z.any()),
      z.object({
        attribution: z.string().optional(),
        usageRestriction: z.string().optional(),
      }),
    ]),
    publicId: z.string().optional(),
    version: z.number().optional(),
  }),
  type: z.literal("image"),
});

export type StemImageObject = z.infer<typeof stemImageObjectSchema>;

export type StemObject = StemTextObject | StemImageObject;

const mcAnswer = z.object({
  answer: z
    .array(z.union([stemTextObjectSchema, stemImageObjectSchema]))
    .min(1),
  answerIsCorrect: z.boolean(),
});

export type MCAnswer = z.infer<typeof mcAnswer>;

const matchAnswer = z.object({
  correctChoice: z.array(stemTextObjectSchema).length(1),
  matchOption: z.array(stemTextObjectSchema).length(1),
});

export type MatchAnswer = z.infer<typeof matchAnswer>;

const orderAnswer = z.object({
  answer: z.array(stemTextObjectSchema).length(1),
  correctOrder: z.number(),
});

export type OrderAnswer = z.infer<typeof orderAnswer>;

const shortAnswer = z.object({
  answer: z.array(stemTextObjectSchema).length(1),
  answerIsDefault: z.boolean(),
});

export type ShortAnswer = z.infer<typeof shortAnswer>;

const answersSchema = z.object({
  "multiple-choice": z.array(mcAnswer).nullable().optional(),
  match: z.array(matchAnswer).nullable().optional(),
  order: z.array(orderAnswer).nullable().optional(),
  "short-answer": z.array(shortAnswer).nullable().optional(),
  "explanatory-text": z.null().optional(),
});

export type AnswersSchema = z.infer<typeof answersSchema>;

export const lessonPathwaySchema = z.object({
  programmeSlug: z.string(),
  unitSlug: z.string(),
  unitTitle: z.string(),
  keyStageSlug: z.string(),
  keyStageTitle: z.string(),
  subjectSlug: z.string(),
  subjectTitle: z.string(),
  lessonCohort: z.string().nullish(),
  examBoardSlug: z.string().nullish(),
  examBoardTitle: z.string().nullish(),
  tierSlug: z.string().nullish(),
  tierTitle: z.string().nullish(),
});

export type LessonPathway = z.infer<typeof lessonPathwaySchema>;

export const lessonOverviewQuizQuestionSchema = z.object({
  questionId: z.number(),
  questionUid: z.string(),
  questionType: z.enum([
    "multiple-choice",
    "match",
    "order",
    "short-answer",
    "explanatory-text",
  ]),
  questionStem: z
    .array(z.union([stemTextObjectSchema, stemImageObjectSchema]))
    .min(1),
  answers: answersSchema.nullable().optional(),
  feedback: z.string(),
  hint: z.string(),
  active: z.boolean(),
});

export type LessonOverviewQuizQuestion = z.infer<
  typeof lessonOverviewQuizQuestionSchema
>;

export const lessonOverviewQuizData = z
  .array(lessonOverviewQuizQuestionSchema)
  .nullable()
  .optional();

export type LessonOverviewQuizData = z.infer<typeof lessonOverviewQuizData>;

const camelActionSchema = zodToCamelCase(actionsSchema);

export type Actions = z.infer<typeof camelActionSchema>;

export const baseLessonOverviewSchema = z.object({
  isLegacy: z.boolean(),
  lessonSlug: z.string(),
  lessonTitle: z.string(),
  tierTitle: z.string().nullable().optional(),
  tierSlug: z.string().nullable().optional(),
  contentGuidance: z.array(contentGuidanceSchema).nullable().optional(),
  misconceptionsAndCommonMistakes: z
    .array(misconceptionsAndCommonMistakesSchema)
    .nullable()
    .optional(),
  teacherTips: z.array(teacherTipsSchema).nullable().optional(),
  lessonEquipmentAndResources: z
    .array(lessonEquipmentAndResourcesSchema)
    .nullable()
    .optional(),
  additionalMaterialUrl: z.string().nullable().optional(),
  keyLearningPoints: z.array(keyLearningPointsSchema).nullable().optional(),
  pupilLessonOutcome: z.string().nullable().optional(),
  lessonKeywords: z.array(keywordsSchema).nullable().optional(),
  copyrightContent: copyrightContentSchema,
  supervisionLevel: z.string().nullable(),
  worksheetUrl: z.string().nullable(),
  presentationUrl: z.string().nullable(),
  videoMuxPlaybackId: z.string().nullable(),
  videoWithSignLanguageMuxPlaybackId: z.string().nullable(),
  transcriptSentences: z.union([z.array(z.string()), z.string()]).nullable(),
  isWorksheetLandscape: z.boolean().optional().nullable(),
  hasCopyrightMaterial: z.boolean().optional().nullable(),
  expired: z.boolean().nullable(),
  starterQuiz: lessonOverviewQuizData,
  exitQuiz: lessonOverviewQuizData,
  videoTitle: z.string().nullish(),
  lessonCohort: z.string().nullish(),
  updatedAt: z.string(),
  lessonGuideUrl: z.string().nullable(),
  phonicsOutcome: z.string().nullish(),
  actions: camelActionSchema.nullish(),
  hasMediaClips: z.boolean(),
<<<<<<< HEAD
  lessonOutline: z.array(z.object({ lessonOutline: z.string() })).nullish(),
=======
  additionalFiles: z.array(z.string()).nullable(),
>>>>>>> 385a4f9c
});
export type LessonBase = z.infer<typeof baseLessonOverviewSchema>;

export const lessonDownloadsListSchema = z.array(
  z.object({
    exists: z.boolean().nullable(),
    type: z.enum([
      "presentation",
      "intro-quiz-questions",
      "intro-quiz-answers",
      "exit-quiz-questions",
      "exit-quiz-answers",
      "worksheet-pdf",
      "worksheet-pptx",
      "supplementary-pdf",
      "supplementary-docx",
      "curriculum-pdf",
    ]),
    label: z.string(),
    ext: z.string(),
    forbidden: z.union([
      z.array(z.object({ copyright_info: z.string() })),
      z.boolean().optional().nullish(),
    ]),
  }),
);

export const baseLessonDownloadsSchema = z.object({
  isLegacy: z.boolean(),
  lessonSlug: z.string(),
  lessonTitle: z.string(),
  downloads: lessonDownloadsListSchema,
  expired: z.boolean().nullable(),
  isSpecialist: z.literal(false),
  copyrightContent: copyrightContentSchema,
  updatedAt: z.string(),
  geoRestricted: z.boolean().nullable(),
  loginRequired: z.boolean().nullable(),
});

export const lessonListItemSchema = z.object({
  lessonSlug: z.string(),
  lessonTitle: z.string(),
  description: z.string(),
  pupilLessonOutcome: z.string().nullish(),
  expired: z.boolean().nullable(),
  quizCount: z.number().nullish(),
  videoCount: z.number().nullish(),
  presentationCount: z.number().nullish(),
  worksheetCount: z.number().nullish(),
  hasCopyrightMaterial: z.boolean().nullish(),
  orderInUnit: z.number().nullish(),
  lessonCohort: z.string().nullish(),
  actions: camelActionSchema.nullish(),
});

export const lessonListSchema = z.array(lessonListItemSchema);

export type LessonListSchema = z.infer<typeof lessonListSchema>;

export const legacyAssetObjectSchema = z
  .object({
    google_drive: z.object({
      id: z.string(),
      url: z.string(),
    }),
    google_drive_downloadable_version: z
      .object({
        id: z.string(),
        url: z.string().nullish(),
      })
      .nullish(),
  })
  .nullish();

export const lessonShareResourceSchema = z.object({
  exists: z.boolean().nullable(),
  type: z.enum([
    "intro-quiz-questions",
    "exit-quiz-questions",
    "worksheet-pdf",
    "video",
  ]),
  label: z.string(),
  metadata: z.string().nullable(),
});<|MERGE_RESOLUTION|>--- conflicted
+++ resolved
@@ -205,11 +205,8 @@
   phonicsOutcome: z.string().nullish(),
   actions: camelActionSchema.nullish(),
   hasMediaClips: z.boolean(),
-<<<<<<< HEAD
   lessonOutline: z.array(z.object({ lessonOutline: z.string() })).nullish(),
-=======
   additionalFiles: z.array(z.string()).nullable(),
->>>>>>> 385a4f9c
 });
 export type LessonBase = z.infer<typeof baseLessonOverviewSchema>;
 
