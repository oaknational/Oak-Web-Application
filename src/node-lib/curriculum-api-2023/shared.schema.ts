import { z } from "zod";
import { actionsSchema } from "@oaknational/oak-curriculum-schema";

import { zodToCamelCase } from "./helpers/zodToCamelCase";

export const contentGuidanceSchema = z.object({
  contentGuidanceLabel: z.string(),
  contentGuidanceDescription: z.string(),
  contentGuidanceArea: z.string(),
});

export const misconceptionsAndCommonMistakesSchema = z.object({
  misconception: z.string(),
  response: z.string(),
});

export const teacherTipsSchema = z.object({
  teacherTip: z.string(),
});

export const lessonEquipmentAndResourcesSchema = z.object({
  equipment: z.string(),
});

export const keyLearningPointsSchema = z.object({
  keyLearningPoint: z.string().nullable(),
});

export type keyLearningPoint = z.infer<typeof keyLearningPointsSchema>;

export const copyrightContentSchema = z
  .array(
    z.object({
      copyrightInfo: z.string(),
    }),
  )
  .nullable()
  .optional();

export type CopyrightContent = z.infer<typeof copyrightContentSchema>;

export const keywordsSchema = z.object({
  keyword: z.string(),
  description: z.string(),
});

const stemTextObjectSchema = z.object({
  text: z.string(),
  type: z.literal("text"),
});

export type StemTextObject = z.infer<typeof stemTextObjectSchema>;

const stemImageObjectSchema = z.object({
  imageObject: z.object({
    format: z.enum(["png", "jpg", "jpeg", "webp", "gif", "svg"]).optional(),
    secureUrl: z.string().url(),
    url: z.string().url().optional(),
    height: z.number().optional(),
    width: z.number().optional(),
    metadata: z.union([
      z.array(z.any()),
      z.object({
        attribution: z.string().optional(),
        usageRestriction: z.string().optional(),
      }),
    ]),
    publicId: z.string().optional(),
    version: z.number().optional(),
  }),
  type: z.literal("image"),
});

export type StemImageObject = z.infer<typeof stemImageObjectSchema>;

export type StemObject = StemTextObject | StemImageObject;

const mcAnswer = z.object({
  answer: z
    .array(z.union([stemTextObjectSchema, stemImageObjectSchema]))
    .min(1),
  answerIsCorrect: z.boolean(),
});

export type MCAnswer = z.infer<typeof mcAnswer>;

const matchAnswer = z.object({
  correctChoice: z.array(stemTextObjectSchema).length(1),
  matchOption: z.array(stemTextObjectSchema).length(1),
});

export type MatchAnswer = z.infer<typeof matchAnswer>;

const orderAnswer = z.object({
  answer: z.array(stemTextObjectSchema).length(1),
  correctOrder: z.number(),
});

export type OrderAnswer = z.infer<typeof orderAnswer>;

const shortAnswer = z.object({
  answer: z.array(stemTextObjectSchema).length(1),
  answerIsDefault: z.boolean(),
});

export type ShortAnswer = z.infer<typeof shortAnswer>;

const answersSchema = z.object({
  "multiple-choice": z.array(mcAnswer).nullable().optional(),
  match: z.array(matchAnswer).nullable().optional(),
  order: z.array(orderAnswer).nullable().optional(),
  "short-answer": z.array(shortAnswer).nullable().optional(),
  "explanatory-text": z.null().optional(),
});

export type AnswersSchema = z.infer<typeof answersSchema>;

export const lessonPathwaySchema = z.object({
  programmeSlug: z.string(),
  unitSlug: z.string(),
  unitTitle: z.string(),
  keyStageSlug: z.string(),
  keyStageTitle: z.string(),
  subjectSlug: z.string(),
  subjectTitle: z.string(),
  lessonCohort: z.string().nullish(),
  examBoardSlug: z.string().nullish(),
  examBoardTitle: z.string().nullish(),
  tierSlug: z.string().nullish(),
  tierTitle: z.string().nullish(),
});

export type LessonPathway = z.infer<typeof lessonPathwaySchema>;

export const lessonOverviewQuizQuestionSchema = z.object({
  questionId: z.number(),
  questionUid: z.string(),
  questionType: z.enum([
    "multiple-choice",
    "match",
    "order",
    "short-answer",
    "explanatory-text",
  ]),
  questionStem: z
    .array(z.union([stemTextObjectSchema, stemImageObjectSchema]))
    .min(1),
  answers: answersSchema.nullable().optional(),
  feedback: z.string(),
  hint: z.string(),
  active: z.boolean(),
});

export type LessonOverviewQuizQuestion = z.infer<
  typeof lessonOverviewQuizQuestionSchema
>;

export const lessonOverviewQuizData = z
  .array(lessonOverviewQuizQuestionSchema)
  .nullable()
  .optional();

export type LessonOverviewQuizData = z.infer<typeof lessonOverviewQuizData>;

const camelActionSchema = zodToCamelCase(actionsSchema);

export type Actions = z.infer<typeof camelActionSchema>;

export const baseLessonOverviewSchema = z.object({
  isLegacy: z.boolean(),
  lessonSlug: z.string(),
  lessonTitle: z.string(),
  tierTitle: z.string().nullable().optional(),
  tierSlug: z.string().nullable().optional(),
  contentGuidance: z.array(contentGuidanceSchema).nullable().optional(),
  misconceptionsAndCommonMistakes: z
    .array(misconceptionsAndCommonMistakesSchema)
    .nullable()
    .optional(),
  teacherTips: z.array(teacherTipsSchema).nullable().optional(),
  lessonEquipmentAndResources: z
    .array(lessonEquipmentAndResourcesSchema)
    .nullable()
    .optional(),
  additionalMaterialUrl: z.string().nullable().optional(),
  keyLearningPoints: z.array(keyLearningPointsSchema).nullable().optional(),
  pupilLessonOutcome: z.string().nullable().optional(),
  lessonKeywords: z.array(keywordsSchema).nullable().optional(),
  copyrightContent: copyrightContentSchema,
  supervisionLevel: z.string().nullable(),
  worksheetUrl: z.string().nullable(),
  presentationUrl: z.string().nullable(),
  videoMuxPlaybackId: z.string().nullable(),
  videoWithSignLanguageMuxPlaybackId: z.string().nullable(),
  transcriptSentences: z.union([z.array(z.string()), z.string()]).nullable(),
  isWorksheetLandscape: z.boolean().optional().nullable(),
  hasCopyrightMaterial: z.boolean().optional().nullable(),
  expired: z.boolean().nullable(),
  starterQuiz: lessonOverviewQuizData,
  exitQuiz: lessonOverviewQuizData,
  videoTitle: z.string().nullish(),
  lessonCohort: z.string().nullish(),
  updatedAt: z.string(),
  lessonGuideUrl: z.string().nullable(),
  phonicsOutcome: z.string().nullish(),
<<<<<<< HEAD
  actions: camelActionSchema.nullish(),
=======
  hasMediaClips: z.boolean(),
>>>>>>> ed7de4e6
});
export type LessonBase = z.infer<typeof baseLessonOverviewSchema>;

export const lessonDownloadsListSchema = z.array(
  z.object({
    exists: z.boolean().nullable(),
    type: z.enum([
      "presentation",
      "intro-quiz-questions",
      "intro-quiz-answers",
      "exit-quiz-questions",
      "exit-quiz-answers",
      "worksheet-pdf",
      "worksheet-pptx",
      "supplementary-pdf",
      "supplementary-docx",
      "curriculum-pdf",
    ]),
    label: z.string(),
    ext: z.string(),
    forbidden: z.union([
      z.array(z.object({ copyright_info: z.string() })),
      z.boolean().optional().nullish(),
    ]),
  }),
);

export const baseLessonDownloadsSchema = z.object({
  isLegacy: z.boolean(),
  lessonSlug: z.string(),
  lessonTitle: z.string(),
  downloads: lessonDownloadsListSchema,
  expired: z.boolean().nullable(),
  isSpecialist: z.literal(false),
  copyrightContent: copyrightContentSchema,
  updatedAt: z.string(),
  geoRestricted: z.boolean().nullable(),
  loginRequired: z.boolean().nullable(),
});

export const lessonListItemSchema = z.object({
  lessonSlug: z.string(),
  lessonTitle: z.string(),
  description: z.string(),
  pupilLessonOutcome: z.string().nullish(),
  expired: z.boolean().nullable(),
  quizCount: z.number().nullish(),
  videoCount: z.number().nullish(),
  presentationCount: z.number().nullish(),
  worksheetCount: z.number().nullish(),
  hasCopyrightMaterial: z.boolean().nullish(),
  orderInUnit: z.number().nullish(),
  lessonCohort: z.string().nullish(),
  actions: camelActionSchema.nullish(),
});

export const lessonListSchema = z.array(lessonListItemSchema);

export type LessonListSchema = z.infer<typeof lessonListSchema>;

export const legacyAssetObjectSchema = z
  .object({
    google_drive: z.object({
      id: z.string(),
      url: z.string(),
    }),
    google_drive_downloadable_version: z
      .object({
        id: z.string(),
        url: z.string().nullish(),
      })
      .nullish(),
  })
  .nullish();

export const lessonShareResourceSchema = z.object({
  exists: z.boolean().nullable(),
  type: z.enum([
    "intro-quiz-questions",
    "exit-quiz-questions",
    "worksheet-pdf",
    "video",
  ]),
  label: z.string(),
  metadata: z.string().nullable(),
});<|MERGE_RESOLUTION|>--- conflicted
+++ resolved
@@ -203,11 +203,8 @@
   updatedAt: z.string(),
   lessonGuideUrl: z.string().nullable(),
   phonicsOutcome: z.string().nullish(),
-<<<<<<< HEAD
   actions: camelActionSchema.nullish(),
-=======
   hasMediaClips: z.boolean(),
->>>>>>> ed7de4e6
 });
 export type LessonBase = z.infer<typeof baseLessonOverviewSchema>;
 
