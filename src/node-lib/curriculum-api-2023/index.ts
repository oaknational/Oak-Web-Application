--- conflicted
+++ resolved
@@ -64,11 +64,8 @@
     const searchPage = getFirstResultOrNull()({ results: res.searchPage });
     return searchPageSchema.parse(searchPage);
   },
-<<<<<<< HEAD
+  subjectListingPage: subjectListingQuery(sdk),
   lessonOverview: lessonOverviewQuery(sdk),
-=======
-  subjectListingPage: subjectListingQuery(sdk),
->>>>>>> 959c259a
 };
 
 export type CurriculumApi = typeof curriculumApi2023;
