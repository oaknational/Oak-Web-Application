import { z } from "zod";

import sdk from "./sdk";
import lessonOverviewQuery from "./queries/lessonOverview/lessonOverview.query";
import lessonListingQuery from "./queries/lessonListing/lessonListing.query";
import subjectListingQuery from "./queries/subjectListing/subjectListing.query";
import lessonDownloadsQuery from "./queries/lessonDownloads/lessonDownloads.query";
import programmeListingQuery from "./queries/programmeListing/programmeListing.query";
import unitListingQuery from "./queries/unitListing/unitListing.query";
import subjectPhaseOptionsQuery from "./queries/subjectPhaseOptions/subjectPhaseOptions.query";
import curriculumOverviewQuery from "./queries/curriculumOverview/curriculumOverview.query";
import curriculumHeaderQuery from "./queries/curriculumHeader/curriculumHeader.query";
import curriculumDownloadsQuery from "./queries/curriculumDownloads/curriculumDownloads.query";
import curriculumUnitsQuery from "./queries/curriculumUnits/curriculumUnits.query";
import curriculumUnitsSchema from "./queries/curriculumUnits/curriculumUnits.schema";
import curriculumOverviewSchema from "./queries/curriculumOverview/curriculumOverview.schema";
import searchPageQuery from "./queries/searchPage/searchPage.query";
import lessonShareQuery from "./queries/lessonShare/lessonShare.query";
import specialistSubjectListingQuery from "./queries/specialistSubjectListing/specialistSubjectListing.query";
import { pupilLessonQuery } from "./queries/pupilLesson/pupilLesson.query";
import { pupilPreviewLessonQuery } from "./queries/pupilPreviewLesson/pupilPreviewLesson.query";
import { pupilLessonListingQuery } from "./queries/pupilLessonListing/pupilLessonListing.query";
import { pupilProgrammeListingQuery } from "./queries/pupilProgrammeListing/pupilProgrammeListing.query";
import specialistUnitListingQuery from "./queries/specialistUnitListing/specialistUnitListing.query";
import specialistProgrammeListingQuery from "./queries/specialistProgrammeListing/specialistProgrammeListing.query";
import specialistLessonListingQuery from "./queries/specialistLessonListing/specialistLessonListing.query";
import { specialistLessonDownloadQuery } from "./queries/specialistLessonDownload/specialistLessonDownload.query";
import { specialistLessonShareQuery } from "./queries/specialistLessonShare/specialistLessonShare.query";
import specialistLessonOverview from "./queries/specialistLessonOverview/specialistLessonOverview.query";
import specialistLessonOverviewCanonical from "./queries/specialistLessonOverviewCanonical/specialistLessonOverviewCanonical.query";
import { pupilUnitListingQuery } from "./queries/pupilUnitListing/pupilUnitListing.query";
import { pupilSubjectListingQuery } from "./queries/pupilSubjectListing/pupilSubjectListing.query";
import teachersSitemap from "./queries/teachersSitemap/teacherSitemap.query";
import pupilsSitemap from "./queries/pupilsSitemap/pupilsSitemap.query";
import subjectPhaseOptionsIncludeNewQuery from "./queries/subjectPhaseOptionsIncludeNew/subjectPhaseOptionsIncludeNew.query";
import curriculumUnitsIncludeNewQuery from "./queries/curriculumUnitsIncludeNew/curriculumUnitsIncludeNew.query";
import curriculumUnitsIncludeNewSchema from "./queries/curriculumUnitsIncludeNew/curriculumUnitsIncludeNew.schema";
import refreshedMVTimeQuery from "./queries/refreshedMVTime/refreshedMvTime.query";

export const keyStageSchema = z.object({
  slug: z.string(),
  title: z.string(),
  shortCode: z.string(),
  displayOrder: z.number().optional(),
});

const teachersHomePageData = z.object({
  keyStages: z.array(keyStageSchema),
});

export const subjectSchema = z.object({
  title: z.string(),
  slug: z.string(),
  displayOrder: z.number().optional(),
});
const phaseSchema = z.object({
  title: z.string(),
  slug: z.string(),
  displayOrder: z.number().optional(),
});
export const ks4OptionSchema = z.object({
  title: z.string(),
  slug: z.string(),
  displayOrder: z.number().optional(),
});
export const keystagesSchema = z.object({
  title: z.string(),
  slug: z.string(),
  displayOrder: z.number().optional(),
});

const contentTypesSchema = z.object({
  slug: z.union([z.literal("unit"), z.literal("lesson")]),
  title: z.union([z.literal("Units"), z.literal("Lessons")]),
});

export const searchPageSchema = z.object({
  keyStages: z.array(keyStageSchema),
  subjects: z.array(subjectSchema),
  contentTypes: z.array(contentTypesSchema),
  examBoards: z.array(ks4OptionSchema),
});

export const subjectPhaseOptionSchema = subjectSchema.extend({
  phases: z.array(phaseSchema),
<<<<<<< HEAD
=======
  examboards: z.array(examboardSchema).optional().nullable(),
  keystages: z.array(keystagesSchema).optional().nullable(),
>>>>>>> 447dd321
  cycle: z.string(),
  ks4_options: z.array(ks4OptionSchema).optional().nullable(),
  keystages: z
    .array(
      z
        .object({
          title: z.string(),
          slug: z.string(),
        })
        .nullable(),
    )
    .nullable(),
});

const curriculumHeaderData = z.object({
  subject: z.string(),
  subjectSlug: z.string(),
  phase: z.string(),
  phaseSlug: z.string(),
  examboard: z.string().optional(),
  examboardSlug: z.string().optional(),
});

const curriculumDownloadsTabData = z.object({
  urls: z.array(z.string()),
});

export type Phase = z.infer<typeof phaseSchema>;
export type Subject = z.infer<typeof subjectSchema>;
export type KS4Option = z.infer<typeof ks4OptionSchema>;
export type SubjectPhaseOption = z.infer<typeof subjectPhaseOptionSchema>;
export type TeachersHomePageData = z.infer<typeof teachersHomePageData>;
export type CurriculumOverviewMVData = z.infer<typeof curriculumOverviewSchema>;
export type SearchPageData = z.infer<typeof searchPageSchema>;

export type CurriculumDownloadsTabData = z.infer<
  typeof curriculumDownloadsTabData
>;
export type CurriculumHeaderData = z.infer<typeof curriculumHeaderData>;

export type CurriculumUnitsTabData = z.infer<typeof curriculumUnitsSchema>;
export type CurriculumUnit = z.infer<
  typeof curriculumUnitsSchema
>["units"][number];
export type CurriculumUnitsTabDataIncludeNew = z.infer<
  typeof curriculumUnitsIncludeNewSchema
>;

export const getFirstResultOrNull =
  () =>
  <T>({ results }: { results: T[] }) => {
    const [firstResult] = results;
    if (!firstResult) {
      return null;
    }

    return firstResult;
  };

const curriculumApi2023 = {
  curriculumOverview: curriculumOverviewQuery(sdk),
  curriculumUnits: curriculumUnitsQuery(sdk),
  curriculumUnitsIncludeNew: curriculumUnitsIncludeNewQuery(sdk),
  curriculumDownloads: curriculumDownloadsQuery(),
  curriculumHeader: curriculumHeaderQuery(sdk),
  lessonListing: lessonListingQuery(sdk),
  lessonDownloads: lessonDownloadsQuery(sdk),
  lessonShare: lessonShareQuery(sdk),
  lessonOverview: lessonOverviewQuery(sdk),
  pupilLessonQuery: pupilLessonQuery(sdk),
  pupilPreviewLessonQuery: pupilPreviewLessonQuery(sdk),
  pupilUnitListingQuery: pupilUnitListingQuery(sdk),
  pupilLessonListingQuery: pupilLessonListingQuery(sdk),
  pupilSubjectListingQuery: pupilSubjectListingQuery(sdk),
  pupilProgrammeListingQuery: pupilProgrammeListingQuery(sdk),
  pupilsSitemap: pupilsSitemap(sdk),
  programmeListingPage: programmeListingQuery(sdk),
  refreshedMVTime: refreshedMVTimeQuery(sdk),
  searchPage: searchPageQuery(sdk),
  subjectListingPage: subjectListingQuery(sdk),
  subjectPhaseOptions: subjectPhaseOptionsQuery(sdk),
  subjectPhaseOptionsIncludeNew: subjectPhaseOptionsIncludeNewQuery(sdk),
  unitListing: unitListingQuery(sdk),
  teachersHomePage: async () => {
    const res = await sdk.teachersHomePage();
    const teachersHomePage = getFirstResultOrNull()({
      results: res.teachersHomePage,
    });
    return teachersHomePageData.parse(teachersHomePage);
  },
  specialistLessonOverview: specialistLessonOverview(sdk),
  specialistLessonOverviewCanonical: specialistLessonOverviewCanonical(sdk),
  specialistSubjectListing: specialistSubjectListingQuery(sdk),
  specialistUnitListing: specialistUnitListingQuery(sdk),
  specialistProgrammeListing: specialistProgrammeListingQuery(sdk),
  specialistLessonListing: specialistLessonListingQuery(sdk),
  specialistLessonDownloads: specialistLessonDownloadQuery(sdk),
  specialistLessonShare: specialistLessonShareQuery(sdk),
  teachersSitemap: teachersSitemap(sdk),
};

export type CurriculumApi = typeof curriculumApi2023;
export default curriculumApi2023;<|MERGE_RESOLUTION|>--- conflicted
+++ resolved
@@ -83,23 +83,9 @@
 
 export const subjectPhaseOptionSchema = subjectSchema.extend({
   phases: z.array(phaseSchema),
-<<<<<<< HEAD
-=======
-  examboards: z.array(examboardSchema).optional().nullable(),
   keystages: z.array(keystagesSchema).optional().nullable(),
->>>>>>> 447dd321
   cycle: z.string(),
   ks4_options: z.array(ks4OptionSchema).optional().nullable(),
-  keystages: z
-    .array(
-      z
-        .object({
-          title: z.string(),
-          slug: z.string(),
-        })
-        .nullable(),
-    )
-    .nullable(),
 });
 
 const curriculumHeaderData = z.object({
