import {
  SpecialistLessonDataRaw,
  SpecialistLessonOverviewData,
} from "@/node-lib/curriculum-api-2023/queries/specialistLessonOverview/specialistLessonOverview.schema";

export const specialistLessonOverviewRawFixture = (
  partial?: Partial<SpecialistLessonDataRaw>,
): SpecialistLessonDataRaw => {
  return [
    {
      combined_programme_fields: {
        phase_slug: "primary",
        subject: "Communication and language",
        subject_slug: "communication-and-language",
        developmentstage: "Applying learning",
        phase_description: "Primary",
        developmentstage_slug: "applying-learning",
      },
      contains_copyright_content: false,
      content_guidance: null,
      equipment_and_resources: [
        {
          equipment: "ruler, plain flour, butter, jam, cutters, tin",
        },
      ],
      exit_quiz: null,
      expired: null,
      key_learning_points: [
        {
          key_learning_point:
            "How to write a simple recipe for your favourite festival food",
        },
      ],
      lesson_slug: "composition-following-a-recipe-ccrk2r",
      lesson_title: "Composition: Following a Recipe",
      misconceptions_and_common_mistakes: null,
      presentation_url:
        "https://docs.google.com/presentation/d/18ZFU8gdczMK9U3XxmC5mN9GLN7yigCQvbSX1E0SR0WU/embed?start=false&amp;loop=false&amp",
      pupil_lesson_outcome:
        "This lesson is a resource pack. In this lesson, we will create a writing frame for a simple recipe, jam tarts. We will write the recipe in steps using either symbols or written words. We will then follow the recipe to make the jam tarts.",
      starter_quiz: null,
      supervision_level: "Adult support required.",
      synthetic_programme_slug: "communication-and-language-applying-learning",
      teacher_tips: null,
      threads: null,
      transcript_sentences: ["this is a sentence", "this is another sentence"],
      unit_slug: "celebrations-and-festivals-primary-1f8f",
      unit_title: "Celebrations and Festivals (Primary)",
      video_mux_playback_id: null,
      video_title: null,
      video_with_sign_language_mux_playback_id: null,
      worksheet_url:
        "https://docs.google.com/presentation/d/1gjXZk0ylpz--95u4cIpTN6UPfEnWoIk6xH6pW23_mqY/embed?start=false&amp;loop=false&amp",
      ...partial,
    },
  ];
};

const specialistLessonOverviewFixture = (
  partial?: Partial<SpecialistLessonOverviewData>,
): SpecialistLessonOverviewData => {
  return {
    isLegacy: true,
    isCanonical: false,
    phaseSlug: "primary",
    phaseTitle: "Primary",
    developmentStageSlug: "applying-learning",
    developmentStageTitle: "Applying learning",
    subjectTitle: "Communication and language",
    subjectSlug: "communication-and-language",
    copyrightContent: null,
    contentGuidance: null,
    lessonEquipmentAndResources: [
      {
        equipment: "ruler, plain flour, butter, jam, cutters, tin",
      },
    ],
    exitQuiz: null,
    expired: null,
    keyLearningPoints: [
      {
        keyLearningPoint:
          "How to write a simple recipe for your favourite festival food",
      },
    ],
    lessonSlug: "composition-following-a-recipe-ccrk2r",
    lessonTitle: "Composition: Following a Recipe",
    misconceptionsAndCommonMistakes: null,
    presentationUrl:
      "https://docs.google.com/presentation/d/18ZFU8gdczMK9U3XxmC5mN9GLN7yigCQvbSX1E0SR0WU/embed?start=false&amp;loop=false&amp",
    worksheetUrl:
      "https://docs.google.com/presentation/d/1gjXZk0ylpz--95u4cIpTN6UPfEnWoIk6xH6pW23_mqY/embed?start=false&amp;loop=false&amp",
    pupilLessonOutcome:
      "This lesson is a resource pack. In this lesson, we will create a writing frame for a simple recipe, jam tarts. We will write the recipe in steps using either symbols or written words. We will then follow the recipe to make the jam tarts.",
    starterQuiz: null,
    supervisionLevel: "Adult support required.",
    programmeSlug: "communication-and-language-applying-learning",
    teacherTips: null,
    threads: null,
    transcriptSentences: ["this is a sentence", "this is another sentence"],
    unitSlug: "celebrations-and-festivals-primary-1f8f",
    unitTitle: "Celebrations and Festivals (Primary)",
    videoMuxPlaybackId: null,
    videoTitle: null,
    videoWithSignLanguageMuxPlaybackId: null,
    downloads: [
      { exists: true, type: "intro-quiz-answers" },
      { exists: true, type: "intro-quiz-questions" },
      { exists: true, type: "exit-quiz-answers" },
      { exists: true, type: "exit-quiz-questions" },
      { exists: true, type: "worksheet-pdf" },
      { exists: true, type: "worksheet-pptx" },
      { exists: true, type: "presentation" },
    ],
    updatedAt: "2022-02-01T00:00:00Z",
    pathways: [],
    lessonGuideUrl: null,
    hasMediaClips: false,
<<<<<<< HEAD
    lessonMediaClips: null,
=======
    additionalFiles: null,
>>>>>>> 385a4f9c
    ...partial,
  };
};

export default specialistLessonOverviewFixture;<|MERGE_RESOLUTION|>--- conflicted
+++ resolved
@@ -116,11 +116,8 @@
     pathways: [],
     lessonGuideUrl: null,
     hasMediaClips: false,
-<<<<<<< HEAD
     lessonMediaClips: null,
-=======
     additionalFiles: null,
->>>>>>> 385a4f9c
     ...partial,
   };
 };
