import { Sdk } from "../../sdk";

import subjectListingSchema from "./subjectListing.schema";

import OakError from "@/errors/OakError";

const subjectListingQuery =
  (sdk: Sdk) => async (args: { keyStageSlug: string }) => {
    const res = await sdk.subjectListing(args);
    const [keyStageSubjects] = res.keyStageSubjects;

    if (!keyStageSubjects) {
      throw new OakError({ code: "curriculum-api/not-found" });
    }

    const { subjects } = keyStageSubjects;

<<<<<<< HEAD
    const groupedSubjects = Object.values(
      groupBy(
        subjects,
        (subject: SubjectListingPageData["subjects"][number]) =>
          subject.subjectSlug
      )
    );

    const subjectsWithProgrammeCount = groupedSubjects.map((subject) => {
      return {
        ...subject[0],
        programmeCount: subject.length,
      };
    });

=======
>>>>>>> afba7cdc
    return subjectListingSchema.parse({
      ...keyStageSubjects,
      subjects,
    });
  };

export default subjectListingQuery;<|MERGE_RESOLUTION|>--- conflicted
+++ resolved
@@ -15,24 +15,6 @@
 
     const { subjects } = keyStageSubjects;
 
-<<<<<<< HEAD
-    const groupedSubjects = Object.values(
-      groupBy(
-        subjects,
-        (subject: SubjectListingPageData["subjects"][number]) =>
-          subject.subjectSlug
-      )
-    );
-
-    const subjectsWithProgrammeCount = groupedSubjects.map((subject) => {
-      return {
-        ...subject[0],
-        programmeCount: subject.length,
-      };
-    });
-
-=======
->>>>>>> afba7cdc
     return subjectListingSchema.parse({
       ...keyStageSubjects,
       subjects,
