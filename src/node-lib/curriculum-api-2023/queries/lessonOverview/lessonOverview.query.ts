--- conflicted
+++ resolved
@@ -11,8 +11,8 @@
   LessonOverviewContent,
   LessonOverviewDownloads,
   LessonOverviewPageData,
-  LessonBrowseDataByKsOld,
-  lessonBrowseDataByKsSchemaOld,
+  LessonBrowseDataByKs,
+  lessonBrowseDataByKsSchema,
 } from "./lessonOverview.schema";
 
 import errorReporter from "@/common-lib/error-reporter";
@@ -98,7 +98,7 @@
 
 export function getCopyrightContent(
   content:
-    | LessonBrowseDataByKsOld["lessonData"]["copyrightContent"]
+    | LessonBrowseDataByKs["lessonData"]["copyrightContent"]
     | { copyrightInfo: string }[]
     | null,
 ): LessonOverviewPageData["copyrightContent"] {
@@ -120,14 +120,14 @@
 
 const getPathways = (res: LessonOverviewQuery): LessonPathway[] => {
   const pathways = res.browseData.map((l) => {
-    const lesson = lessonBrowseDataByKsSchemaOld.parse(l);
+    const lesson = lessonBrowseDataByKsSchema.parse(l);
     return constructPathwayLesson(lesson);
   });
   return pathways;
 };
 
 export const transformedLessonOverviewData = (
-  browseData: LessonBrowseDataByKsOld,
+  browseData: LessonBrowseDataByKs,
   content: LessonOverviewContent,
   pathways: LessonPathway[] | [],
 ): LessonOverviewPageData => {
@@ -274,25 +274,14 @@
     }
     const pathways = canonicalLesson ? getPathways(res) : [];
 
-<<<<<<< HEAD
     lessonBrowseDataByKsSchema.parse(browseDataSnake);
     lessonContentSchema.parse({ ...contentSnake });
-=======
-    lessonBrowseDataByKsSchemaOld.parse(browseDataSnake);
-    lessonContentSchema.parse({ ...contentSnake, phonics_outcome: null });
->>>>>>> c90c3ce2
 
     /**
      * ! - We've already parsed this data with Zod so we can safely cast it to the correct type
      *  */
-<<<<<<< HEAD
 
     const browseData = keysToCamelCase(browseDataSnake) as LessonBrowseDataByKs;
-=======
-    const browseData = keysToCamelCase(
-      browseDataSnake,
-    ) as LessonBrowseDataByKsOld;
->>>>>>> c90c3ce2
     const content = keysToCamelCase({
       ...contentSnake,
     }) as LessonOverviewContent;
