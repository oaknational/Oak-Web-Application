--- conflicted
+++ resolved
@@ -223,13 +223,10 @@
     actions: browseData.actions,
     hasMediaClips: false,
     lessonMediaClips: lessonMediaClipsFixtures().mediaClips,
-<<<<<<< HEAD
-    disablePupilShare: browseData?.actions?.disablePupilShare ?? false,
-=======
     additionalFiles: hasAddFile
       ? getAdditionalFiles(content.additionalFiles)
       : null,
->>>>>>> 12ee2384
+    disablePupilShare: browseData?.actions?.disablePupilShare ?? false,
   };
 };
 
