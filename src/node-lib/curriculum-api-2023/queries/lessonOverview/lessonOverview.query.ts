--- conflicted
+++ resolved
@@ -221,18 +221,15 @@
     phonicsOutcome: content.phonicsOutcome,
     pathways: pathways,
     actions: browseData.actions,
-<<<<<<< HEAD
     hasMediaClips: Boolean(content.mediaClips),
     // how to type index signatures?
     lessonMediaClips: content.mediaClips?.mediaClips as MediaClipListCamelCase,
     lessonOutline: browseData.lessonData.lessonOutline,
-=======
     hasMediaClips: false,
     lessonMediaClips: lessonMediaClipsFixtures().mediaClips,
     additionalFiles: hasAddFile
       ? getAdditionalFiles(content.additionalFiles)
       : null,
->>>>>>> 385a4f9c
   };
 };
 
