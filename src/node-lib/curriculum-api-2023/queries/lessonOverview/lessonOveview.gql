query lessonOverview(
  $programmeSlug: String!
  $lessonSlug: String!
  $unitSlug: String!
) {
<<<<<<< HEAD
  lesson: published_mv_lesson_overview_5(
=======
  lesson: published_mv_lesson_overview_7(
>>>>>>> 04215d50
    where: {
      lessonSlug: { _eq: $lessonSlug }
      programmeSlug: { _eq: $programmeSlug }
      unitSlug: { _eq: $unitSlug }
    }
  ) {
    lessonSlug
    lessonTitle
    programmeSlug
    unitSlug
    unitTitle
    keyStageSlug
    keyStageTitle
    subjectSlug
    subjectTitle
    misconceptionsAndCommonMistakes
    lessonEquipmentAndResources
    teacherTips
    keyLearningPoints
    pupilLessonOutcome
    lessonKeywords
    copyrightContent
    contentGuidance
    supervisionLevel
    worksheetUrl
    presentationUrl
    videoMuxPlaybackId
    videoWithSignLanguageMuxPlaybackId
    transcriptSentences
    starterQuiz
    exitQuiz
    yearTitle
  }
}<|MERGE_RESOLUTION|>--- conflicted
+++ resolved
@@ -3,11 +3,7 @@
   $lessonSlug: String!
   $unitSlug: String!
 ) {
-<<<<<<< HEAD
-  lesson: published_mv_lesson_overview_5(
-=======
   lesson: published_mv_lesson_overview_7(
->>>>>>> 04215d50
     where: {
       lessonSlug: { _eq: $lessonSlug }
       programmeSlug: { _eq: $programmeSlug }
