--- conflicted
+++ resolved
@@ -158,11 +158,8 @@
             unitStudyOrder: 1,
             expired: false,
             expiredLessonCount: 0,
-<<<<<<< HEAD
             groupUnitsAs: null,
-=======
             unpublishedLessonCount: 0,
->>>>>>> 3949754a
             isOptionalityUnit: false,
             yearTitle: "Year 1",
             year: "year-1",
@@ -189,11 +186,8 @@
             unitStudyOrder: 2,
             expired: false,
             expiredLessonCount: 0,
-<<<<<<< HEAD
             groupUnitsAs: null,
-=======
             unpublishedLessonCount: 0,
->>>>>>> 3949754a
             isOptionalityUnit: false,
             yearTitle: "Year 1",
             year: "year-1",
