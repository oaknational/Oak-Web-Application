--- conflicted
+++ resolved
@@ -121,12 +121,8 @@
       subjectParent: "Maths",
       tierSlug: "foundation",
       phase: "primary",
-<<<<<<< HEAD
       yearGroups: [{ yearTitle: "Year 1", yearSlug: "year-1", year: "1" }],
-=======
       hasCycle2Content: false,
-      yearGroups: [{ yearTitle: "Year 1", year: "year-1" }],
->>>>>>> e6b4196e
       subjectCategories: [
         {
           label: "Physics",
