query unitListing($programmeSlug: String!) {
<<<<<<< HEAD
  programme: published_mv_unit_listing_page_5(
=======
  programme: published_mv_unit_listing_page_4(
>>>>>>> 39428512
    where: {
      programmeSlug: { _eq: $programmeSlug }
    }
  ) {
    programmeSlug
    keyStageSlug
    keyStageTitle
    subjectSlug
    subjectTitle
    tierSlug
<<<<<<< HEAD
    totalUnitCount: unitCount
    tiers
    units
=======
    totalUnitCount:unitCount
    tiers
    units
    examBoardTitle
    examBoardSlug
>>>>>>> 39428512
    learningThemes
  }
}<|MERGE_RESOLUTION|>--- conflicted
+++ resolved
@@ -1,9 +1,5 @@
 query unitListing($programmeSlug: String!) {
-<<<<<<< HEAD
   programme: published_mv_unit_listing_page_5(
-=======
-  programme: published_mv_unit_listing_page_4(
->>>>>>> 39428512
     where: {
       programmeSlug: { _eq: $programmeSlug }
     }
@@ -14,17 +10,11 @@
     subjectSlug
     subjectTitle
     tierSlug
-<<<<<<< HEAD
-    totalUnitCount: unitCount
-    tiers
-    units
-=======
     totalUnitCount:unitCount
     tiers
     units
     examBoardTitle
     examBoardSlug
->>>>>>> 39428512
     learningThemes
   }
 }