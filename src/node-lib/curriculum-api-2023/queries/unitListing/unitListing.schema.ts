--- conflicted
+++ resolved
@@ -24,13 +24,9 @@
       themeSlug: z.string().nullable(),
       themeTitle: z.string().nullable(),
       yearTitle: z.string().nullable(),
-<<<<<<< HEAD
-      learningThemes: z.array(learningThemesSchema),
-=======
       learningThemes: z.array(learningThemesSchema).nullable(),
->>>>>>> afba7cdc
-    })
-  )
+    }),
+  ),
 );
 const tierSchema = z.array(
   z.object({
@@ -39,7 +35,7 @@
     tierProgrammeSlug: z.string(),
     unitCount: z.number().nullable().optional(),
     lessonCount: z.number().nullable().optional(),
-  })
+  }),
 );
 
 const unitListingSchema = z.object({
