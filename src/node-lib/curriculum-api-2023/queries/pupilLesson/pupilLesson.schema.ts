--- conflicted
+++ resolved
@@ -42,9 +42,6 @@
 
 export const lessonContentSchema = lessonContentSchemaFull.omit({
   state: true,
-<<<<<<< HEAD
-=======
-  cohort: true,
   video_duration: true,
   has_worksheet_google_drive_downloadable_version: true,
   slide_deck_asset_id: true,
@@ -58,7 +55,6 @@
   supplementary_asset_object_url: true,
   worksheet_asset_object_url: true,
   slide_deck_asset_object_url: true,
->>>>>>> 3b55ede3
 });
 
 export type LessonContent = Omit<
