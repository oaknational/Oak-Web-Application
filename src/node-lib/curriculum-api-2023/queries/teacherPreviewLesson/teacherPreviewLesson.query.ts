--- conflicted
+++ resolved
@@ -43,10 +43,7 @@
     if (!content) {
       throw new OakError({ code: "curriculum-api/not-found" });
     }
-<<<<<<< HEAD
     //TODO : FIX SCHEMA DEFINITION REMOVE EXTRA OBJECT
-=======
->>>>>>> 385a4f9c
     const parsedLessonContent = lessonContentSchemaFull.parse({
       ...content,
       media_clips: { media_clips: content.media_clips },
