--- conflicted
+++ resolved
@@ -1,9 +1,5 @@
 query subjectPhaseOptions {
-<<<<<<< HEAD
-  options: published_mv_subject_phase_options_0_5 {
-=======
   options: published_mv_subject_phase_options_0_2 {
->>>>>>> 7436aa08
     title
     slug
     phases
