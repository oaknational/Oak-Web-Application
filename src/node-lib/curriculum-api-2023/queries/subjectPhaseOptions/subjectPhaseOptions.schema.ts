--- conflicted
+++ resolved
@@ -16,11 +16,7 @@
     title: z.string(),
     phases: z.array(phaseSchema),
     examboards: z.array(examboard).optional().nullable(),
-<<<<<<< HEAD
-    state: z.string(),
-=======
     state: z.string().optional(),
->>>>>>> 6e5c601b
   })
   .array();
 
