import { syntheticProgrammesByYearFixture } from "@oaknational/oak-curriculum-schema";

import { pupilProgrammeListingQuery } from "./pupilProgrammeListing.query";

import { PupilProgrammeListingQuery } from "@/node-lib/curriculum-api-2023/generated/sdk";
import sdk from "@/node-lib/curriculum-api-2023/sdk";

describe("pupilUnitListing()", () => {
  const s = syntheticProgrammesByYearFixture();
  const pupilProgrammeListingFixture = {
    programme_slug: s.programme_slug,
    programme_fields: s.programme_fields,
<<<<<<< HEAD
=======
    year_slug: s.year_slug,
>>>>>>> 3c18a0ce
  };

  it("it returns the correct data", async () => {
    const res = await pupilProgrammeListingQuery({
      ...sdk,
      pupilProgrammeListing: jest.fn(
        () =>
          Promise.resolve({
            data: [pupilProgrammeListingFixture],
          }) as Promise<PupilProgrammeListingQuery>, // Add the correct return type
      ),
    })({
      baseSlug: "maths-primary-year-1",
      isLegacy: false,
    });
    expect(res[0]?.programmeSlug).toEqual("maths-primary-year-1");
<<<<<<< HEAD
    // expect(res[0]?.programmeFields?.phase).toEqual("primary");
=======
    expect(res[0]?.programmeFields?.phase).toEqual("primary");
>>>>>>> 3c18a0ce
  });

  it("throws if data is not returned", async () => {
    await expect(
      pupilProgrammeListingQuery({
        ...sdk,
        pupilProgrammeListing: jest.fn(
          () =>
            Promise.resolve({
              data: [],
            }) as Promise<PupilProgrammeListingQuery>, // Add the correct return type
        ),
      })({
        baseSlug: "unknown-slug",
        isLegacy: false,
      }),
    ).rejects.toThrow("Resource not found");
  });

  it("defaults to legacy programmes", async () => {
    const mock = jest.fn(
      () =>
        Promise.resolve({
          data: [pupilProgrammeListingFixture],
        }) as Promise<PupilProgrammeListingQuery>, // Add the correct return type
    );

    await pupilProgrammeListingQuery({
      ...sdk,
      pupilProgrammeListing: mock,
    })({
      baseSlug: "maths-primary-year-1",
    });

    expect(mock).toHaveBeenCalledWith({
      baseSlug: "maths-primary-year-1",
      isLegacy: true,
    });
  });
});<|MERGE_RESOLUTION|>--- conflicted
+++ resolved
@@ -10,10 +10,7 @@
   const pupilProgrammeListingFixture = {
     programme_slug: s.programme_slug,
     programme_fields: s.programme_fields,
-<<<<<<< HEAD
-=======
     year_slug: s.year_slug,
->>>>>>> 3c18a0ce
   };
 
   it("it returns the correct data", async () => {
@@ -30,11 +27,7 @@
       isLegacy: false,
     });
     expect(res[0]?.programmeSlug).toEqual("maths-primary-year-1");
-<<<<<<< HEAD
-    // expect(res[0]?.programmeFields?.phase).toEqual("primary");
-=======
     expect(res[0]?.programmeFields?.phase).toEqual("primary");
->>>>>>> 3c18a0ce
   });
 
   it("throws if data is not returned", async () => {
