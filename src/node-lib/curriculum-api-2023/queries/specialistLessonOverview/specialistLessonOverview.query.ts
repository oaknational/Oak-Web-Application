--- conflicted
+++ resolved
@@ -135,12 +135,9 @@
     pathways: [],
     lessonGuideUrl: null,
     hasMediaClips: false,
-<<<<<<< HEAD
     lessonMediaClips: null,
-=======
     // lessonMediaClips: null,
     additionalFiles: null,
->>>>>>> 385a4f9c
   };
 
   return specialistLessonOverviewSchema.parse({
