--- conflicted
+++ resolved
@@ -37,6 +37,7 @@
   }
 
   const lesson = parsedLessonOverview[0];
+  const hasDownloadableResources = constructHasDownloadableResources(lesson);
 
   const transformedLesson: LessonOverviewAll = {
     isLegacy: true,
@@ -78,7 +79,7 @@
       lesson.equipment_and_resources,
     ),
     keyLearningPoints: keysToCamelCase(lesson.key_learning_points),
-    hasDownloadableResources: true,
+    hasDownloadableResources: hasDownloadableResources,
   };
 
   return specialistLessonOverviewSchema.parse({
@@ -110,77 +111,6 @@
         });
       },
     );
-<<<<<<< HEAD
-
-    if (
-      !parsedLessonOverview ||
-      parsedLessonOverview.length === 0 ||
-      !parsedLessonOverview[0]
-    ) {
-      throw new Error("curriculum-api/not-found");
-    }
-
-    if (parsedLessonOverview.length > 1) {
-      const error = new OakError({
-        code: "curriculum-api/uniqueness-assumption-violated",
-      });
-      errorReporter("curriculum-api-2023::specialistLessonOverview")(error, {
-        severity: "warning",
-        ...args,
-        parsedLessonOverview,
-      });
-    }
-
-    const lesson = parsedLessonOverview[0];
-    const hasDownloadableResources = constructHasDownloadableResources(lesson);
-    const transformedLesson: SpecialistLessonOverviewData = {
-      isLegacy: true,
-      isSpecialist: true,
-      isCanonical: false,
-      lessonSlug: lesson.lesson_slug,
-      lessonTitle: lesson.lesson_title,
-      programmeSlug: lesson.synthetic_programme_slug,
-      unitTitle: lesson.unit_title,
-      unitSlug: lesson.unit_slug,
-      phaseSlug: lesson.combined_programme_fields.phase_slug ?? "",
-      phaseTitle: lesson.combined_programme_fields.phase_description ?? "",
-      developmentStageSlug:
-        lesson.combined_programme_fields.developmentstage_slug ?? "",
-      developmentStageTitle:
-        lesson.combined_programme_fields.developmentstage ?? "",
-      subjectSlug: lesson.combined_programme_fields.subject_slug,
-      subjectTitle: lesson.combined_programme_fields.subject,
-      expired: lesson.expired,
-      pupilLessonOutcome: lesson.pupil_lesson_outcome,
-      videoTitle: lesson.video_title,
-      worksheetUrl: lesson.worksheet_url,
-      presentationUrl: lesson.presentation_url,
-      videoMuxPlaybackId: lesson.video_mux_playback_id,
-      videoWithSignLanguageMuxPlaybackId:
-        lesson.video_with_sign_language_mux_playback_id,
-      hasCopyrightMaterial: lesson.contains_copyright_content,
-      supervisionLevel: lesson.supervision_level,
-      starterQuiz: lesson.starter_quiz,
-      exitQuiz: lesson.exit_quiz,
-      transcriptSentences: lesson.transcript_sentences,
-      threads: lesson.threads,
-      contentGuidance: keysToCamelCase(lesson.content_guidance),
-      teacherTips: keysToCamelCase(lesson.teacher_tips),
-      misconceptionsAndCommonMistakes: keysToCamelCase(
-        lesson.misconceptions_and_common_mistakes,
-      ),
-      lessonEquipmentAndResources: keysToCamelCase(
-        lesson.equipment_and_resources,
-      ),
-      keyLearningPoints: keysToCamelCase(lesson.key_learning_points),
-      hasDownloadableResources: hasDownloadableResources,
-    };
-
-    return specialistLessonOverviewSchema.parse({
-      ...transformedLesson,
-    });
-=======
->>>>>>> 204ee61e
   };
 
 export default specialistLessonOverview;