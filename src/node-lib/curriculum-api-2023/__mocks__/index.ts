--- conflicted
+++ resolved
@@ -27,10 +27,7 @@
   | "specialistUnitListing"
   | "specialistLessonOverviewCanonical"
   | "lessonOverview"
-<<<<<<< HEAD
-=======
   | "lessonDownloads"
->>>>>>> fbcf1b00
 > = {
   subjectPhaseOptions: jest.fn(async () => {
     return subjectPhaseOptionsFixture();
