--- conflicted
+++ resolved
@@ -29,12 +29,9 @@
   | "specialistSubjectListing"
   | "specialistUnitListing"
   | "specialistLessonOverviewCanonical"
-<<<<<<< HEAD
   | "lessonShare"
-=======
   | "lessonOverview"
   | "lessonDownloads"
->>>>>>> 97782fb6
 > = {
   subjectPhaseOptions: jest.fn(async () => {
     return subjectPhaseOptionsFixture();
