--- conflicted
+++ resolved
@@ -11,12 +11,9 @@
 import lessonDownloadsFixtures from "@/node-lib/curriculum-api/fixtures/lessonDownloads.fixture";
 import specialistUnitListingFixture from "@/components/TeacherViews/SpecialistUnitListing/SpecialistUnitListing.fixture";
 import specialistLessonOverviewFixture from "@/node-lib/curriculum-api-2023/fixtures/specialistLessonOverview.fixture";
-<<<<<<< HEAD
 import { lessonContentFixture } from "@/node-lib/curriculum-api-2023/fixtures/lessonContent.fixture";
 import { lessonBrowseDataFixture } from "@/node-lib/curriculum-api-2023/fixtures/lessonBrowseData.fixture";
-=======
 import lessonShareFixtures from "@/node-lib/curriculum-api-2023/fixtures/lessonShare.fixture";
->>>>>>> 78efc932
 
 const curriculumApi: Pick<
   CurriculumApi,
@@ -54,22 +51,14 @@
   teachersHomePage: jest.fn(async () => {
     return teachersHomePageFixture();
   }),
-<<<<<<< HEAD
   pupilLessonQuery: jest.fn(async () => {
     return {
       browseData: lessonBrowseDataFixture({}),
       content: lessonContentFixture({}),
     };
-=======
-  pupilLessonOverview: jest.fn(async () => {
-    return pupilLessonOverviewFixture();
   }),
   lessonShare: jest.fn(async () => {
     return lessonShareFixtures();
-  }),
-  pupilLessonOverviewCanonical: jest.fn(async () => {
-    return pupilLessonOverviewFixture();
->>>>>>> 78efc932
   }),
   lessonOverview: jest.fn(async () => {
     return lessonOverviewFixture();
