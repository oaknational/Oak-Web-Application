import unitListingFixture from "../fixtures/unitListing.fixture";
import { unitBrowseDataFixture } from "../fixtures/unitBrowseData.fixture";
import { subjectBrowseDataFixture } from "../fixtures/subjectBrowseData.fixture";

import { specialistSubjectListingFixture2023 } from "@/node-lib/curriculum-api-2023/fixtures/specialistSubjectListing.fixture";
import programmeListingFixture from "@/node-lib/curriculum-api-2023/fixtures/programmeListing.fixture";
import lessonListingFixture from "@/node-lib/curriculum-api-2023/fixtures/lessonListing.fixture";
import lessonOverviewFixture from "@/node-lib/curriculum-api-2023/fixtures/lessonOverview.fixture";
import { CurriculumApi } from "@/node-lib/curriculum-api-2023";
import subjectPhaseOptionsFixture from "@/node-lib/curriculum-api-2023/fixtures/subjectPhaseOptions.fixture";
import { curriculumOverviewMVFixture } from "@/node-lib/curriculum-api-2023/fixtures/curriculumOverview.fixture";
import teachersHomePageFixture from "@/node-lib/curriculum-api-2023/fixtures/teachersHomePage.fixture";
import specialistUnitListingFixture from "@/components/TeacherViews/SpecialistUnitListing/SpecialistUnitListing.fixture";
import specialistLessonOverviewFixture from "@/node-lib/curriculum-api-2023/fixtures/specialistLessonOverview.fixture";
import { lessonContentFixture } from "@/node-lib/curriculum-api-2023/fixtures/lessonContent.fixture";
import { lessonBrowseDataFixture } from "@/node-lib/curriculum-api-2023/fixtures/lessonBrowseData.fixture";
import lessonShareFixtures from "@/node-lib/curriculum-api-2023/fixtures/lessonShare.fixture";
import lessonDownloadsFixtures from "@/node-lib/curriculum-api-2023/fixtures/lessonDownloads.fixture";
import { subjectListingFixture2023 } from "@/node-lib/curriculum-api-2023/fixtures/subjectListing.fixture";
import { pupilProgrammeListingFixture } from "@/node-lib/curriculum-api-2023/fixtures/pupilProgrammeListing.fixture";
import { mockUrls } from "@/node-lib/curriculum-api-2023/fixtures/teachersSiteMap.fixture";

const curriculumApi: Pick<
  CurriculumApi,
  | "subjectPhaseOptions"
  | "curriculumOverview"
  | "subjectListingPage"
  | "lessonListing"
  | "programmeListingPage"
  | "teachersHomePage"
  | "lessonOverviewCanonical"
  | "lessonDownloadsCanonical"
  | "pupilLessonQuery"
  | "pupilLessonListingQuery"
  | "pupilUnitListingQuery"
<<<<<<< HEAD
  | "pupilSubjectListingQuery"
=======
  | "pupilProgrammeListingQuery"
>>>>>>> 3c18a0ce
  | "specialistSubjectListing"
  | "specialistUnitListing"
  | "specialistLessonOverviewCanonical"
  | "lessonShare"
  | "lessonOverview"
  | "lessonDownloads"
  | "unitListing"
  | "teachersSitemap"
> = {
  subjectPhaseOptions: jest.fn(async () => {
    return subjectPhaseOptionsFixture();
  }),
  curriculumOverview: jest.fn(async () => {
    return curriculumOverviewMVFixture();
  }),
  subjectListingPage: jest.fn(async () => {
    return subjectListingFixture2023();
  }),
  programmeListingPage: jest.fn(async () => {
    return programmeListingFixture();
  }),
  lessonListing: jest.fn(async () => {
    return lessonListingFixture();
  }),
  teachersHomePage: jest.fn(async () => {
    return teachersHomePageFixture();
  }),
  pupilLessonQuery: jest.fn(async () => {
    return {
      browseData: lessonBrowseDataFixture({}),
      content: lessonContentFixture({}),
    };
  }),
  pupilLessonListingQuery: jest.fn(async () => {
    return [lessonBrowseDataFixture({})];
  }),
  pupilUnitListingQuery: jest.fn(async () => {
    return [unitBrowseDataFixture({})];
  }),
<<<<<<< HEAD
  pupilSubjectListingQuery: jest.fn(async () => {
    return [subjectBrowseDataFixture({})];
=======
  pupilProgrammeListingQuery: jest.fn(async () => {
    return pupilProgrammeListingFixture();
>>>>>>> 3c18a0ce
  }),
  lessonShare: jest.fn(async () => {
    return lessonShareFixtures();
  }),
  lessonOverview: jest.fn(async () => {
    return lessonOverviewFixture();
  }),
  lessonOverviewCanonical: jest.fn(async () => {
    return {
      ...lessonOverviewFixture(),
      pathways: [lessonOverviewFixture()],
    };
  }),
  lessonDownloadsCanonical: jest.fn(async () => {
    return {
      ...lessonDownloadsFixtures(),
      pathways: [lessonDownloadsFixtures()],
    };
  }),
  lessonDownloads: jest.fn(async () => {
    return lessonDownloadsFixtures();
  }),
  unitListing: jest.fn(async () => {
    return unitListingFixture();
  }),
  specialistSubjectListing: jest.fn(async () => {
    return {
      ...specialistSubjectListingFixture2023(),
    };
  }),
  specialistUnitListing: jest.fn(async () => {
    return {
      ...specialistUnitListingFixture(),
    };
  }),
  specialistLessonOverviewCanonical: jest.fn(async () => {
    return {
      ...specialistLessonOverviewFixture(),
      isSpecialist: true as const,
    };
  }),
  teachersSitemap: jest.fn(async () => {
    return [...mockUrls];
  }),
};

export default curriculumApi;<|MERGE_RESOLUTION|>--- conflicted
+++ resolved
@@ -33,11 +33,8 @@
   | "pupilLessonQuery"
   | "pupilLessonListingQuery"
   | "pupilUnitListingQuery"
-<<<<<<< HEAD
   | "pupilSubjectListingQuery"
-=======
   | "pupilProgrammeListingQuery"
->>>>>>> 3c18a0ce
   | "specialistSubjectListing"
   | "specialistUnitListing"
   | "specialistLessonOverviewCanonical"
@@ -77,13 +74,11 @@
   pupilUnitListingQuery: jest.fn(async () => {
     return [unitBrowseDataFixture({})];
   }),
-<<<<<<< HEAD
   pupilSubjectListingQuery: jest.fn(async () => {
     return [subjectBrowseDataFixture({})];
-=======
+  }),
   pupilProgrammeListingQuery: jest.fn(async () => {
     return pupilProgrammeListingFixture();
->>>>>>> 3c18a0ce
   }),
   lessonShare: jest.fn(async () => {
     return lessonShareFixtures();
