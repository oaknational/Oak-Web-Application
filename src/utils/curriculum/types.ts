import { CurriculumUnitsTabData } from "@/node-lib/curriculum-api-2023";

export function notUndefined<TValue>(
  value: TValue | undefined,
): value is TValue {
  return value !== undefined;
}

export interface Thread {
  title: string;
  slug: string;
  order: number;
}

export interface Subject {
  subject: string;
  subject_slug: string;
}

export interface Domain {
  domain: string;
  domain_id: number;
}

export interface SubjectCategory {
  id: number;
  title: string;
}

export interface Tier {
  tier: string;
  tier_slug: string;
}

export type YearData = {
  [key: string]: {
    units: Unit[];
    childSubjects: Subject[];
    tiers: Tier[];
    subjectCategories: SubjectCategory[];
    labels: string[];
    groupAs: string | null;
  };
};

<<<<<<< HEAD
export type Unit = CurriculumUnitsTabData["units"][number];

export type CurriculumFilters = {
  childSubjects: Subject["subject_slug"][];
  subjectCategories: string[];
  tiers: Tier["tier_slug"][];
  years: string[];
  threads: Thread["slug"][];
};
=======
export type KeyStageSlug = "ks1" | "ks2" | "ks3" | "ks4";

export type Unit = CurriculumUnitsTabData["units"][number];
>>>>>>> b9a5d876
<|MERGE_RESOLUTION|>--- conflicted
+++ resolved
@@ -43,7 +43,8 @@
   };
 };
 
-<<<<<<< HEAD
+export type KeyStageSlug = "ks1" | "ks2" | "ks3" | "ks4";
+
 export type Unit = CurriculumUnitsTabData["units"][number];
 
 export type CurriculumFilters = {
@@ -52,9 +53,4 @@
   tiers: Tier["tier_slug"][];
   years: string[];
   threads: Thread["slug"][];
-};
-=======
-export type KeyStageSlug = "ks1" | "ks2" | "ks3" | "ks4";
-
-export type Unit = CurriculumUnitsTabData["units"][number];
->>>>>>> b9a5d876
+};