--- conflicted
+++ resolved
@@ -43,7 +43,6 @@
   };
 };
 
-<<<<<<< HEAD
 export type KeyStageSlug = "ks1" | "ks2" | "ks3" | "ks4";
 
 export type Unit = CurriculumUnitsTabData["units"][number];
@@ -54,12 +53,10 @@
   tiers: Tier["tier_slug"][];
   years: string[];
   threads: Thread["slug"][];
-=======
-export type Unit = CurriculumUnitsTabData["units"][number];
+};
 
 export type Lesson = {
   title: string;
   slug?: string;
   _state?: string;
->>>>>>> 2fcd2e12
 };