--- conflicted
+++ resolved
@@ -1205,8 +1205,6 @@
       );
     });
   });
-<<<<<<< HEAD
-=======
 
   describe("Combined zip files", () => {
     it("without suffix", () => {
@@ -1234,5 +1232,4 @@
       );
     });
   });
->>>>>>> 4e0832fd
 });