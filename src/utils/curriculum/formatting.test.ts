--- conflicted
+++ resolved
@@ -24,12 +24,8 @@
       expect(
         getYearGroupTitle(
           {
-<<<<<<< HEAD
-            ["All years"]: {
+            ["all-years"]: {
               pathways: [],
-=======
-            ["all-years"]: {
->>>>>>> fad88a10
               units: [],
               childSubjects: [],
               tiers: [],
@@ -68,12 +64,8 @@
       expect(
         getYearGroupTitle(
           {
-<<<<<<< HEAD
-            ["All years"]: {
+            ["all-years"]: {
               pathways: [],
-=======
-            ["all-years"]: {
->>>>>>> fad88a10
               units: [],
               childSubjects: [],
               tiers: [],
