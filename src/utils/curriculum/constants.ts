export const ENABLE_OPEN_API = false;
export const ENABLE_FILTERS_IN_SEARCH_PARAMS = true;
<<<<<<< HEAD
export const DISABLE_DOWNLOADS = true;
export const ENABLE_WTWN_BY_UNIT_DESCRIPTION_FEATURE = false;
=======
export const DISABLE_DOWNLOADS = false;
>>>>>>> 7e31e61b
<|MERGE_RESOLUTION|>--- conflicted
+++ resolved
@@ -1,8 +1,4 @@
 export const ENABLE_OPEN_API = false;
 export const ENABLE_FILTERS_IN_SEARCH_PARAMS = true;
-<<<<<<< HEAD
-export const DISABLE_DOWNLOADS = true;
-export const ENABLE_WTWN_BY_UNIT_DESCRIPTION_FEATURE = false;
-=======
 export const DISABLE_DOWNLOADS = false;
->>>>>>> 7e31e61b
+export const ENABLE_WTWN_BY_UNIT_DESCRIPTION_FEATURE = false;