--- conflicted
+++ resolved
@@ -1,6 +1,2 @@
-<<<<<<< HEAD
 export const ENABLE_NEW_CURRIC_MV = true;
-=======
-export const ENABLE_NEW_CURRIC_MV = false;
-export const ENABLE_OPEN_API = false;
->>>>>>> 123956a0
+export const ENABLE_OPEN_API = false;