--- conflicted
+++ resolved
@@ -1,8 +1,4 @@
-<<<<<<< HEAD
-import { ENABLE_CYCLE_2, SWIMMING_HACK } from "./constants";
-=======
-import { CURRIC_PARTNER_HACK, ENABLE_CYCLE_2 } from "./constants";
->>>>>>> 51e8a50f
+import { ENABLE_CYCLE_2 } from "./constants";
 
 import { Unit } from "@/components/CurriculumComponents/CurriculumVisualiser";
 
@@ -12,15 +8,6 @@
 
 export function useCycleTwoEnabled() {
   return ENABLE_CYCLE_2;
-}
-
-<<<<<<< HEAD
-export function isSwimmingHackEnabled() {
-  return ENABLE_CYCLE_2 && SWIMMING_HACK;
-=======
-export function isCurricPartnerHackEnabled() {
-  return ENABLE_CYCLE_2 && CURRIC_PARTNER_HACK;
->>>>>>> 51e8a50f
 }
 
 export function getUnitFeatures(unit?: Unit | null) {
