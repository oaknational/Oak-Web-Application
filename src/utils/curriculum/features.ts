import {
  CURRIC_PARTNER_HACK,
  ENABLE_CYCLE_2,
  SWIMMING_HACK,
} from "./constants";

import { Unit } from "@/components/CurriculumComponents/CurriculumVisualiser";

export function isCycleTwoEnabled() {
  return ENABLE_CYCLE_2;
}

export function useCycleTwoEnabled() {
  return ENABLE_CYCLE_2;
}

export function isSwimmingHackEnabled() {
  return ENABLE_CYCLE_2 && SWIMMING_HACK;
}

<<<<<<< HEAD
export function getUnitFeatures(unit?: Unit | null) {
  if (!unit) {
    return;
  }

  if (!isCycleTwoEnabled()) {
    // Early exit
    return;
  }

=======
export function isCurricPartnerHackEnabled() {
  return ENABLE_CYCLE_2 && CURRIC_PARTNER_HACK;
}

export function getUnitFeatures(unit: Unit) {
>>>>>>> 3e00ede1
  // HACK: Swimming primary isn't yet published so we're hacking in some secondary units and giving them the overrides
  if (
    isSwimmingHackEnabled() &&
    [
      "health-and-wellbeing-hiit-and-couch-to-5k-team-challenges-to-develop-fitness",
      "sport-psychology-skill-and-ability",
    ].includes(unit.slug)
  ) {
    return {
      labels: ["swimming"],
      exclusions: ["pupils"],
      group_as: "Swimming",
      programmes_fields_overrides: {
        year: "all-years",
        keystage: "All keystages",
      },
    };
  } else if (
    unit.subject_slug === "computing" &&
    unit.pathway_slug === "gcse" &&
    ["10", "11"].includes(unit.year)
  ) {
    return {
      programmes_fields_overrides: {
        subject: "Computer Science",
      },
    };
  }
}<|MERGE_RESOLUTION|>--- conflicted
+++ resolved
@@ -18,7 +18,10 @@
   return ENABLE_CYCLE_2 && SWIMMING_HACK;
 }
 
-<<<<<<< HEAD
+export function isCurricPartnerHackEnabled() {
+  return ENABLE_CYCLE_2 && CURRIC_PARTNER_HACK;
+}
+
 export function getUnitFeatures(unit?: Unit | null) {
   if (!unit) {
     return;
@@ -29,13 +32,6 @@
     return;
   }
 
-=======
-export function isCurricPartnerHackEnabled() {
-  return ENABLE_CYCLE_2 && CURRIC_PARTNER_HACK;
-}
-
-export function getUnitFeatures(unit: Unit) {
->>>>>>> 3e00ede1
   // HACK: Swimming primary isn't yet published so we're hacking in some secondary units and giving them the overrides
   if (
     isSwimmingHackEnabled() &&
