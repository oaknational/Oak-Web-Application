--- conflicted
+++ resolved
@@ -71,10 +71,6 @@
       filters.subjectCategories.length > 0
         ? filters.subjectCategories[0]
         : null,
-<<<<<<< HEAD
-    pathway: null,
-=======
     pathway: assertValidPathway(filters.pathways[0]),
->>>>>>> 19bf549f
   };
 }