--- conflicted
+++ resolved
@@ -1,15 +1,7 @@
 import { isVisibleUnit, PartialFilters } from "./isVisibleUnit";
 import { Unit, YearData } from "./types";
 
-<<<<<<< HEAD
-export function getNumberOfSelectedUnits(): number {
-  // yearData: YearData,
-  // selectedYear: string | null,
-  // filter: CurriculumFilters,
-  // let count = 0;
-=======
 import { dedupUnits } from "@/components/CurriculumComponents/CurriculumVisualiser";
->>>>>>> 53d63d9d
 
 export function getNumberOfSelectedUnits(
   yearData: YearData,
@@ -35,5 +27,4 @@
   });
 
   return count;
-  return 0;
 }