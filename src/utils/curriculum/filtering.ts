<<<<<<< HEAD
import { ReadonlyURLSearchParams, useSearchParams } from "next/navigation";
import { useRouter } from "next/router";
import { useState } from "react";

import { sortChildSubjects, sortTiers } from "./sorting";
import { CurriculumFilters, Subject, Tier, Unit } from "./types";
import { ENABLE_FILTERS_IN_SEARCH_PARAMS } from "./constants";
=======
import {
  sortChildSubjects,
  sortSubjectCategoriesOnFeatures,
  sortTiers,
} from "./sorting";
import { Subject, SubjectCategory, Tier } from "./types";
>>>>>>> b9a5d876

import {
  CurriculumUnitsFormattedData,
  CurriculumUnitsYearData,
} from "@/pages-helpers/curriculum/docx/tab-helpers";

export function getDefaultChildSubject(data: CurriculumUnitsYearData) {
  const set = new Set<Subject>();
  Object.values(data).forEach((yearData) => {
    yearData.childSubjects.forEach((childSubject) => {
      set.add({
        subject_slug: childSubject.subject_slug,
        subject: childSubject.subject,
      });
    });
  });
  const childSubjects = [...set]
    .toSorted(sortChildSubjects)
    .map((t) => t.subject_slug);
  if (childSubjects.length > 0) {
    return [childSubjects[0]!];
  }
  return [];
}
export function getDefaultSubjectCategories(data: CurriculumUnitsYearData) {
  const set = new Set<string>();
  Object.values(data).forEach((yearData) => {
    yearData.subjectCategories.forEach((subjectCategory) =>
      set.add(String(subjectCategory.id)),
    );
  });
  return [[...set][0]!];
}
export function getDefaultTiers(data: CurriculumUnitsYearData) {
  const set = new Set<Tier>();
  Object.values(data).forEach((yearData) => {
    yearData.tiers.forEach((tier) => {
      set.add({
        tier_slug: tier.tier_slug,
        tier: tier.tier,
      });
    });
  });
  const tiers = [...set].toSorted(sortTiers).map((t) => t.tier_slug);
  if (tiers.length > 0) {
    return [tiers[0]!];
  }
  return [];
}

export function getDefaultFilter(data: CurriculumUnitsFormattedData) {
  return {
    childSubjects: getDefaultChildSubject(data.yearData),
    subjectCategories: getDefaultSubjectCategories(data.yearData),
    tiers: getDefaultTiers(data.yearData),
    years: data.yearOptions,
    threads: [],
  };
}

<<<<<<< HEAD
function filtersToQuery(filter: CurriculumFilters) {
  const out: Record<string, string> = {};
  for (const [key, value] of Object.entries(filter)) {
    if (value.length > 0) {
      out[key] = value.join(",");
    }
  }
  return out;
}

function mergeInParams(
  filter: CurriculumFilters,
  params?: ReadonlyURLSearchParams | null,
) {
  const out = { ...filter };
  if (params) {
    for (const keyStr of Object.keys(filter)) {
      const key = keyStr as keyof CurriculumFilters;
      const paramsValue = params.get(key);
      if (paramsValue && paramsValue !== "") {
        out[key] = params.get(key)!.split(",");
      }
    }
  }
  return out;
}

export function useFilters(
  defaultFiltersFn: () => CurriculumFilters,
): [CurriculumFilters, (newFilters: CurriculumFilters) => void] {
  const router = useRouter();
  const searchParams = useSearchParams();

  const [filters, setLocalFilters] = useState<CurriculumFilters>(() => {
    const dflt = defaultFiltersFn();
    if (ENABLE_FILTERS_IN_SEARCH_PARAMS) {
      return mergeInParams(dflt, searchParams);
    } else {
      return dflt;
    }
  });
  const setFilters = (newFilters: CurriculumFilters) => {
    if (ENABLE_FILTERS_IN_SEARCH_PARAMS) {
      const url =
        location.pathname +
        "?" +
        new URLSearchParams(
          Object.entries(filtersToQuery(newFilters)),
        ).toString();
      router.replace(url, undefined, { shallow: true });
    }
    setLocalFilters(newFilters);
  };

  return [filters, setFilters];
=======
export function getFilterData(
  yearData: CurriculumUnitsYearData,
  years: string[],
) {
  const childSubjects = new Map<string, Subject>();
  const subjectCategories = new Map<number, SubjectCategory>();
  const tiers = new Map<string, Tier>();
  years.forEach((year) => {
    const obj = yearData[year]!;
    obj.childSubjects.forEach((childSubject) =>
      childSubjects.set(childSubject.subject_slug, childSubject),
    );
    obj.tiers.forEach((tier) => tiers.set(tier.tier_slug, tier));
    obj.subjectCategories.forEach((subjectCategory) =>
      subjectCategories.set(subjectCategory.id, subjectCategory),
    );
  });

  const childSubjectsArray = [...childSubjects.values()].toSorted(
    sortChildSubjects,
  );
  const subjectCategoriesArray = [...subjectCategories.values()].toSorted(
    sortSubjectCategoriesOnFeatures(null),
  );
  const tiersArray = [...tiers.values()].toSorted(sortTiers);

  return {
    childSubjects: childSubjectsArray,
    subjectCategories: subjectCategoriesArray,
    tiers: tiersArray,
  };
>>>>>>> b9a5d876
}<|MERGE_RESOLUTION|>--- conflicted
+++ resolved
@@ -1,19 +1,14 @@
-<<<<<<< HEAD
 import { ReadonlyURLSearchParams, useSearchParams } from "next/navigation";
 import { useRouter } from "next/router";
 import { useState } from "react";
 
-import { sortChildSubjects, sortTiers } from "./sorting";
-import { CurriculumFilters, Subject, Tier, Unit } from "./types";
 import { ENABLE_FILTERS_IN_SEARCH_PARAMS } from "./constants";
-=======
 import {
   sortChildSubjects,
   sortSubjectCategoriesOnFeatures,
   sortTiers,
 } from "./sorting";
-import { Subject, SubjectCategory, Tier } from "./types";
->>>>>>> b9a5d876
+import { CurriculumFilters, Subject, SubjectCategory, Tier } from "./types";
 
 import {
   CurriculumUnitsFormattedData,
@@ -74,7 +69,6 @@
   };
 }
 
-<<<<<<< HEAD
 function filtersToQuery(filter: CurriculumFilters) {
   const out: Record<string, string> = {};
   for (const [key, value] of Object.entries(filter)) {
@@ -130,7 +124,8 @@
   };
 
   return [filters, setFilters];
-=======
+}
+
 export function getFilterData(
   yearData: CurriculumUnitsYearData,
   years: string[],
@@ -162,5 +157,4 @@
     subjectCategories: subjectCategoriesArray,
     tiers: tiersArray,
   };
->>>>>>> b9a5d876
 }