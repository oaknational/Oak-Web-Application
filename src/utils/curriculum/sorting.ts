<<<<<<< HEAD
import { UnitFeatures } from "./features";
import { Subject, SubjectCategory, Tier, Unit } from "./types";
=======
import { Subject, SubjectCategory, Unit } from "./types";
>>>>>>> eec8ac8a

import { Actions } from "@/node-lib/curriculum-api-2023/shared.schema";

export function sortYears(a: string, b: string) {
  if (a === "All years") {
    return -1;
  }
  return parseInt(a) - parseInt(b);
}

type sortSubjectCategoriesOnFeaturesReturn = (
  a: Pick<SubjectCategory, "id">,
  b: Pick<SubjectCategory, "id">,
) => number;
export function sortSubjectCategoriesOnFeatures(
  features: Actions | null,
): sortSubjectCategoriesOnFeaturesReturn {
  const default_category_id =
    features?.subject_category_actions?.default_category_id ?? -1;
  if (default_category_id > -1) {
    return (a, b) => {
      if (a.id === default_category_id) {
        return -100000;
      } else {
        return a.id - b.id;
      }
    };
  }
  return (a, b) => a.id - b.id;
}

export function sortTiers(a: Tier, b: Tier) {
  if (a.tier_slug < b.tier_slug) {
    return -1;
  } else if (a.tier_slug > b.tier_slug) {
    return 1;
  } else {
    return 0;
  }
}

export function sortChildSubjects(a: Subject, b: Subject) {
  // Special logic we always want combined-science first.
  if (a.subject_slug === "combined-science") return -10;
  if (b.subject_slug === "combined-science") return 10;

  // Alphabetical
  if (a.subject_slug < b.subject_slug) return -1;
  if (a.subject_slug > b.subject_slug) return 1;
  return 0;
}

export function sortUnits(a: Unit, b: Unit) {
  const aYear = parseInt(a.year, 10);
  const bYear = parseInt(b.year, 10);

  // We now have grouped years so we must order by year number and unit order.
  return aYear * 100 + a.order - (bYear * 100 + b.order);
}<|MERGE_RESOLUTION|>--- conflicted
+++ resolved
@@ -1,9 +1,4 @@
-<<<<<<< HEAD
-import { UnitFeatures } from "./features";
 import { Subject, SubjectCategory, Tier, Unit } from "./types";
-=======
-import { Subject, SubjectCategory, Unit } from "./types";
->>>>>>> eec8ac8a
 
 import { Actions } from "@/node-lib/curriculum-api-2023/shared.schema";
 
