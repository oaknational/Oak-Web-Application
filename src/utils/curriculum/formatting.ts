--- conflicted
+++ resolved
@@ -124,12 +124,8 @@
     CurriculumFilters,
     "childSubjects" | "subjectCategories" | "tiers"
   >,
-<<<<<<< HEAD
-  type: "core" | "non_core" | null,
-  actions?: Actions,
-=======
   type: "core" | "non_core" | "all" | null,
->>>>>>> 01c71b7d
+  actions?: Actions
 ): string | null {
   // Don't show subheading for "All" years view
   if (year === "all") {
