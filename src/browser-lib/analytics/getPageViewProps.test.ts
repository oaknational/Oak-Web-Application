--- conflicted
+++ resolved
@@ -44,13 +44,7 @@
     });
   });
   it("Unit listing", () => {
-<<<<<<< HEAD
-    expect(
-      getPageViewProps("/beta/teachers/programmes/ks2-maths/units")
-    ).toEqual({
-=======
     expect(getPageViewProps("/teachers/programmes/ks2-maths/units")).toEqual({
->>>>>>> 28d3a2f0
       pageName: "Unit Listing",
       analyticsUseCase: "Teacher",
     });
@@ -58,13 +52,8 @@
   it("Unit listing with query", () => {
     expect(
       getPageViewProps(
-<<<<<<< HEAD
-        "/beta/teachers/programmes/primary-ks2-maths/units?learning-theme=circls"
-      )
-=======
         "/teachers/programmes/primary-ks2-maths/units?learning-theme=circls",
       ),
->>>>>>> 28d3a2f0
     ).toEqual({
       pageName: "Unit Listing",
       analyticsUseCase: "Teacher",
@@ -73,13 +62,8 @@
   it("Lesson listing", () => {
     expect(
       getPageViewProps(
-<<<<<<< HEAD
-        "/beta/teachers/programmes/primary-ks2-maths/units/geometry-349/lessons"
-      )
-=======
         "/teachers/programmes/primary-ks2-maths/units/geometry-349/lessons",
       ),
->>>>>>> 28d3a2f0
     ).toEqual({
       pageName: "Lesson Listing",
       analyticsUseCase: "Teacher",
@@ -88,13 +72,8 @@
   it("Lesson overview", () => {
     expect(
       getPageViewProps(
-<<<<<<< HEAD
-        "/beta/teachers/programmes/primary-ks2-maths/units/geometry-123/lessons/angles-123"
-      )
-=======
         "/teachers/programmes/primary-ks2-maths/units/geometry-123/lessons/angles-123",
       ),
->>>>>>> 28d3a2f0
     ).toEqual({
       pageName: "Lesson",
       analyticsUseCase: "Teacher",
@@ -103,13 +82,8 @@
   it("Lesson downloads", () => {
     expect(
       getPageViewProps(
-<<<<<<< HEAD
-        "/beta/teachers/programmes/primary-ks2-maths/units/geometry-123/lessons/angles-123/downloads"
-      )
-=======
         "/teachers/programmes/primary-ks2-maths/units/geometry-123/lessons/angles-123/downloads",
       ),
->>>>>>> 28d3a2f0
     ).toEqual({
       pageName: "Lesson Download",
       analyticsUseCase: "Teacher",
@@ -223,7 +197,7 @@
    */
   it("Our teachers", () => {
     expect(
-      getPageViewProps("https://classroom.thenational.academy/teachers")
+      getPageViewProps("https://classroom.thenational.academy/teachers"),
     ).toEqual({
       analyticsUseCase: null,
       pageName: null,
@@ -237,7 +211,7 @@
   });
   it("Our curriculum", () => {
     expect(
-      getPageViewProps("https://teachers.thenational.academy/oaks-curricula")
+      getPageViewProps("https://teachers.thenational.academy/oaks-curricula"),
     ).toEqual({
       analyticsUseCase: null,
       pageName: null,
