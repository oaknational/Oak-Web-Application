--- conflicted
+++ resolved
@@ -26,13 +26,12 @@
 
   { label: "Board", href: "/about-us/board" },
   {
-<<<<<<< HEAD
     label: "Partners",
     href: "/about-us/partners",
-=======
+  },
+  {
     label: "Work with us",
     href: "/about-us/work-with-us",
->>>>>>> a7ce6fa4
   },
 ];
 
