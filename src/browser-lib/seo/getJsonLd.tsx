--- conflicted
+++ resolved
@@ -69,18 +69,12 @@
 const blogToArticle = (blog: SerializedBlogPostPreview): ArticleJsonLdProps => {
   return {
     type: "Article",
-<<<<<<< HEAD
-    url: `${config.get("appUrl")}${resolveOakHref({
+    url: `${config.get("seoAppUrl")}${resolveOakHref({
       page: "blog",
       slug: blog.slug,
     })}`,
     title: blog.seo?.title || blog.title,
-    images: [blog.mainImage.asset?.url || config.get("appLogo")],
-=======
-    url: `${config.get("seoAppUrl")}/blog/${blog.slug}`,
-    title: blog.title,
-    images: [blog.mainImage.asset?.url || config.get("seoAppLogo")],
->>>>>>> b38fb5ef
+    images: [blog.mainImage.asset?.url || config.get("seoAppUrl")],
     datePublished: blog.date,
     dateModified: blog.date,
     authorName: blog.author.name,
@@ -93,7 +87,7 @@
 ): ArticleJsonLdProps => {
   return {
     type: "Article",
-    url: `${config.get("appUrl")}${resolveOakHref({
+    url: `${config.get("seoAppUrl")}${resolveOakHref({
       page: "webinars",
       slug: webinar.slug,
     })}`,
@@ -102,7 +96,7 @@
       getVideoThumbnail(
         webinar.video.video.asset.playbackId,
         webinar.video.video.asset.thumbTime
-      ) || config.get("appLogo"),
+      ) || config.get("seoAppLogo"),
     ],
     datePublished: webinar.date,
     dateModified: webinar.date,
