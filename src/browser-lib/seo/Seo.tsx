--- conflicted
+++ resolved
@@ -32,14 +32,11 @@
 const Seo: FC<SeoProps> = ({
   title,
   description,
-<<<<<<< HEAD
   image = "default",
   noIndex = false,
   noFollow = false,
-=======
+
   canonicalURL,
-  image = "default",
->>>>>>> 9176a2ed
 }) => {
   const router = useRouter();
 
