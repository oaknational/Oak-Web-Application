--- conflicted
+++ resolved
@@ -4,12 +4,8 @@
 import { CurricTimetablingNewView } from "@/components/CurriculumComponents/CurricTimetablingNewView";
 
 const Page = async () => {
-<<<<<<< HEAD
   const isEnabled = await useFeatureFlag("adopt-timetabling-proto", "boolean");
-=======
-  const { isEnabled } = await useFeatureFlag("adopt-timetabling-proto");
 
->>>>>>> 4f5c385f
   if (!isEnabled) {
     return notFound();
   }
