/**
 * @jest-environment node
 */
import { clerkClient, currentUser } from "@clerk/nextjs/server";

import { POST } from "./route";

import { mockCurrentUser } from "@/__tests__/__helpers__/mockUser";

let user: Awaited<ReturnType<typeof currentUser>>;

jest.mock("@clerk/nextjs/server", () => {
  const updateUserMetadataSpy = jest.fn();

  return {
    clerkClient() {
      return {
        users: {
          updateUserMetadata: updateUserMetadataSpy,
        },
      };
    },
    currentUser() {
      return Promise.resolve(user);
    },
  };
});

describe("/api/auth/onboarding", () => {
<<<<<<< HEAD
  const req = new Request("http://example.com", {
    method: "POST",
    body: JSON.stringify({ "owa:isTeacher": true }),
  });

=======
  let req: Request;
>>>>>>> 5aecb68f
  beforeEach(() => {
    req = new Request("http://example.com", {
      method: "POST",
      body: JSON.stringify({ "owa:isTeacher": true }),
      headers: {
        referer: "http://example.com/foo",
      },
    });

    user = mockCurrentUser;
  });

  it("requires authentication", async () => {
<<<<<<< HEAD
    authReturn = { userId: null };
=======
    user = null;
>>>>>>> 5aecb68f
    const response = await POST(req);

    expect(response.status).toBe(401);
  });

  it("marks the user as onboarded", async () => {
    const response = await POST(req);

    expect(clerkClient().users.updateUserMetadata).toHaveBeenCalledWith("123", {
<<<<<<< HEAD
      publicMetadata: {
=======
      publicMetadata: expect.objectContaining({
>>>>>>> 5aecb68f
        "owa:isTeacher": true,
        "owa:onboarded": true,
      }),
    });
    expect(response.status).toBe(200);

<<<<<<< HEAD
    await expect(response.json()).resolves.toEqual({
      "owa:isTeacher": true,
      "owa:onboarded": true,
=======
    await expect(response.json()).resolves.toEqual(
      expect.objectContaining({
        "owa:isTeacher": true,
        "owa:onboarded": true,
      }),
    );
  });

  it("sets the referer header as sourceApp", async () => {
    await POST(req);

    expect(clerkClient().users.updateUserMetadata).toHaveBeenCalledWith("123", {
      publicMetadata: expect.objectContaining({
        sourceApp: "http://example.com",
      }),
    });
  });

  it("does not change sourceApp when the user already has one", async () => {
    user = Object.assign({}, mockCurrentUser, {
      publicMetadata: {
        sourceApp: "http://remember-me.com",
      },
>>>>>>> 5aecb68f
    });

    await POST(req);

    expect(clerkClient().users.updateUserMetadata).toHaveBeenCalledWith(
      expect.anything(),
      {
        publicMetadata: expect.objectContaining({
          sourceApp: "http://remember-me.com",
        }),
      },
    );
  });

  it("handles validation errors", async () => {
    const response = await POST(
      new Request("http://example.com", {
        method: "POST",
        body: JSON.stringify({}),
      }),
    );

    expect(response.status).toBe(400);
  });

  it("handles validation errors", async () => {
    const response = await POST(
      new Request("http://example.com", {
        method: "POST",
        body: JSON.stringify({}),
      }),
    );

    expect(response.status).toBe(400);
  });
});<|MERGE_RESOLUTION|>--- conflicted
+++ resolved
@@ -27,15 +27,7 @@
 });
 
 describe("/api/auth/onboarding", () => {
-<<<<<<< HEAD
-  const req = new Request("http://example.com", {
-    method: "POST",
-    body: JSON.stringify({ "owa:isTeacher": true }),
-  });
-
-=======
   let req: Request;
->>>>>>> 5aecb68f
   beforeEach(() => {
     req = new Request("http://example.com", {
       method: "POST",
@@ -49,11 +41,7 @@
   });
 
   it("requires authentication", async () => {
-<<<<<<< HEAD
-    authReturn = { userId: null };
-=======
     user = null;
->>>>>>> 5aecb68f
     const response = await POST(req);
 
     expect(response.status).toBe(401);
@@ -63,22 +51,13 @@
     const response = await POST(req);
 
     expect(clerkClient().users.updateUserMetadata).toHaveBeenCalledWith("123", {
-<<<<<<< HEAD
-      publicMetadata: {
-=======
       publicMetadata: expect.objectContaining({
->>>>>>> 5aecb68f
         "owa:isTeacher": true,
         "owa:onboarded": true,
       }),
     });
     expect(response.status).toBe(200);
 
-<<<<<<< HEAD
-    await expect(response.json()).resolves.toEqual({
-      "owa:isTeacher": true,
-      "owa:onboarded": true,
-=======
     await expect(response.json()).resolves.toEqual(
       expect.objectContaining({
         "owa:isTeacher": true,
@@ -102,7 +81,6 @@
       publicMetadata: {
         sourceApp: "http://remember-me.com",
       },
->>>>>>> 5aecb68f
     });
 
     await POST(req);
@@ -127,15 +105,4 @@
 
     expect(response.status).toBe(400);
   });
-
-  it("handles validation errors", async () => {
-    const response = await POST(
-      new Request("http://example.com", {
-        method: "POST",
-        body: JSON.stringify({}),
-      }),
-    );
-
-    expect(response.status).toBe(400);
-  });
 });