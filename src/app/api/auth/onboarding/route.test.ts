/**
 * @jest-environment node
 */
import { clerkClient, currentUser } from "@clerk/nextjs/server";

import { POST } from "./route";

import { mockCurrentUser } from "@/__tests__/__helpers__/mockUser";

let user: Awaited<ReturnType<typeof currentUser>>;

jest.mock("@clerk/nextjs/server", () => {
  const updateUserMetadataSpy = jest.fn();

  return {
    clerkClient() {
      return {
        users: {
          updateUserMetadata: updateUserMetadataSpy,
        },
      };
    },
    currentUser() {
      return Promise.resolve(user);
    },
  };
});

describe("/api/auth/onboarding", () => {
  let req: Request;
  beforeEach(() => {
    req = new Request("http://example.com", {
      method: "POST",
<<<<<<< HEAD
      body: JSON.stringify({ "owa:isTeacher": true }),
      headers: {
        referer: "http://example.com/foo",
        "cf-ipcountry": "GB",
=======
      body: JSON.stringify({ isTeacher: true }),
      headers: {
        referer: "http://example.com/foo",
>>>>>>> e9436da5
      },
    });

    user = mockCurrentUser;
  });

  it("requires authentication", async () => {
    user = null;
    const response = await POST(req);

    expect(response.status).toBe(401);
  });

  it("marks the user as onboarded", async () => {
    const response = await POST(req);

    expect(clerkClient().users.updateUserMetadata).toHaveBeenCalledWith("123", {
      publicMetadata: expect.objectContaining({
<<<<<<< HEAD
        "owa:isTeacher": true,
        "owa:onboarded": true,
        region: "GB",
=======
        owa: {
          isTeacher: true,
          isOnboarded: true,
        },
>>>>>>> e9436da5
      }),
    });
    expect(response.status).toBe(200);

    await expect(response.json()).resolves.toEqual(
      expect.objectContaining({
<<<<<<< HEAD
        "owa:isTeacher": true,
        "owa:onboarded": true,
=======
        owa: {
          isTeacher: true,
          isOnboarded: true,
        },
>>>>>>> e9436da5
      }),
    );
  });

  it("sets the referer header as sourceApp", async () => {
    await POST(req);

    expect(clerkClient().users.updateUserMetadata).toHaveBeenCalledWith("123", {
      publicMetadata: expect.objectContaining({
        sourceApp: "http://example.com",
      }),
<<<<<<< HEAD
    });
  });

  it("does not change sourceApp when the user already has one", async () => {
    user = Object.assign({}, mockCurrentUser, {
      publicMetadata: {
        sourceApp: "http://remember-me.com",
      },
=======
>>>>>>> e9436da5
    });

    await POST(req);

    expect(clerkClient().users.updateUserMetadata).toHaveBeenCalledWith(
      expect.anything(),
      {
        publicMetadata: expect.objectContaining({
          sourceApp: "http://remember-me.com",
        }),
      },
    );
  });

  it("handles validation errors", async () => {
    const response = await POST(
      new Request("http://example.com", {
        method: "POST",
        body: JSON.stringify({}),
      }),
    );

    expect(response.status).toBe(400);
  });

  it("does not change sourceApp when the user already has one", async () => {
    user = Object.assign({}, mockCurrentUser, {
      publicMetadata: {
        sourceApp: "http://remember-me.com",
      },
    });

    await POST(req);

    expect(clerkClient().users.updateUserMetadata).toHaveBeenCalledWith(
      expect.anything(),
      {
        publicMetadata: expect.objectContaining({
          sourceApp: "http://remember-me.com",
        }),
      },
    );
  });

  it("handles validation errors", async () => {
    const response = await POST(
      new Request("http://example.com", {
        method: "POST",
        body: JSON.stringify({}),
      }),
    );

    expect(response.status).toBe(400);
  });
});<|MERGE_RESOLUTION|>--- conflicted
+++ resolved
@@ -31,16 +31,9 @@
   beforeEach(() => {
     req = new Request("http://example.com", {
       method: "POST",
-<<<<<<< HEAD
-      body: JSON.stringify({ "owa:isTeacher": true }),
-      headers: {
-        referer: "http://example.com/foo",
-        "cf-ipcountry": "GB",
-=======
       body: JSON.stringify({ isTeacher: true }),
       headers: {
         referer: "http://example.com/foo",
->>>>>>> e9436da5
       },
     });
 
@@ -59,31 +52,20 @@
 
     expect(clerkClient().users.updateUserMetadata).toHaveBeenCalledWith("123", {
       publicMetadata: expect.objectContaining({
-<<<<<<< HEAD
-        "owa:isTeacher": true,
-        "owa:onboarded": true,
-        region: "GB",
-=======
         owa: {
           isTeacher: true,
           isOnboarded: true,
         },
->>>>>>> e9436da5
       }),
     });
     expect(response.status).toBe(200);
 
     await expect(response.json()).resolves.toEqual(
       expect.objectContaining({
-<<<<<<< HEAD
-        "owa:isTeacher": true,
-        "owa:onboarded": true,
-=======
         owa: {
           isTeacher: true,
           isOnboarded: true,
         },
->>>>>>> e9436da5
       }),
     );
   });
@@ -95,40 +77,7 @@
       publicMetadata: expect.objectContaining({
         sourceApp: "http://example.com",
       }),
-<<<<<<< HEAD
     });
-  });
-
-  it("does not change sourceApp when the user already has one", async () => {
-    user = Object.assign({}, mockCurrentUser, {
-      publicMetadata: {
-        sourceApp: "http://remember-me.com",
-      },
-=======
->>>>>>> e9436da5
-    });
-
-    await POST(req);
-
-    expect(clerkClient().users.updateUserMetadata).toHaveBeenCalledWith(
-      expect.anything(),
-      {
-        publicMetadata: expect.objectContaining({
-          sourceApp: "http://remember-me.com",
-        }),
-      },
-    );
-  });
-
-  it("handles validation errors", async () => {
-    const response = await POST(
-      new Request("http://example.com", {
-        method: "POST",
-        body: JSON.stringify({}),
-      }),
-    );
-
-    expect(response.status).toBe(400);
   });
 
   it("does not change sourceApp when the user already has one", async () => {
