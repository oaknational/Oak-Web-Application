<<<<<<< HEAD
import { auth, clerkClient } from "@clerk/nextjs/server";
import { ZodError } from "zod";

import { onboardingSchema } from "@/common-lib/schemas/onboarding";

export async function POST(req: Request) {
  const { userId } = auth();
=======
import { clerkClient, currentUser } from "@clerk/nextjs/server";
import { ZodError } from "zod";

import { onboardingSchema } from "@/common-lib/schemas/onboarding";
>>>>>>> 5aecb68f

export async function POST(req: Request) {
  const user = await currentUser();

  if (!user) {
    return new Response("Unauthorized", { status: 401 });
  }

  try {
    const data = onboardingSchema.parse(await req.json());
<<<<<<< HEAD

    const publicMetadata = { ...data, "owa:onboarded": true };

    await clerkClient().users.updateUserMetadata(userId, {
      publicMetadata,
    });

    return Response.json(publicMetadata);
  } catch (error) {
    if (error instanceof ZodError) {
      return Response.json(error.format(), { status: 400 });
    }

    throw error;
=======
    const sourceApp = user.publicMetadata.sourceApp ?? getReferrerOrigin(req);
    const publicMetadata = { ...data, sourceApp, "owa:onboarded": true };

    await clerkClient().users.updateUserMetadata(user.id, {
      publicMetadata,
    });

    return Response.json(publicMetadata);
  } catch (error) {
    if (error instanceof ZodError) {
      return Response.json(error.format(), { status: 400 });
    }

    throw error;
  }
}

function getReferrerOrigin(req: Request) {
  const referrer = req.headers.get("referer")?.toString();

  if (typeof referrer === "string") {
    return new URL(referrer).origin;
>>>>>>> 5aecb68f
  }
}<|MERGE_RESOLUTION|>--- conflicted
+++ resolved
@@ -1,17 +1,7 @@
-<<<<<<< HEAD
-import { auth, clerkClient } from "@clerk/nextjs/server";
-import { ZodError } from "zod";
-
-import { onboardingSchema } from "@/common-lib/schemas/onboarding";
-
-export async function POST(req: Request) {
-  const { userId } = auth();
-=======
 import { clerkClient, currentUser } from "@clerk/nextjs/server";
 import { ZodError } from "zod";
 
 import { onboardingSchema } from "@/common-lib/schemas/onboarding";
->>>>>>> 5aecb68f
 
 export async function POST(req: Request) {
   const user = await currentUser();
@@ -22,22 +12,6 @@
 
   try {
     const data = onboardingSchema.parse(await req.json());
-<<<<<<< HEAD
-
-    const publicMetadata = { ...data, "owa:onboarded": true };
-
-    await clerkClient().users.updateUserMetadata(userId, {
-      publicMetadata,
-    });
-
-    return Response.json(publicMetadata);
-  } catch (error) {
-    if (error instanceof ZodError) {
-      return Response.json(error.format(), { status: 400 });
-    }
-
-    throw error;
-=======
     const sourceApp = user.publicMetadata.sourceApp ?? getReferrerOrigin(req);
     const publicMetadata = { ...data, sourceApp, "owa:onboarded": true };
 
@@ -60,6 +34,5 @@
 
   if (typeof referrer === "string") {
     return new URL(referrer).origin;
->>>>>>> 5aecb68f
   }
 }