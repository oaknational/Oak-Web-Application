--- conflicted
+++ resolved
@@ -11,37 +11,28 @@
   }
 
   try {
-<<<<<<< HEAD
-    const data = onboardingSchema.parse(await req.json());
+    const owaData = onboardingSchema.parse(await req.json());
     const sourceApp = user.publicMetadata.sourceApp ?? getReferrerOrigin(req);
-    const region = req.headers.get("cf-ipcountry") || "FR";
-    console.log("Request Headers:", req.headers);
-
-    // const region = req.headers.get("cf-ipcountry") || DEVELOPMENT_USER_REGION;
+    const region = req.headers.get("x-country") || "FR";
 
     if (!region) {
       throw new Error(
-        `No request country provided. Ensure Cloudflare is sending cf-ipcountry header`,
+        `No request country provided. Ensure Netlify is sending "x-country" header`,
       );
     }
-    const publicMetadata = {
-      ...data,
-      sourceApp,
-      "owa:onboarded": true,
-      region: user.publicMetadata.region || region,
-=======
-    const owaData = onboardingSchema.parse(await req.json());
-    const sourceApp = user.publicMetadata.sourceApp ?? getReferrerOrigin(req);
+
     const publicMetadata: UserPublicMetadata = {
       sourceApp,
-      owa: { ...owaData, isOnboarded: true },
->>>>>>> e9436da5
+      owa: {
+        ...owaData,
+        isOnboarded: true,
+      },
+      region: user.publicMetadata.region || region,
     };
 
     await clerkClient().users.updateUserMetadata(user.id, {
       publicMetadata,
     });
-<<<<<<< HEAD
 
     return Response.json(publicMetadata);
   } catch (error) {
@@ -56,22 +47,6 @@
 function getReferrerOrigin(req: Request) {
   const referrer = req.headers.get("referer")?.toString();
 
-=======
-
-    return Response.json(publicMetadata);
-  } catch (error) {
-    if (error instanceof ZodError) {
-      return Response.json(error.format(), { status: 400 });
-    }
-
-    throw error;
-  }
-}
-
-function getReferrerOrigin(req: Request) {
-  const referrer = req.headers.get("referer")?.toString();
-
->>>>>>> e9436da5
   if (typeof referrer === "string") {
     return new URL(referrer).origin;
   }
