--- conflicted
+++ resolved
@@ -5,10 +5,7 @@
 import { PHProvider } from "./providers";
 
 import { OakThemeProvider, oakDefaultTheme } from "@/styles/oakThemeApp";
-<<<<<<< HEAD
-=======
 import CookieConsentProvider from "@/browser-lib/cookie-consent/CookieConsentProvider";
->>>>>>> 17e25350
 
 export const metadata = {
   title: "Oak National Academy",
@@ -27,30 +24,6 @@
       <body style={{ margin: "0px" }}>
         <PHProvider>
           <OakThemeProvider theme={oakDefaultTheme}>
-<<<<<<< HEAD
-            <ClerkProvider
-              appearance={{
-                variables: {
-                  colorPrimary: "#222222",
-                  fontFamily: lexend.style.fontFamily,
-                  borderRadius: "8px",
-                },
-                elements: {
-                  cardBox: {
-                    boxShadow: "none",
-                  },
-                  card: {
-                    boxShadow: "none",
-                  },
-                  footer: {
-                    background: "#ffffff",
-                  },
-                },
-              }}
-            >
-              {children}
-            </ClerkProvider>
-=======
             <CookieConsentProvider>
               <ClerkProvider
                 appearance={{
@@ -77,7 +50,6 @@
                 {children}
               </ClerkProvider>
             </CookieConsentProvider>
->>>>>>> 17e25350
           </OakThemeProvider>
         </PHProvider>
       </body>
