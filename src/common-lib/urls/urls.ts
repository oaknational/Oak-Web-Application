--- conflicted
+++ resolved
@@ -96,10 +96,7 @@
     ["learning-theme"]?: string | null;
   };
 };
-<<<<<<< HEAD
-=======
-
->>>>>>> 8a884ebb
+
 export type SpecialistUnitListingLinkProps = Omit<
   UnitListingLinkProps,
   "page"
