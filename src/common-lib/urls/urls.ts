<<<<<<< HEAD
import { match, compile, MatchFunction } from "path-to-regexp";

=======
import { PreselectedDownloadType } from "../../components/DownloadComponents/downloads.types";
>>>>>>> cb524797
import { PageNameValueType } from "../../browser-lib/avo/Avo";
import config from "../../config/browser";
import { SearchQuery } from "../../context/Search/useSearch";
import isBrowser from "../../utils/isBrowser";
import errorReporter from "../error-reporter";

import createQueryStringFromObject, {
  UrlQueryObject,
} from "./createQueryStringFromObject";

const reportError = errorReporter("urls.ts");

/**
 * type pattern below is to allow any string value whilst offering autocomplete
 * on a union type specified. E.g. type A = "foo" | "bar" | OrString would
 * allow strings, but would autocomplete with "foo", "bar"
 */
// eslint-disable-next-line @typescript-eslint/ban-types
type OrString = string & {};

export type OakPageType = keyof OakPages;
export type OakHref = ReturnType<OakPages[OakPageType]["resolveHref"]>;

export type MaybeOakHref = OakHref | OrString;
export type MaybeOakPageType = OakPageType | OrString;

export type AnalyticsPageName = PageNameValueType | ExternalPageName;

// /teachers/ or /pupils/
type ViewType = "teachers";

const getCurrentHostname = () => {
  if (isBrowser) {
    return window.location.hostname;
  }
  return config.get("clientAppBaseUrl");
};
export const isOakPage = (page: MaybeOakPageType): page is OakPageType => {
  return Object.keys(OAK_PAGES).includes(page);
};
export const isExternalHref = (href: MaybeOakHref) => {
  if (href.startsWith("#")) {
    return false;
  }
  if (href.startsWith("/")) {
    return false;
  }

  try {
    const url = new URL(href);

    if (url.hostname === getCurrentHostname()) {
      return false;
    }
  } catch (error) {
    reportError(error, { href });
  }

  return true;
};

export type BlogListingLinkProps = {
  page: "blog-index";
  category?: string | null;
  search?: {
    page?: string;
  };
};
export type WebinarListingLinkProps = {
  page: "webinar-index";
  category?: string | null;
  search?: {
    page?: string;
  };
};
export type TierSelectionLinkProps = {
  page: "tier-selection";
  viewType?: ViewType;
  keyStage: string;
  subject: string;
};
export type UnitIndexLinkProps = {
  page: "unit-index";
  viewType?: ViewType;
  keyStage: string;
  subject: string;
  search?: {
    ["learning-theme"]?: string | null;
    ["tier"]?: string | null;
  };
};
export type LessonIndexLinkProps = {
  page: "lesson-index";
  viewType?: ViewType;
  keyStage: string;
  subject: string;
  slug: string;
};
export type LessonOverviewLinkProps = {
  page: "lesson-overview";
  viewType?: ViewType;
  keyStage: string;
  subject: string;
  unit: string;
  slug: string;
};
type LessonDownloadsLinkProps = {
  page: "lesson-downloads";
  viewType?: ViewType;
  keyStageSlug: string;
  subjectSlug: string;
  unitSlug: string;
  slug: string;
  query?: {
    preselected: PreselectedDownloadType | "";
  };
};
type SearchLinkProps = {
  page: "search";
  viewType?: ViewType;
  query?: Partial<SearchQuery>;
};
type LandingPageLinkProps = { page: "landing-page"; slug: string };
type SubjectListingLinkProps = {
  page: "subject-index";
  viewType?: ViewType;
  slug: string;
};
type WebinarSingleLinkProps = { page: "webinar-single"; slug: string };
type BlogSingleLinkProps = { page: "blog-single"; slug: string };
type AboutUsBoardLinkProps = { page: "about-board" };
type AboutUsWhoWeAreLinkProps = { page: "about-who-we-are" };
type AboutUsLeadershipLinkProps = { page: "about-leadership" };
type AboutUsPartnersLinkProps = { page: "about-partners" };
type AboutUsWorkWithUsLinkProps = { page: "about-work-with-us" };

type CareersLinkProps = { page: "careers" };
type ContactUsLinkProps = { page: "contact" };
type DevelopYourCurriculumLinkProps = { page: "develop-your-curriculum" };
type HelpLinkProps = { page: "help" };
type HomeLinkProps = { page: "home"; viewType: ViewType | null };
type LessonPlanningLinkProps = { page: "lesson-planning" };
type LegalLinkProps = {
  page: "legal";
  /**
   * The slug for legal pages comes from Sanity so should technically be a
   * string, but the assumption is that the slugs will not be changing from
   * their current values:
   */
  slug: "privacy-policy" | "terms-and-conditions" | OrString;
};
type SupportYourTeamLinkProps = { page: "support-your-team" };
type OurTeachersLinkProps = { page: "our-teachers" };
type OakCurriculumLinkProps = { page: "oak-curriculum" };
type ClassroomLinkProps = { page: "classroom" };
type TeacherHubLinkProps = { page: "teacher-hub" };
type OakLinkProps =
  | SubjectListingLinkProps
  | LandingPageLinkProps
  | LessonDownloadsLinkProps
  | LessonOverviewLinkProps
  | LessonIndexLinkProps
  | UnitIndexLinkProps
  | TierSelectionLinkProps
  | BlogListingLinkProps
  | BlogSingleLinkProps
  | WebinarListingLinkProps
  | WebinarSingleLinkProps
  | HelpLinkProps
  | LegalLinkProps
  | SearchLinkProps
  | AboutUsBoardLinkProps
  | AboutUsWhoWeAreLinkProps
  | AboutUsLeadershipLinkProps
  | AboutUsPartnersLinkProps
  | AboutUsWorkWithUsLinkProps
  | CareersLinkProps
  | ContactUsLinkProps
  | DevelopYourCurriculumLinkProps
  | HomeLinkProps
  | LessonPlanningLinkProps
  | SupportYourTeamLinkProps
  | OurTeachersLinkProps
  | OakCurriculumLinkProps
  | ClassroomLinkProps
  | TeacherHubLinkProps;

type ExternalPageName =
  | "[external] Careers"
  | "[external] Help"
  | "[external] Classroom"
  | "[external] Our teachers"
  | "[external] Teacher hub"
  | "[external] Our curriculum";

type OakPages = {
  classroom: OakPageConfig<ClassroomLinkProps>;
  "teacher-hub": OakPageConfig<TeacherHubLinkProps>;
  help: OakPageConfig<HelpLinkProps>;
  careers: OakPageConfig<CareersLinkProps>;
  "about-board": OakPageConfig<AboutUsBoardLinkProps>;
  "about-who-we-are": OakPageConfig<AboutUsWhoWeAreLinkProps>;
  "about-leadership": OakPageConfig<AboutUsLeadershipLinkProps>;
  "about-partners": OakPageConfig<AboutUsPartnersLinkProps>;
  "about-work-with-us": OakPageConfig<AboutUsWorkWithUsLinkProps>;
  contact: OakPageConfig<ContactUsLinkProps>;
  "develop-your-curriculum": OakPageConfig<DevelopYourCurriculumLinkProps>;
  home: OakPageConfig<HomeLinkProps>;
  "lesson-planning": OakPageConfig<LessonPlanningLinkProps>;
  legal: OakPageConfig<LegalLinkProps>;
  "support-your-team": OakPageConfig<SupportYourTeamLinkProps>;
  "our-teachers": OakPageConfig<OurTeachersLinkProps>;
  "oak-curriculum": OakPageConfig<OakCurriculumLinkProps>;
  "blog-index": OakPageConfig<BlogListingLinkProps>;
  "webinar-index": OakPageConfig<WebinarListingLinkProps>;
  "tier-selection": OakPageConfig<TierSelectionLinkProps>;
  "unit-index": OakPageConfig<UnitIndexLinkProps>;
  "lesson-index": OakPageConfig<LessonIndexLinkProps>;
  "lesson-overview": OakPageConfig<LessonOverviewLinkProps>;
  "lesson-downloads": OakPageConfig<LessonDownloadsLinkProps>;
  search: OakPageConfig<SearchLinkProps>;
  "landing-page": OakPageConfig<LandingPageLinkProps>;
  "subject-index": OakPageConfig<SubjectListingLinkProps>;
  "webinar-single": OakPageConfig<WebinarSingleLinkProps>;
  "blog-single": OakPageConfig<BlogSingleLinkProps>;
};

type OakPageConfig<
  ResolveHrefProps extends {
    page: string;
    query?: UrlQueryObject;
  }
> = {
  analyticsPageName: AnalyticsPageName;
  pageType: ResolveHrefProps["page"];
  resolveHref: (props: ResolveHrefProps) => string;
  matchHref: MatchFunction<Omit<ResolveHrefProps, "page">>;
};
export function createOakPageConfig<ResolveHrefProps extends OakLinkProps>(
  props:
    | {
        configType: "internal";
        pathPattern: string;
        analyticsPageName: AnalyticsPageName;
        pageType: ResolveHrefProps["page"];
      }
    | {
        configType: "internal-custom-resolve";
        resolveHref: (props: ResolveHrefProps) => string;
        matchHref: MatchFunction<Omit<ResolveHrefProps, "page">>;
        analyticsPageName: AnalyticsPageName;
        pageType: ResolveHrefProps["page"];
      }
    | {
        configType: "external";
        url: string;
        analyticsPageName: AnalyticsPageName;
        pageType: ResolveHrefProps["page"];
      }
): OakPageConfig<ResolveHrefProps> {
  switch (props.configType) {
    case "external":
      return {
        ...props,
        matchHref: () => false,
        resolveHref: () => props.url,
      };
    case "internal":
      console.log(props.pathPattern);

      return {
        ...props,
        matchHref: match<Omit<ResolveHrefProps, "page">>(props.pathPattern, {
          decode: decodeURIComponent,
        }),
        resolveHref: (resolveHrefProps: ResolveHrefProps) => {
          const path = compile<Omit<ResolveHrefProps, "page">>(
            props.pathPattern,
            { encode: encodeURIComponent }
          )(resolveHrefProps);
          /**
           * @todo consolidate these -> query
           */
          if ("search" in resolveHrefProps) {
            return `${path}?${createQueryStringFromObject(
              resolveHrefProps.search
            )}`;
          }
          if ("query" in resolveHrefProps) {
            return `${path}?${createQueryStringFromObject(
              resolveHrefProps.query
            )}`;
          }
          return path;
        },
      };
    case "internal-custom-resolve":
      return {
        ...props,
      };
  }
}

export const searchPageConfig = createOakPageConfig<SearchLinkProps>({
  configType: "internal",
  pageType: "search",
  analyticsPageName: "Search",
  pathPattern: "/beta/:viewType/search",
});
export const lessonDownloadsPageConfig =
  createOakPageConfig<LessonDownloadsLinkProps>({
    configType: "internal",
    pageType: "lesson-downloads",
    analyticsPageName: "Lesson Download",
    pathPattern:
      "/beta/:viewType/key-stages/:keyStageSlug/subjects/:subjectSlug/units/:unitSlug/lessons/:lessonSlug/downloads",
  });

const OAK_PAGES: {
  [K in keyof OakPages]: OakPages[K] & { pageType: K };
} = {
  "about-board": createOakPageConfig({
    pathPattern: "/about-us/board",
    analyticsPageName: "About Us: Board",
    configType: "internal",
    pageType: "about-board",
  }),
  "about-who-we-are": createOakPageConfig({
    pathPattern: "/about-us/who-we-are",
    analyticsPageName: "About Us: Who We Are",
    configType: "internal",
    pageType: "about-who-we-are",
  }),
  "about-leadership": createOakPageConfig({
    pathPattern: "/about-us/leadership",
    analyticsPageName: "About Us: Leadership",
    configType: "internal",
    pageType: "about-leadership",
  }),
  "about-partners": createOakPageConfig({
    pathPattern: "/about-us/partners",
    analyticsPageName: "About Us: Partners",
    configType: "internal",
    pageType: "about-partners",
  }),
  "about-work-with-us": createOakPageConfig({
    pathPattern: "/about-us/work-with-us",
    analyticsPageName: "About Us: Work With Us",
    configType: "internal",
    pageType: "about-work-with-us",
  }),
  careers: createOakPageConfig({
    url: "https://app.beapplied.com/org/1574/oak-national-academy",
    analyticsPageName: "[external] Careers",
    configType: "external",
    pageType: "careers",
  }),
  contact: createOakPageConfig({
    pathPattern: "/contact-us",
    analyticsPageName: "Contact Us",
    configType: "internal",
    pageType: "contact",
  }),
  "develop-your-curriculum": createOakPageConfig({
    pathPattern: "/develop-your-curriculum",
    analyticsPageName: "Develop Your Curriculum",
    configType: "internal",
    pageType: "develop-your-curriculum",
  }),
  help: createOakPageConfig({
    url: "https://support.thenational.academy",
    analyticsPageName: "[external] Help",
    configType: "external",
    pageType: "help",
  }),
  home: createOakPageConfig({
    analyticsPageName: "Homepage",
    configType: "internal-custom-resolve",
    pageType: "home",
    matchHref: (href: string) => {
      switch (href) {
        case "/":
          return {
            path: "/",
            index: 0,
            params: { viewType: null },
          };
        case "/beta/teachers":
          return {
            path: "/beta/teachers",
            index: 0,
            params: { viewType: "teachers" },
          };
        default:
          return false;
      }
    },
    resolveHref: (props) =>
      props.viewType === null ? "/" : `/beta/${props.viewType || "teachers"}`,
  }),
  "lesson-planning": createOakPageConfig({
    pathPattern: "/lesson-planning",
    analyticsPageName: "Plan a Lesson",
    configType: "internal",
    pageType: "lesson-planning",
  }),
  legal: createOakPageConfig({
    pathPattern: "/legal/:slug",
    analyticsPageName: "Legal",
    configType: "internal",
    pageType: "legal",
  }),
  classroom: createOakPageConfig({
    url: "https://classroom.thenational.academy",
    analyticsPageName: "[external] Classroom",
    configType: "external",
    pageType: "classroom",
  }),
  "support-your-team": createOakPageConfig({
    pathPattern: "/support-your-team",
    analyticsPageName: "Support Your Team",
    configType: "internal",
    pageType: "support-your-team",
  }),
  "our-teachers": createOakPageConfig({
    url: "https://classroom.thenational.academy/teachers",
    analyticsPageName: "[external] Our teachers",
    configType: "external",
    pageType: "our-teachers",
  }),
  "teacher-hub": createOakPageConfig({
    url: "https://teachers.thenational.academy",
    analyticsPageName: "[external] Teacher hub",
    configType: "external",
    pageType: "teacher-hub",
  }),
  "oak-curriculum": createOakPageConfig({
    url: "https://teachers.thenational.academy/oaks-curricula",
    analyticsPageName: "[external] Our curriculum",
    configType: "external",
    pageType: "oak-curriculum",
  }),
  "blog-index": createOakPageConfig({
    analyticsPageName: "Blog Listing",
    configType: "internal-custom-resolve",
    pageType: "blog-index",
    matchHref: (href) => {
      if (match("/blog")(href)) {
        return match("/blog")(href);
      }
      if (match("/blog/categories/:category")(href)) {
        return match("/blog/categories/:category")(href);
      }
      return false;
    },
    resolveHref: (props) => {
      let path = "/blog";
      if (props.category) {
        path = `${path}/categories/${props.category}`;
      }
      if (!props.search) {
        return path;
      }
      const queryString = createQueryStringFromObject(props.search);

      if (!queryString) {
        return path;
      }

      return `${path}?${queryString}`;
    },
  }),
  "webinar-index": createOakPageConfig({
    analyticsPageName: "Webinar Listing",
    configType: "internal-custom-resolve",
    pageType: "webinar-index",
    matchHref: (href) => {
      if (match("/webinars")(href)) {
        return match("/webinars")(href);
      }
      if (match("/webinars/categories/:category")(href)) {
        return match("/webinars/categories/:category")(href);
      }
      return false;
    },
    resolveHref: (props) => {
      let path = "/webinars";
      if (props.category) {
        path = `${path}/categories/${props.category}`;
      }
      if (!props.search) {
        return path;
      }
      const queryString = createQueryStringFromObject(props.search);

      if (!queryString) {
        return path;
      }

      return `${path}?${queryString}`;
    },
  }),
  "tier-selection": createOakPageConfig({
    pathPattern:
      "/beta/:viewType/key-stages/:keyStageSlug/subjects/:subjectSlug/units",
    analyticsPageName: "Programme Listing",
    configType: "internal",
    pageType: "tier-selection",
  }),
  "unit-index": createOakPageConfig({
    pathPattern: "/beta/:viewType/key-stages/:keyStage/subjects/:subject/units",
    analyticsPageName: "Unit Listing",
    configType: "internal",
    pageType: "unit-index",
  }),
  "lesson-index": createOakPageConfig({
    pathPattern:
      "/beta/:viewType/key-stages/:keyStageSlug/subjects/:subjectSlug/units/:unitSlug",
    analyticsPageName: "Lesson Listing",
    configType: "internal",
    pageType: "lesson-index",
  }),
  "lesson-overview": createOakPageConfig({
    pathPattern:
      "/beta/:viewType/key-stages/:keyStageSlug/subjects/:subjectSlug/units/:unitSlug/lessons/:lessonSlug",
    analyticsPageName: "Lesson",
    configType: "internal",
    pageType: "lesson-overview",
  }),
  "lesson-downloads": createOakPageConfig({
    pathPattern:
      "/beta/:viewType/key-stages/:keyStageSlug/subjects/:subjectSlug/units/:unitSlug/lessons/:lessonSlug/downloads",
    analyticsPageName: "Lesson Download",
    configType: "internal",
    pageType: "lesson-downloads",
<<<<<<< HEAD
  }),
  search: createOakPageConfig({
    pathPattern: "/beta/:viewType/search",
=======
    resolveHref: (props) => {
      let path = `/beta/${props.viewType || "teachers"}/key-stages/${
        props.keyStageSlug
      }/subjects/${props.subjectSlug}/units/${props.unitSlug}/lessons/${
        props.slug
      }/downloads`;
      if (props.query) {
        const queryString = createQueryStringFromObject(props.query);
        path += `?${queryString}`;
      }
      return path;
    },
  },
  search: {
>>>>>>> cb524797
    analyticsPageName: "Search",
    configType: "internal",
    pageType: "search",
  }),
  "blog-single": createOakPageConfig({
    pathPattern: "/blog/:slug",
    analyticsPageName: "Blog",
    configType: "internal",
    pageType: "blog-single",
  }),
  "webinar-single": createOakPageConfig({
    pathPattern: "/webinars/:slug",
    analyticsPageName: "Webinar",
    configType: "internal",
    pageType: "webinar-single",
  }),
  "landing-page": createOakPageConfig({
    pathPattern: "/lp/:slug",
    analyticsPageName: "Landing Page",
    configType: "internal",
    pageType: "landing-page",
  }),
  "subject-index": createOakPageConfig({
    pathPattern: "/beta/:viewType/key-stages/:keyStageSlug/subjects",
    analyticsPageName: "Subject Listing",
    configType: "internal",
    pageType: "subject-index",
<<<<<<< HEAD
  }),
=======
    resolveHref: (props) => `/beta/teachers/key-stages/${props.slug}/subjects`,
  },
>>>>>>> cb524797
};

export type ResolveOakHrefProps = Exclude<
  Parameters<OakPages[keyof OakPages]["resolveHref"]>[number],
  void
>;

/**
 * Pass readable props which are unlikely to need to change, and return an href.
 * @example
 * resolveOakHref({ page: "teacher-hub "})
 * resolveOakHref({ page: "pupils-lesson", lessonSlug: "spreadsheet-warm-up-75j64r" })
 * resolveOakHref({ page: "blog", slug: "how-oak-helps-everyone" })
 */
export const resolveOakHref = (props: ResolveOakHrefProps): string => {
  return (
    OAK_PAGES[props.page]
      // eslint-disable-next-line @typescript-eslint/ban-ts-comment
      // @ts-ignore
      .resolveHref(props)
  );
};

type PageViewProps = {
  pageName: AnalyticsPageName;
  analyticsUseCase: "teachers" | "pupils" | null;
};
export const getPageViewProps = (href: string): PageViewProps | null => {
  return Object.values(OAK_PAGES).reduce((acc, config) => {
    const [path] = href.split("?");
    if (!path) {
      return acc;
    }
    const matchResult = config.matchHref(path);
    if (!matchResult) {
      return acc;
    }
    const params = matchResult.params;
    // eslint-disable-next-line @typescript-eslint/ban-ts-comment
    // @ts-ignore
    const viewType = "viewType" in params ? params.viewType : null;

    return {
      pageName: config.analyticsPageName,
      analyticsUseCase: viewType,
    };
  }, null as PageViewProps | null);
};<|MERGE_RESOLUTION|>--- conflicted
+++ resolved
@@ -1,9 +1,6 @@
-<<<<<<< HEAD
 import { match, compile, MatchFunction } from "path-to-regexp";
 
-=======
 import { PreselectedDownloadType } from "../../components/DownloadComponents/downloads.types";
->>>>>>> cb524797
 import { PageNameValueType } from "../../browser-lib/avo/Avo";
 import config from "../../config/browser";
 import { SearchQuery } from "../../context/Search/useSearch";
@@ -539,26 +536,9 @@
     analyticsPageName: "Lesson Download",
     configType: "internal",
     pageType: "lesson-downloads",
-<<<<<<< HEAD
   }),
   search: createOakPageConfig({
     pathPattern: "/beta/:viewType/search",
-=======
-    resolveHref: (props) => {
-      let path = `/beta/${props.viewType || "teachers"}/key-stages/${
-        props.keyStageSlug
-      }/subjects/${props.subjectSlug}/units/${props.unitSlug}/lessons/${
-        props.slug
-      }/downloads`;
-      if (props.query) {
-        const queryString = createQueryStringFromObject(props.query);
-        path += `?${queryString}`;
-      }
-      return path;
-    },
-  },
-  search: {
->>>>>>> cb524797
     analyticsPageName: "Search",
     configType: "internal",
     pageType: "search",
@@ -586,12 +566,7 @@
     analyticsPageName: "Subject Listing",
     configType: "internal",
     pageType: "subject-index",
-<<<<<<< HEAD
-  }),
-=======
-    resolveHref: (props) => `/beta/teachers/key-stages/${props.slug}/subjects`,
-  },
->>>>>>> cb524797
+  }),
 };
 
 export type ResolveOakHrefProps = Exclude<
