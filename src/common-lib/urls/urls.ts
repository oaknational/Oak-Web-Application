--- conflicted
+++ resolved
@@ -139,11 +139,6 @@
   page: "pupil-lesson-index";
   programmeSlug: string;
   unitSlug: string;
-};
-
-export type PupilUnitListingLinkProps = {
-  page: "pupil-unit-index";
-  programmeSlug: string;
 };
 
 export type PupilProgrammeListingLinkProps = {
@@ -311,11 +306,8 @@
   | PupilUnitListingLinkProps
   | PupilSubjectListingLinkProps
   | PupilProgrammeListingLinkProps
-<<<<<<< HEAD
   | PupilYearListingLinkProps
-=======
   | PupilUnitListingLinkProps
->>>>>>> 3c18a0ce
   | SpecialistLessonOverviewLinkProps
   | LessonOverviewCanonicalLinkProps
   | LessonListingLinkProps
@@ -668,12 +660,6 @@
     configType: "internal",
     pageType: "pupil-programme-index",
   }),
-  "pupil-unit-index": createOakPageConfig({
-    pathPattern: "/pupils/beta/programmes/:programmeSlug/units",
-    analyticsPageName: "Unit Listing",
-    configType: "internal",
-    pageType: "pupil-unit-index",
-  }),
   "pupil-subject-index": createOakPageConfig({
     pathPattern: "/pupils/beta/years/:yearSlug/subjects",
     analyticsPageName: "Subject Listing",
