--- conflicted
+++ resolved
@@ -77,8 +77,8 @@
     page?: string;
   };
 };
-export type TierSelectionLinkProps = {
-  page: "tier-selection";
+export type ProgrammeListingLinkProps = {
+  page: "programme-index";
   viewType?: ViewType;
   keyStage: string;
   subject: string;
@@ -86,16 +86,6 @@
 export type UnitIndexLinkProps = {
   page: "unit-index";
   viewType?: ViewType;
-  keyStage: string;
-  subject: string;
-  search?: {
-    ["learning-theme"]?: string | null;
-    ["tier"]?: string | null;
-  };
-};
-
-export type ProgrammeLinkProps = {
-  page: "programme";
   programme: string;
   search?: {
     ["learning-theme"]?: string | null;
@@ -109,9 +99,8 @@
 export type LessonIndexLinkProps = {
   page: "lesson-index";
   viewType?: ViewType;
-  keyStage: string;
-  subject: string;
-  slug: string;
+  programmeSlug: string;
+  unitSlug: string;
 };
 export type LessonOverviewLinkProps = {
   page: "lesson-overview";
@@ -121,29 +110,16 @@
   unit: string;
   slug: string;
 };
-<<<<<<< HEAD
 export type ProgrammeLessonOverviewLinkProps = {
   page: "programme-lesson-overview";
   programmeSlug: string;
   unitSlug: string;
   lessonSlug: string;
 };
-export type ProgrammeLessonIndexProps = {
-  page: "programme-lesson-index";
-  programmeSlug: string;
-  unitSlug: string;
-};
-
-type LessonDownloadsLinkProps = {
-  page: "lesson-downloads";
-  programmeSlug: string;
-=======
 type LessonDownloadsLinkProps = {
   page: "lesson-downloads";
   viewType?: ViewType;
-  keyStageSlug: string;
-  subjectSlug: string;
->>>>>>> 9a7b52b8
+  programmeSlug: string;
   unitSlug: string;
   slug: string;
   query?: {
@@ -194,16 +170,9 @@
   | LandingPageLinkProps
   | LessonDownloadsLinkProps
   | LessonOverviewLinkProps
-<<<<<<< HEAD
-  | LessonDownloadsLinkProps
-  | ProgrammeLinkProps
-  | KeyStageSubjectProgrammesLinkProps
-  | ProgrammeLessonOverviewLinkProps
-  | ProgrammeLessonIndexProps;
-=======
   | LessonIndexLinkProps
   | UnitIndexLinkProps
-  | TierSelectionLinkProps
+  | ProgrammeListingLinkProps
   | BlogListingLinkProps
   | BlogSingleLinkProps
   | WebinarListingLinkProps
@@ -226,7 +195,6 @@
   | OakCurriculumLinkProps
   | ClassroomLinkProps
   | TeacherHubLinkProps;
->>>>>>> 9a7b52b8
 
 type ExternalPageName =
   | "[external] Careers"
@@ -256,7 +224,7 @@
   "oak-curriculum": OakPageConfig<OakCurriculumLinkProps>;
   "blog-index": OakPageConfig<BlogListingLinkProps>;
   "webinar-index": OakPageConfig<WebinarListingLinkProps>;
-  "tier-selection": OakPageConfig<TierSelectionLinkProps>;
+  "programme-index": OakPageConfig<ProgrammeListingLinkProps>;
   "unit-index": OakPageConfig<UnitIndexLinkProps>;
   "lesson-index": OakPageConfig<LessonIndexLinkProps>;
   "lesson-overview": OakPageConfig<LessonOverviewLinkProps>;
@@ -515,35 +483,29 @@
     matchHref: postMatchHref("webinar-index"),
     resolveHref: postResolveHref("webinar-index"),
   }),
-  "tier-selection": createOakPageConfig({
-    pathPattern: "/beta/teachers/key-stages/:keyStage/subjects/:subject/units",
-    analyticsPageName: "Programme Listing",
-    configType: "internal",
-    pageType: "tier-selection",
-  }),
   "unit-index": createOakPageConfig({
-    pathPattern: "/beta/teachers/key-stages/:keyStage/subjects/:subject/units",
+    pathPattern: "/beta/teachers/programmes/:programme/units",
     analyticsPageName: "Unit Listing",
     configType: "internal",
     pageType: "unit-index",
   }),
   "lesson-index": createOakPageConfig({
     pathPattern:
-      "/beta/teachers/key-stages/:keyStage/subjects/:subject/units/:slug",
+      "/beta/teachers/programmes/:programmeSlug/units/:unitSlug/lessons",
     analyticsPageName: "Lesson Listing",
     configType: "internal",
     pageType: "lesson-index",
   }),
   "lesson-overview": createOakPageConfig({
     pathPattern:
-      "/beta/teachers/key-stages/:keyStage/subjects/:subject/units/:unit/lessons/:slug",
+      "/beta/teachers/programmes/:programmeSlug/units/:unitSlug/lessons/:lessonSlug",
     analyticsPageName: "Lesson",
     configType: "internal",
     pageType: "lesson-overview",
   }),
   "lesson-downloads": createOakPageConfig({
     pathPattern:
-      "/beta/teachers/key-stages/:keyStageSlug/subjects/:subjectSlug/units/:unitSlug/lessons/:slug/downloads",
+      "/beta/teachers/programmes/:programmeSlug/units/:unitSlug/lessons/:slug/downloads",
     analyticsPageName: "Lesson Download",
     configType: "internal",
     pageType: "lesson-downloads",
@@ -578,48 +540,15 @@
     configType: "internal",
     pageType: "subject-index",
   }),
-};
-
-<<<<<<< HEAD
-      return `${path}?${queryString}`;
-    }
-    case "key-stage-subject-programmes": {
-      return `/beta/teachers/key-stages/${props.keyStage}/subjects/${props.subject}/programmes`;
-    }
-    case "programme": {
-      const path = `/beta/teachers/programmes/${props.programme}/units`;
-      if (!props.search) {
-        return path;
-      }
-
-      const queryString = createQueryStringFromObject(props.search);
-
-      if (!queryString) {
-        return path;
-      }
-
-      return `${path}?${queryString}`;
-    }
-    case "programme-lesson-index": {
-      return `/beta/teachers/programmes/${props.programmeSlug}/units/${props.unitSlug}/lessons`;
-    }
-    case "lesson-index": {
-      return `/beta/teachers/key-stages/${props.keyStage}/subjects/${props.subject}/units/${props.slug}`;
-    }
-    case "lesson-overview": {
-      return `/beta/teachers/key-stages/${props.keyStage}/subjects/${props.subject}/units/${props.unit}/lessons/${props.slug}`;
-    }
-    case "programme-lesson-overview": {
-      return `/beta/teachers/programmes/${props.programmeSlug}/units/${props.unitSlug}/lessons/${props.lessonSlug}`;
-    }
-    case "lesson-downloads": {
-      let path = `/beta/teachers/programmes/${props.programmeSlug}/units/${props.unitSlug}/lessons/${props.slug}/downloads`;
-      if (props.query) {
-        const queryString = createQueryStringFromObject(props.query);
-        path += `?${queryString.toLowerCase()}`;
-      }
-      return path;
-=======
+  "programme-index": createOakPageConfig({
+    pathPattern:
+      "/beta/teachers/key-stages/:keyStage/subjects/:subject/programmes",
+    analyticsPageName: "Programme Listing",
+    configType: "internal",
+    pageType: "programme-index",
+  }),
+};
+
 export type ResolveOakHrefProps = Exclude<
   Parameters<OakPages[keyof OakPages]["resolveHref"]>[number],
   void
@@ -664,7 +593,6 @@
     const matchResult = config.matchHref(path);
     if (!matchResult) {
       return acc;
->>>>>>> 9a7b52b8
     }
     const params = matchResult.params;
     // eslint-disable-next-line @typescript-eslint/ban-ts-comment
