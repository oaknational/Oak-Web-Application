--- conflicted
+++ resolved
@@ -76,8 +76,10 @@
     page?: string;
   };
 };
-export type UnitListingLinkProps = {
-  page: "unit-listing";
+export type UnitIndexLinkProps = {
+  page: "unit-index";
+  keyStage: string;
+  subject: string;
   search?: {
     ["learning-theme"]?: string | null;
   };
@@ -90,23 +92,8 @@
       page: "blog" | "webinars" | "key-stage";
       slug: string;
     }
-<<<<<<< HEAD
   | PostIndexLinkProps
-  | UnitListingLinkProps;
-=======
-  | {
-      page: "blog-index" | "webinars-index";
-      category?: string | null;
-      search?: {
-        page?: string;
-      };
-    }
-  | {
-      page: "unit-index";
-      keyStage: string;
-      subject: string;
-    };
->>>>>>> fd5d92ad
+  | UnitIndexLinkProps;
 
 /**
  * Pass readable props which are unlikely to need to change, and return an href.
@@ -146,8 +133,8 @@
 
       return `${path}?${queryString}`;
     }
-    case "unit-listing": {
-      const path = "/units";
+    case "unit-index": {
+      const path = `/beta/teachers/key-stage/${props.keyStage}/subject/${props.subject}/units`;
       if (!props.search) {
         return path;
       }
@@ -159,9 +146,6 @@
 
       return `${path}?${queryString}`;
     }
-    case "unit-index": {
-      return `/beta/teachers/key-stage/${props.keyStage}/subject/${props.subject}/units`;
-    }
 
     default:
       return OAK_PAGES[props.page];
