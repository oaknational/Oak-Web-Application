--- conflicted
+++ resolved
@@ -22,11 +22,7 @@
   "teachers-home": "https://teachers.thenational.academy",
   "teachers-oak-curriculum":
     "https://teachers.thenational.academy/oaks-curricula",
-<<<<<<< HEAD
-  "webinars-index": "/webinars",
   "beta-teachers-home": "/beta/teachers",
-=======
->>>>>>> e48d851b
 } as const;
 
 export type OakPageName = keyof typeof OAK_PAGES;
