--- conflicted
+++ resolved
@@ -17,7 +17,6 @@
 
 export type CampaignHeader = z.infer<typeof campaignHeaderSchema>;
 
-<<<<<<< HEAD
 export type NewsletterSignUp = z.infer<typeof newsletterSignUpSchema>;
 
 const newsletterSignUpSchema = z.object({
@@ -57,7 +56,6 @@
 ]);
 
 export type CampaignContentType = z.infer<typeof campaignContentTypeSchema>;
-=======
 const campaignVideoBannerSchema = z.object({
   type: z.literal("CampaignVideoBanner"),
   headingPortableTextWithPromo: portableTextSchema,
@@ -67,7 +65,6 @@
 
 export type CampaignVideoBannerType = z.infer<typeof campaignVideoBannerSchema>;
 
->>>>>>> f9dbadcc
 export const campaignPageSchema = z
   .object({
     title: z.string(),
