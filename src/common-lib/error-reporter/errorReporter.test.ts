--- conflicted
+++ resolved
@@ -65,30 +65,24 @@
     it("returns false if the ua string doesn't contain words in the disallow list", () => {
       expect(
         matchesUserAgent(
-          "Mozilla/5.0 (Macintosh; Intel Mac OS X 11_4) AppleWebKit/537.36 (KHTML, like Gecko) Chrome/93.0.4619.141 Safari/537.36"
-        )
+          "Mozilla/5.0 (Macintosh; Intel Mac OS X 11_4) AppleWebKit/537.36 (KHTML, like Gecko) Chrome/93.0.4619.141 Safari/537.36",
+        ),
       ).toBe(false);
     });
     it("returns true if ua string contains 'percy'", () => {
       expect(
         matchesUserAgent(
-          "Mozilla/5.0 (Macintosh; Intel Mac OS X 11_4) percy AppleWebKit/537.36 (KHTML, like Gecko) Chrome/93.0.4619.141 Safari/537.36"
-        )
+          "Mozilla/5.0 (Macintosh; Intel Mac OS X 11_4) percy AppleWebKit/537.36 (KHTML, like Gecko) Chrome/93.0.4619.141 Safari/537.36",
+        ),
       ).toBe(true);
     });
   });
   describe("matchesIgnoredError", () => {
     it("returns false if the error should not be ignored", () => {
-<<<<<<< HEAD
-      const shouldIgnore = matchesIgnoredError(
-        "Proper error that should be reported"
-      );
-=======
       const shouldIgnore = matchesIgnoredError({
         errorMessage: "Proper error that should be reported",
         stacktrace: [],
       });
->>>>>>> 1eb147cc
       expect(shouldIgnore).toBe(false);
     });
     it("returns true if the error should be ignored based on message", () => {
@@ -182,7 +176,7 @@
 
       await reportError("test thing");
       expect(consoleLog).toHaveBeenCalledWith(
-        "Failed to send error to bugsnag:"
+        "Failed to send error to bugsnag:",
       );
       expect(consoleError).toHaveBeenCalledWith("bad thing");
       expect(consoleLog).toHaveBeenCalledWith("Original error:");
@@ -190,7 +184,7 @@
     });
     test("adds originalError if error is OakError", () => {
       const originalError = new Error(
-        "some error from somewhere (not our fault!)"
+        "some error from somewhere (not our fault!)",
       );
       const oakError = new OakError({ code: "misc/unknown", originalError });
       reportError(oakError);
@@ -235,7 +229,7 @@
       reportError(error);
       expect(mockNotify).toHaveBeenCalledTimes(1);
       expect(consoleWarn).toHaveBeenCalledWith(
-        expect.stringContaining("already reported")
+        expect.stringContaining("already reported"),
       );
     });
   });
