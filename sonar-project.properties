# DO not update, this was the historic name of the repo, and is still used in Sonar as the internal ID.
sonar.projectKey=oaknational_Samara
sonar.organization=oaknational

# This is the name and version displayed in the SonarCloud UI.
#sonar.projectName=
#sonar.projectVersion=

# Encoding of the source code. Default is default system encoding
#sonar.sourceEncoding=UTF-8

# Path is relative to the sonar-project.properties file. Replace "\" by "/" on Windows.
sonar.sources=.
# sonar.exclusions=

sonar.tests=.
sonar.test.inclusions=\
  **/__tests__/**,\
  **/*.test.*

sonar.javascript.lcov.reportPaths=./coverage/lcov.info
# https://docs.oracle.com/cd/E23095_01/Platform.93/ATGProgGuide/html/s0204propertiesfileformat01.html
# Search page not measured for now because this is a rapid prototype, will refactor and test.
# Some index.ts component files not measured because they are integration points with no logic.
<<<<<<< HEAD
# Video player is an integration point to the the Mux player npm package with its own tests - @mux/mux-player-react
=======
# TODO: remove blog pages from exceptions and WRITE tests for them
>>>>>>> 22e2a183
sonar.coverage.exclusions=\
  __mocks__/**,\
  src/types/**,\
  **/__tests__/**,\
  **/*.test.*,\
  **/*.stories.*,\
  e2e_tests/**,\
  *.config.js,\
  *.config.ts,\
  *.setup.js,\
  percy.snapshot.list.js,\
  src/pages/_document.tsx,\
  scripts/**,\
  src/*/graphql/generated/*.*,\
  src/*/sanity-graphql/generated/*.*,\
  src/pages/typography-example.tsx,\
  src/pages/search.tsx,\
  src/components/SearchForm/index.ts,\
  src/components/SearchResults/index.ts, \
  src/components/VideoPlayer/VideoPlayer.tsx, \
  src/components/VideoPlayer/index.ts, \
  src/components/CMSImage/index.ts, \
  src/node-lib/cms/index.ts, \
  src/browser-lib/avo/Avo.ts, \
  src/pages/blog/index.tsx, \
  src/node-lib/cms/sanity-client/index.ts, \
  src/pages/blog/[blogSlug].tsx, \
  src/node-lib/cms/sanity-client/schemas/index.ts

# code duplication exclusions
sonar.cpd.exclusions=\
  src/styles/theme/aus.theme.ts,\
  src/styles/theme/default.theme.ts, \
  src/browser-lib/fixtures/**, \
  src/node-lib/sanity-graphql/generated/sdk.ts, \
  src/browser-lib/avo/Avo.ts

# don't bother at all with confirmic
sonar.exclusions=\
  src/browser-lib/cookie-consent/confirmic/*, \
  src/browser-lib/avo/Avo.ts<|MERGE_RESOLUTION|>--- conflicted
+++ resolved
@@ -22,11 +22,8 @@
 # https://docs.oracle.com/cd/E23095_01/Platform.93/ATGProgGuide/html/s0204propertiesfileformat01.html
 # Search page not measured for now because this is a rapid prototype, will refactor and test.
 # Some index.ts component files not measured because they are integration points with no logic.
-<<<<<<< HEAD
 # Video player is an integration point to the the Mux player npm package with its own tests - @mux/mux-player-react
-=======
 # TODO: remove blog pages from exceptions and WRITE tests for them
->>>>>>> 22e2a183
 sonar.coverage.exclusions=\
   __mocks__/**,\
   src/types/**,\
