--- conflicted
+++ resolved
@@ -77,11 +77,7 @@
     "@mdx-js/loader": "^3.1.0",
     "@mux/mux-node": "^9.0.1",
     "@mux/mux-player-react": "3.1.0",
-<<<<<<< HEAD
-    "@oaknational/oak-components": "^1.91.0",
-=======
     "@oaknational/oak-components": "^1.97.0",
->>>>>>> 69f464da
     "@oaknational/oak-consent-client": "^2.1.1",
     "@oaknational/oak-curriculum-schema": "^1.57.0",
     "@oaknational/oak-pupil-client": "^2.14.0",
