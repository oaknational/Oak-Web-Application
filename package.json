--- conflicted
+++ resolved
@@ -7,13 +7,9 @@
     "build": "next build",
     "start": "next start",
     "lint": "next lint",
-<<<<<<< HEAD
-    "test": "echo 'no tests yet'",
+    "test": "jest --watch",
+    "test:ci": "jest",
     "format": "prettier */**/*.t{s,sx} --write"
-=======
-    "test": "jest --watch",
-    "test:ci": "jest"
->>>>>>> da268337
   },
   "dependencies": {
     "next": "12.1.0",
@@ -21,27 +17,22 @@
     "react-dom": "17.0.2"
   },
   "devDependencies": {
-<<<<<<< HEAD
     "@next/eslint-plugin-next": "^12.1.0",
-=======
     "@testing-library/jest-dom": "^5.16.2",
     "@testing-library/react": "^12.1.3",
->>>>>>> da268337
     "@types/node": "17.0.20",
     "@types/react": "17.0.39",
     "@typescript-eslint/eslint-plugin": "^5.12.1",
     "@typescript-eslint/parser": "^5.12.1",
     "eslint": "8.9.0",
     "eslint-config-next": "12.1.0",
-<<<<<<< HEAD
     "eslint-config-prettier": "^8.4.0",
     "eslint-import-resolver-typescript": "^2.5.0",
     "eslint-plugin-import": "^2.25.4",
+    "jest": "^27.5.1",
     "prettier": "2.5.1",
-=======
-    "jest": "^27.5.1",
->>>>>>> da268337
-    "typescript": "4.5.5"
+    "typescript": "4.5.5",
+    "typescript-plugin-css-modules": "^3.4.0"
   },
   "engines": {
     "node": "14",
