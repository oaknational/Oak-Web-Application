--- conflicted
+++ resolved
@@ -66,11 +66,7 @@
     "gleap": "^8.5.1",
     "js-cookie": "^3.0.1",
     "lodash": "^4.17.21",
-<<<<<<< HEAD
-    "next": "^13.0.7",
-=======
     "next": "^13.1.6",
->>>>>>> be421853
     "next-sanity-image": "^5.0.0",
     "next-seo": "^5.15.0",
     "node-fetch": "^2.6.7",
@@ -102,12 +98,8 @@
     "@graphql-codegen/typescript": "^2.8.1",
     "@graphql-codegen/typescript-graphql-request": "^4.5.8",
     "@graphql-codegen/typescript-operations": "^2.5.6",
-<<<<<<< HEAD
     "@next/bundle-analyzer": "^13.0.7",
-    "@next/eslint-plugin-next": "^13.0.7",
-=======
     "@next/eslint-plugin-next": "^13.1.6",
->>>>>>> be421853
     "@percy/cli": "^1.13.0",
     "@playwright/test": "1.27.1",
     "@semantic-release/changelog": "^6.0.1",
@@ -138,11 +130,7 @@
     "browserstack-local": "^1.5.1",
     "dotenv": "^16.0.3",
     "eslint": "^8.28.0",
-<<<<<<< HEAD
-    "eslint-config-next": "^13.0.7",
-=======
     "eslint-config-next": "^13.1.6",
->>>>>>> be421853
     "eslint-config-prettier": "^8.5.0",
     "eslint-import-resolver-typescript": "^3.5.2",
     "eslint-plugin-import": "^2.26.0",
