--- conflicted
+++ resolved
@@ -77,15 +77,9 @@
     "@mdx-js/loader": "^3.1.0",
     "@mux/mux-node": "^9.0.1",
     "@mux/mux-player-react": "3.1.0",
-<<<<<<< HEAD
     "@oaknational/oak-components": "^1.98.0",
     "@oaknational/oak-consent-client": "^2.1.1",
     "@oaknational/oak-curriculum-schema": "^1.56.0",
-=======
-    "@oaknational/oak-components": "^1.97.0",
-    "@oaknational/oak-consent-client": "^2.1.1",
-    "@oaknational/oak-curriculum-schema": "^1.55.0",
->>>>>>> 257d9772
     "@oaknational/oak-pupil-client": "^2.14.0",
     "@portabletext/react": "^3.2.0",
     "@react-aria/aria-modal-polyfill": "^3.7.13",
