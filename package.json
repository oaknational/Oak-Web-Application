--- conflicted
+++ resolved
@@ -9,17 +9,11 @@
     "dev": "next dev",
     "format": "prettier */**/*.t{s,sx} --write",
     "lint": "next lint",
-<<<<<<< HEAD
     "pa11y": "pa11y-ci -c pa11yci.config.js",
-    "test": "jest --watch",
-    "test:ci": "jest",
-    "format": "prettier */**/*.t{s,sx} --write"
-=======
     "prepare": "husky install",
     "start": "next start",
     "test": "jest --watch --collectCoverage=false",
     "test:ci": "jest"
->>>>>>> 20de184c
   },
   "dependencies": {
     "next": "12.1.0",
@@ -27,14 +21,11 @@
     "react-dom": "17.0.2"
   },
   "devDependencies": {
-<<<<<<< HEAD
     "@actions/core": "^1.6.0",
     "@actions/github": "^5.0.0",
-=======
     "@commitlint/cli": "^16.2.1",
     "@commitlint/config-conventional": "^16.2.1",
     "@commitlint/prompt-cli": "^16.2.1",
->>>>>>> 20de184c
     "@next/eslint-plugin-next": "^12.1.0",
     "@testing-library/jest-dom": "^5.16.2",
     "@testing-library/react": "^12.1.3",
@@ -49,13 +40,10 @@
     "eslint-plugin-import": "^2.25.4",
     "husky": "^7.0.4",
     "jest": "^27.5.1",
-<<<<<<< HEAD
     "octokit": "^1.7.1",
     "pa11y-ci": "^3.0.1",
-=======
     "lint-staged": "^12.3.4",
     "node-mocks-http": "^1.11.0",
->>>>>>> 20de184c
     "prettier": "2.5.1",
     "typescript": "4.5.5",
     "typescript-plugin-css-modules": "^3.4.0"
