{
  "name": "oak-web-application",
  "version": "0.0.0-development",
  "private": true,
  "license": "MIT",
<<<<<<< HEAD
  "type": "module",
  "module": "ESNext",
  "scripts": {
    "generate-sprites": "NODE_ENV=production tsx scripts/build/write_env_file/index.ts && NODE_ENV=production npm run image-data:all",
=======
  "scripts": {
    "generate-sprites": "NODE_ENV=production node scripts/build/write_env_file && NODE_ENV=production npm run image-data:all",
>>>>>>> 0b3dc777
    "prebuild": "npm run generate-sprites",
    "build": "npm run build:prep && next build",
    "build:prep": "rimraf ./reports/*",
    "build:analyse-bundle": "ANALYSE_BUNDLE=on next build",
<<<<<<< HEAD
    "postbuild": "next-sitemap --config next-sitemap.config.cjs",
    "cc": "commit",
    "cca": "git add . && commit",
    "check-types": "tsc --noEmit",
    "type-check": "tsc --noEmit",
    "config:pull": "node ./scripts/build/pull_config/index.cjs",
    "config:push:dev": "node ./scripts/build/push_config/index.cjs --environment development",
    "config:push:prod": "node ./scripts/build/push_config/index.cjs --environment production",
    "predev": "tsx scripts/build/write_env_file/index.ts && NODE_ENV=development npm run image-data:all",
=======
    "postbuild": "next-sitemap",
    "cc": "commit",
    "cca": "git add . && commit",
    "check-types": "tsc --noEmit",
    "config:pull": "node ./scripts/build/pull_config",
    "config:push:dev": "node ./scripts/build/push_config --environment development",
    "config:push:prod": "node ./scripts/build/push_config --environment production",
    "predev": "node scripts/build/write_env_file && NODE_ENV=development npm run image-data:all",
>>>>>>> 0b3dc777
    "dev": "next dev",
    "export": "next export",
    "format": "prettier '**/*.{j,t}{s,sx}' --write",
    "format:precommit": "prettier --write",
    "format:check": "prettier '**/*.{j,t}{s,sx}' --check",
    "gql-codegen:curriculum-2023": "graphql-codegen --config src/node-lib/curriculum-api-2023/codegen.yml -r dotenv/config",
    "gql-codegen:sanity": "graphql-codegen --config src/node-lib/sanity-graphql/codegen.yml -r dotenv/config",
    "gql-codegen:personalisation": "graphql-codegen --config src/node-lib/personalisation-api/codegen.yml -r dotenv/config",
    "image-data:all": "./scripts/build/image_data/all.sh",
    "lint": "NODE_ENV=test next lint",
    "lint:precommit": "eslint --fix",
    "lint:styles": "stylelint 'src/**/*.{j,t}{s,sx}'",
    "lint:styles:precommit": "stylelint",
    "madge:circulars": "npx madge --circular --extensions ts,tsx,js,jsx .",
    "madge:circulars-image": "npx madge --circular --image madge/circulars.svg --extensions ts,tsx,js,jsx .",
<<<<<<< HEAD
    "pa11y": "pa11y-ci -c pa11yci.config.cjs",
=======
    "pa11y": "pa11y-ci -c pa11yci.config.js",
>>>>>>> 0b3dc777
    "prepare": "husky",
    "report:open": "open ./reports/*.html",
    "semantic-release": "semantic-release",
    "serve:test-config": "http-server -p 4444 oak-config",
    "start": "next start",
    "prestorybook:build": "npm run generate-sprites",
    "storybook": "storybook dev -p 6006",
    "storybook:build": "storybook build",
    "storybook:static-serve": "storybook build --quiet && http-server ./storybook-static --port=6006",
    "test": "jest --watch --collectCoverage=false",
    "test:coverage": "jest --watch",
    "test:ci": "jest",
<<<<<<< HEAD
    "test:pages": "jest -c ./jest.pages.config.cjs ./src/__tests__",
    "test:components": "jest -c ./jest.components.config.cjs ./src/components",
    "test:storybook": "jest --config=jest.storybook.config.cjs",
=======
    "test:pages": "jest -c ./jest.pages.config.js ./src/__tests__",
    "test:components": "jest -c ./jest.components.config.js ./src/components",
    "test:storybook": "jest --config=jest.storybook.config.js",
>>>>>>> 0b3dc777
    "use-local-components": "$npm_execpath remove @oaknational/oak-components && yalc add @oaknational/oak-components",
    "remove-local-components": "yalc remove @oaknational/oak-components && $npm_execpath install @oaknational/oak-components",
    "use-local-schema": "$npm_execpath remove @oaknational/oak-curriculum-schema && yalc add @oaknational/oak-curriculum-schema",
    "remove-local-schema": "npx yalc remove @oaknational/oak-curriculum-schema && $npm_execpath add @oaknational/oak-curriculum-schema",
    "use-local-pupil-client": "$npm_execpath remove @oaknational/oak-pupil-client && yalc add @oaknational/oak-pupil-client",
    "remove-local-pupil-client": "npx yalc remove @oaknational/oak-pupil-client && $npm_execpath add @oaknational/oak-pupil-client",
    "build-storybook": "storybook build"
  },
  "overrides": {
<<<<<<< HEAD
    "@testing-library/dom": {
      "dom-accessibility-api": "^0.6.0"
    },
    "puppeteer": "$puppeteer",
=======
    "@testing-library/dom": "$@testing-library/dom",
    "puppeteer": "$puppeteer",
    "react": "$react",
    "react-dom": "$react-dom",
>>>>>>> 0b3dc777
    "storybook-addon-next-router": {
      "next": "$next"
    },
    "protobufjs": ">=7.2.5",
<<<<<<< HEAD
    "tough-cookie": ">=4.1.3",
    "@types/react": "^18",
    "@types/react-dom": "^18"
=======
    "tough-cookie": ">=4.1.3"
>>>>>>> 0b3dc777
  },
  "dependencies": {
    "@bugsnag/js": "^8.2.0",
    "@bugsnag/plugin-react": "^8.2.0",
<<<<<<< HEAD
    "@clerk/nextjs": "^6.12.4",
=======
    "@clerk/nextjs": "^6.12.1",
>>>>>>> 0b3dc777
    "@google-cloud/storage": "^7.15.0",
    "@hookform/resolvers": "^3.9.1",
    "@hubspot/api-client": "^11.2.0",
    "@mdx-js/loader": "^3.1.0",
    "@mux/mux-node": "^9.0.1",
    "@mux/mux-player-react": "3.1.0",
<<<<<<< HEAD
    "@oaknational/oak-components": "^1.95.1",
    "@oaknational/oak-consent-client": "^2.1.1",
    "@oaknational/oak-curriculum-schema": "1.55.0",
    "@oaknational/oak-pupil-client": "^2.14.0",
    "@portabletext/react": "^3.2.1",
    "@react-aria/aria-modal-polyfill": "^3.7.13",
    "@sanity/asset-utils": "^1.3.2",
    "@sanity/image-url": "^1.1.0",
    "@storybook/addon-webpack5-compiler-swc": "^3",
    "@svgr/webpack": "^8.1.0",
    "@tiptap/extension-character-count": "^2.11.0",
    "@tiptap/extension-link": "^2.11.0",
    "@tiptap/react": "^2.11.5",
    "@tiptap/starter-kit": "^2.11.0",
    "@types/uuid": "^10.0.0",
    "@types/webpack-bugsnag-plugins": "^1.4.5",
=======
    "@oaknational/oak-components": "^1.97.0",
    "@oaknational/oak-consent-client": "^2.1.1",
    "@oaknational/oak-curriculum-schema": "^1.57.0",
    "@oaknational/oak-pupil-client": "^2.14.0",
    "@portabletext/react": "^3.2.0",
    "@react-aria/aria-modal-polyfill": "^3.7.13",
    "@sanity/asset-utils": "^1.3.2",
    "@sanity/image-url": "^1.1.0",
    "@storybook/addon-webpack5-compiler-swc": "^1.0.5",
    "@svgr/webpack": "^8.1.0",
    "@tiptap/extension-character-count": "^2.11.0",
    "@tiptap/extension-link": "^2.11.0",
    "@tiptap/react": "^2.11.0",
    "@tiptap/starter-kit": "^2.11.0",
    "@types/storybook__addons": "^5.2.1",
    "@types/uuid": "^10.0.0",
>>>>>>> 0b3dc777
    "better-react-mathjax": "^2.1.0",
    "buffer": "^6.0.3",
    "crypto-browserify": "^3.12.1",
    "date-fns": "^4.1.0",
<<<<<<< HEAD
    "dompurify": "^3.2.3",
    "favicons": "^7.1.5",
    "gleap": "^14.0.8",
    "graphql-request": "^6",
=======
    "dompurify": "^3.2.4",
    "favicons": "^7.1.5",
    "gleap": "^14.0.8",
>>>>>>> 0b3dc777
    "html-react-parser": "^5.2.2",
    "js-cookie": "^3.0.5",
    "jszip": "^3.10.1",
    "lodash": "^4.17.21",
    "mathjax": "^3.2.2",
    "nanoid": "^5.0.8",
<<<<<<< HEAD
    "next": "15.2.3",
    "next-cloudinary": "^6.16.0",
    "next-sanity-image": "^6.1.1",
    "next-seo": "^6.6.0",
=======
    "next": "^14.2.23",
    "next-sanity-image": "^6.1.1",
    "next-seo": "^6.6.0",
    "node-fetch": "^2.6.7",
>>>>>>> 0b3dc777
    "path-browserify": "^1.0.1",
    "path-to-regexp": "^6.2.1n",
    "posthog-js": "^1.181.0",
    "posthog-node": "^4.10.1",
    "querystring-es3": "^0.2.1",
<<<<<<< HEAD
    "react": "^18",
    "react-aria": "^3.38.1",
    "react-dom": "^18",
    "react-focus-on": "^3.9.4",
    "react-hook-form": "^7.54.2",
    "react-stately": "^3.36.1",
=======
    "react": "^18.3.1",
    "react-aria": "^3.35.1",
    "react-dom": "^18.3.1",
    "react-focus-on": "^3.9.4",
    "react-hook-form": "^7.53.1",
    "react-stately": "^3.33.0",
>>>>>>> 0b3dc777
    "react-string-replace": "^1.1.1",
    "react-transition-group": "^4.4.5",
    "slugify": "^1.6.6",
    "snakecase-keys": "^8.0.1",
    "stream-browserify": "^3.0.0",
    "stream-http": "^3.2.0",
<<<<<<< HEAD
    "styled-components": "^6.1.15",
    "svix": "^1.61.4",
=======
    "styled-components": "^5.3.6",
    "svix": "^1.62.0",
>>>>>>> 0b3dc777
    "swr": "^2.3.3",
    "tiny-hashes": "^1.0.1",
    "url": "^0.11.2",
    "util": "^0.12.5",
    "uuid": "^11.1.0",
    "webvtt-parser": "^2.2.0",
    "xml-js": "^1.6.11",
    "zod": "^3.24.2"
  },
  "devDependencies": {
    "@actions/core": "^1.11.1",
    "@actions/exec": "^1.1.1",
    "@actions/github": "^6.0.0",
    "@axe-core/react": "^4.10.1",
<<<<<<< HEAD
    "@babel/core": "^7.26.10",
=======
    "@babel/core": "^7.26.7",
>>>>>>> 0b3dc777
    "@chromatic-com/storybook": "^3.2.6",
    "@commitlint/cli": "^19.6.1",
    "@commitlint/config-conventional": "^19.6.0",
    "@commitlint/prompt-cli": "^19.7.0",
<<<<<<< HEAD
    "@eslint/eslintrc": "^3.3.0",
    "@eslint/js": "^9.22.0",
=======
>>>>>>> 0b3dc777
    "@google-cloud/secret-manager": "^5.6.0",
    "@graphql-codegen/cli": "^5.0.4",
    "@graphql-codegen/typescript": "^4.1.2",
    "@graphql-codegen/typescript-graphql-request": "^6.2.0",
    "@graphql-codegen/typescript-operations": "^4.4.0",
    "@netlify/edge-functions": "^2.11.1",
    "@netlify/plugin-nextjs": "^5.8.1",
<<<<<<< HEAD
    "@next/bundle-analyzer": "15.2.3",
    "@next/env": "15.2.3",
    "@next/eslint-plugin-next": "^15.2.3",
    "@percy/cli": "v1.30.2",
    "@prettier/plugin-xml": "3.4.1",
=======
    "@next/bundle-analyzer": "^14.2.20",
    "@next/env": "^14.2.20",
    "@next/eslint-plugin-next": "^14.2.20",
    "@percy/cli": "v1.30.2",
    "@prettier/plugin-xml": "3.2.2",
>>>>>>> 0b3dc777
    "@sanity/client": "^6.24.1",
    "@semantic-release/changelog": "^6.0.3",
    "@semantic-release/exec": "^6.0.3",
    "@semantic-release/git": "^10.0.1",
    "@slack/bolt": "^3.22.0",
    "@statoscope/webpack-plugin": "^5.28.3",
<<<<<<< HEAD
    "@storybook/addon-a11y": "^8.6.8",
    "@storybook/addon-actions": "^8.6.8",
    "@storybook/addon-docs": "^8.6.8",
    "@storybook/addon-essentials": "^8.6.8",
    "@storybook/addon-interactions": "^8.6.8",
    "@storybook/addon-links": "^8.6.8",
    "@storybook/addon-onboarding": "^8.6.8",
    "@storybook/addon-storysource": "^8.6.8",
    "@storybook/blocks": "^8.6.8",
    "@storybook/cli": "^8.6.8",
    "@storybook/manager-api": "^8.6.8",
    "@storybook/nextjs": "^8.6.8",
    "@storybook/preview-api": "^8.6.8",
    "@storybook/react": "^8.6.8",
    "@storybook/test": "^8.6.8",
    "@storybook/theming": "^8.6.8",
    "@testing-library/dom": "^10.4.0",
    "@testing-library/jest-dom": "^6.6.3",
    "@testing-library/react": "^16.2.0",
    "@testing-library/user-event": "^14.6.1",
    "@types/byte-size": "^8.1.2",
    "@types/escape-html": "^1.0.4",
    "@types/jest": "^29.5.14",
    "@types/js-cookie": "^3.0.6",
    "@types/json-diff": "^1.0.3",
    "@types/lodash": "^4.17.16",
    "@types/micromatch": "^4.0.9",
    "@types/node": "^22.10.5",
    "@types/react": "^18",
    "@types/react-dom": "^18",
    "@types/react-transition-group": "^4.4.12",
    "@typescript-eslint/parser": "^8.27.0",
    "@typescript-eslint/utils": "^8.27.0",
    "browserstack-local": "^1.5.5",
    "chalk": "^5.4.1",
    "chromedriver": "^130.0.1",
    "copy-webpack-plugin": "^13.0.0",
    "dom-accessibility-api": "^0.6.0",
    "dotenv": "^16.3.1",
    "esbuild": "^0.19.2",
    "escape-html": "^1.0.3",
    "eslint": "^9.22.0",
    "eslint-config-next": "15.2.3",
    "eslint-config-prettier": "^10.1.1",
    "eslint-import-resolver-typescript": "^3.8.3",
    "eslint-plugin-import-x": "^4.6.1",
    "eslint-plugin-react": "^7.37.4",
    "eslint-plugin-react-hooks": "^5.2.0",
    "eslint-plugin-storybook": "^0.11.6",
    "eslint-plugin-styled-components-a11y": "^2.2.0",
    "express": "^4.21.2",
    "glob": "^11.0.1",
    "globals": "^16.0.0",
=======
    "@storybook/addon-a11y": "^8.3.6",
    "@storybook/addon-actions": "^8.3.6",
    "@storybook/addon-docs": "^8.3.6",
    "@storybook/addon-essentials": "^8.3.6",
    "@storybook/addon-interactions": "^8.3.6",
    "@storybook/addon-links": "^8.3.6",
    "@storybook/addon-onboarding": "^8.3.6",
    "@storybook/addon-storysource": "^8.3.6",
    "@storybook/blocks": "^8.3.6",
    "@storybook/cli": "^8.3.6",
    "@storybook/manager-api": "^8.3.6",
    "@storybook/nextjs": "^8.3.6",
    "@storybook/preview-api": "^8.3.6",
    "@storybook/react": "^8.3.6",
    "@storybook/test": "^8.3.6",
    "@storybook/theming": "^8.3.6",
    "@testing-library/dom": "^10.2.0",
    "@testing-library/jest-dom": "^6.4.6",
    "@testing-library/react": "^16.0.0",
    "@testing-library/user-event": "^14.5.2",
    "@types/byte-size": "^8.1.2",
    "@types/escape-html": "^1.0.4",
    "@types/jest": "^29.5.8",
    "@types/js-cookie": "^3.0.6",
    "@types/json-diff": "^1.0.3",
    "@types/micromatch": "^4.0.9",
    "@types/node": "^22.10.5",
    "@types/react": "^18.2.37",
    "@types/react-dom": "^18.3.0",
    "@types/react-transition-group": "^4.4.9",
    "@types/styled-components": "^5.1.30",
    "@typescript-eslint/eslint-plugin": "^6.10.0",
    "@typescript-eslint/parser": "^6.10.0",
    "browserstack-local": "^1.5.6",
    "chalk": "^5.4.1",
    "chromedriver": "^130.0.4",
    "copy-webpack-plugin": "^12.0.2",
    "dotenv": "^16.3.1",
    "esbuild": "^0.19.2",
    "escape-html": "^1.0.3",
    "eslint": "^8.57.1",
    "eslint-config-next": "^14.2.17",
    "eslint-config-prettier": "^9.0.0",
    "eslint-import-resolver-typescript": "^3.6.3",
    "eslint-plugin-import": "^2.28.1",
    "eslint-plugin-react": "^7.33.2",
    "eslint-plugin-react-hooks": "^4.6.2",
    "eslint-plugin-storybook": "^0.10.2",
    "glob": "^11.0.0",
>>>>>>> 0b3dc777
    "googleapis": "^144.0.0",
    "graphql": "^16.9.0",
    "http-server": "^14.1.1",
    "husky": "^9.1.6",
    "jest": "^29.7.0",
    "jest-environment-jsdom": "^29.7.0",
    "jest-fetch-mock": "^3.0.3",
    "jest-styled-components": "^7.2.0",
<<<<<<< HEAD
    "jiti": "^2.4.2",
=======
>>>>>>> 0b3dc777
    "json-diff": "^1.0.6",
    "lint-staged": "^15.2.10",
    "microdiff": "^1.5.0",
    "micromatch": "^4.0.8",
    "next-router-mock": "^0.9.13",
<<<<<<< HEAD
    "next-sitemap": "^4.2.3",
=======
    "next-sitemap": "^3.1.55",
>>>>>>> 0b3dc777
    "node-mocks-http": "^1.16.1",
    "open": "^10.1.0",
    "open-cli": "^8.0.0",
    "pa11y-ci": "^3.1.0",
    "postcss": "^8.5.3",
    "postcss-scss": "^4.0.9",
<<<<<<< HEAD
    "postcss-styled-syntax": "^0.7.1",
    "prettier": "3.5.3",
    "prettier-plugin-embed": "^0.5.0",
=======
    "prettier": "3.3.3",
    "prettier-plugin-embed": "^0.4.15",
>>>>>>> 0b3dc777
    "properties-file": "^3.5.9",
    "puppeteer": "^21.11.0",
    "rimraf": "^6.0.1",
    "semantic-release": "^24.2.0",
    "sharp": "^0.33.5",
<<<<<<< HEAD
    "storybook": "^8.6.8",
    "storybook-css-modules-preset": "^1.1.1",
    "stylelint": "^16.15.0",
    "stylelint-config-standard": "^37.0.0",
    "stylelint-config-standard-scss": "^14.0.0",
    "svg-sprite": "^2.0.4",
    "ts-node": "^10.9.2",
    "tsx": "^4.19.3",
    "typescript": "^5.8.2",
    "typescript-eslint": "^8.27.0",
    "typescript-plugin-css-modules": "^5.1.0",
    "webpack": "^5.98.0",
    "webpack-bugsnag-plugins": "^1.9.0",
    "whatwg-fetch": "^3.6.20",
    "winston": "^3.17.0",
=======
    "storybook": "^8.3.6",
    "storybook-css-modules-preset": "^1.1.1",
    "stylelint": "^16.10.0",
    "stylelint-config-standard-scss": "^13.1.0",
    "stylelint-config-styled-components": "^0.1.1",
    "stylelint-processor-styled-components": "^1.10.0",
    "svg-sprite": "^2.0.2",
    "ts-node": "^10.9.2",
    "tsx": "^4.19.3",
    "typescript": "^5.6.2",
    "typescript-plugin-css-modules": "^5.0.2",
    "webpack": "^5.98.0",
    "webpack-bugsnag-plugins": "^1.9.0",
    "whatwg-fetch": "^3.6.20",
>>>>>>> 0b3dc777
    "yargs": "^17.7.2"
  },
  "repository": {
    "type": "git",
    "url": "https://github.com/oaknational/Oak-Web-Application.git"
  },
  "engines": {
    "node": "22",
    "npm": ">=10.9 <11"
  },
  "publishConfig": {
    "access": "restricted"
  },
  "prettier": {
    "plugins": [
      "prettier-plugin-embed",
      "@prettier/plugin-xml"
    ],
    "embeddedLanguageFormatting": "auto",
    "embeddedXmlTags": [
      "safeXml"
    ],
    "embeddedCssComments": [],
    "embeddedCssTags": [],
    "xmlWhitespaceSensitivity": "ignore",
    "xmlSelfClosingSpace": true
  }
}<|MERGE_RESOLUTION|>--- conflicted
+++ resolved
@@ -3,20 +3,14 @@
   "version": "0.0.0-development",
   "private": true,
   "license": "MIT",
-<<<<<<< HEAD
   "type": "module",
   "module": "ESNext",
   "scripts": {
     "generate-sprites": "NODE_ENV=production tsx scripts/build/write_env_file/index.ts && NODE_ENV=production npm run image-data:all",
-=======
-  "scripts": {
-    "generate-sprites": "NODE_ENV=production node scripts/build/write_env_file && NODE_ENV=production npm run image-data:all",
->>>>>>> 0b3dc777
     "prebuild": "npm run generate-sprites",
     "build": "npm run build:prep && next build",
     "build:prep": "rimraf ./reports/*",
     "build:analyse-bundle": "ANALYSE_BUNDLE=on next build",
-<<<<<<< HEAD
     "postbuild": "next-sitemap --config next-sitemap.config.cjs",
     "cc": "commit",
     "cca": "git add . && commit",
@@ -26,16 +20,6 @@
     "config:push:dev": "node ./scripts/build/push_config/index.cjs --environment development",
     "config:push:prod": "node ./scripts/build/push_config/index.cjs --environment production",
     "predev": "tsx scripts/build/write_env_file/index.ts && NODE_ENV=development npm run image-data:all",
-=======
-    "postbuild": "next-sitemap",
-    "cc": "commit",
-    "cca": "git add . && commit",
-    "check-types": "tsc --noEmit",
-    "config:pull": "node ./scripts/build/pull_config",
-    "config:push:dev": "node ./scripts/build/push_config --environment development",
-    "config:push:prod": "node ./scripts/build/push_config --environment production",
-    "predev": "node scripts/build/write_env_file && NODE_ENV=development npm run image-data:all",
->>>>>>> 0b3dc777
     "dev": "next dev",
     "export": "next export",
     "format": "prettier '**/*.{j,t}{s,sx}' --write",
@@ -51,11 +35,7 @@
     "lint:styles:precommit": "stylelint",
     "madge:circulars": "npx madge --circular --extensions ts,tsx,js,jsx .",
     "madge:circulars-image": "npx madge --circular --image madge/circulars.svg --extensions ts,tsx,js,jsx .",
-<<<<<<< HEAD
     "pa11y": "pa11y-ci -c pa11yci.config.cjs",
-=======
-    "pa11y": "pa11y-ci -c pa11yci.config.js",
->>>>>>> 0b3dc777
     "prepare": "husky",
     "report:open": "open ./reports/*.html",
     "semantic-release": "semantic-release",
@@ -68,15 +48,9 @@
     "test": "jest --watch --collectCoverage=false",
     "test:coverage": "jest --watch",
     "test:ci": "jest",
-<<<<<<< HEAD
     "test:pages": "jest -c ./jest.pages.config.cjs ./src/__tests__",
     "test:components": "jest -c ./jest.components.config.cjs ./src/components",
     "test:storybook": "jest --config=jest.storybook.config.cjs",
-=======
-    "test:pages": "jest -c ./jest.pages.config.js ./src/__tests__",
-    "test:components": "jest -c ./jest.components.config.js ./src/components",
-    "test:storybook": "jest --config=jest.storybook.config.js",
->>>>>>> 0b3dc777
     "use-local-components": "$npm_execpath remove @oaknational/oak-components && yalc add @oaknational/oak-components",
     "remove-local-components": "yalc remove @oaknational/oak-components && $npm_execpath install @oaknational/oak-components",
     "use-local-schema": "$npm_execpath remove @oaknational/oak-curriculum-schema && yalc add @oaknational/oak-curriculum-schema",
@@ -86,61 +60,28 @@
     "build-storybook": "storybook build"
   },
   "overrides": {
-<<<<<<< HEAD
     "@testing-library/dom": {
       "dom-accessibility-api": "^0.6.0"
     },
     "puppeteer": "$puppeteer",
-=======
-    "@testing-library/dom": "$@testing-library/dom",
-    "puppeteer": "$puppeteer",
-    "react": "$react",
-    "react-dom": "$react-dom",
->>>>>>> 0b3dc777
     "storybook-addon-next-router": {
       "next": "$next"
     },
     "protobufjs": ">=7.2.5",
-<<<<<<< HEAD
     "tough-cookie": ">=4.1.3",
     "@types/react": "^18",
     "@types/react-dom": "^18"
-=======
-    "tough-cookie": ">=4.1.3"
->>>>>>> 0b3dc777
   },
   "dependencies": {
     "@bugsnag/js": "^8.2.0",
     "@bugsnag/plugin-react": "^8.2.0",
-<<<<<<< HEAD
     "@clerk/nextjs": "^6.12.4",
-=======
-    "@clerk/nextjs": "^6.12.1",
->>>>>>> 0b3dc777
     "@google-cloud/storage": "^7.15.0",
     "@hookform/resolvers": "^3.9.1",
     "@hubspot/api-client": "^11.2.0",
     "@mdx-js/loader": "^3.1.0",
     "@mux/mux-node": "^9.0.1",
     "@mux/mux-player-react": "3.1.0",
-<<<<<<< HEAD
-    "@oaknational/oak-components": "^1.95.1",
-    "@oaknational/oak-consent-client": "^2.1.1",
-    "@oaknational/oak-curriculum-schema": "1.55.0",
-    "@oaknational/oak-pupil-client": "^2.14.0",
-    "@portabletext/react": "^3.2.1",
-    "@react-aria/aria-modal-polyfill": "^3.7.13",
-    "@sanity/asset-utils": "^1.3.2",
-    "@sanity/image-url": "^1.1.0",
-    "@storybook/addon-webpack5-compiler-swc": "^3",
-    "@svgr/webpack": "^8.1.0",
-    "@tiptap/extension-character-count": "^2.11.0",
-    "@tiptap/extension-link": "^2.11.0",
-    "@tiptap/react": "^2.11.5",
-    "@tiptap/starter-kit": "^2.11.0",
-    "@types/uuid": "^10.0.0",
-    "@types/webpack-bugsnag-plugins": "^1.4.5",
-=======
     "@oaknational/oak-components": "^1.97.0",
     "@oaknational/oak-consent-client": "^2.1.1",
     "@oaknational/oak-curriculum-schema": "^1.57.0",
@@ -157,71 +98,43 @@
     "@tiptap/starter-kit": "^2.11.0",
     "@types/storybook__addons": "^5.2.1",
     "@types/uuid": "^10.0.0",
->>>>>>> 0b3dc777
     "better-react-mathjax": "^2.1.0",
     "buffer": "^6.0.3",
     "crypto-browserify": "^3.12.1",
     "date-fns": "^4.1.0",
-<<<<<<< HEAD
     "dompurify": "^3.2.3",
     "favicons": "^7.1.5",
     "gleap": "^14.0.8",
-    "graphql-request": "^6",
-=======
-    "dompurify": "^3.2.4",
-    "favicons": "^7.1.5",
-    "gleap": "^14.0.8",
->>>>>>> 0b3dc777
+    "graphql-request": "^7.1.2",
     "html-react-parser": "^5.2.2",
     "js-cookie": "^3.0.5",
     "jszip": "^3.10.1",
     "lodash": "^4.17.21",
     "mathjax": "^3.2.2",
     "nanoid": "^5.0.8",
-<<<<<<< HEAD
     "next": "15.2.3",
     "next-cloudinary": "^6.16.0",
     "next-sanity-image": "^6.1.1",
     "next-seo": "^6.6.0",
-=======
-    "next": "^14.2.23",
-    "next-sanity-image": "^6.1.1",
-    "next-seo": "^6.6.0",
-    "node-fetch": "^2.6.7",
->>>>>>> 0b3dc777
     "path-browserify": "^1.0.1",
     "path-to-regexp": "^6.2.1n",
     "posthog-js": "^1.181.0",
     "posthog-node": "^4.10.1",
     "querystring-es3": "^0.2.1",
-<<<<<<< HEAD
     "react": "^18",
     "react-aria": "^3.38.1",
     "react-dom": "^18",
     "react-focus-on": "^3.9.4",
     "react-hook-form": "^7.54.2",
     "react-stately": "^3.36.1",
-=======
-    "react": "^18.3.1",
-    "react-aria": "^3.35.1",
-    "react-dom": "^18.3.1",
-    "react-focus-on": "^3.9.4",
-    "react-hook-form": "^7.53.1",
-    "react-stately": "^3.33.0",
->>>>>>> 0b3dc777
     "react-string-replace": "^1.1.1",
     "react-transition-group": "^4.4.5",
     "slugify": "^1.6.6",
     "snakecase-keys": "^8.0.1",
     "stream-browserify": "^3.0.0",
     "stream-http": "^3.2.0",
-<<<<<<< HEAD
     "styled-components": "^6.1.15",
     "svix": "^1.61.4",
-=======
-    "styled-components": "^5.3.6",
-    "svix": "^1.62.0",
->>>>>>> 0b3dc777
     "swr": "^2.3.3",
     "tiny-hashes": "^1.0.1",
     "url": "^0.11.2",
@@ -236,20 +149,13 @@
     "@actions/exec": "^1.1.1",
     "@actions/github": "^6.0.0",
     "@axe-core/react": "^4.10.1",
-<<<<<<< HEAD
     "@babel/core": "^7.26.10",
-=======
-    "@babel/core": "^7.26.7",
->>>>>>> 0b3dc777
     "@chromatic-com/storybook": "^3.2.6",
     "@commitlint/cli": "^19.6.1",
     "@commitlint/config-conventional": "^19.6.0",
     "@commitlint/prompt-cli": "^19.7.0",
-<<<<<<< HEAD
     "@eslint/eslintrc": "^3.3.0",
     "@eslint/js": "^9.22.0",
-=======
->>>>>>> 0b3dc777
     "@google-cloud/secret-manager": "^5.6.0",
     "@graphql-codegen/cli": "^5.0.4",
     "@graphql-codegen/typescript": "^4.1.2",
@@ -257,26 +163,17 @@
     "@graphql-codegen/typescript-operations": "^4.4.0",
     "@netlify/edge-functions": "^2.11.1",
     "@netlify/plugin-nextjs": "^5.8.1",
-<<<<<<< HEAD
     "@next/bundle-analyzer": "15.2.3",
     "@next/env": "15.2.3",
     "@next/eslint-plugin-next": "^15.2.3",
     "@percy/cli": "v1.30.2",
     "@prettier/plugin-xml": "3.4.1",
-=======
-    "@next/bundle-analyzer": "^14.2.20",
-    "@next/env": "^14.2.20",
-    "@next/eslint-plugin-next": "^14.2.20",
-    "@percy/cli": "v1.30.2",
-    "@prettier/plugin-xml": "3.2.2",
->>>>>>> 0b3dc777
     "@sanity/client": "^6.24.1",
     "@semantic-release/changelog": "^6.0.3",
     "@semantic-release/exec": "^6.0.3",
     "@semantic-release/git": "^10.0.1",
     "@slack/bolt": "^3.22.0",
     "@statoscope/webpack-plugin": "^5.28.3",
-<<<<<<< HEAD
     "@storybook/addon-a11y": "^8.6.8",
     "@storybook/addon-actions": "^8.6.8",
     "@storybook/addon-docs": "^8.6.8",
@@ -330,57 +227,6 @@
     "express": "^4.21.2",
     "glob": "^11.0.1",
     "globals": "^16.0.0",
-=======
-    "@storybook/addon-a11y": "^8.3.6",
-    "@storybook/addon-actions": "^8.3.6",
-    "@storybook/addon-docs": "^8.3.6",
-    "@storybook/addon-essentials": "^8.3.6",
-    "@storybook/addon-interactions": "^8.3.6",
-    "@storybook/addon-links": "^8.3.6",
-    "@storybook/addon-onboarding": "^8.3.6",
-    "@storybook/addon-storysource": "^8.3.6",
-    "@storybook/blocks": "^8.3.6",
-    "@storybook/cli": "^8.3.6",
-    "@storybook/manager-api": "^8.3.6",
-    "@storybook/nextjs": "^8.3.6",
-    "@storybook/preview-api": "^8.3.6",
-    "@storybook/react": "^8.3.6",
-    "@storybook/test": "^8.3.6",
-    "@storybook/theming": "^8.3.6",
-    "@testing-library/dom": "^10.2.0",
-    "@testing-library/jest-dom": "^6.4.6",
-    "@testing-library/react": "^16.0.0",
-    "@testing-library/user-event": "^14.5.2",
-    "@types/byte-size": "^8.1.2",
-    "@types/escape-html": "^1.0.4",
-    "@types/jest": "^29.5.8",
-    "@types/js-cookie": "^3.0.6",
-    "@types/json-diff": "^1.0.3",
-    "@types/micromatch": "^4.0.9",
-    "@types/node": "^22.10.5",
-    "@types/react": "^18.2.37",
-    "@types/react-dom": "^18.3.0",
-    "@types/react-transition-group": "^4.4.9",
-    "@types/styled-components": "^5.1.30",
-    "@typescript-eslint/eslint-plugin": "^6.10.0",
-    "@typescript-eslint/parser": "^6.10.0",
-    "browserstack-local": "^1.5.6",
-    "chalk": "^5.4.1",
-    "chromedriver": "^130.0.4",
-    "copy-webpack-plugin": "^12.0.2",
-    "dotenv": "^16.3.1",
-    "esbuild": "^0.19.2",
-    "escape-html": "^1.0.3",
-    "eslint": "^8.57.1",
-    "eslint-config-next": "^14.2.17",
-    "eslint-config-prettier": "^9.0.0",
-    "eslint-import-resolver-typescript": "^3.6.3",
-    "eslint-plugin-import": "^2.28.1",
-    "eslint-plugin-react": "^7.33.2",
-    "eslint-plugin-react-hooks": "^4.6.2",
-    "eslint-plugin-storybook": "^0.10.2",
-    "glob": "^11.0.0",
->>>>>>> 0b3dc777
     "googleapis": "^144.0.0",
     "graphql": "^16.9.0",
     "http-server": "^14.1.1",
@@ -389,40 +235,27 @@
     "jest-environment-jsdom": "^29.7.0",
     "jest-fetch-mock": "^3.0.3",
     "jest-styled-components": "^7.2.0",
-<<<<<<< HEAD
     "jiti": "^2.4.2",
-=======
->>>>>>> 0b3dc777
     "json-diff": "^1.0.6",
     "lint-staged": "^15.2.10",
     "microdiff": "^1.5.0",
     "micromatch": "^4.0.8",
     "next-router-mock": "^0.9.13",
-<<<<<<< HEAD
     "next-sitemap": "^4.2.3",
-=======
-    "next-sitemap": "^3.1.55",
->>>>>>> 0b3dc777
     "node-mocks-http": "^1.16.1",
     "open": "^10.1.0",
     "open-cli": "^8.0.0",
     "pa11y-ci": "^3.1.0",
     "postcss": "^8.5.3",
     "postcss-scss": "^4.0.9",
-<<<<<<< HEAD
     "postcss-styled-syntax": "^0.7.1",
     "prettier": "3.5.3",
     "prettier-plugin-embed": "^0.5.0",
-=======
-    "prettier": "3.3.3",
-    "prettier-plugin-embed": "^0.4.15",
->>>>>>> 0b3dc777
     "properties-file": "^3.5.9",
     "puppeteer": "^21.11.0",
     "rimraf": "^6.0.1",
     "semantic-release": "^24.2.0",
     "sharp": "^0.33.5",
-<<<<<<< HEAD
     "storybook": "^8.6.8",
     "storybook-css-modules-preset": "^1.1.1",
     "stylelint": "^16.15.0",
@@ -438,22 +271,6 @@
     "webpack-bugsnag-plugins": "^1.9.0",
     "whatwg-fetch": "^3.6.20",
     "winston": "^3.17.0",
-=======
-    "storybook": "^8.3.6",
-    "storybook-css-modules-preset": "^1.1.1",
-    "stylelint": "^16.10.0",
-    "stylelint-config-standard-scss": "^13.1.0",
-    "stylelint-config-styled-components": "^0.1.1",
-    "stylelint-processor-styled-components": "^1.10.0",
-    "svg-sprite": "^2.0.2",
-    "ts-node": "^10.9.2",
-    "tsx": "^4.19.3",
-    "typescript": "^5.6.2",
-    "typescript-plugin-css-modules": "^5.0.2",
-    "webpack": "^5.98.0",
-    "webpack-bugsnag-plugins": "^1.9.0",
-    "whatwg-fetch": "^3.6.20",
->>>>>>> 0b3dc777
     "yargs": "^17.7.2"
   },
   "repository": {
