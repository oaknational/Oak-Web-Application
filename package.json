--- conflicted
+++ resolved
@@ -124,17 +124,10 @@
     "@actions/github": "^6.0.0",
     "@axe-core/react": "^4.9.1",
     "@babel/core": "^7.24.7",
-<<<<<<< HEAD
-    "@commitlint/cli": "^18.6.1",
-    "@commitlint/config-conventional": "^18.6.3",
-    "@commitlint/prompt-cli": "^18.4.4",
     "@google-cloud/secret-manager": "^5.6.0",
-=======
     "@commitlint/cli": "^19.3.0",
     "@commitlint/config-conventional": "^19.2.2",
     "@commitlint/prompt-cli": "^19.3.1",
-    "@google-cloud/secret-manager": "^5.3.0",
->>>>>>> 0d56f09e
     "@graphql-codegen/cli": "^5.0.2",
     "@graphql-codegen/typescript": "^4.0.7",
     "@graphql-codegen/typescript-graphql-request": "^6.2.0",
