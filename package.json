--- conflicted
+++ resolved
@@ -67,15 +67,9 @@
     "@hubspot/api-client": "^11.1.0",
     "@mux/mux-node": "^8.8.0",
     "@mux/mux-player-react": "2.7.0-canary.0-7c57cdd",
-<<<<<<< HEAD
     "@oaknational/oak-components": "file:.yalc/@oaknational/oak-components",
-    "@oaknational/oak-consent-client": "^2.0.1",
     "@oaknational/oak-curriculum-schema": "^1.18.0",
-=======
-    "@oaknational/oak-components": "^1.5.1",
     "@oaknational/oak-consent-client": "^2.1.0",
-    "@oaknational/oak-curriculum-schema": "^1.16.0",
->>>>>>> e0c0cd76
     "@portabletext/react": "^3.0.11",
     "@react-aria/aria-modal-polyfill": "^3.7.8",
     "@sanity/asset-utils": "^1.3.0",
