--- conflicted
+++ resolved
@@ -74,15 +74,9 @@
     "@hookform/resolvers": "^3.9.1",
     "@hubspot/api-client": "^11.2.0",
     "@mdx-js/loader": "^3.1.0",
-<<<<<<< HEAD
-    "@mux/mux-node": "^8.8.0",
-    "@mux/mux-player-react": "^3.1.0",
-    "@oaknational/oak-components": "^1.81.0",
-=======
     "@mux/mux-node": "^9.0.1",
     "@mux/mux-player-react": "3.1.0",
-    "@oaknational/oak-components": "^1.79.0",
->>>>>>> ce359304
+    "@oaknational/oak-components": "^1.81.1",
     "@oaknational/oak-consent-client": "^2.1.1",
     "@oaknational/oak-curriculum-schema": "^1.49.0",
     "@oaknational/oak-pupil-client": "^2.14.0",
