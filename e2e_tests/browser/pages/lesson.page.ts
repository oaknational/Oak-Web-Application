--- conflicted
+++ resolved
@@ -16,11 +16,7 @@
  * @returns The absolute URL of the lesson.
  */
 export const getPageUrl = (slug: string) => {
-<<<<<<< HEAD
-  const relativeUrl = `beta/lessons/${slug}`;
-=======
   const relativeUrl = `/beta/lessons/${slug}`;
->>>>>>> cc073aef
   return _getPageUrl(relativeUrl);
 };
 
