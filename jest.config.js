--- conflicted
+++ resolved
@@ -27,16 +27,12 @@
   // if using TypeScript with a baseUrl set to the root directory then you need the below for alias' to work
   moduleDirectories: ["node_modules", "<rootDir>/"],
   testEnvironment: "jest-environment-jsdom",
-<<<<<<< HEAD
   testPathIgnorePatterns: [
     "src/__tests__/__helpers__/*",
     "e2e_tests/browser/engineering/*",
   ],
-=======
-  testPathIgnorePatterns: ["src/__tests__/__helpers__/*"],
   // Custom resolver needed because of firebase exports. See: https://github.com/firebase/firebase-admin-node/issues/1465
   resolver: "jest-node-exports-resolver",
->>>>>>> 080b7a0e
 };
 
 // createJestConfig is exported this way to ensure that next/jest can load the Next.js config which is async
