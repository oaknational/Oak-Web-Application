--- conflicted
+++ resolved
@@ -13,14 +13,11 @@
   collectCoverageFrom: [
     "./src/**",
     "!src/pages/_document.tsx",
-<<<<<<< HEAD
     "!src/styles/themes/types.ts",
     "!e2e_tests/browser/engineering/*",
     "!**/__snapshots__/**",
     "!**/*.config.{js,ts}",
-=======
     "!**/*.stories.*",
->>>>>>> c1a04093
   ],
   coveragePathIgnorePatterns: [
     "/node_modules/",
@@ -29,14 +26,6 @@
   ],
   // if using TypeScript with a baseUrl set to the root directory then you need the below for alias' to work
   moduleDirectories: ["node_modules", "<rootDir>/"],
-<<<<<<< HEAD
-  testEnvironment: "jest-environment-jsdom",
-  testPathIgnorePatterns: [
-    "src/__tests__/__helpers__/*",
-    "e2e_tests/browser/engineering/*",
-  ],
-=======
->>>>>>> c1a04093
   // Custom resolver needed because of firebase exports. See: https://github.com/firebase/firebase-admin-node/issues/1465
   resolver: "jest-node-exports-resolver",
   // Add more setup options before each test is run
@@ -45,6 +34,7 @@
   testPathIgnorePatterns: [
     "src/__tests__/__helpers__/*",
     ".storybook/storybook.*.test.js$",
+    "e2e_tests/browser/engineering/*",
   ],
 };
 
