// jest.config.js
const nextJest = require("next/jest");

const createJestConfig = nextJest({
  // Provide the path to your Next.js app to load next.config.js and .env files in your test environment
  dir: "./",
});

// Add any custom config to be passed to Jest
const customJestConfig = {
  collectCoverage: true,
  collectCoverageFrom: [
    "./src/**",
    "!**/__snapshots__/**",
    "!src/pages/_document.tsx",
  ],
  coveragePathIgnorePatterns: [
    "/node_modules/",
    "browser-lib/graphql/generated/*",
    "node-lib/graphql/generated/*",
  ],
  // if using TypeScript with a baseUrl set to the root directory then you need the below for alias' to work
  moduleDirectories: ["node_modules", "<rootDir>/"],
  // Custom resolver needed because of firebase exports. See: https://github.com/firebase/firebase-admin-node/issues/1465
  resolver: "jest-node-exports-resolver",
  // Add more setup options before each test is run
  setupFilesAfterEnv: ["<rootDir>/jest.setup.js"],
  testEnvironment: "jest-environment-jsdom",
<<<<<<< HEAD
  testPathIgnorePatterns: [
    "src/__tests__/__helpers__/*",
    ".storybook/storybook.*.test.js$",
  ],
=======
  testPathIgnorePatterns: ["src/__tests__/__helpers__/*"],
>>>>>>> e6e1f586
};

// createJestConfig is exported this way to ensure that next/jest can load the Next.js config which is async
module.exports = createJestConfig(customJestConfig);<|MERGE_RESOLUTION|>--- conflicted
+++ resolved
@@ -26,14 +26,10 @@
   // Add more setup options before each test is run
   setupFilesAfterEnv: ["<rootDir>/jest.setup.js"],
   testEnvironment: "jest-environment-jsdom",
-<<<<<<< HEAD
   testPathIgnorePatterns: [
     "src/__tests__/__helpers__/*",
     ".storybook/storybook.*.test.js$",
   ],
-=======
-  testPathIgnorePatterns: ["src/__tests__/__helpers__/*"],
->>>>>>> e6e1f586
 };
 
 // createJestConfig is exported this way to ensure that next/jest can load the Next.js config which is async
