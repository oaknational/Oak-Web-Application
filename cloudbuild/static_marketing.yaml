--- conflicted
+++ resolved
@@ -34,11 +34,8 @@
       - "GOOGLE_SECRET_MANAGER_SERVICE_ACCOUNT=$_GOOGLE_SECRET_MANAGER_SERVICE_ACCOUNT"
       - "OAK_CONFIG_LOCATION=$_OAK_CONFIG_LOCATION"
       - "OVERRIDE_RELEASE_STAGE=$_OVERRIDE_RELEASE_STAGE"
-<<<<<<< HEAD
+      - "CLOUDBUILD_TRIGGER_NAME=$TRIGGER_NAME"
       - "CLOUDBUILD_DEPLOYMENT_BASE_URL=$_DEPLOYMENT_BASE_URL"
-=======
-      - "CLOUDBUILD_TRIGGER_NAME=$TRIGGER_NAME"
->>>>>>> 02b890f8
 
   - id: "next-export"
     name: "node:16"
@@ -48,11 +45,8 @@
       - "GOOGLE_SECRET_MANAGER_SERVICE_ACCOUNT=$_GOOGLE_SECRET_MANAGER_SERVICE_ACCOUNT"
       - "OAK_CONFIG_LOCATION=$_OAK_CONFIG_LOCATION"
       - "OVERRIDE_RELEASE_STAGE=$_OVERRIDE_RELEASE_STAGE"
-<<<<<<< HEAD
+      - "CLOUDBUILD_TRIGGER_NAME=$TRIGGER_NAME"
       - "CLOUDBUILD_DEPLOYMENT_BASE_URL=$_DEPLOYMENT_BASE_URL"
-=======
-      - "CLOUDBUILD_TRIGGER_NAME=$TRIGGER_NAME"
->>>>>>> 02b890f8
 
   - id: "deploy-to-firebase"
     name: gcr.io/$PROJECT_ID/firebase
