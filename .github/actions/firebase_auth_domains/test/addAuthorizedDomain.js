const addAuthorizedDomain = require("../addAuthorizedDomain");

/**
<<<<<<< HEAD
=======
 * @see https://cloud.google.com/iam/docs/service-accounts#service_account_keys
>>>>>>> 3c349554
 * You will need to create a serviceAccount.js file in this directory which looks like:
module.exports = {
  type: "*",
  project_id: "*",
  private_key_id: "*",
  private_key: "*",
  client_email: "*",
  client_id: "*",
  auth_uri: "*",
  token_uri: "*",
  auth_provider_x509_cert_url: "*",
  client_x509_cert_url: "*",
};
 *
 * */
const firebaseServiceAccount = require("./serviceAccount");

(async () => {
  try {
    await addAuthorizedDomain({
      url: "https://samara-f9gw24crl-oak-national-academy.vercel.app",
      firebaseServiceAccount: JSON.stringify(firebaseServiceAccount),
    });
  } catch (err) {
    console.log("There's been an error");
    console.log(err);
  }
})();<|MERGE_RESOLUTION|>--- conflicted
+++ resolved
@@ -1,10 +1,7 @@
 const addAuthorizedDomain = require("../addAuthorizedDomain");
 
 /**
-<<<<<<< HEAD
-=======
  * @see https://cloud.google.com/iam/docs/service-accounts#service_account_keys
->>>>>>> 3c349554
  * You will need to create a serviceAccount.js file in this directory which looks like:
 module.exports = {
   type: "*",
