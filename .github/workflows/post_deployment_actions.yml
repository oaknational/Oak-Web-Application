name: Deployment Actions

on: deployment_status

env:
  PUPPETEER_DOWNLOAD_PATH: /home/runner/.npm/chromium

jobs:
  dump_github_event:
    uses: ./.github/workflows/dump_event.yml

  # Do a find-and-replace to add a link to the deployment to the PR body
  update_pr_description:
    # Only want to run on success, otherwise it might be "pending", or "failure".
    # Filter out storybook deployments and temporarily Netlify deployments
<<<<<<< HEAD
    if: ${{ (github.event.deployment.ref != 'main') && (github.event.deployment_status.state == 'success') && !endsWith(github.event.deployment_status.environment, 'storybook')}}
=======
    if: ${{ (github.event.deployment.ref != 'main') && (github.event.deployment_status.state == 'success') && !startsWith(github.event.deployment_status.environment, 'storybook') && !endsWith(github.event.deployment_status.environment, 'storybook') }}
>>>>>>> 5c202059
    name: Add deploy URL to PR description
    runs-on: ubuntu-24.04
    steps:
      - uses: actions/checkout@v4
      # Note we can't use caching here, because caching needs GITHUB_REF to be defined,
      # and Vercel deployment_status events set deployment.ref to the SHA, not the triggering
      # branch or pull request.
      # https://github.com/actions/cache/issues/319
      - name: Use Node.js
        uses: actions/setup-node@v4
        with:
          node-version: 22.x
          cache: "npm"
      - run: npm ci

      - uses: ./.github/actions/ref_from_sha
        name: Get PR Ref from SHA
        id: ref_from_sha
        with:
          github_token: ${{ secrets.GITHUB_TOKEN }}

      - uses: mcky/find-and-replace-pull-request-body@v1.1.6-mcky
        with:
          githubToken: ${{ secrets.GITHUB_TOKEN }}
          prNumber: ${{ steps.ref_from_sha.outputs.pr_number }}
          find: "{owa_deployment_url}"
          replace: ${{ github.event.deployment_status.environment_url }}

  # Warm the caches on the test URLs
  # warm_caches:
  #   # Only want to run on success, otherwise it might be "pending", or "failure".
  #   # Filter out storybook deployments and temporarily Netlify deployments
  #   if: ${{ (github.event.deployment_status.state == 'success') && !startsWith(github.event.deployment_status.environment, 'storybook')}}
  #   name: Warm Caches
  #   runs-on: ubuntu-24.04
  #   steps:
  #     - uses: actions/checkout@v4
  #     - name: Use Node.js
  #       uses: actions/setup-node@v4
  #       with:
  #         node-version: 22.x
  #         cache: "npm"
  #     - run: npm ci
  #     - name: Warm the Cache
  #       run: node ./scripts/build/warm_cache.js
  #       env:
  #         BASE_URL: ${{ github.event.deployment_status.environment_url }}
  #         CF_ACCESS_CLIENT_ID: ${{ secrets.CF_ACCESS_CLIENT_ID }}
  #         CF_ACCESS_CLIENT_SECRET: ${{ secrets.CF_ACCESS_CLIENT_SECRET }}

  # Run Pa11yCI against a deployment.
  pa11y:
    # needs: warm_caches
    # Only want to run on success, otherwise it might be "pending", or "failure".
    # Filter out storybook deployments and temporarily Netlify deployments
<<<<<<< HEAD
    if: ${{ (github.event.deployment_status.state == 'success') && !endsWith(github.event.deployment_status.environment, 'storybook')}}
=======
    if: ${{ (github.event.deployment_status.state == 'success') && !startsWith(github.event.deployment_status.environment, 'storybook') && !endsWith(github.event.deployment_status.environment, 'storybook') }}
>>>>>>> 5c202059
    name: Pa11y
    runs-on: ubuntu-24.04

    steps:
      - uses: actions/checkout@v4
      - name: Use Node.js
        uses: actions/setup-node@v4
        with:
          node-version: 22.x
          cache: "npm"
      # Install.
      - run: npm ci

      - name: Log out URL
        run: echo "${{ github.event.deployment_status.environment_url }}"

      # Run pa11y
      - name: Pa11y CI
        id: run_pa11y
        run: npm run pa11y
        env:
          BASE_URL: ${{ github.event.deployment_status.environment_url }}
          VERCEL_AUTOMATION_BYPASS_SECRET: ${{ secrets.VERCEL_AUTOMATION_BYPASS_SECRET }}

      # Set a custom status because there may be more than one deployment_status
      # event due to alternatively themed deployments, and multiple runs of this
      # workflow will overwrite each other in the PR checks UI, but custom statuses
      # will remain
      - uses: ./.github/actions/custom_statuses
        name: Set Pa11y check result
        if: ${{ always() }}
        with:
          description: Pa11y (${{github.event.deployment_status.environment}})
          state: ${{ steps.run_pa11y.outcome }}
          github_token: ${{ secrets.GITHUB_TOKEN }}

  # Run Percy visual regression tests against preview and production deployments.
  percy:
    # needs: warm_caches
    # Only want to run on success, otherwise it might be "pending", or "failure".
    # Filter out storybook deployments and temporarily Netlify deployments
<<<<<<< HEAD
    if: ${{ (github.event.deployment_status.state == 'success') && !endsWith(github.event.deployment_status.environment, 'storybook')}}
=======
    if: ${{ (github.event.deployment_status.state == 'success') && !startsWith(github.event.deployment_status.environment, 'storybook')&& !endsWith(github.event.deployment_status.environment, 'storybook') }}
>>>>>>> 5c202059
    name: Percy
    runs-on: ubuntu-24.04

    steps:
      - uses: actions/checkout@v4
      - name: Use Node.js
        uses: actions/setup-node@v4
        with:
          node-version: 22.x
          cache: "npm"
      - run: npm ci

      - name: Log out URL
        run: echo "${{ github.event.deployment_status.environment_url }}"

      - uses: ./.github/actions/ref_from_sha
        name: Get PR Ref from SHA
        id: ref_from_sha
        with:
          github_token: ${{ secrets.GITHUB_TOKEN }}

      - name: print branch name and PR number from sha
        run: |
          echo "${{ steps.ref_from_sha.outputs.branch_name }}"
          echo "${{ steps.ref_from_sha.outputs.pr_number }}"

      - uses: ./.github/actions/percy_snapshots
        name: run percy
        id: run_percy
        with:
          base_url: ${{ github.event.deployment_status.environment_url }}
          branch_name: ${{ steps.ref_from_sha.outputs.branch_name }}
          pr_number: ${{ steps.ref_from_sha.outputs.pr_number }}
          percy_token: ${{ secrets.PERCY_TOKEN }}
        env:
          VERCEL_AUTOMATION_BYPASS_SECRET: ${{ secrets.VERCEL_AUTOMATION_BYPASS_SECRET }}
          PERCY_PAGE_LOAD_TIMEOUT: 60000

      # Set custom status so results preserved between multiple
      # deployment events from same commit
      - uses: ./.github/actions/custom_statuses
        name: Set Percy check result
        if: ${{ always() }}
        with:
          description: Percy (${{github.event.deployment_status.environment}})
          state: ${{ steps.run_percy.outcome }}
          github_token: ${{ secrets.GITHUB_TOKEN }}<|MERGE_RESOLUTION|>--- conflicted
+++ resolved
@@ -13,11 +13,7 @@
   update_pr_description:
     # Only want to run on success, otherwise it might be "pending", or "failure".
     # Filter out storybook deployments and temporarily Netlify deployments
-<<<<<<< HEAD
-    if: ${{ (github.event.deployment.ref != 'main') && (github.event.deployment_status.state == 'success') && !endsWith(github.event.deployment_status.environment, 'storybook')}}
-=======
     if: ${{ (github.event.deployment.ref != 'main') && (github.event.deployment_status.state == 'success') && !startsWith(github.event.deployment_status.environment, 'storybook') && !endsWith(github.event.deployment_status.environment, 'storybook') }}
->>>>>>> 5c202059
     name: Add deploy URL to PR description
     runs-on: ubuntu-24.04
     steps:
@@ -73,11 +69,7 @@
     # needs: warm_caches
     # Only want to run on success, otherwise it might be "pending", or "failure".
     # Filter out storybook deployments and temporarily Netlify deployments
-<<<<<<< HEAD
-    if: ${{ (github.event.deployment_status.state == 'success') && !endsWith(github.event.deployment_status.environment, 'storybook')}}
-=======
     if: ${{ (github.event.deployment_status.state == 'success') && !startsWith(github.event.deployment_status.environment, 'storybook') && !endsWith(github.event.deployment_status.environment, 'storybook') }}
->>>>>>> 5c202059
     name: Pa11y
     runs-on: ubuntu-24.04
 
@@ -119,11 +111,7 @@
     # needs: warm_caches
     # Only want to run on success, otherwise it might be "pending", or "failure".
     # Filter out storybook deployments and temporarily Netlify deployments
-<<<<<<< HEAD
-    if: ${{ (github.event.deployment_status.state == 'success') && !endsWith(github.event.deployment_status.environment, 'storybook')}}
-=======
     if: ${{ (github.event.deployment_status.state == 'success') && !startsWith(github.event.deployment_status.environment, 'storybook')&& !endsWith(github.event.deployment_status.environment, 'storybook') }}
->>>>>>> 5c202059
     name: Percy
     runs-on: ubuntu-24.04
 
