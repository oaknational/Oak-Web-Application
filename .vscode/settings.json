{
  "cSpell.words": [
    "arrowdown",
    "booleancheckbox",
    "excalidraw",
    "gcloud",
    "hookform",
    "Nextjs",
<<<<<<< HEAD
    "pageobjects",
    "phonenumber",
    "portabletext",
    "sdlc",
    "Testrunner"
=======
    "phonenumber",
    "portabletext",
    "sdlc"
>>>>>>> a8ae1f1a
  ],
  "deno.enable": true,
  "deno.enablePaths": ["netlify/edge-functions"],
  "deno.unstable": true,
  "deno.importMap": ".netlify/edge-functions-import-map.json"
}<|MERGE_RESOLUTION|>--- conflicted
+++ resolved
@@ -2,21 +2,16 @@
   "cSpell.words": [
     "arrowdown",
     "booleancheckbox",
+    "chromedriver",
     "excalidraw",
     "gcloud",
     "hookform",
     "Nextjs",
-<<<<<<< HEAD
     "pageobjects",
     "phonenumber",
     "portabletext",
     "sdlc",
     "Testrunner"
-=======
-    "phonenumber",
-    "portabletext",
-    "sdlc"
->>>>>>> a8ae1f1a
   ],
   "deno.enable": true,
   "deno.enablePaths": ["netlify/edge-functions"],
