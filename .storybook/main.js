export default {
  env: (config) => ({
    ...config,
    NEXT_PUBLIC_CLIENT_APP_BASE_URL: "http://localhost:3000",
    NEXT_PUBLIC_APP_VERSION: "123",
    NEXT_PUBLIC_RELEASE_STAGE: "test",
    NEXT_PUBLIC_SEARCH_API_URL: "NEXT_PUBLIC_SEARCH_API_URL",
    NEXT_PUBLIC_GRAPHQL_API_URL: "NEXT_PUBLIC_GRAPHQL_API_URL",
    NEXT_PUBLIC_BUGSNAG_API_KEY: "NEXT_PUBLIC_BUGSNAG_API_KEY",
    NEXT_PUBLIC_HUBSPOT_PORTAL_ID: "NEXT_PUBLIC_HUBSPOT_PORTAL_ID",
    NEXT_PUBLIC_HUBSPOT_FALLBACK_FORM_ID:
      "NEXT_PUBLIC_HUBSPOT_FALLBACK_FORM_ID",
    NEXT_PUBLIC_HUBSPOT_NEWSLETTER_FORM_ID:
      "NEXT_PUBLIC_HUBSPOT_NEWSLETTER_FORM_ID",
    NEXT_PUBLIC_HUBSPOT_SCRIPT_DOMAIN: "NEXT_PUBLIC_HUBSPOT_SCRIPT_DOMAIN",
    NEXT_PUBLIC_POSTHOG_API_HOST: "NEXT_PUBLIC_POSTHOG_API_HOST",
    NEXT_PUBLIC_POSTHOG_API_KEY: "NEXT_PUBLIC_POSTHOG_API_KEY",
    NEXT_PUBLIC_SANITY_PROJECT_ID: process.env.NEXT_PUBLIC_SANITY_PROJECT_ID,
    NEXT_PUBLIC_SANITY_DATASET: process.env.NEXT_PUBLIC_SANITY_DATASET,
    NEXT_PUBLIC_SANITY_ASSET_CDN_HOST:
      process.env.NEXT_PUBLIC_SANITY_ASSET_CDN_HOST,
    NEXT_PUBLIC_GLEAP_API_KEY: "NEXT_PUBLIC_GLEAP_API_KEY",
    NEXT_PUBLIC_GLEAP_API_URL: "NEXT_PUBLIC_GLEAP_API_URL",
    NEXT_PUBLIC_GLEAP_FRAME_URL: "NEXT_PUBLIC_GLEAP_FRAME_URL",
    NEXT_PUBLIC_OAK_ASSETS_HOST: process.env.NEXT_PUBLIC_OAK_ASSETS_HOST,
    NEXT_PUBLIC_OAK_ASSETS_PATH: process.env.NEXT_PUBLIC_OAK_ASSETS_PATH,
  }),
  stories: [
    "../src/components/Intro.stories.mdx",
    "../src/**/*.stories.@(js|jsx|ts|tsx)",
  ],
  addons: [
    "@storybook/addon-links",
    "@storybook/addon-essentials",
    "@storybook/addon-interactions",
    "storybook-css-modules-preset",
    "@storybook/addon-storysource",
    "@storybook/addon-a11y",
<<<<<<< HEAD
=======
    "@storybook/addon-mdx-gfm",
>>>>>>> 52b4bedb
  ],
  framework: {
    name: "@storybook/nextjs",
    options: {},
  },
  staticDirs: ["../public"],
  webpackFinal: async (config) => {
    config.module.rules = [
      ...config.module.rules.map((rule) => {
        if (/svg/.test(rule.test)) {
          // Silence the Storybook loaders for SVG files
          return { ...rule, exclude: /\.svg$/i };
        }

        return rule;
      }),
      // Add your custom SVG loader
      {
        test: /\.svg$/i,
        use: ["@svgr/webpack"],
      },
    ];

    return config;
  },
  fallback: {
    querystring: require.resolve("querystring-es3"),
    path: require.resolve("path-browserify"),
    buffer: require.resolve("buffer/"),
    crypto: require.resolve("crypto-browserify"),
    http: require.resolve("stream-http"),
    stream: require.resolve("stream-browserify"),
    url: require.resolve("url/"),
    util: require.resolve("util/"),
  },

  docs: {
    autodocs: true,
  },
};<|MERGE_RESOLUTION|>--- conflicted
+++ resolved
@@ -36,10 +36,6 @@
     "storybook-css-modules-preset",
     "@storybook/addon-storysource",
     "@storybook/addon-a11y",
-<<<<<<< HEAD
-=======
-    "@storybook/addon-mdx-gfm",
->>>>>>> 52b4bedb
   ],
   framework: {
     name: "@storybook/nextjs",
