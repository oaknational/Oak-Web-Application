--- conflicted
+++ resolved
@@ -11,11 +11,7 @@
     rel="stylesheet"
   />,
   <div
-<<<<<<< HEAD
-    className="sc-ezWOiH bIDeWQ"
-=======
-    className="sc-iIPllB hsglYM"
->>>>>>> bf3f434d
+    className="sc-gicCDI fIooWp"
   >
     A screen reader will read this but you can't see it
   </div>,
@@ -165,32 +161,14 @@
         className="sc-ftvSup cTDWXd"
       >
         <span
-          className="sc-gsnTZi hnKkoM"
-          style={
-            Object {
-              "height": "16px",
-              "width": "16px",
-            }
-          }
+          className="sc-gsnTZi fiKuMT"
+          height={16}
+          width={16}
         >
           <span
-<<<<<<< HEAD
-            className="sc-gsnTZi fiKuMT"
+            className="sc-dkzDqf hosfuE"
             height={16}
             width={16}
-          >
-            <span
-              className="sc-dkzDqf hosfuE"
-              height={16}
-              width={16}
-=======
-            className="sc-dkzDqf krVImC"
-            style={
-              Object {
-                "height": "16px",
-                "width": "16px",
-              }
-            }
           >
             <svg
               fill="none"
@@ -202,7 +180,6 @@
               viewBox="0 0 24 24"
               width="100%"
               xmlns="http://www.w3.org/2000/svg"
->>>>>>> bf3f434d
             >
               <path
                 d="M21 15v4a2 2 0 0 1-2 2H5a2 2 0 0 1-2-2v-4"
@@ -241,32 +218,14 @@
         className="sc-ftvSup cTDWXd"
       >
         <span
-          className="sc-gsnTZi hnKkoM"
-          style={
-            Object {
-              "height": "16px",
-              "width": "16px",
-            }
-          }
+          className="sc-gsnTZi fiKuMT"
+          height={16}
+          width={16}
         >
           <span
-<<<<<<< HEAD
-            className="sc-gsnTZi fiKuMT"
+            className="sc-dkzDqf hosfuE"
             height={16}
             width={16}
-          >
-            <span
-              className="sc-dkzDqf hosfuE"
-              height={16}
-              width={16}
-=======
-            className="sc-dkzDqf krVImC"
-            style={
-              Object {
-                "height": "16px",
-                "width": "16px",
-              }
-            }
           >
             <svg
               fill="none"
@@ -278,7 +237,6 @@
               viewBox="0 0 24 24"
               width="100%"
               xmlns="http://www.w3.org/2000/svg"
->>>>>>> bf3f434d
             >
               <circle
                 cx="18"
@@ -481,17 +439,10 @@
     rel="stylesheet"
   />,
   <span
-<<<<<<< HEAD
-    className="sc-fLlhyt dsSxkN"
+    className="sc-kgflAQ fXiRvw"
   >
     <span
-      className="sc-kgflAQ hFofQI"
-=======
-    className="sc-dmRaPn cvdHTK"
-  >
-    <span
-      className="sc-hHLeRK gUknUu"
->>>>>>> bf3f434d
+      className="sc-dmRaPn gZcHcW"
     >
       Loading
     </span>
@@ -528,12 +479,11 @@
     href="https://fonts.googleapis.com/css2?family=ABeeZee&display=swap"
     rel="stylesheet"
   />,
-<<<<<<< HEAD
   <div
-    className="sc-evZas egufdk"
+    className="sc-crXcEl jkDtYw"
   >
     <input
-      className="sc-hAZoDl sc-bjUoiL jiMYnn dBHOcF"
+      className="sc-ksZaOG sc-fEOsli cVSOsg kwLXwc"
       onChange={[Function]}
       placeholder="Placeholder"
       value=""
@@ -551,25 +501,18 @@
   <link
     href="https://fonts.googleapis.com/css2?family=ABeeZee&display=swap"
     rel="stylesheet"
-=======
-  <input
-    className="sc-ksZaOG sc-fnykZs cVSOsg emnFDg"
-    onChange={[Function]}
-    placeholder="Placeholder"
-    value=""
->>>>>>> bf3f434d
   />,
   <div
-    className="sc-evZas egufdk"
+    className="sc-crXcEl jkDtYw"
   >
     <input
-      className="sc-hAZoDl sc-bjUoiL jiMYnn bHCMeq"
+      className="sc-ksZaOG sc-fEOsli cVSOsg dmpqIL"
       onChange={[Function]}
       placeholder="Placeholder"
       value=""
     />
     <span
-      className="sc-gsnTZi bzKDcl sc-fEOsli ceCKPs"
+      className="sc-gsnTZi bzKDcl sc-fnykZs kNBhQx"
       height={20}
       width={40}
     >
@@ -625,11 +568,7 @@
     rel="stylesheet"
   />,
   <span
-<<<<<<< HEAD
-    className="sc-idiyUo RtBjW"
-=======
-    className="sc-fEOsli eKOmln"
->>>>>>> bf3f434d
+    className="sc-bjUoiL khVuqK"
   >
     Heading
   </span>,
@@ -647,11 +586,7 @@
     rel="stylesheet"
   />,
   <p
-<<<<<<< HEAD
-    className="sc-dIouRR cKaJDt"
-=======
-    className="sc-bjUoiL gKLlTt"
->>>>>>> bf3f434d
+    className="sc-idiyUo fmCmhl"
   >
     Lorem ipsum dolor sit amet, consectetur adipiscing elit, sed do eiusmod tempor incididunt ut labore et dolore magna aliqua. Id semper risus in hendrerit gravida rutrum quisque non tellus. Nibh praesent tristique magna sit. A arcu cursus vitae congue mauris rhoncus aenean. Turpis egestas maecenas pharetra convallis posuere morbi leo. Faucibus pulvinar elementum integer enim neque volutpat ac tincidunt. Vitae suscipit tellus mauris a diam maecenas. Faucibus a pellentesque sit amet porttitor eget dolor morbi non. Tortor vitae purus faucibus ornare. Bibendum est ultricies integer quis auctor elit. Massa id neque aliquam vestibulum morbi. Gravida neque convallis a cras semper auctor neque vitae. Massa tempor nec feugiat nisl pretium fusce id velit ut. Volutpat ac tincidunt vitae semper quis lectus nulla at volutpat. Id porta nibh venenatis cras sed felis eget. Pulvinar mattis nunc sed blandit libero volutpat sed cras. A diam maecenas sed enim ut sem viverra.
   </p>,
@@ -669,29 +604,17 @@
     rel="stylesheet"
   />,
   <header
-<<<<<<< HEAD
-    className="sc-dmRaPn iZZlct"
-=======
-    className="sc-dIouRR hqUpDK"
->>>>>>> bf3f434d
+    className="sc-hHLeRK VWFyV"
   >
     <div
       className="sc-crXcEl bAcObU"
     >
       <h1
-<<<<<<< HEAD
-        className="sc-idiyUo gRksxr"
+        className="sc-bjUoiL gwJqXz"
         size={4}
       >
         <span
-          className="sc-hHLeRK LbSuO"
-=======
-        className="sc-fEOsli klxxma"
-        size={4}
-      >
-        <span
-          className="sc-idiyUo egfftd"
->>>>>>> bf3f434d
+          className="sc-dIouRR irmRTR"
           display="block"
           fontSize={24}
         >
@@ -717,32 +640,14 @@
           className="sc-ftvSup cTDWXd"
         >
           <span
-            className="sc-gsnTZi hnKkoM"
-            style={
-              Object {
-                "height": "16px",
-                "width": "16px",
-              }
-            }
+            className="sc-gsnTZi fiKuMT"
+            height={16}
+            width={16}
           >
             <span
-<<<<<<< HEAD
-              className="sc-gsnTZi fiKuMT"
+              className="sc-dkzDqf hosfuE"
               height={16}
               width={16}
-            >
-              <span
-                className="sc-dkzDqf hosfuE"
-                height={16}
-                width={16}
-=======
-              className="sc-dkzDqf krVImC"
-              style={
-                Object {
-                  "height": "16px",
-                  "width": "16px",
-                }
-              }
             >
               <svg
                 fill="none"
@@ -754,7 +659,6 @@
                 viewBox="0 0 24 24"
                 width="100%"
                 xmlns="http://www.w3.org/2000/svg"
->>>>>>> bf3f434d
               >
                 <path
                   d="M21 15v4a2 2 0 0 1-2 2H5a2 2 0 0 1-2-2v-4"
@@ -793,32 +697,14 @@
           className="sc-ftvSup cTDWXd"
         >
           <span
-            className="sc-gsnTZi hnKkoM"
-            style={
-              Object {
-                "height": "16px",
-                "width": "16px",
-              }
-            }
+            className="sc-gsnTZi fiKuMT"
+            height={16}
+            width={16}
           >
             <span
-<<<<<<< HEAD
-              className="sc-gsnTZi fiKuMT"
+              className="sc-dkzDqf hosfuE"
               height={16}
               width={16}
-            >
-              <span
-                className="sc-dkzDqf hosfuE"
-                height={16}
-                width={16}
-=======
-              className="sc-dkzDqf krVImC"
-              style={
-                Object {
-                  "height": "16px",
-                  "width": "16px",
-                }
-              }
             >
               <svg
                 fill="none"
@@ -830,7 +716,6 @@
                 viewBox="0 0 24 24"
                 width="100%"
                 xmlns="http://www.w3.org/2000/svg"
->>>>>>> bf3f434d
               >
                 <circle
                   cx="18"
@@ -929,11 +814,7 @@
   />,
   <div>
     <footer
-<<<<<<< HEAD
-      className="sc-ivTmOn iWjAZI"
-=======
-      className="sc-fLlhyt hVsXvg"
->>>>>>> bf3f434d
+      className="sc-bBrHrO bgZYXQ"
     >
       © Oak National Academy 
       2022
@@ -954,21 +835,13 @@
   />,
   <div>
     <header
-<<<<<<< HEAD
-      className="sc-cxabCf vAwdH"
-=======
-      className="sc-bBrHrO kbvXLt"
->>>>>>> bf3f434d
+      className="sc-ivTmOn iaWnIp"
     >
       <div
         className="sc-crXcEl gPPRNa"
       >
         <a
-<<<<<<< HEAD
-          className="sc-llJcti uocAZ"
-=======
-          className="sc-ivTmOn dCSYa"
->>>>>>> bf3f434d
+          className="sc-cxabCf eVVIkk"
           href="/"
           onClick={[Function]}
           onMouseEnter={[Function]}
@@ -997,11 +870,7 @@
             </span>
           </span>
           <span
-<<<<<<< HEAD
-            className="sc-hHLeRK fjhMsY"
-=======
-            className="sc-idiyUo jlpfRb"
->>>>>>> bf3f434d
+            className="sc-dIouRR kiqyZb"
             fontFamily="heading"
             fontSize={20}
             fontWeight={600}
@@ -1011,35 +880,21 @@
         </a>
       </div>
       <form
-<<<<<<< HEAD
-        className="sc-bBrHrO eMSRru"
+        className="sc-fLlhyt fbwRLO"
         onSubmit={[Function]}
       >
         <div
-          className="sc-evZas egufdk"
+          className="sc-crXcEl jkDtYw"
         >
           <input
             aria-label="Search"
-            className="sc-hAZoDl sc-bjUoiL jiMYnn dBHOcF"
+            className="sc-ksZaOG sc-fEOsli cVSOsg kwLXwc"
             onChange={[Function]}
             placeholder="Search"
             type="search"
             value=""
           />
         </div>
-=======
-        className="sc-kgflAQ jBnvzf"
-        onSubmit={[Function]}
-      >
-        <input
-          aria-label="Search"
-          className="sc-ksZaOG sc-hAZoDl cVSOsg jQTiCY"
-          onChange={[Function]}
-          placeholder="Search"
-          type="search"
-          value=""
-        />
->>>>>>> bf3f434d
         <button
           aria-label="Submit"
           className="sc-bczRLJ sc-eCYdqJ bprpIx eYVkiC"
@@ -1080,17 +935,10 @@
         </button>
       </form>
       <div
-<<<<<<< HEAD
-        className="sc-gicCDI eJCmMa"
+        className="sc-iIPllB bkAhVn"
       >
         <button
-          className="sc-bczRLJ sc-iIPllB bprpIx csUuob"
-=======
-        className="sc-llJcti iSrdNt"
-      >
-        <button
-          className="sc-bczRLJ sc-cxabCf bprpIx hqsEwE"
->>>>>>> bf3f434d
+          className="sc-bczRLJ sc-llJcti bprpIx echjzB"
           onClick={[Function]}
         >
           pupils
@@ -1119,35 +967,21 @@
     rel="stylesheet"
   />,
   <form
-<<<<<<< HEAD
-    className="sc-bBrHrO eMSRru"
+    className="sc-fLlhyt fbwRLO"
     onSubmit={[Function]}
   >
     <div
-      className="sc-evZas egufdk"
+      className="sc-crXcEl jkDtYw"
     >
       <input
         aria-label="Search"
-        className="sc-hAZoDl sc-bjUoiL jiMYnn dBHOcF"
+        className="sc-ksZaOG sc-fEOsli cVSOsg kwLXwc"
         onChange={[Function]}
         placeholder="Search"
         type="search"
         value=""
       />
     </div>
-=======
-    className="sc-kgflAQ jBnvzf"
-    onSubmit={[Function]}
-  >
-    <input
-      aria-label="Search"
-      className="sc-ksZaOG sc-hAZoDl cVSOsg jQTiCY"
-      onChange={[Function]}
-      placeholder="Search"
-      type="search"
-      value=""
-    />
->>>>>>> bf3f434d
     <button
       aria-label="Submit"
       className="sc-bczRLJ sc-eCYdqJ bprpIx eYVkiC"
