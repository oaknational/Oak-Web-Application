// Jest Snapshot v1, https://goo.gl/fbAQLP

exports[`Storyshots Accessibility/Visually Hidden Visually Hidden 1`] = `
Array [
  <link
    href="https://fonts.googleapis.com/css2?family=Lexend:wght@300&display=swap"
    rel="stylesheet"
  />,
  <link
    href="https://fonts.googleapis.com/css2?family=ABeeZee&display=swap"
    rel="stylesheet"
  />,
  <div
    className="sc-bBXxYQ jarKK"
  >
    A screen reader will read this but you can't see it
  </div>,
]
`;

exports[`Storyshots Buttons/Bookmark Lesson Button Bookmark Lesson Button 1`] = `
Array [
  <link
    href="https://fonts.googleapis.com/css2?family=Lexend:wght@300&display=swap"
    rel="stylesheet"
  />,
  <link
    href="https://fonts.googleapis.com/css2?family=ABeeZee&display=swap"
    rel="stylesheet"
  />,
<<<<<<< HEAD
  <button
    aria-label="Add Bookmark"
    className="sc-breuTD sc-hAZoDl VqQQi bSuvSW"
    disabled={false}
    onClick={[Function]}
    size="small"
    title="Add Bookmark"
  >
    <div
      className="sc-ksZaOG iMPSFk"
      size="small"
    >
      <span
        className="sc-gsnTZi fiKuMT"
        height={16}
        width={16}
      >
        <span
          className="sc-dkzDqf hosfuE"
          height={16}
          width={16}
        >
          <svg
            fill="currentColor"
            viewBox="2 2 20 20"
            xmlns="http://www.w3.org/2000/svg"
          >
            <path
              d="M0 0h24v24H0z"
              fill="none"
            />
            <path
              d="M0 0h24v24H0z"
              fill="none"
            />
            <path
              d="M12 17.27L18.18 21l-1.64-7.03L22 9.24l-7.19-.61L12 2 9.19 8.63 2 9.24l5.46 4.73L5.82 21z"
            />
          </svg>
        </span>
      </span>
=======
  <div>
    <div>
      <button
        aria-label="Add Bookmark"
        className="sc-fnykZs sc-bjUoiL cWusoX ipmBnF"
        disabled={false}
        onClick={[Function]}
        size="small"
        title="Add Bookmark"
      >
        <div
          className="sc-fEOsli erMgfJ"
          size="small"
        >
          <span
            className="sc-dkzDqf duyNNI"
            height={16}
            width={16}
          >
            <span
              className="sc-hKMtZM iyxfMn"
              height={16}
              width={16}
            >
              <svg
                fill="currentColor"
                viewBox="2 2 20 20"
                xmlns="http://www.w3.org/2000/svg"
              >
                <path
                  d="M0 0h24v24H0z"
                  fill="none"
                />
                <path
                  d="M0 0h24v24H0z"
                  fill="none"
                />
                <path
                  d="M12 17.27L18.18 21l-1.64-7.03L22 9.24l-7.19-.61L12 2 9.19 8.63 2 9.24l5.46 4.73L5.82 21z"
                />
              </svg>
            </span>
          </span>
        </div>
      </button>
>>>>>>> e11fa9c2
    </div>
  </button>,
]
`;

exports[`Storyshots Buttons/Button As Link Button As Link 1`] = `
Array [
  <link
    href="https://fonts.googleapis.com/css2?family=Lexend:wght@300&display=swap"
    rel="stylesheet"
  />,
  <link
    href="https://fonts.googleapis.com/css2?family=ABeeZee&display=swap"
    rel="stylesheet"
  />,
  <a
    aria-label="Click me"
    className="sc-kDDrLX gRfNVr"
    href="/"
    onClick={[Function]}
    onKeyDown={[Function]}
    onMouseEnter={[Function]}
    role="button"
    size="small"
    title="Click me"
  >
    <span
      className="sc-jqUVSM cPSPRE"
    >
      Click me
    </span>
  </a>,
]
`;

exports[`Storyshots Buttons/Button Button 1`] = `
Array [
  <link
    href="https://fonts.googleapis.com/css2?family=Lexend:wght@300&display=swap"
    rel="stylesheet"
  />,
  <link
    href="https://fonts.googleapis.com/css2?family=ABeeZee&display=swap"
    rel="stylesheet"
  />,
  <button
    aria-label="Click me"
    className="sc-fnykZs sc-dmRaPn cWusoX bonRty"
    size="small"
    title="Click me"
  >
    <span
      className="sc-jqUVSM cPSPRE"
    >
      Click me
    </span>
  </button>,
]
`;

exports[`Storyshots Buttons/Button Group Button Group 1`] = `
Array [
  <link
    href="https://fonts.googleapis.com/css2?family=Lexend:wght@300&display=swap"
    rel="stylesheet"
  />,
  <link
    href="https://fonts.googleapis.com/css2?family=ABeeZee&display=swap"
    rel="stylesheet"
  />,
  <div
    className="sc-bczRLJ sc-gsnTZi sc-fLlhyt kzKShG iVslse gkEYBq"
  >
    <a
      aria-label="Download Lesson"
      className="sc-kDDrLX gRfNVr"
      href="/"
      onClick={[Function]}
      onKeyDown={[Function]}
      onMouseEnter={[Function]}
      role="button"
      size="small"
      title="Download Lesson"
    >
      <span
        className="sc-papXJ kabPXs"
      >
        <span
          className="sc-dkzDqf duyNNI"
          height={16}
          width={16}
        >
          <span
            className="sc-hKMtZM iyxfMn"
            height={16}
            width={16}
          >
            <svg
              fill="none"
              height="100%"
              stroke="currentColor"
              strokeLinecap="round"
              strokeLinejoin="round"
              strokeWidth="2.5"
              viewBox="0 0 24 24"
              width="100%"
              xmlns="http://www.w3.org/2000/svg"
            >
              <path
                d="M21 15v4a2 2 0 0 1-2 2H5a2 2 0 0 1-2-2v-4"
              />
              <polyline
                points="7 10 12 15 17 10"
              />
              <line
                x1="12"
                x2="12"
                y1="15"
                y2="3"
              />
            </svg>
          </span>
        </span>
      </span>
      <span
        className="sc-jqUVSM cPSPRE"
      >
        Download
      </span>
    </a>
    <a
      aria-label="Share Lesson"
      className="sc-kDDrLX gRfNVr"
      href="/"
      onClick={[Function]}
      onKeyDown={[Function]}
      onMouseEnter={[Function]}
      role="button"
      size="small"
      title="Share Lesson"
    >
      <span
        className="sc-papXJ kabPXs"
      >
        <span
          className="sc-dkzDqf duyNNI"
          height={16}
          width={16}
        >
          <span
            className="sc-hKMtZM iyxfMn"
            height={16}
            width={16}
          >
            <svg
              fill="none"
              height="100%"
              stroke="currentColor"
              strokeLinecap="round"
              strokeLinejoin="round"
              strokeWidth="2.5"
              viewBox="0 0 24 24"
              width="100%"
              xmlns="http://www.w3.org/2000/svg"
            >
              <circle
                cx="18"
                cy="5"
                r="3"
              />
              <circle
                cx="6"
                cy="12"
                r="3"
              />
              <circle
                cx="18"
                cy="19"
                r="3"
              />
              <line
                x1="8.59"
                x2="15.42"
                y1="13.51"
                y2="17.49"
              />
              <line
                x1="15.41"
                x2="8.59"
                y1="6.51"
                y2="10.49"
              />
            </svg>
          </span>
        </span>
      </span>
      <span
        className="sc-jqUVSM cPSPRE"
      >
        Share
      </span>
    </a>
  </div>,
]
`;

exports[`Storyshots Buttons/Icon Button As Link Icon Button As Link 1`] = `
Array [
  <link
    href="https://fonts.googleapis.com/css2?family=Lexend:wght@300&display=swap"
    rel="stylesheet"
  />,
  <link
    href="https://fonts.googleapis.com/css2?family=ABeeZee&display=swap"
    rel="stylesheet"
  />,
  <a
    aria-label="Click me"
    className="sc-kgflAQ lgUEar"
    href="/"
    onClick={[Function]}
    onKeyDown={[Function]}
    onMouseEnter={[Function]}
    role="button"
    size="small"
  >
    <div
      className="sc-fEOsli jUGUQC"
      size="small"
    >
      <span
        className="sc-dkzDqf duyNNI"
        height={16}
        width={16}
      >
        <span
          className="sc-hKMtZM iyxfMn"
          height={16}
          width={16}
        >
          <svg
            fill="none"
            height="100%"
            stroke="currentColor"
            strokeLinecap="round"
            strokeLinejoin="round"
            strokeWidth="2.5"
            viewBox="0 0 24 24"
            width="100%"
            xmlns="http://www.w3.org/2000/svg"
          >
            <path
              d="M21 15v4a2 2 0 0 1-2 2H5a2 2 0 0 1-2-2v-4"
            />
            <polyline
              points="7 10 12 15 17 10"
            />
            <line
              x1="12"
              x2="12"
              y1="15"
              y2="3"
            />
          </svg>
        </span>
      </span>
    </div>
  </a>,
]
`;

exports[`Storyshots Buttons/Icon Button Icon Button 1`] = `
Array [
  <link
    href="https://fonts.googleapis.com/css2?family=Lexend:wght@300&display=swap"
    rel="stylesheet"
  />,
  <link
    href="https://fonts.googleapis.com/css2?family=ABeeZee&display=swap"
    rel="stylesheet"
  />,
  <button
    aria-label="Click me"
    className="sc-fnykZs sc-bjUoiL cWusoX dSzOvm"
    size="small"
    title="Click me"
  >
    <div
      className="sc-fEOsli jUGUQC"
      size="small"
    >
      <span
        className="sc-dkzDqf duyNNI"
        height={16}
        width={16}
      >
        <span
          className="sc-hKMtZM iyxfMn"
          height={16}
          width={16}
        >
          <svg
            fill="none"
            height="100%"
            stroke="currentColor"
            strokeLinecap="round"
            strokeLinejoin="round"
            strokeWidth="2.5"
            viewBox="0 0 24 24"
            width="100%"
            xmlns="http://www.w3.org/2000/svg"
          >
            <path
              d="M21 15v4a2 2 0 0 1-2 2H5a2 2 0 0 1-2-2v-4"
            />
            <polyline
              points="7 10 12 15 17 10"
            />
            <line
              x1="12"
              x2="12"
              y1="15"
              y2="3"
            />
          </svg>
        </span>
      </span>
    </div>
  </button>,
]
`;

exports[`Storyshots Cards/Card Card 1`] = `
Array [
  <link
    href="https://fonts.googleapis.com/css2?family=Lexend:wght@300&display=swap"
    rel="stylesheet"
  />,
  <link
    href="https://fonts.googleapis.com/css2?family=ABeeZee&display=swap"
    rel="stylesheet"
  />,
  <div
    className="sc-bBrHrO eSnllc"
  >
    <h2>
      Card title
    </h2>
    <p>
      You can put anything you like in here.
    </p>
  </div>,
]
`;

exports[`Storyshots Element/Badge Icon Badge 1`] = `
Array [
  <link
    href="https://fonts.googleapis.com/css2?family=Lexend:wght@300&display=swap"
    rel="stylesheet"
  />,
  <link
    href="https://fonts.googleapis.com/css2?family=ABeeZee&display=swap"
    rel="stylesheet"
  />,
  <div
    className="sc-bczRLJ sc-gsnTZi sc-gKXOVf kzKShG dyrBQy blNMGH"
  >
    <svg
      className="sc-eCYdqJ dRtcnw"
      fill="none"
      height="100%"
      viewBox="0 0 54 54"
      width="100%"
      xmlns="http://www.w3.org/2000/svg"
    >
      <path
        d="M24.302.967a8 8 0 0 1 5.396 0l1.615.578a8 8 0 0 0 2.1.447l1.71.128a8 8 0 0 1 4.93 2.195l1.24 1.185c.52.497 1.105.921 1.737 1.262l1.511.813a8 8 0 0 1 3.611 4.01l.65 1.588c.273.665.634 1.29 1.074 1.859l1.05 1.357a8 8 0 0 1 1.667 5.132l-.051 1.715a8 8 0 0 0 .224 2.135l.407 1.667a8 8 0 0 1-.564 5.366l-.745 1.546a8.002 8.002 0 0 0-.663 2.042l-.306 1.688a8 8 0 0 1-2.698 4.673l-1.31 1.11a7.999 7.999 0 0 0-1.435 1.595l-.967 1.418a8 8 0 0 1-4.366 3.171l-1.647.482c-.69.201-1.35.495-1.96.873l-1.46.902a8 8 0 0 1-5.279 1.121l-1.7-.23a8.003 8.003 0 0 0-2.146 0l-1.7.23a8 8 0 0 1-5.279-1.121l-1.46-.902a8.004 8.004 0 0 0-1.96-.873l-1.647-.482a8 8 0 0 1-4.366-3.171l-.966-1.418a8.001 8.001 0 0 0-1.437-1.595l-1.309-1.11a8 8 0 0 1-2.698-4.673L2.8 35.992a8.001 8.001 0 0 0-.663-2.042l-.745-1.546a8 8 0 0 1-.564-5.366l.407-1.667a8 8 0 0 0 .224-2.135l-.051-1.715a8 8 0 0 1 1.667-5.132l1.05-1.357a8 8 0 0 0 1.073-1.86l.651-1.587a8 8 0 0 1 3.61-4.01l1.512-.813A8.001 8.001 0 0 0 12.706 5.5l1.24-1.185a8 8 0 0 1 4.93-2.195l1.711-.128a8 8 0 0 0 2.1-.447l1.615-.578Z"
        fill="currentColor"
      />
    </svg>
    <div
      className="sc-bczRLJ sc-gsnTZi sc-jSMfEi kzKShG dyrBQy ffTwbC"
    >
      <span
        className="sc-dkzDqf cegtjA"
        height={20}
        width={20}
      >
        <span
          className="sc-hKMtZM dffNhz"
          height={20}
          width={20}
        >
          <svg
            fill="currentColor"
            viewBox="2 2 20 20"
            xmlns="http://www.w3.org/2000/svg"
          >
            <path
              d="M0 0h24v24H0z"
              fill="none"
            />
            <path
              d="M0 0h24v24H0z"
              fill="none"
            />
            <path
              d="M12 17.27L18.18 21l-1.64-7.03L22 9.24l-7.19-.61L12 2 9.19 8.63 2 9.24l5.46 4.73L5.82 21z"
            />
          </svg>
        </span>
      </span>
    </div>
  </div>,
]
`;

exports[`Storyshots Element/Badge Text Badge 1`] = `
Array [
  <link
    href="https://fonts.googleapis.com/css2?family=Lexend:wght@300&display=swap"
    rel="stylesheet"
  />,
  <link
    href="https://fonts.googleapis.com/css2?family=ABeeZee&display=swap"
    rel="stylesheet"
  />,
  <div
    className="sc-bczRLJ sc-gsnTZi sc-gKXOVf kzKShG dyrBQy blNMGH"
  >
    <svg
      className="sc-eCYdqJ dRtcnw"
      fill="none"
      height="100%"
      viewBox="0 0 54 54"
      width="100%"
      xmlns="http://www.w3.org/2000/svg"
    >
      <path
        d="M24.302.967a8 8 0 0 1 5.396 0l1.615.578a8 8 0 0 0 2.1.447l1.71.128a8 8 0 0 1 4.93 2.195l1.24 1.185c.52.497 1.105.921 1.737 1.262l1.511.813a8 8 0 0 1 3.611 4.01l.65 1.588c.273.665.634 1.29 1.074 1.859l1.05 1.357a8 8 0 0 1 1.667 5.132l-.051 1.715a8 8 0 0 0 .224 2.135l.407 1.667a8 8 0 0 1-.564 5.366l-.745 1.546a8.002 8.002 0 0 0-.663 2.042l-.306 1.688a8 8 0 0 1-2.698 4.673l-1.31 1.11a7.999 7.999 0 0 0-1.435 1.595l-.967 1.418a8 8 0 0 1-4.366 3.171l-1.647.482c-.69.201-1.35.495-1.96.873l-1.46.902a8 8 0 0 1-5.279 1.121l-1.7-.23a8.003 8.003 0 0 0-2.146 0l-1.7.23a8 8 0 0 1-5.279-1.121l-1.46-.902a8.004 8.004 0 0 0-1.96-.873l-1.647-.482a8 8 0 0 1-4.366-3.171l-.966-1.418a8.001 8.001 0 0 0-1.437-1.595l-1.309-1.11a8 8 0 0 1-2.698-4.673L2.8 35.992a8.001 8.001 0 0 0-.663-2.042l-.745-1.546a8 8 0 0 1-.564-5.366l.407-1.667a8 8 0 0 0 .224-2.135l-.051-1.715a8 8 0 0 1 1.667-5.132l1.05-1.357a8 8 0 0 0 1.073-1.86l.651-1.587a8 8 0 0 1 3.61-4.01l1.512-.813A8.001 8.001 0 0 0 12.706 5.5l1.24-1.185a8 8 0 0 1 4.93-2.195l1.711-.128a8 8 0 0 0 2.1-.447l1.615-.578Z"
        fill="currentColor"
      />
    </svg>
    <div
      className="sc-bczRLJ sc-gsnTZi sc-jSMfEi kzKShG dyrBQy ffTwbC"
    >
      80%
    </div>
  </div>,
]
`;

exports[`Storyshots Feedback/Loading Spinner Loading Spinner 1`] = `
Array [
  <link
    href="https://fonts.googleapis.com/css2?family=Lexend:wght@300&display=swap"
    rel="stylesheet"
  />,
  <link
    href="https://fonts.googleapis.com/css2?family=ABeeZee&display=swap"
    rel="stylesheet"
  />,
  <span
    className="sc-iAvgwm bBkazR"
  >
    <span
      className="sc-iTONeN bVAxMt"
    >
      Loading
    </span>
  </span>,
]
`;

exports[`Storyshots Form/BigInput Big Input 1`] = `
Array [
  <link
    href="https://fonts.googleapis.com/css2?family=Lexend:wght@300&display=swap"
    rel="stylesheet"
  />,
  <link
    href="https://fonts.googleapis.com/css2?family=ABeeZee&display=swap"
    rel="stylesheet"
  />,
  <input
    className="sc-bZkfAO sc-kLLXSd jNdVCE SStLE"
    onChange={[Function]}
    placeholder="Placeholder"
    value=""
  />,
]
`;

exports[`Storyshots Form/Checkbox Checkbox 1`] = `
Array [
  <link
    href="https://fonts.googleapis.com/css2?family=Lexend:wght@300&display=swap"
    rel="stylesheet"
  />,
  <link
    href="https://fonts.googleapis.com/css2?family=ABeeZee&display=swap"
    rel="stylesheet"
  />,
  <label
    className="sc-ivTmOn huCQeD"
    disabled={false}
    htmlFor="Click me"
    onClick={[Function]}
  >
    <input
      checked={true}
      className="sc-cxabCf jWtrzN"
      disabled={false}
      id="Click me"
      onChange={[Function]}
      type="checkbox"
    />
    <svg
      aria-hidden="true"
      className="sc-llJcti"
      fill="none"
      focusable="false"
      height="24"
      viewBox="0 0 24 24"
      width="24"
    >
      <rect
        fill="transparent"
        height="23"
        rx="3.5"
        width="23"
        x="0.5"
        y="0.5"
      />
      <path
        checked={true}
        className="sc-iIPllB lhfcaJ"
        d="M10.0664 16.8233C10.3008 17.0589 10.6992 17.0589 10.9336 16.8233L17.8242 9.8966C18.0586 9.66099 18.0586 9.26047 17.8242 9.02487L16.9805 8.1767C16.7461 7.9411 16.3711 7.9411 16.1367 8.1767L10.5117 13.8312L7.86328 11.1924C7.62891 10.9568 7.25391 10.9568 7.01953 11.1924L6.17578 12.0406C5.94141 12.2762 5.94141 12.6767 6.17578 12.9123L10.0664 16.8233Z"
      />
      <rect
        className="sc-gicCDI jIIuQO"
        height="23"
        rx="3.5"
        width="23"
        x="0.5"
        y="0.5"
      />
    </svg>
    <span
      className="sc-ezWOiH jdPfhx"
    >
      Click me
    </span>
  </label>,
]
`;

exports[`Storyshots Form/Input Input 1`] = `
Array [
  <link
    href="https://fonts.googleapis.com/css2?family=Lexend:wght@300&display=swap"
    rel="stylesheet"
  />,
  <link
    href="https://fonts.googleapis.com/css2?family=ABeeZee&display=swap"
    rel="stylesheet"
  />,
  <div
    className="sc-bczRLJ sc-gsnTZi kzKShG hUqtia"
  >
    <input
      className="sc-bZkfAO sc-jIZahH jNdVCE eeazzK"
      onChange={[Function]}
      placeholder="Placeholder"
      value=""
    />
  </div>,
]
`;

exports[`Storyshots Form/Input With Icon 1`] = `
Array [
  <link
    href="https://fonts.googleapis.com/css2?family=Lexend:wght@300&display=swap"
    rel="stylesheet"
  />,
  <link
    href="https://fonts.googleapis.com/css2?family=ABeeZee&display=swap"
    rel="stylesheet"
  />,
  <div
    className="sc-bczRLJ sc-gsnTZi kzKShG hUqtia"
  >
    <input
      className="sc-bZkfAO sc-jIZahH jNdVCE cylHUN"
      onChange={[Function]}
      placeholder="Placeholder"
      value=""
    />
    <span
      className="sc-dkzDqf fgIwZC sc-ikZpkk fmrxMm"
      height={20}
      width={40}
    >
      <span
        className="sc-hKMtZM dffNhz"
        height={20}
        width={20}
      >
        <svg
          fill="none"
          height="100%"
          viewBox="0 0 17 17"
          width="100%"
          xmlns="http://www.w3.org/2000/svg"
        >
          <path
            d="M15.875 14.6562L12.0938 10.875C12 10.8125 11.9062 10.75 11.8125 10.75H11.4062C12.375 9.625 13 8.125 13 6.5C13 2.9375 10.0625 0 6.5 0C2.90625 0 0 2.9375 0 6.5C0 10.0938 2.90625 13 6.5 13C8.125 13 9.59375 12.4062 10.75 11.4375V11.8438C10.75 11.9375 10.7812 12.0312 10.8438 12.125L14.625 15.9062C14.7812 16.0625 15.0312 16.0625 15.1562 15.9062L15.875 15.1875C16.0312 15.0625 16.0312 14.8125 15.875 14.6562ZM6.5 11.5C3.71875 11.5 1.5 9.28125 1.5 6.5C1.5 3.75 3.71875 1.5 6.5 1.5C9.25 1.5 11.5 3.75 11.5 6.5C11.5 9.28125 9.25 11.5 6.5 11.5Z"
            fill="currentColor"
          />
        </svg>
      </span>
    </span>
  </div>,
]
`;

exports[`Storyshots Foundations/Box Box 1`] = `
Array [
  <link
    href="https://fonts.googleapis.com/css2?family=Lexend:wght@300&display=swap"
    rel="stylesheet"
  />,
  <link
    href="https://fonts.googleapis.com/css2?family=ABeeZee&display=swap"
    rel="stylesheet"
  />,
  <div
    className="sc-bczRLJ cdYuTy"
  >
    Box
  </div>,
]
`;

exports[`Storyshots Foundations/Flex Flex 1`] = `
Array [
  <link
    href="https://fonts.googleapis.com/css2?family=Lexend:wght@300&display=swap"
    rel="stylesheet"
  />,
  <link
    href="https://fonts.googleapis.com/css2?family=ABeeZee&display=swap"
    rel="stylesheet"
  />,
  <div
    className="sc-bczRLJ sc-gsnTZi fBxaaT dwApCD"
  >
    Flex box
  </div>,
]
`;

exports[`Storyshots Foundations/Line Clamp Line Clamp 1`] = `
Array [
  <link
    href="https://fonts.googleapis.com/css2?family=Lexend:wght@300&display=swap"
    rel="stylesheet"
  />,
  <link
    href="https://fonts.googleapis.com/css2?family=ABeeZee&display=swap"
    rel="stylesheet"
  />,
  <div
    className="sc-iqcoie jSrVMA"
  >
    Lorem ipsum dolor sit amet, consectetur adipiscing elit, sed do eiusmod tempor incididunt ut labore et dolore magna aliqua. Id semper risus in hendrerit gravida rutrum quisque non tellus. Nibh praesent tristique magna sit. A arcu cursus vitae congue mauris rhoncus aenean. Turpis egestas maecenas pharetra convallis posuere morbi leo. Faucibus pulvinar elementum integer enim neque volutpat ac tincidunt. Vitae suscipit tellus mauris a diam maecenas.
  </div>,
]
`;

exports[`Storyshots Headers & Footers/Lesson Header Lesson Header 1`] = `
Array [
  <link
    href="https://fonts.googleapis.com/css2?family=Lexend:wght@300&display=swap"
    rel="stylesheet"
  />,
  <link
    href="https://fonts.googleapis.com/css2?family=ABeeZee&display=swap"
    rel="stylesheet"
  />,
  <div
    className="sc-bczRLJ sc-gsnTZi kzKShG loCXzk"
  >
    <div
      className="sc-bczRLJ sc-gsnTZi kzKShG iVslse"
    >
      <h1
        className="sc-iBkjds zmXMI"
        fontSize={32}
      >
        <div
          className="sc-bczRLJ xaVBv"
        >
          <span
            className="sc-evZas bmyzS"
            fontSize={24}
          >
            Lesson
          </span>
        </div>
      </h1>
    </div>
    <div
      className="sc-bczRLJ sc-gsnTZi sc-fLlhyt kzKShG iVslse gkEYBq"
    >
      <a
        aria-label="Download Lesson"
        className="sc-kDDrLX cPBLA"
        href="/"
        onClick={[Function]}
        onKeyDown={[Function]}
        onMouseEnter={[Function]}
        role="button"
        size="small"
        title="Download Lesson"
      >
        <span
          className="sc-papXJ kabPXs"
        >
          <span
            className="sc-dkzDqf duyNNI"
            height={16}
            width={16}
          >
            <span
              className="sc-hKMtZM iyxfMn"
              height={16}
              width={16}
            >
              <svg
                fill="none"
                height="100%"
                stroke="currentColor"
                strokeLinecap="round"
                strokeLinejoin="round"
                strokeWidth="2.5"
                viewBox="0 0 24 24"
                width="100%"
                xmlns="http://www.w3.org/2000/svg"
              >
                <path
                  d="M21 15v4a2 2 0 0 1-2 2H5a2 2 0 0 1-2-2v-4"
                />
                <polyline
                  points="7 10 12 15 17 10"
                />
                <line
                  x1="12"
                  x2="12"
                  y1="15"
                  y2="3"
                />
              </svg>
            </span>
          </span>
        </span>
        <span
          className="sc-jqUVSM cPSPRE"
        >
          Download
        </span>
      </a>
      <a
        aria-label="Share Lesson"
        className="sc-kDDrLX cPBLA"
        href="/"
        onClick={[Function]}
        onKeyDown={[Function]}
        onMouseEnter={[Function]}
        role="button"
        size="small"
        title="Share Lesson"
      >
        <span
          className="sc-papXJ kabPXs"
        >
          <span
            className="sc-dkzDqf duyNNI"
            height={16}
            width={16}
          >
            <span
              className="sc-hKMtZM iyxfMn"
              height={16}
              width={16}
            >
              <svg
                fill="none"
                height="100%"
                stroke="currentColor"
                strokeLinecap="round"
                strokeLinejoin="round"
                strokeWidth="2.5"
                viewBox="0 0 24 24"
                width="100%"
                xmlns="http://www.w3.org/2000/svg"
              >
                <circle
                  cx="18"
                  cy="5"
                  r="3"
                />
                <circle
                  cx="6"
                  cy="12"
                  r="3"
                />
                <circle
                  cx="18"
                  cy="19"
                  r="3"
                />
                <line
                  x1="8.59"
                  x2="15.42"
                  y1="13.51"
                  y2="17.49"
                />
                <line
                  x1="15.41"
                  x2="8.59"
                  y1="6.51"
                  y2="10.49"
                />
              </svg>
            </span>
          </span>
        </span>
        <span
          className="sc-jqUVSM cPSPRE"
        >
          Share
        </span>
      </a>
      <button
        aria-label="Add Bookmark"
        className="sc-fnykZs sc-bjUoiL cWusoX ipmBnF"
        disabled={false}
        onClick={[Function]}
        size="small"
        title="Add Bookmark"
      >
        <div
          className="sc-fEOsli erMgfJ"
          size="small"
        >
          <span
            className="sc-dkzDqf duyNNI"
            height={16}
            width={16}
          >
            <span
              className="sc-hKMtZM iyxfMn"
              height={16}
              width={16}
            >
              <svg
                fill="currentColor"
                viewBox="2 2 20 20"
                xmlns="http://www.w3.org/2000/svg"
              >
                <path
                  d="M0 0h24v24H0z"
                  fill="none"
                />
                <path
                  d="M0 0h24v24H0z"
                  fill="none"
                />
                <path
                  d="M12 17.27L18.18 21l-1.64-7.03L22 9.24l-7.19-.61L12 2 9.19 8.63 2 9.24l5.46 4.73L5.82 21z"
                />
              </svg>
            </span>
          </span>
        </div>
      </button>
    </div>
  </div>,
]
`;

exports[`Storyshots Headers & Footers/Site Footer Site Footer 1`] = `
Array [
  <link
    href="https://fonts.googleapis.com/css2?family=Lexend:wght@300&display=swap"
    rel="stylesheet"
  />,
  <link
    href="https://fonts.googleapis.com/css2?family=ABeeZee&display=swap"
    rel="stylesheet"
  />,
<<<<<<< HEAD
  <footer
    className="sc-iAvgwm kcSgfw"
  >
    © Oak National Academy 
    2022
  </footer>,
=======
  <div>
    <footer
      className="sc-cTQhss lcXYhR"
    >
      © Oak National Academy 
      2022
    </footer>
  </div>,
>>>>>>> e11fa9c2
]
`;

exports[`Storyshots Headers & Footers/Site Header Site Header 1`] = `
Array [
  <link
    href="https://fonts.googleapis.com/css2?family=Lexend:wght@300&display=swap"
    rel="stylesheet"
  />,
  <link
    href="https://fonts.googleapis.com/css2?family=ABeeZee&display=swap"
    rel="stylesheet"
  />,
<<<<<<< HEAD
  <header
    className="sc-efBctP kyarTs"
  >
    <div
      className="sc-bczRLJ dWPLlK"
    >
      <a
        className="sc-cTQhss jOTvnn"
        href="/"
        onClick={[Function]}
        onMouseEnter={[Function]}
      >
        <span
          className="sc-gsnTZi gJAzYV"
          height={30}
          width={30}
        >
          <span
            className="sc-dkzDqf fWLDlY"
            height={30}
            width={30}
          >
            <svg
              height="100%"
              viewBox="0 0 48 48"
              width="100%"
              xmlns="http://www.w3.org/2000/svg"
            >
              <path
                d="M21.5 40h-10q-.65 0-1.075-.425Q10 39.15 10 38.5V24H5.95q-.5 0-.7-.475-.2-.475.2-.825L23 6.9q.4-.4 1-.4t1 .4l9 7.95V10.5q0-.65.425-1.075Q34.85 9 35.5 9h1q.65 0 1.075.425Q38 9.85 38 10.5v8.05l4.55 4.15q.4.35.225.825Q42.6 24 42.05 24H38v14.5q0 .65-.425 1.075Q37.15 40 36.5 40h-10V28h-5ZM13 37h5.5V26.5q0-.65.425-1.075Q19.35 25 20 25h8q.65 0 1.075.425.425.425.425 1.075V37H35V19.95l-11-10-11 10Zm6.75-17.5h8.5q0-1.65-1.275-2.725Q25.7 15.7 24 15.7q-1.7 0-2.975 1.075Q19.75 17.85 19.75 19.5ZM20 25h8-8Z"
                fill="currentColor"
              />
            </svg>
=======
  <div>
    <header
      className="sc-jOrMOR iuzuwV"
    >
      <div
        className="sc-bczRLJ sc-gsnTZi ejBdyI kXRZKI"
      >
        <a
          className="sc-dPyBCJ iRuxhn"
          href="/"
          onClick={[Function]}
          onMouseEnter={[Function]}
        >
          <span
            className="sc-dkzDqf dXqKDy"
            height={30}
            width={30}
          >
            <span
              className="sc-hKMtZM fbBuef"
              height={30}
              width={30}
            >
              <svg
                height="100%"
                viewBox="0 0 48 48"
                width="100%"
                xmlns="http://www.w3.org/2000/svg"
              >
                <path
                  d="M21.5 40h-10q-.65 0-1.075-.425Q10 39.15 10 38.5V24H5.95q-.5 0-.7-.475-.2-.475.2-.825L23 6.9q.4-.4 1-.4t1 .4l9 7.95V10.5q0-.65.425-1.075Q34.85 9 35.5 9h1q.65 0 1.075.425Q38 9.85 38 10.5v8.05l4.55 4.15q.4.35.225.825Q42.6 24 42.05 24H38v14.5q0 .65-.425 1.075Q37.15 40 36.5 40h-10V28h-5ZM13 37h5.5V26.5q0-.65.425-1.075Q19.35 25 20 25h8q.65 0 1.075.425.425.425.425 1.075V37H35V19.95l-11-10-11 10Zm6.75-17.5h8.5q0-1.65-1.275-2.725Q25.7 15.7 24 15.7q-1.7 0-2.975 1.075Q19.75 17.85 19.75 19.5ZM20 25h8-8Z"
                  fill="currentColor"
                />
              </svg>
            </span>
          </span>
          <span
            className="sc-evZas bgJfKo"
            fontFamily="heading"
            fontSize={20}
            fontWeight={600}
          >
            Oak
>>>>>>> e11fa9c2
          </span>
        </span>
        <span
          className="sc-ftvSup caBEwx"
          fontFamily="heading"
          fontSize={20}
          fontWeight={600}
        >
          Oak
        </span>
      </a>
    </div>
    <form
      className="sc-iTONeN jmrUyO"
      onSubmit={[Function]}
    >
      <div
        className="sc-bczRLJ dgYqBg"
      >
        <input
          aria-label="Search"
          className="sc-iIPllB sc-bZkfAO cQTIIV fQJTEd"
          onChange={[Function]}
          placeholder="Search"
          type="search"
          value=""
        />
      </div>
<<<<<<< HEAD
      <button
        aria-label="Submit"
        className="sc-breuTD sc-hAZoDl VqQQi fpfRer"
        onClick={[Function]}
        size="small"
        title="Submit"
        type="submit"
      >
        <div
          className="sc-ksZaOG jhOTaf"
=======
      <form
        className="sc-efBctP bcRaGz"
        onSubmit={[Function]}
      >
        <div
          className="sc-bczRLJ sc-gsnTZi kzKShG hUqtia"
        >
          <input
            aria-label="Search"
            className="sc-bZkfAO sc-jIZahH jNdVCE eeazzK"
            onChange={[Function]}
            placeholder="Search"
            type="search"
            value=""
          />
        </div>
        <button
          aria-label="Submit"
          className="sc-fnykZs sc-bjUoiL cWusoX eufnXo"
          onClick={[Function]}
>>>>>>> e11fa9c2
          size="small"
        >
<<<<<<< HEAD
          <span
            className="sc-gsnTZi fiKuMT"
            height={16}
            width={16}
          >
            <span
              className="sc-dkzDqf hosfuE"
              height={16}
              width={16}
            >
              <svg
                fill="none"
                height="100%"
                viewBox="0 0 17 17"
                width="100%"
                xmlns="http://www.w3.org/2000/svg"
=======
          <div
            className="sc-fEOsli jUGUQC"
            size="small"
          >
            <span
              className="sc-dkzDqf duyNNI"
              height={16}
              width={16}
            >
              <span
                className="sc-hKMtZM iyxfMn"
                height={16}
                width={16}
>>>>>>> e11fa9c2
              >
                <path
                  d="M15.875 14.6562L12.0938 10.875C12 10.8125 11.9062 10.75 11.8125 10.75H11.4062C12.375 9.625 13 8.125 13 6.5C13 2.9375 10.0625 0 6.5 0C2.90625 0 0 2.9375 0 6.5C0 10.0938 2.90625 13 6.5 13C8.125 13 9.59375 12.4062 10.75 11.4375V11.8438C10.75 11.9375 10.7812 12.0312 10.8438 12.125L14.625 15.9062C14.7812 16.0625 15.0312 16.0625 15.1562 15.9062L15.875 15.1875C16.0312 15.0625 16.0312 14.8125 15.875 14.6562ZM6.5 11.5C3.71875 11.5 1.5 9.28125 1.5 6.5C1.5 3.75 3.71875 1.5 6.5 1.5C9.25 1.5 11.5 3.75 11.5 6.5C11.5 9.28125 9.25 11.5 6.5 11.5Z"
                  fill="currentColor"
                />
              </svg>
            </span>
<<<<<<< HEAD
          </span>
        </div>
      </button>
    </form>
    <div
      className="sc-dPyBCJ dBcfWn"
    >
      <a
        href="/sign-in"
        onClick={[Function]}
        onMouseEnter={[Function]}
=======
          </div>
        </button>
      </form>
      <div
        className="sc-bczRLJ sc-gsnTZi gWeRSQ bilTkc"
>>>>>>> e11fa9c2
      >
        Sign in
      </a>
    </div>
  </header>,
]
`;

exports[`Storyshots Inputs/search Search Form 1`] = `
Array [
  <link
    href="https://fonts.googleapis.com/css2?family=Lexend:wght@300&display=swap"
    rel="stylesheet"
  />,
  <link
    href="https://fonts.googleapis.com/css2?family=ABeeZee&display=swap"
    rel="stylesheet"
  />,
  <form
    className="sc-efBctP bcRaGz"
    onSubmit={[Function]}
  >
    <div
      className="sc-bczRLJ sc-gsnTZi kzKShG hUqtia"
    >
      <input
        aria-label="Search"
        className="sc-bZkfAO sc-jIZahH jNdVCE eeazzK"
        onChange={[Function]}
        placeholder="Search"
        type="search"
        value=""
      />
    </div>
    <button
      aria-label="Submit"
      className="sc-fnykZs sc-bjUoiL cWusoX eufnXo"
      onClick={[Function]}
      size="small"
      title="Submit"
      type="submit"
    >
      <div
        className="sc-fEOsli jUGUQC"
        size="small"
      >
        <span
          className="sc-dkzDqf duyNNI"
          height={16}
          width={16}
        >
          <span
            className="sc-hKMtZM iyxfMn"
            height={16}
            width={16}
          >
            <svg
              fill="none"
              height="100%"
              viewBox="0 0 17 17"
              width="100%"
              xmlns="http://www.w3.org/2000/svg"
            >
              <path
                d="M15.875 14.6562L12.0938 10.875C12 10.8125 11.9062 10.75 11.8125 10.75H11.4062C12.375 9.625 13 8.125 13 6.5C13 2.9375 10.0625 0 6.5 0C2.90625 0 0 2.9375 0 6.5C0 10.0938 2.90625 13 6.5 13C8.125 13 9.59375 12.4062 10.75 11.4375V11.8438C10.75 11.9375 10.7812 12.0312 10.8438 12.125L14.625 15.9062C14.7812 16.0625 15.0312 16.0625 15.1562 15.9062L15.875 15.1875C16.0312 15.0625 16.0312 14.8125 15.875 14.6562ZM6.5 11.5C3.71875 11.5 1.5 9.28125 1.5 6.5C1.5 3.75 3.71875 1.5 6.5 1.5C9.25 1.5 11.5 3.75 11.5 6.5C11.5 9.28125 9.25 11.5 6.5 11.5Z"
                fill="currentColor"
              />
            </svg>
          </span>
        </span>
      </div>
    </button>
  </form>,
]
`;

exports[`Storyshots Interactive/Lesson Control Complete 1`] = `
Array [
  <link
    href="https://fonts.googleapis.com/css2?family=Lexend:wght@300&display=swap"
    rel="stylesheet"
  />,
  <link
    href="https://fonts.googleapis.com/css2?family=ABeeZee&display=swap"
    rel="stylesheet"
  />,
  <div
    className="sc-bZnhIo laWcGx"
  >
    <button
      className="sc-fnykZs sc-himrzO cWusoX ccCgzV"
      title="Intro"
    >
      <div
        className="sc-bczRLJ sc-gsnTZi sc-gXmSlM iTJWiZ bUqLLB QShuA"
      >
        <div
          className="sc-bczRLJ sc-gsnTZi sc-jdAMXn kzKShG gPmbcF drhfSl"
        >
          <div
            className="sc-bczRLJ sc-crXcEl sc-ciZhAO iUCYBB dcaAiW eaBxZv"
            fontWeight={400}
          >
            Intro
          </div>
          <span
            className="sc-dkzDqf iSWCpq"
            height={20}
            width={20}
          >
            <span
              className="sc-hKMtZM dffNhz"
              height={20}
              width={20}
            >
              <svg
                fill="none"
                height="100%"
                viewBox="0 0 20 15"
                width="100%"
                xmlns="http://www.w3.org/2000/svg"
              >
                <path
                  d="M7.082 14.219a.934.934 0 0 0 1.3 0L18.72 3.883a.934.934 0 0 0 0-1.301l-1.266-1.266a.891.891 0 0 0-1.265 0L7.75 9.754 3.777 5.816a.891.891 0 0 0-1.265 0L1.246 7.082a.934.934 0 0 0 0 1.3l5.836 5.837Z"
                  fill="currentColor"
                />
              </svg>
            </span>
          </span>
        </div>
      </div>
    </button>
  </div>,
]
`;

exports[`Storyshots Interactive/Lesson Control Current 1`] = `
Array [
  <link
    href="https://fonts.googleapis.com/css2?family=Lexend:wght@300&display=swap"
    rel="stylesheet"
  />,
  <link
    href="https://fonts.googleapis.com/css2?family=ABeeZee&display=swap"
    rel="stylesheet"
  />,
  <div
    className="sc-bZnhIo laWcGx"
  >
    <button
      className="sc-fnykZs sc-himrzO cWusoX ccCgzV"
      title="Intro"
    >
      <div
        className="sc-bczRLJ sc-gsnTZi sc-gXmSlM eAJBhu ePoiUu hZeUqy"
      >
        <div
          className="sc-bczRLJ sc-gsnTZi sc-jdAMXn kzKShG gPmbcF drhfSl"
        >
          <span
            className="sc-dkzDqf jZvGiN"
            height={20}
            width={20}
          >
            <span
              className="sc-hKMtZM dffNhz"
              height={20}
              width={20}
            >
              <svg
                fill="none"
                height="100%"
                viewBox="0 0 16 16"
                width="100%"
                xmlns="http://www.w3.org/2000/svg"
              >
                <path
                  d="M6.805 1.105c-.352.352-.317.88 0 1.23l4.254 4.009H.969a.833.833 0 0 0-.844.843v1.125c0 .493.352.844.844.844h10.09L6.805 13.2a.916.916 0 0 0 0 1.23l.773.774c.352.317.879.317 1.195 0l6.856-6.855c.316-.317.316-.844 0-1.196L8.773.332c-.316-.316-.843-.316-1.195 0l-.773.773Z"
                  fill="currentColor"
                />
              </svg>
            </span>
          </span>
          <div
            className="sc-bczRLJ sc-crXcEl sc-ciZhAO iUCYBB dcaAiW eaBxZv"
            fontWeight={400}
          >
            Intro
          </div>
        </div>
      </div>
    </button>
  </div>,
]
`;

exports[`Storyshots Interactive/Lesson Control Default 1`] = `
Array [
  <link
    href="https://fonts.googleapis.com/css2?family=Lexend:wght@300&display=swap"
    rel="stylesheet"
  />,
  <link
    href="https://fonts.googleapis.com/css2?family=ABeeZee&display=swap"
    rel="stylesheet"
  />,
  <div
    className="sc-bZnhIo laWcGx"
  >
    <button
      className="sc-fnykZs sc-himrzO cWusoX ccCgzV"
      title="Intro"
    >
      <div
        className="sc-bczRLJ sc-gsnTZi sc-gXmSlM eMgjiL ipMzqz QShuA"
      >
        <div
          className="sc-bczRLJ sc-gsnTZi sc-jdAMXn kzKShG gPmbcF drhfSl"
        >
          <div
            className="sc-bczRLJ sc-crXcEl sc-ciZhAO iUCYBB dcaAiW eaBxZv"
            fontWeight={400}
          >
            Intro
          </div>
        </div>
      </div>
    </button>
  </div>,
]
`;

exports[`Storyshots Interactive/Lesson Control With Badge 1`] = `
Array [
  <link
    href="https://fonts.googleapis.com/css2?family=Lexend:wght@300&display=swap"
    rel="stylesheet"
  />,
  <link
    href="https://fonts.googleapis.com/css2?family=ABeeZee&display=swap"
    rel="stylesheet"
  />,
  <div
    className="sc-bZnhIo laWcGx"
  >
    <button
      className="sc-fnykZs sc-himrzO cWusoX ccCgzV"
      title="Intro"
    >
      <div
        className="sc-bczRLJ sc-gsnTZi sc-gXmSlM iTJWiZ bUqLLB QShuA"
      >
        <div
          className="sc-cCsOjp"
        >
          <div
            className="sc-bczRLJ sc-gsnTZi sc-gKXOVf kzKShG dyrBQy blNMGH"
          >
            <svg
              className="sc-eCYdqJ dRtcnw"
              fill="none"
              height="100%"
              viewBox="0 0 54 54"
              width="100%"
              xmlns="http://www.w3.org/2000/svg"
            >
              <path
                d="M24.302.967a8 8 0 0 1 5.396 0l1.615.578a8 8 0 0 0 2.1.447l1.71.128a8 8 0 0 1 4.93 2.195l1.24 1.185c.52.497 1.105.921 1.737 1.262l1.511.813a8 8 0 0 1 3.611 4.01l.65 1.588c.273.665.634 1.29 1.074 1.859l1.05 1.357a8 8 0 0 1 1.667 5.132l-.051 1.715a8 8 0 0 0 .224 2.135l.407 1.667a8 8 0 0 1-.564 5.366l-.745 1.546a8.002 8.002 0 0 0-.663 2.042l-.306 1.688a8 8 0 0 1-2.698 4.673l-1.31 1.11a7.999 7.999 0 0 0-1.435 1.595l-.967 1.418a8 8 0 0 1-4.366 3.171l-1.647.482c-.69.201-1.35.495-1.96.873l-1.46.902a8 8 0 0 1-5.279 1.121l-1.7-.23a8.003 8.003 0 0 0-2.146 0l-1.7.23a8 8 0 0 1-5.279-1.121l-1.46-.902a8.004 8.004 0 0 0-1.96-.873l-1.647-.482a8 8 0 0 1-4.366-3.171l-.966-1.418a8.001 8.001 0 0 0-1.437-1.595l-1.309-1.11a8 8 0 0 1-2.698-4.673L2.8 35.992a8.001 8.001 0 0 0-.663-2.042l-.745-1.546a8 8 0 0 1-.564-5.366l.407-1.667a8 8 0 0 0 .224-2.135l-.051-1.715a8 8 0 0 1 1.667-5.132l1.05-1.357a8 8 0 0 0 1.073-1.86l.651-1.587a8 8 0 0 1 3.61-4.01l1.512-.813A8.001 8.001 0 0 0 12.706 5.5l1.24-1.185a8 8 0 0 1 4.93-2.195l1.711-.128a8 8 0 0 0 2.1-.447l1.615-.578Z"
                fill="currentColor"
              />
            </svg>
            <div
              className="sc-bczRLJ sc-gsnTZi sc-jSMfEi kzKShG dyrBQy ffTwbC"
            >
              33%
            </div>
          </div>
        </div>
        <div
          className="sc-bczRLJ sc-gsnTZi sc-jdAMXn kzKShG gPmbcF drhfSl"
        >
          <div
            className="sc-bczRLJ sc-crXcEl sc-ciZhAO iUCYBB dcaAiW eaBxZv"
            fontWeight={400}
          >
            Intro
          </div>
          <span
            className="sc-dkzDqf iSWCpq"
            height={20}
            width={20}
          >
            <span
              className="sc-hKMtZM dffNhz"
              height={20}
              width={20}
            >
              <svg
                fill="none"
                height="100%"
                viewBox="0 0 20 15"
                width="100%"
                xmlns="http://www.w3.org/2000/svg"
              >
                <path
                  d="M7.082 14.219a.934.934 0 0 0 1.3 0L18.72 3.883a.934.934 0 0 0 0-1.301l-1.266-1.266a.891.891 0 0 0-1.265 0L7.75 9.754 3.777 5.816a.891.891 0 0 0-1.265 0L1.246 7.082a.934.934 0 0 0 0 1.3l5.836 5.837Z"
                  fill="currentColor"
                />
              </svg>
            </span>
          </span>
        </div>
      </div>
    </button>
  </div>,
]
`;

exports[`Storyshots Interactive/Lesson Control With Overflowing Text 1`] = `
Array [
  <link
    href="https://fonts.googleapis.com/css2?family=Lexend:wght@300&display=swap"
    rel="stylesheet"
  />,
  <link
    href="https://fonts.googleapis.com/css2?family=ABeeZee&display=swap"
    rel="stylesheet"
  />,
  <div
    className="sc-bZnhIo laWcGx"
  >
    <button
      className="sc-fnykZs sc-himrzO cWusoX ccCgzV"
      title="Very long label"
    >
      <div
        className="sc-bczRLJ sc-gsnTZi sc-gXmSlM iTJWiZ bUqLLB QShuA"
      >
        <div
          className="sc-cCsOjp"
        >
          <div
            className="sc-bczRLJ sc-gsnTZi sc-gKXOVf kzKShG dyrBQy blNMGH"
          >
            <svg
              className="sc-eCYdqJ dRtcnw"
              fill="none"
              height="100%"
              viewBox="0 0 54 54"
              width="100%"
              xmlns="http://www.w3.org/2000/svg"
            >
              <path
                d="M24.302.967a8 8 0 0 1 5.396 0l1.615.578a8 8 0 0 0 2.1.447l1.71.128a8 8 0 0 1 4.93 2.195l1.24 1.185c.52.497 1.105.921 1.737 1.262l1.511.813a8 8 0 0 1 3.611 4.01l.65 1.588c.273.665.634 1.29 1.074 1.859l1.05 1.357a8 8 0 0 1 1.667 5.132l-.051 1.715a8 8 0 0 0 .224 2.135l.407 1.667a8 8 0 0 1-.564 5.366l-.745 1.546a8.002 8.002 0 0 0-.663 2.042l-.306 1.688a8 8 0 0 1-2.698 4.673l-1.31 1.11a7.999 7.999 0 0 0-1.435 1.595l-.967 1.418a8 8 0 0 1-4.366 3.171l-1.647.482c-.69.201-1.35.495-1.96.873l-1.46.902a8 8 0 0 1-5.279 1.121l-1.7-.23a8.003 8.003 0 0 0-2.146 0l-1.7.23a8 8 0 0 1-5.279-1.121l-1.46-.902a8.004 8.004 0 0 0-1.96-.873l-1.647-.482a8 8 0 0 1-4.366-3.171l-.966-1.418a8.001 8.001 0 0 0-1.437-1.595l-1.309-1.11a8 8 0 0 1-2.698-4.673L2.8 35.992a8.001 8.001 0 0 0-.663-2.042l-.745-1.546a8 8 0 0 1-.564-5.366l.407-1.667a8 8 0 0 0 .224-2.135l-.051-1.715a8 8 0 0 1 1.667-5.132l1.05-1.357a8 8 0 0 0 1.073-1.86l.651-1.587a8 8 0 0 1 3.61-4.01l1.512-.813A8.001 8.001 0 0 0 12.706 5.5l1.24-1.185a8 8 0 0 1 4.93-2.195l1.711-.128a8 8 0 0 0 2.1-.447l1.615-.578Z"
                fill="currentColor"
              />
            </svg>
            <div
              className="sc-bczRLJ sc-gsnTZi sc-jSMfEi kzKShG dyrBQy ffTwbC"
            >
              33%
            </div>
          </div>
        </div>
        <div
          className="sc-bczRLJ sc-gsnTZi sc-jdAMXn kzKShG gPmbcF drhfSl"
        >
          <div
            className="sc-bczRLJ sc-crXcEl sc-ciZhAO iUCYBB dcaAiW eaBxZv"
            fontWeight={400}
          >
            Very long label
          </div>
          <span
            className="sc-dkzDqf iSWCpq"
            height={20}
            width={20}
          >
            <span
              className="sc-hKMtZM dffNhz"
              height={20}
              width={20}
            >
              <svg
                fill="none"
                height="100%"
                viewBox="0 0 20 15"
                width="100%"
                xmlns="http://www.w3.org/2000/svg"
              >
                <path
                  d="M7.082 14.219a.934.934 0 0 0 1.3 0L18.72 3.883a.934.934 0 0 0 0-1.301l-1.266-1.266a.891.891 0 0 0-1.265 0L7.75 9.754 3.777 5.816a.891.891 0 0 0-1.265 0L1.246 7.082a.934.934 0 0 0 0 1.3l5.836 5.837Z"
                  fill="currentColor"
                />
              </svg>
            </span>
          </span>
        </div>
      </div>
    </button>
  </div>,
]
`;

exports[`Storyshots Lists/BlogList Blog List 1`] = `
Array [
  <link
    href="https://fonts.googleapis.com/css2?family=Lexend:wght@300&display=swap"
    rel="stylesheet"
  />,
  <link
    href="https://fonts.googleapis.com/css2?family=ABeeZee&display=swap"
    rel="stylesheet"
  />,
  <div
    className="sc-bczRLJ sc-gsnTZi kzKShG dKNykm"
  >
    <div
      className="sc-bczRLJ sc-gsnTZi jNusZJ eXtmwR"
    >
      <span
        className="sc-dkzDqf kdCdOt"
        height={36}
        width={36}
      >
        <span
          className="sc-hKMtZM cbprYD"
          height={36}
          width={36}
        >
          <svg
            fill="none"
            height="100%"
            viewBox="0 0 36 24"
            width="100%"
            xmlns="http://www.w3.org/2000/svg"
          >
            <path
              d="M34.5 0h-29C4.625 0 4 .688 4 1.5V2H1.5C.625 2 0 2.688 0 3.5V21c0 1.688 1.313 3 3 3h31.5c.813 0 1.5-.625 1.5-1.5v-21c0-.813-.688-1.5-1.5-1.5ZM2 21V4h2v17c0 .563-.5 1-1 1-.563 0-1-.438-1-1Zm32 1H5.812c.125-.25.125-.625.125-.938 0 0 .063 0 .063-.062V2h28v20ZM8.75 16h10.5a.76.76 0 0 0 .75-.75V4.75c0-.375-.375-.75-.75-.75H8.75a.76.76 0 0 0-.75.75v10.5c0 .438.313.75.75.75ZM10 6h8v8h-8V6ZM8 19.25c0 .438.313.75.75.75h10.5a.76.76 0 0 0 .75-.75v-.5c0-.375-.375-.75-.75-.75H8.75a.76.76 0 0 0-.75.75v.5Zm14 0c0 .438.313.75.75.75h8.5a.76.76 0 0 0 .75-.75v-.5c0-.375-.375-.75-.75-.75h-8.5a.76.76 0 0 0-.75.75v.5Zm0-4c0 .438.313.75.75.75h8.5a.76.76 0 0 0 .75-.75v-.5c0-.375-.375-.75-.75-.75h-8.5a.76.76 0 0 0-.75.75v.5Zm0-8c0 .438.313.75.75.75h8.5a.76.76 0 0 0 .75-.75v-.5c0-.375-.375-.75-.75-.75h-8.5a.76.76 0 0 0-.75.75v.5Zm0 4c0 .438.313.75.75.75h8.5a.76.76 0 0 0 .75-.75v-.5c0-.375-.375-.75-.75-.75h-8.5a.76.76 0 0 0-.75.75v.5Z"
              fill="currentColor"
            />
          </svg>
        </span>
      </span>
      <h1
        className="sc-iBkjds fsxKsf"
        fontSize={24}
      >
        Check out these things!
      </h1>
    </div>
    <div
      className="sc-bczRLJ sc-gsnTZi GgTKa lhKOmA"
    >
      <div
        className="sc-bczRLJ sc-gsnTZi sc-hAZoDl cZWQtq fWXPtK jDGFJs"
      />
      <div
        className="sc-bczRLJ sc-gsnTZi kzKShG frgpwH"
      >
        <h2
          className="sc-iBkjds bDHZFF"
          fontSize={20}
          mb={16}
        >
          The Long and Winding Road
        </h2>
        <p
          className="sc-breuTD wiYvc"
          color="grey6"
          fontSize={18}
        >
          <div
            className="sc-iqcoie eYUUwl"
          >
            The long and winding road  That leads to your door  Will never disappear  I've seen that road before  It always leads me here  Lead me to you door  The wild and windy night  That the rain washed away  Has left a pool of tears  Crying for the day  Why leave me standing here?  Let me know the way
          </div>
        </p>
        <a
          aria-label="Read More"
          className="sc-kDDrLX gbvmje sc-ksZaOG cPToXS"
          href="/"
          onClick={[Function]}
          onKeyDown={[Function]}
          onMouseEnter={[Function]}
          role="button"
          size="small"
          title="Read More"
        >
          <span
            className="sc-jqUVSM cPSPRE"
          >
            Read More
          </span>
        </a>
      </div>
    </div>
    <hr
      className="sc-ftvSup cVSQWB"
      color="grey2"
    />
    <div
      className="sc-bczRLJ sc-gsnTZi GgTKa lhKOmA"
    >
      <div
        className="sc-bczRLJ sc-gsnTZi sc-hAZoDl cZWQtq fWXPtK jDGFJs"
      >
        <span
          className="sc-dkzDqf clcgDA"
          height={48}
          width={48}
        >
          <span
            className="sc-hKMtZM lAinm"
            color="white"
            height={48}
            width={48}
          >
            <svg
              fill="none"
              viewBox="0 0 48 48"
              xmlns="http://www.w3.org/2000/svg"
            >
              <path
                d="m34.781 22.313-16.5-10.032c-1.5-.75-3.281.281-3.281 1.969v19.5c0 1.781 1.781 2.813 3.281 1.969l16.5-9.469c1.594-.844 1.594-3 0-3.938ZM47.25 24C47.25 11.156 36.844.75 24 .75S.75 11.156.75 24 11.156 47.25 24 47.25 47.25 36.844 47.25 24Zm-42 0C5.25 13.687 13.594 5.25 24 5.25c10.313 0 18.75 8.438 18.75 18.75 0 10.406-8.438 18.75-18.75 18.75A18.685 18.685 0 0 1 5.25 24Z"
                fill="currentColor"
              />
            </svg>
          </span>
        </span>
      </div>
      <div
        className="sc-bczRLJ sc-gsnTZi kzKShG frgpwH"
      >
        <h2
          className="sc-iBkjds bDHZFF"
          fontSize={20}
          mb={16}
        >
          Penny Lane
        </h2>
        <p
          className="sc-breuTD wiYvc"
          color="grey6"
          fontSize={18}
        >
          <div
            className="sc-iqcoie eYUUwl"
          >
            Penny Lane, there is a barber showing photographs Of every head he's had the pleasure to know And all the people that come and go Stop and say, "Hello"
          </div>
        </p>
        <a
          aria-label="Watch Now"
          className="sc-kDDrLX gbvmje sc-ksZaOG cPToXS"
          href="/"
          onClick={[Function]}
          onKeyDown={[Function]}
          onMouseEnter={[Function]}
          role="button"
          size="small"
          title="Watch Now"
        >
          <span
            className="sc-jqUVSM cPSPRE"
          >
            Watch Now
          </span>
        </a>
      </div>
    </div>
    <hr
      className="sc-ftvSup cVSQWB"
      color="grey2"
    />
    <div
      className="sc-bczRLJ sc-gsnTZi GgTKa lhKOmA"
    >
      <div
        className="sc-bczRLJ sc-gsnTZi sc-hAZoDl cZWQtq fWXPtK jDGFJs"
      />
      <div
        className="sc-bczRLJ sc-gsnTZi kzKShG frgpwH"
      >
        <h2
          className="sc-iBkjds bDHZFF"
          fontSize={20}
          mb={16}
        >
          Strawberry Fields Forever
        </h2>
        <p
          className="sc-breuTD wiYvc"
          color="grey6"
          fontSize={18}
        >
          <div
            className="sc-iqcoie eYUUwl"
          >
            No one I think is in my tree I mean, it must be high or low That is, you can't, you know, tune in but it's all right That is, I think it's not too bad
          </div>
        </p>
        <a
          aria-label="Read More"
          className="sc-kDDrLX gbvmje sc-ksZaOG cPToXS"
          href="/"
          onClick={[Function]}
          onKeyDown={[Function]}
          onMouseEnter={[Function]}
          role="button"
          size="small"
          title="Read More"
        >
          <span
            className="sc-jqUVSM cPSPRE"
          >
            Read More
          </span>
        </a>
      </div>
    </div>
  </div>,
]
`;

exports[`Storyshots Lists/BlogListItem Blog List Item 1`] = `
Array [
  <link
    href="https://fonts.googleapis.com/css2?family=Lexend:wght@300&display=swap"
    rel="stylesheet"
  />,
  <link
    href="https://fonts.googleapis.com/css2?family=ABeeZee&display=swap"
    rel="stylesheet"
  />,
  <div
    className="sc-bczRLJ sc-gsnTZi GgTKa lhKOmA"
  >
    <div
      className="sc-bczRLJ sc-gsnTZi sc-hAZoDl cZWQtq fWXPtK jDGFJs"
    />
    <div
      className="sc-bczRLJ sc-gsnTZi kzKShG frgpwH"
    >
      <h3
        className="sc-iBkjds bDHZFF"
        fontSize={20}
        mb={16}
      >
        The long and winding road
      </h3>
      <p
        className="sc-breuTD wiYvc"
        color="grey6"
        fontSize={18}
      >
        <div
          className="sc-iqcoie eYUUwl"
        >
          The long and winding road  That leads to your door  Will never disappear  I've seen that road before  It always leads me here  Lead me to you door  The wild and windy night  That the rain washed away  Has left a pool of tears  Crying for the day  Why leave me standing here?  Let me know the way
        </div>
      </p>
      <a
        aria-label="Read More"
        className="sc-kDDrLX gbvmje sc-ksZaOG cPToXS"
        href="/"
        onClick={[Function]}
        onKeyDown={[Function]}
        onMouseEnter={[Function]}
        role="button"
        size="small"
        title="Read More"
      >
        <span
          className="sc-jqUVSM cPSPRE"
        >
          Read More
        </span>
      </a>
    </div>
  </div>,
]
`;

exports[`Storyshots Media/Icon Icon 1`] = `
Array [
  <link
    href="https://fonts.googleapis.com/css2?family=Lexend:wght@300&display=swap"
    rel="stylesheet"
  />,
  <link
    href="https://fonts.googleapis.com/css2?family=ABeeZee&display=swap"
    rel="stylesheet"
  />,
  <span
    className="sc-gsnTZi gjGDUD"
    height={100}
    width={100}
  >
    <span
<<<<<<< HEAD
      className="sc-dkzDqf bPkBds"
      height={100}
      width={100}
    >
      <svg
        fill="none"
        height="100%"
        stroke="currentColor"
        strokeLinecap="round"
        strokeLinejoin="round"
        strokeWidth="2.5"
        viewBox="0 0 24 24"
        width="100%"
        xmlns="http://www.w3.org/2000/svg"
=======
      className="sc-dkzDqf duOgJI"
      height={100}
      width={100}
    >
      <span
        className="sc-hKMtZM gcvcqv"
        height={100}
        width={100}
>>>>>>> e11fa9c2
      >
        <polyline
          points="9 18 15 12 9 6"
        />
      </svg>
    </span>
  </span>,
]
`;

exports[`Storyshots Navigation/Breadcrumbs Breadcrumb Example 1`] = `
Array [
  <link
    href="https://fonts.googleapis.com/css2?family=Lexend:wght@300&display=swap"
    rel="stylesheet"
  />,
  <link
    href="https://fonts.googleapis.com/css2?family=ABeeZee&display=swap"
    rel="stylesheet"
  />,
<<<<<<< HEAD
  <nav
    aria-label="Breadcrumb"
    className="sc-fnykZs jqVbNz"
  >
    <ol
      className="sc-fEOsli gXEvTy"
    >
      <li
        className="sc-bjUoiL BHVag"
      >
        <a
          href="/"
          onClick={[Function]}
          onMouseEnter={[Function]}
        >
          Unit Quiz
        </a>
      </li>
      <li
        className="sc-bjUoiL BHVag"
      >
        <span
          className="sc-gsnTZi csDFFj"
          height={20}
          width={20}
        >
          <span
            className="sc-dkzDqf cSKBNc"
            height={20}
            width={20}
          >
            <svg
              fill="none"
              height="100%"
              stroke="currentColor"
              strokeLinecap="round"
              strokeLinejoin="round"
              strokeWidth="2.5"
              viewBox="0 0 24 24"
              width="100%"
              xmlns="http://www.w3.org/2000/svg"
=======
  <div>
    <nav
      aria-label="Breadcrumb"
      className="sc-idiyUo ghxRmH"
    >
      <ol
        className="sc-dIouRR iREcMj"
      >
        <li
          className="sc-hHLeRK eEeSnT"
        >
          <a
            href="/"
            onClick={[Function]}
            onMouseEnter={[Function]}
          >
            Unit Quiz
          </a>
        </li>
        <li
          className="sc-hHLeRK eEeSnT"
        >
          <span
            className="sc-dkzDqf cegtjA"
            height={20}
            width={20}
          >
            <span
              className="sc-hKMtZM dffNhz"
              height={20}
              width={20}
>>>>>>> e11fa9c2
            >
              <polyline
                points="9 18 15 12 9 6"
              />
            </svg>
          </span>
<<<<<<< HEAD
        </span>
        <a
          href="/"
          onClick={[Function]}
          onMouseEnter={[Function]}
        >
          View In Classroom
        </a>
      </li>
      <li
        className="sc-bjUoiL BHVag"
      >
        <span
          className="sc-gsnTZi csDFFj"
          height={20}
          width={20}
        >
          <span
            className="sc-dkzDqf cSKBNc"
            height={20}
            width={20}
          >
            <svg
              fill="none"
              height="100%"
              stroke="currentColor"
              strokeLinecap="round"
              strokeLinejoin="round"
              strokeWidth="2.5"
              viewBox="0 0 24 24"
              width="100%"
              xmlns="http://www.w3.org/2000/svg"
=======
          <a
            href="/"
            onClick={[Function]}
            onMouseEnter={[Function]}
          >
            View In Classroom
          </a>
        </li>
        <li
          className="sc-hHLeRK eEeSnT"
        >
          <span
            className="sc-dkzDqf cegtjA"
            height={20}
            width={20}
          >
            <span
              className="sc-hKMtZM dffNhz"
              height={20}
              width={20}
>>>>>>> e11fa9c2
            >
              <polyline
                points="9 18 15 12 9 6"
              />
            </svg>
          </span>
<<<<<<< HEAD
        </span>
        <a
          href="/"
          onClick={[Function]}
          onMouseEnter={[Function]}
        >
          Foundation Curriculum (PDF)
        </a>
      </li>
      <li
        className="sc-bjUoiL BHVag"
      >
        <span
          className="sc-gsnTZi csDFFj"
          height={20}
          width={20}
        >
          <span
            className="sc-dkzDqf cSKBNc"
            height={20}
            width={20}
          >
            <svg
              fill="none"
              height="100%"
              stroke="currentColor"
              strokeLinecap="round"
              strokeLinejoin="round"
              strokeWidth="2.5"
              viewBox="0 0 24 24"
              width="100%"
              xmlns="http://www.w3.org/2000/svg"
=======
          <a
            href="/"
            onClick={[Function]}
            onMouseEnter={[Function]}
          >
            Foundation Curriculum (PDF)
          </a>
        </li>
        <li
          className="sc-hHLeRK eEeSnT"
        >
          <span
            className="sc-dkzDqf cegtjA"
            height={20}
            width={20}
          >
            <span
              className="sc-hKMtZM dffNhz"
              height={20}
              width={20}
>>>>>>> e11fa9c2
            >
              <polyline
                points="9 18 15 12 9 6"
              />
            </svg>
          </span>
        </span>
        <a
          href="/"
          onClick={[Function]}
          onMouseEnter={[Function]}
        >
          Higher Curriculum (PDF)
        </a>
      </li>
    </ol>
  </nav>,
]
`;

exports[`Storyshots Typography/Body Body 1`] = `
Array [
  <link
    href="https://fonts.googleapis.com/css2?family=Lexend:wght@300&display=swap"
    rel="stylesheet"
  />,
  <link
    href="https://fonts.googleapis.com/css2?family=ABeeZee&display=swap"
    rel="stylesheet"
  />,
  <div
    className="sc-bczRLJ sc-crXcEl kzKShG kENsZG"
    color="grey9"
    fontWeight={400}
  >
    <p>
      Lorem ipsum dolor sit amet, consectetur adipiscing elit, sed do eiusmod tempor incididunt ut labore et dolore magna aliqua. Id semper risus in hendrerit gravida rutrum quisque non tellus. Nibh praesent tristique magna sit. A arcu cursus vitae congue mauris rhoncus aenean. Turpis egestas maecenas pharetra convallis posuere morbi leo. Faucibus pulvinar elementum integer enim neque volutpat ac tincidunt. Vitae suscipit tellus mauris a diam maecenas.
    </p>
    <p>
      Faucibus a pellentesque sit amet porttitor eget dolor morbi non. Tortor vitae purus faucibus ornare. Bibendum est ultricies integer quis auctor elit. Massa id neque aliquam vestibulum morbi. Gravida neque convallis a cras semper auctor neque vitae. Massa tempor nec feugiat nisl pretium fusce id velit ut. Volutpat ac tincidunt vitae semper quis lectus nulla at volutpat. Id porta nibh venenatis cras sed felis eget. Pulvinar mattis nunc sed blandit libero volutpat sed cras. A diam maecenas sed enim ut sem viverra.
    </p>
  </div>,
]
`;

exports[`Storyshots Typography/Heading Heading 1`] = `
Array [
  <link
    href="https://fonts.googleapis.com/css2?family=Lexend:wght@300&display=swap"
    rel="stylesheet"
  />,
  <link
    href="https://fonts.googleapis.com/css2?family=ABeeZee&display=swap"
    rel="stylesheet"
  />,
  <h1
    className="sc-iBkjds hxgPOP"
  >
    Heading 1
  </h1>,
]
`;

exports[`Storyshots Typography/Hr Hr 1`] = `
Array [
  <link
    href="https://fonts.googleapis.com/css2?family=Lexend:wght@300&display=swap"
    rel="stylesheet"
  />,
  <link
    href="https://fonts.googleapis.com/css2?family=ABeeZee&display=swap"
    rel="stylesheet"
  />,
  <div
    className="sc-bczRLJ sc-crXcEl kzKShG dztcDN"
    fontSize={18}
    fontWeight={400}
  >
    <p>
      See below
    </p>
    <hr
      className="sc-ftvSup cVSQWB"
      color="grey2"
    />
    <p>
      For a horizontal rule
    </p>
  </div>,
]
`;

exports[`Storyshots Typography/P P 1`] = `
Array [
  <link
    href="https://fonts.googleapis.com/css2?family=Lexend:wght@300&display=swap"
    rel="stylesheet"
  />,
  <link
    href="https://fonts.googleapis.com/css2?family=ABeeZee&display=swap"
    rel="stylesheet"
  />,
  <p
    className="sc-breuTD dVVkTp"
    color="grey9"
    fontSize={16}
  >
    Lorem ipsum dolor sit amet, consectetur adipiscing elit, sed do eiusmod tempor incididunt ut labore et dolore magna aliqua. Id semper risus in hendrerit gravida rutrum quisque non tellus. Nibh praesent tristique magna sit. A arcu cursus vitae congue mauris rhoncus aenean. Turpis egestas maecenas pharetra convallis posuere morbi leo. Faucibus pulvinar elementum integer enim neque volutpat ac tincidunt. Vitae suscipit tellus mauris a diam maecenas. Faucibus a pellentesque sit amet porttitor eget dolor morbi non. Tortor vitae purus faucibus ornare. Bibendum est ultricies integer quis auctor elit. Massa id neque aliquam vestibulum morbi. Gravida neque convallis a cras semper auctor neque vitae. Massa tempor nec feugiat nisl pretium fusce id velit ut. Volutpat ac tincidunt vitae semper quis lectus nulla at volutpat. Id porta nibh venenatis cras sed felis eget. Pulvinar mattis nunc sed blandit libero volutpat sed cras. A diam maecenas sed enim ut sem viverra.
  </p>,
]
`;

exports[`Storyshots Typography/Span Span 1`] = `
Array [
  <link
    href="https://fonts.googleapis.com/css2?family=Lexend:wght@300&display=swap"
    rel="stylesheet"
  />,
  <link
    href="https://fonts.googleapis.com/css2?family=ABeeZee&display=swap"
    rel="stylesheet"
  />,
  <div
    className="sc-bczRLJ sc-crXcEl kzKShG dcaAiW"
    fontWeight={400}
  >
    Lorem ipsum dolor sit amet, consectetur adipiscing elit, sed do eiusmod tempor incididunt ut labore et dolore magna aliqua. Id semper risus in hendrerit gravida rutrum quisque non tellus. Nibh praesent
     
    <span
      className="sc-evZas jYoCDU"
      color="inYourFace"
      fontWeight={600}
    >
      tristique magna sit.
    </span>
     A arcu cursus vitae congue mauris rhoncus aenean. Turpis egestas maecenas pharetra convallis posuere morbi leo. Faucibus pulvinar elementum integer enim neque volutpat ac tincidunt. Vitae suscipit tellus mauris a diam maecenas.
  </div>,
]
`;<|MERGE_RESOLUTION|>--- conflicted
+++ resolved
@@ -28,26 +28,25 @@
     href="https://fonts.googleapis.com/css2?family=ABeeZee&display=swap"
     rel="stylesheet"
   />,
-<<<<<<< HEAD
   <button
     aria-label="Add Bookmark"
-    className="sc-breuTD sc-hAZoDl VqQQi bSuvSW"
+    className="sc-fnykZs sc-bjUoiL cWusoX ipmBnF"
     disabled={false}
     onClick={[Function]}
     size="small"
     title="Add Bookmark"
   >
     <div
-      className="sc-ksZaOG iMPSFk"
+      className="sc-fEOsli erMgfJ"
       size="small"
     >
       <span
-        className="sc-gsnTZi fiKuMT"
+        className="sc-dkzDqf duyNNI"
         height={16}
         width={16}
       >
         <span
-          className="sc-dkzDqf hosfuE"
+          className="sc-hKMtZM iyxfMn"
           height={16}
           width={16}
         >
@@ -70,53 +69,6 @@
           </svg>
         </span>
       </span>
-=======
-  <div>
-    <div>
-      <button
-        aria-label="Add Bookmark"
-        className="sc-fnykZs sc-bjUoiL cWusoX ipmBnF"
-        disabled={false}
-        onClick={[Function]}
-        size="small"
-        title="Add Bookmark"
-      >
-        <div
-          className="sc-fEOsli erMgfJ"
-          size="small"
-        >
-          <span
-            className="sc-dkzDqf duyNNI"
-            height={16}
-            width={16}
-          >
-            <span
-              className="sc-hKMtZM iyxfMn"
-              height={16}
-              width={16}
-            >
-              <svg
-                fill="currentColor"
-                viewBox="2 2 20 20"
-                xmlns="http://www.w3.org/2000/svg"
-              >
-                <path
-                  d="M0 0h24v24H0z"
-                  fill="none"
-                />
-                <path
-                  d="M0 0h24v24H0z"
-                  fill="none"
-                />
-                <path
-                  d="M12 17.27L18.18 21l-1.64-7.03L22 9.24l-7.19-.61L12 2 9.19 8.63 2 9.24l5.46 4.73L5.82 21z"
-                />
-              </svg>
-            </span>
-          </span>
-        </div>
-      </button>
->>>>>>> e11fa9c2
     </div>
   </button>,
 ]
@@ -1021,23 +973,12 @@
     href="https://fonts.googleapis.com/css2?family=ABeeZee&display=swap"
     rel="stylesheet"
   />,
-<<<<<<< HEAD
   <footer
-    className="sc-iAvgwm kcSgfw"
+    className="sc-cTQhss lcXYhR"
   >
     © Oak National Academy 
     2022
   </footer>,
-=======
-  <div>
-    <footer
-      className="sc-cTQhss lcXYhR"
-    >
-      © Oak National Academy 
-      2022
-    </footer>
-  </div>,
->>>>>>> e11fa9c2
 ]
 `;
 
@@ -1051,26 +992,25 @@
     href="https://fonts.googleapis.com/css2?family=ABeeZee&display=swap"
     rel="stylesheet"
   />,
-<<<<<<< HEAD
   <header
-    className="sc-efBctP kyarTs"
+    className="sc-jOrMOR iuzuwV"
   >
     <div
-      className="sc-bczRLJ dWPLlK"
+      className="sc-bczRLJ sc-gsnTZi ejBdyI kXRZKI"
     >
       <a
-        className="sc-cTQhss jOTvnn"
+        className="sc-dPyBCJ iRuxhn"
         href="/"
         onClick={[Function]}
         onMouseEnter={[Function]}
       >
         <span
-          className="sc-gsnTZi gJAzYV"
+          className="sc-dkzDqf dXqKDy"
           height={30}
           width={30}
         >
           <span
-            className="sc-dkzDqf fWLDlY"
+            className="sc-hKMtZM fbBuef"
             height={30}
             width={30}
           >
@@ -1085,55 +1025,10 @@
                 fill="currentColor"
               />
             </svg>
-=======
-  <div>
-    <header
-      className="sc-jOrMOR iuzuwV"
-    >
-      <div
-        className="sc-bczRLJ sc-gsnTZi ejBdyI kXRZKI"
-      >
-        <a
-          className="sc-dPyBCJ iRuxhn"
-          href="/"
-          onClick={[Function]}
-          onMouseEnter={[Function]}
-        >
-          <span
-            className="sc-dkzDqf dXqKDy"
-            height={30}
-            width={30}
-          >
-            <span
-              className="sc-hKMtZM fbBuef"
-              height={30}
-              width={30}
-            >
-              <svg
-                height="100%"
-                viewBox="0 0 48 48"
-                width="100%"
-                xmlns="http://www.w3.org/2000/svg"
-              >
-                <path
-                  d="M21.5 40h-10q-.65 0-1.075-.425Q10 39.15 10 38.5V24H5.95q-.5 0-.7-.475-.2-.475.2-.825L23 6.9q.4-.4 1-.4t1 .4l9 7.95V10.5q0-.65.425-1.075Q34.85 9 35.5 9h1q.65 0 1.075.425Q38 9.85 38 10.5v8.05l4.55 4.15q.4.35.225.825Q42.6 24 42.05 24H38v14.5q0 .65-.425 1.075Q37.15 40 36.5 40h-10V28h-5ZM13 37h5.5V26.5q0-.65.425-1.075Q19.35 25 20 25h8q.65 0 1.075.425.425.425.425 1.075V37H35V19.95l-11-10-11 10Zm6.75-17.5h8.5q0-1.65-1.275-2.725Q25.7 15.7 24 15.7q-1.7 0-2.975 1.075Q19.75 17.85 19.75 19.5ZM20 25h8-8Z"
-                  fill="currentColor"
-                />
-              </svg>
-            </span>
-          </span>
-          <span
-            className="sc-evZas bgJfKo"
-            fontFamily="heading"
-            fontSize={20}
-            fontWeight={600}
-          >
-            Oak
->>>>>>> e11fa9c2
           </span>
         </span>
         <span
-          className="sc-ftvSup caBEwx"
+          className="sc-evZas bgJfKo"
           fontFamily="heading"
           fontSize={20}
           fontWeight={600}
@@ -1143,64 +1038,40 @@
       </a>
     </div>
     <form
-      className="sc-iTONeN jmrUyO"
+      className="sc-efBctP bcRaGz"
       onSubmit={[Function]}
     >
       <div
-        className="sc-bczRLJ dgYqBg"
+        className="sc-bczRLJ sc-gsnTZi kzKShG hUqtia"
       >
         <input
           aria-label="Search"
-          className="sc-iIPllB sc-bZkfAO cQTIIV fQJTEd"
+          className="sc-bZkfAO sc-jIZahH jNdVCE eeazzK"
           onChange={[Function]}
           placeholder="Search"
           type="search"
           value=""
         />
       </div>
-<<<<<<< HEAD
       <button
         aria-label="Submit"
-        className="sc-breuTD sc-hAZoDl VqQQi fpfRer"
+        className="sc-fnykZs sc-bjUoiL cWusoX eufnXo"
         onClick={[Function]}
         size="small"
         title="Submit"
         type="submit"
       >
         <div
-          className="sc-ksZaOG jhOTaf"
-=======
-      <form
-        className="sc-efBctP bcRaGz"
-        onSubmit={[Function]}
-      >
-        <div
-          className="sc-bczRLJ sc-gsnTZi kzKShG hUqtia"
-        >
-          <input
-            aria-label="Search"
-            className="sc-bZkfAO sc-jIZahH jNdVCE eeazzK"
-            onChange={[Function]}
-            placeholder="Search"
-            type="search"
-            value=""
-          />
-        </div>
-        <button
-          aria-label="Submit"
-          className="sc-fnykZs sc-bjUoiL cWusoX eufnXo"
-          onClick={[Function]}
->>>>>>> e11fa9c2
+          className="sc-fEOsli jUGUQC"
           size="small"
         >
-<<<<<<< HEAD
           <span
-            className="sc-gsnTZi fiKuMT"
+            className="sc-dkzDqf duyNNI"
             height={16}
             width={16}
           >
             <span
-              className="sc-dkzDqf hosfuE"
+              className="sc-hKMtZM iyxfMn"
               height={16}
               width={16}
             >
@@ -1210,21 +1081,6 @@
                 viewBox="0 0 17 17"
                 width="100%"
                 xmlns="http://www.w3.org/2000/svg"
-=======
-          <div
-            className="sc-fEOsli jUGUQC"
-            size="small"
-          >
-            <span
-              className="sc-dkzDqf duyNNI"
-              height={16}
-              width={16}
-            >
-              <span
-                className="sc-hKMtZM iyxfMn"
-                height={16}
-                width={16}
->>>>>>> e11fa9c2
               >
                 <path
                   d="M15.875 14.6562L12.0938 10.875C12 10.8125 11.9062 10.75 11.8125 10.75H11.4062C12.375 9.625 13 8.125 13 6.5C13 2.9375 10.0625 0 6.5 0C2.90625 0 0 2.9375 0 6.5C0 10.0938 2.90625 13 6.5 13C8.125 13 9.59375 12.4062 10.75 11.4375V11.8438C10.75 11.9375 10.7812 12.0312 10.8438 12.125L14.625 15.9062C14.7812 16.0625 15.0312 16.0625 15.1562 15.9062L15.875 15.1875C16.0312 15.0625 16.0312 14.8125 15.875 14.6562ZM6.5 11.5C3.71875 11.5 1.5 9.28125 1.5 6.5C1.5 3.75 3.71875 1.5 6.5 1.5C9.25 1.5 11.5 3.75 11.5 6.5C11.5 9.28125 9.25 11.5 6.5 11.5Z"
@@ -1232,25 +1088,17 @@
                 />
               </svg>
             </span>
-<<<<<<< HEAD
           </span>
         </div>
       </button>
     </form>
     <div
-      className="sc-dPyBCJ dBcfWn"
+      className="sc-bczRLJ sc-gsnTZi gWeRSQ bilTkc"
     >
       <a
         href="/sign-in"
         onClick={[Function]}
         onMouseEnter={[Function]}
-=======
-          </div>
-        </button>
-      </form>
-      <div
-        className="sc-bczRLJ sc-gsnTZi gWeRSQ bilTkc"
->>>>>>> e11fa9c2
       >
         Sign in
       </a>
@@ -1946,13 +1794,12 @@
     rel="stylesheet"
   />,
   <span
-    className="sc-gsnTZi gjGDUD"
+    className="sc-dkzDqf duOgJI"
     height={100}
     width={100}
   >
     <span
-<<<<<<< HEAD
-      className="sc-dkzDqf bPkBds"
+      className="sc-hKMtZM gcvcqv"
       height={100}
       width={100}
     >
@@ -1966,16 +1813,6 @@
         viewBox="0 0 24 24"
         width="100%"
         xmlns="http://www.w3.org/2000/svg"
-=======
-      className="sc-dkzDqf duOgJI"
-      height={100}
-      width={100}
-    >
-      <span
-        className="sc-hKMtZM gcvcqv"
-        height={100}
-        width={100}
->>>>>>> e11fa9c2
       >
         <polyline
           points="9 18 15 12 9 6"
@@ -1996,16 +1833,15 @@
     href="https://fonts.googleapis.com/css2?family=ABeeZee&display=swap"
     rel="stylesheet"
   />,
-<<<<<<< HEAD
   <nav
     aria-label="Breadcrumb"
-    className="sc-fnykZs jqVbNz"
+    className="sc-idiyUo ghxRmH"
   >
     <ol
-      className="sc-fEOsli gXEvTy"
+      className="sc-dIouRR iREcMj"
     >
       <li
-        className="sc-bjUoiL BHVag"
+        className="sc-hHLeRK eEeSnT"
       >
         <a
           href="/"
@@ -2016,15 +1852,15 @@
         </a>
       </li>
       <li
-        className="sc-bjUoiL BHVag"
+        className="sc-hHLeRK eEeSnT"
       >
         <span
-          className="sc-gsnTZi csDFFj"
+          className="sc-dkzDqf cegtjA"
           height={20}
           width={20}
         >
           <span
-            className="sc-dkzDqf cSKBNc"
+            className="sc-hKMtZM dffNhz"
             height={20}
             width={20}
           >
@@ -2038,161 +1874,6 @@
               viewBox="0 0 24 24"
               width="100%"
               xmlns="http://www.w3.org/2000/svg"
-=======
-  <div>
-    <nav
-      aria-label="Breadcrumb"
-      className="sc-idiyUo ghxRmH"
-    >
-      <ol
-        className="sc-dIouRR iREcMj"
-      >
-        <li
-          className="sc-hHLeRK eEeSnT"
-        >
-          <a
-            href="/"
-            onClick={[Function]}
-            onMouseEnter={[Function]}
-          >
-            Unit Quiz
-          </a>
-        </li>
-        <li
-          className="sc-hHLeRK eEeSnT"
-        >
-          <span
-            className="sc-dkzDqf cegtjA"
-            height={20}
-            width={20}
-          >
-            <span
-              className="sc-hKMtZM dffNhz"
-              height={20}
-              width={20}
->>>>>>> e11fa9c2
-            >
-              <polyline
-                points="9 18 15 12 9 6"
-              />
-            </svg>
-          </span>
-<<<<<<< HEAD
-        </span>
-        <a
-          href="/"
-          onClick={[Function]}
-          onMouseEnter={[Function]}
-        >
-          View In Classroom
-        </a>
-      </li>
-      <li
-        className="sc-bjUoiL BHVag"
-      >
-        <span
-          className="sc-gsnTZi csDFFj"
-          height={20}
-          width={20}
-        >
-          <span
-            className="sc-dkzDqf cSKBNc"
-            height={20}
-            width={20}
-          >
-            <svg
-              fill="none"
-              height="100%"
-              stroke="currentColor"
-              strokeLinecap="round"
-              strokeLinejoin="round"
-              strokeWidth="2.5"
-              viewBox="0 0 24 24"
-              width="100%"
-              xmlns="http://www.w3.org/2000/svg"
-=======
-          <a
-            href="/"
-            onClick={[Function]}
-            onMouseEnter={[Function]}
-          >
-            View In Classroom
-          </a>
-        </li>
-        <li
-          className="sc-hHLeRK eEeSnT"
-        >
-          <span
-            className="sc-dkzDqf cegtjA"
-            height={20}
-            width={20}
-          >
-            <span
-              className="sc-hKMtZM dffNhz"
-              height={20}
-              width={20}
->>>>>>> e11fa9c2
-            >
-              <polyline
-                points="9 18 15 12 9 6"
-              />
-            </svg>
-          </span>
-<<<<<<< HEAD
-        </span>
-        <a
-          href="/"
-          onClick={[Function]}
-          onMouseEnter={[Function]}
-        >
-          Foundation Curriculum (PDF)
-        </a>
-      </li>
-      <li
-        className="sc-bjUoiL BHVag"
-      >
-        <span
-          className="sc-gsnTZi csDFFj"
-          height={20}
-          width={20}
-        >
-          <span
-            className="sc-dkzDqf cSKBNc"
-            height={20}
-            width={20}
-          >
-            <svg
-              fill="none"
-              height="100%"
-              stroke="currentColor"
-              strokeLinecap="round"
-              strokeLinejoin="round"
-              strokeWidth="2.5"
-              viewBox="0 0 24 24"
-              width="100%"
-              xmlns="http://www.w3.org/2000/svg"
-=======
-          <a
-            href="/"
-            onClick={[Function]}
-            onMouseEnter={[Function]}
-          >
-            Foundation Curriculum (PDF)
-          </a>
-        </li>
-        <li
-          className="sc-hHLeRK eEeSnT"
-        >
-          <span
-            className="sc-dkzDqf cegtjA"
-            height={20}
-            width={20}
-          >
-            <span
-              className="sc-hKMtZM dffNhz"
-              height={20}
-              width={20}
->>>>>>> e11fa9c2
             >
               <polyline
                 points="9 18 15 12 9 6"
@@ -2205,6 +1886,82 @@
           onClick={[Function]}
           onMouseEnter={[Function]}
         >
+          View In Classroom
+        </a>
+      </li>
+      <li
+        className="sc-hHLeRK eEeSnT"
+      >
+        <span
+          className="sc-dkzDqf cegtjA"
+          height={20}
+          width={20}
+        >
+          <span
+            className="sc-hKMtZM dffNhz"
+            height={20}
+            width={20}
+          >
+            <svg
+              fill="none"
+              height="100%"
+              stroke="currentColor"
+              strokeLinecap="round"
+              strokeLinejoin="round"
+              strokeWidth="2.5"
+              viewBox="0 0 24 24"
+              width="100%"
+              xmlns="http://www.w3.org/2000/svg"
+            >
+              <polyline
+                points="9 18 15 12 9 6"
+              />
+            </svg>
+          </span>
+        </span>
+        <a
+          href="/"
+          onClick={[Function]}
+          onMouseEnter={[Function]}
+        >
+          Foundation Curriculum (PDF)
+        </a>
+      </li>
+      <li
+        className="sc-hHLeRK eEeSnT"
+      >
+        <span
+          className="sc-dkzDqf cegtjA"
+          height={20}
+          width={20}
+        >
+          <span
+            className="sc-hKMtZM dffNhz"
+            height={20}
+            width={20}
+          >
+            <svg
+              fill="none"
+              height="100%"
+              stroke="currentColor"
+              strokeLinecap="round"
+              strokeLinejoin="round"
+              strokeWidth="2.5"
+              viewBox="0 0 24 24"
+              width="100%"
+              xmlns="http://www.w3.org/2000/svg"
+            >
+              <polyline
+                points="9 18 15 12 9 6"
+              />
+            </svg>
+          </span>
+        </span>
+        <a
+          href="/"
+          onClick={[Function]}
+          onMouseEnter={[Function]}
+        >
           Higher Curriculum (PDF)
         </a>
       </li>
