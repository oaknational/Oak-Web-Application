// Jest Snapshot v1, https://goo.gl/fbAQLP

exports[`Storyshots Components/Breadcrumbs Breadcrumb Example 1`] = `
Array [
  <div>
    <div>
      <h1>
        Breadcrumbs
      </h1>
      <p>
        Pass me an array of 
        { href, text }
         and the Link component, and I'll put chevrons between them.
      </p>
      <h2>
        Examples
      </h2>
      <nav
        aria-label="Breadcrumb"
        className="nav"
      >
        <ol
          className="ol"
        >
          <li
            className="li"
          >
            <a
              href="/"
              onClick={[Function]}
              onMouseEnter={[Function]}
            >
              Unit Quiz
            </a>
          </li>
          <li
            className="li"
          >
            <span
              className="outerWrapper"
              style={
                Object {
                  "height": "20px",
                  "width": "20px",
                }
              }
            >
              <span
                className="innerWrapper"
                style={
                  Object {
                    "height": "20px",
                    "width": "20px",
                  }
                }
              >
                <svg
                  fill="none"
                  height="100%"
                  stroke="currentColor"
                  strokeLinecap="round"
                  strokeLinejoin="round"
                  strokeWidth="2.5"
                  viewBox="0 0 24 24"
                  width="100%"
                  xmlns="http://www.w3.org/2000/svg"
                >
                  <polyline
                    points="9 18 15 12 9 6"
                  />
                </svg>
              </span>
            </span>
            <a
              href="/"
              onClick={[Function]}
              onMouseEnter={[Function]}
            >
              View In Classroom
            </a>
          </li>
          <li
            className="li"
          >
            <span
              className="outerWrapper"
              style={
                Object {
                  "height": "20px",
                  "width": "20px",
                }
              }
            >
              <span
                className="innerWrapper"
                style={
                  Object {
                    "height": "20px",
                    "width": "20px",
                  }
                }
              >
                <svg
                  fill="none"
                  height="100%"
                  stroke="currentColor"
                  strokeLinecap="round"
                  strokeLinejoin="round"
                  strokeWidth="2.5"
                  viewBox="0 0 24 24"
                  width="100%"
                  xmlns="http://www.w3.org/2000/svg"
                >
                  <polyline
                    points="9 18 15 12 9 6"
                  />
                </svg>
              </span>
            </span>
            <a
              href="/"
              onClick={[Function]}
              onMouseEnter={[Function]}
            >
              Foundation Curriculum (PDF)
            </a>
          </li>
          <li
            className="li"
          >
            <span
              className="outerWrapper"
              style={
                Object {
                  "height": "20px",
                  "width": "20px",
                }
              }
            >
              <span
                className="innerWrapper"
                style={
                  Object {
                    "height": "20px",
                    "width": "20px",
                  }
                }
              >
                <svg
                  fill="none"
                  height="100%"
                  stroke="currentColor"
                  strokeLinecap="round"
                  strokeLinejoin="round"
                  strokeWidth="2.5"
                  viewBox="0 0 24 24"
                  width="100%"
                  xmlns="http://www.w3.org/2000/svg"
                >
                  <polyline
                    points="9 18 15 12 9 6"
                  />
                </svg>
              </span>
            </span>
            <a
              href="/"
              onClick={[Function]}
              onMouseEnter={[Function]}
            >
              Higher Curriculum (PDF)
            </a>
          </li>
        </ol>
      </nav>
    </div>
  </div>,
  ";",
]
`;

exports[`Storyshots Components/Button Button Example 1`] = `
Array [
  <div>
    <div>
      <h1>
        Buttons
      </h1>
      <a
        aria-label="Button rounded"
        background="teachers-primary"
        className="button primary small leadingIcon"
        href="/"
        onClick={[Function]}
        onKeyDown={[Function]}
        onMouseEnter={[Function]}
<<<<<<< HEAD
=======
        role="button"
>>>>>>> 8db28080
        title="Button rounded"
      >
        <span
          className="labelSpan"
        >
          Button rounded
        </span>
      </a>
    </div>
  </div>,
  ";",
]
`;

exports[`Storyshots Components/Button Button Example With Icon 1`] = `
Array [
  <div>
    <div>
      <h1>
        Buttons
      </h1>
      <a
        aria-label="Button"
        background="teachers-primary"
        className="button secondary small leadingIcon"
        href="/"
        onClick={[Function]}
        onKeyDown={[Function]}
        onMouseEnter={[Function]}
<<<<<<< HEAD
=======
        role="button"
>>>>>>> 8db28080
        title="Button"
      >
        <span
          className="iconWrapper"
        >
          <span
            className="outerWrapper"
            style={
              Object {
                "height": "16px",
                "width": "16px",
              }
            }
          >
            <span
              className="innerWrapper"
              style={
                Object {
                  "height": "16px",
                  "width": "16px",
                }
              }
            >
              <svg
                fill="none"
                height="100%"
                stroke="currentColor"
                strokeLinecap="round"
                strokeLinejoin="round"
                strokeWidth="2.5"
                viewBox="0 0 24 24"
                width="100%"
                xmlns="http://www.w3.org/2000/svg"
              >
                <path
                  d="M21 15v4a2 2 0 0 1-2 2H5a2 2 0 0 1-2-2v-4"
                />
                <polyline
                  points="7 10 12 15 17 10"
                />
                <line
                  x1="12"
                  x2="12"
                  y1="15"
                  y2="3"
                />
              </svg>
            </span>
          </span>
        </span>
        <span
          className="labelSpan"
        >
          Button
        </span>
      </a>
    </div>
  </div>,
  ";",
]
`;

exports[`Storyshots Components/Card Card Default 1`] = `
Array [
  <div>
    <div
      className="card-primary"
    >
      <h2>
        Card title
      </h2>
      <p>
        You can put anything you like in here.
      </p>
    </div>
  </div>,
  ";",
]
`;

exports[`Storyshots Components/Icon Icon Example 1`] = `
Array [
  <div>
    <h1>
      Icon Example
    </h1>
    <span
      className="outerWrapper"
      style={
        Object {
          "height": "100px",
          "width": "100px",
        }
      }
    >
      <span
        className="innerWrapper"
        style={
          Object {
            "height": "100px",
            "width": "100px",
          }
        }
      >
        <svg
          fill="none"
          height="100%"
          stroke="currentColor"
          strokeLinecap="round"
          strokeLinejoin="round"
          strokeWidth="2.5"
          viewBox="0 0 24 24"
          width="100%"
          xmlns="http://www.w3.org/2000/svg"
        >
          <polyline
            points="9 18 15 12 9 6"
          />
        </svg>
      </span>
    </span>
    <h2>
      Available Icons
    </h2>
    <span
      className="outerWrapper"
      style={
        Object {
          "height": "24px",
          "width": "24px",
        }
      }
    >
      <span
        className="innerWrapper"
        style={
          Object {
            "height": "24px",
            "width": "24px",
          }
        }
      >
        <svg
          fill="none"
          height="100%"
          stroke="currentColor"
          strokeLinecap="round"
          strokeLinejoin="round"
          strokeWidth="2.5"
          viewBox="0 0 24 24"
          width="100%"
          xmlns="http://www.w3.org/2000/svg"
        >
          <polyline
            points="9 18 15 12 9 6"
          />
        </svg>
      </span>
    </span>
    <span
      className="outerWrapper"
      style={
        Object {
          "height": "24px",
          "width": "24px",
        }
      }
    >
      <span
        className="innerWrapper"
        style={
          Object {
            "height": "24px",
            "width": "24px",
          }
        }
      >
        <svg
          fill="none"
          height="100%"
          stroke="currentColor"
          strokeLinecap="round"
          strokeLinejoin="round"
          strokeWidth="2.5"
          viewBox="0 0 24 24"
          width="100%"
          xmlns="http://www.w3.org/2000/svg"
        >
          <path
            d="M18 13v6a2 2 0 0 1-2 2H5a2 2 0 0 1-2-2V8a2 2 0 0 1 2-2h6"
          />
          <polyline
            points="15 3 21 3 21 9"
          />
          <line
            x1="10"
            x2="21"
            y1="14"
            y2="3"
          />
        </svg>
      </span>
    </span>
    <span
      className="outerWrapper"
      style={
        Object {
          "height": "24px",
          "width": "24px",
        }
      }
    >
      <span
        className="innerWrapper"
        style={
          Object {
            "height": "24px",
            "width": "24px",
          }
        }
      >
        <svg
          fill="none"
          height="100%"
          stroke="currentColor"
          strokeLinecap="round"
          strokeLinejoin="round"
          strokeWidth="2.5"
          viewBox="0 0 24 24"
          width="100%"
          xmlns="http://www.w3.org/2000/svg"
        >
          <path
            d="M21 15v4a2 2 0 0 1-2 2H5a2 2 0 0 1-2-2v-4"
          />
          <polyline
            points="7 10 12 15 17 10"
          />
          <line
            x1="12"
            x2="12"
            y1="15"
            y2="3"
          />
        </svg>
      </span>
    </span>
    <span
      className="outerWrapper"
      style={
        Object {
          "height": "24px",
          "width": "24px",
        }
      }
    >
      <span
        className="innerWrapper"
        style={
          Object {
            "height": "24px",
            "width": "24px",
          }
        }
      >
        <svg
          fill="none"
          height="100%"
          stroke="currentColor"
          strokeLinecap="round"
          strokeLinejoin="round"
          strokeWidth="2.5"
          viewBox="0 0 24 24"
          width="100%"
          xmlns="http://www.w3.org/2000/svg"
        >
          <circle
            cx="18"
            cy="5"
            r="3"
          />
          <circle
            cx="6"
            cy="12"
            r="3"
          />
          <circle
            cx="18"
            cy="19"
            r="3"
          />
          <line
            x1="8.59"
            x2="15.42"
            y1="13.51"
            y2="17.49"
          />
          <line
            x1="15.41"
            x2="8.59"
            y1="6.51"
            y2="10.49"
          />
        </svg>
      </span>
    </span>
    <span
      className="outerWrapper"
      style={
        Object {
          "height": "24px",
          "width": "24px",
        }
      }
    >
      <span
        className="innerWrapper"
        style={
          Object {
            "height": "24px",
            "width": "24px",
          }
        }
      >
        <svg
          fill="currentColor"
          viewBox="2 2 20 20"
          xmlns="http://www.w3.org/2000/svg"
        >
          <path
            d="M0 0h24v24H0z"
            fill="none"
          />
          <path
            d="M0 0h24v24H0z"
            fill="none"
          />
          <path
            d="M12 17.27L18.18 21l-1.64-7.03L22 9.24l-7.19-.61L12 2 9.19 8.63 2 9.24l5.46 4.73L5.82 21z"
          />
        </svg>
      </span>
    </span>
  </div>,
  ";",
]
`;

exports[`Storyshots Components/SiteFooter Site Footer Example 1`] = `
Array [
  <div>
    <footer
      className="footer"
    >
      © Oak National Academy 
      2022
    </footer>
  </div>,
  ";",
]
`;

exports[`Storyshots Components/SiteHeader Site Footer Example 1`] = `
Array [
  <div>
    <header
      className="header"
    >
      <div
        className="title"
      >
        Oak
      </div>
      <form
        className="search"
        onSubmit={[Function]}
      >
        <input
          aria-label="Search"
          onChange={[Function]}
          placeholder="Search"
          type="search"
          value=""
        />
        <button
          type="submit"
        >
          Submit
        </button>
        <div>
          <label>
             Key Stage 
            foundation
            <input
              checked={false}
              id="custom-checkbox-foundation"
              name="foundation"
              onChange={[Function]}
              type="checkbox"
              value="foundation"
            />
          </label>
        </div>
        <div>
          <label>
             Key Stage 
            1
            <input
              checked={false}
              id="custom-checkbox-1"
              name="1"
              onChange={[Function]}
              type="checkbox"
              value="1"
            />
          </label>
        </div>
        <div>
          <label>
             Key Stage 
            2
            <input
              checked={false}
              id="custom-checkbox-2"
              name="2"
              onChange={[Function]}
              type="checkbox"
              value="2"
            />
          </label>
        </div>
        <div>
          <label>
             Key Stage 
            3
            <input
              checked={false}
              id="custom-checkbox-3"
              name="3"
              onChange={[Function]}
              type="checkbox"
              value="3"
            />
          </label>
        </div>
        <div>
          <label>
             Key Stage 
            4
            <input
              checked={false}
              id="custom-checkbox-4"
              name="4"
              onChange={[Function]}
              type="checkbox"
              value="4"
            />
          </label>
        </div>
      </form>
      <button
        className="userThemeButton"
        onClick={[Function]}
      >
        pupils
      </button>
      <div
        className="signInButtonWrapper"
      >
        <a
          href="/sign-in"
          onClick={[Function]}
          onMouseEnter={[Function]}
        >
          Sign in
        </a>
      </div>
    </header>
  </div>,
  ";",
]
`;<|MERGE_RESOLUTION|>--- conflicted
+++ resolved
@@ -194,10 +194,7 @@
         onClick={[Function]}
         onKeyDown={[Function]}
         onMouseEnter={[Function]}
-<<<<<<< HEAD
-=======
         role="button"
->>>>>>> 8db28080
         title="Button rounded"
       >
         <span
@@ -227,10 +224,7 @@
         onClick={[Function]}
         onKeyDown={[Function]}
         onMouseEnter={[Function]}
-<<<<<<< HEAD
-=======
         role="button"
->>>>>>> 8db28080
         title="Button"
       >
         <span
