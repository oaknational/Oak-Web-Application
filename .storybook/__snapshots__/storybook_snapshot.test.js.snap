// Jest Snapshot v1, https://goo.gl/fbAQLP

exports[`Storyshots Accessibility/Visually Hidden Visually Hidden 1`] = `
Array [
  <link
    href="https://fonts.googleapis.com/css2?family=Lexend:wght@300&display=swap"
    rel="stylesheet"
  />,
  <link
    href="https://fonts.googleapis.com/css2?family=ABeeZee&display=swap"
    rel="stylesheet"
  />,
  <div
<<<<<<< HEAD
    className="sc-hTtwUo ggUkcH"
=======
    className="sc-26415b9b-0 ClhlW"
>>>>>>> b5e84673
  >
    A screen reader will read this but you can't see it
  </div>,
]
`;

exports[`Storyshots Buttons/Bookmark Lesson Button Bookmark Lesson Button 1`] = `
Array [
  <link
    href="https://fonts.googleapis.com/css2?family=Lexend:wght@300&display=swap"
    rel="stylesheet"
  />,
  <link
    href="https://fonts.googleapis.com/css2?family=ABeeZee&display=swap"
    rel="stylesheet"
  />,
  <button
    aria-label="Add Bookmark"
    className="sc-da410035-0 sc-7c97ca8b-0 eaZurT dlmRQd"
    disabled={false}
    onClick={[Function]}
    size="small"
    title="Add Bookmark"
  >
    <div
      className="sc-ef16a28e-0 jCQjNU"
      size="small"
    >
      <span
        className="sc-800c6ae4-0 jgGtC"
        height={16}
        width={16}
      >
        <span
          className="sc-800c6ae4-1 iRrixn"
          height={16}
          width={16}
        >
          <svg
            fill="currentColor"
            viewBox="2 2 20 20"
            xmlns="http://www.w3.org/2000/svg"
          >
            <path
              d="M0 0h24v24H0z"
              fill="none"
            />
            <path
              d="M0 0h24v24H0z"
              fill="none"
            />
            <path
              d="M12 17.27L18.18 21l-1.64-7.03L22 9.24l-7.19-.61L12 2 9.19 8.63 2 9.24l5.46 4.73L5.82 21z"
            />
          </svg>
        </span>
      </span>
    </div>
  </button>,
]
`;

exports[`Storyshots Buttons/Button As Link Button As Link 1`] = `
Array [
  <link
    href="https://fonts.googleapis.com/css2?family=Lexend:wght@300&display=swap"
    rel="stylesheet"
  />,
  <link
    href="https://fonts.googleapis.com/css2?family=ABeeZee&display=swap"
    rel="stylesheet"
  />,
  <a
    aria-label="Click me"
    className="sc-608180b1-0 gnMGOe"
    href="/"
    onClick={[Function]}
    onKeyDown={[Function]}
    onMouseEnter={[Function]}
    role="button"
    size="small"
    title="Click me"
  >
    <span
      className="sc-afa80c08-0 dokVaK"
    >
      Click me
    </span>
  </a>,
]
`;

exports[`Storyshots Buttons/Button Button 1`] = `
Array [
  <link
    href="https://fonts.googleapis.com/css2?family=Lexend:wght@300&display=swap"
    rel="stylesheet"
  />,
  <link
    href="https://fonts.googleapis.com/css2?family=ABeeZee&display=swap"
    rel="stylesheet"
  />,
  <button
    aria-label="Click me"
    className="sc-da410035-0 sc-8b0ca929-0 eaZurT kHNHEI"
    size="small"
    title="Click me"
  >
    <span
      className="sc-afa80c08-0 dokVaK"
    >
      Click me
    </span>
  </button>,
]
`;

exports[`Storyshots Buttons/Button Group Button Group 1`] = `
Array [
  <link
    href="https://fonts.googleapis.com/css2?family=Lexend:wght@300&display=swap"
    rel="stylesheet"
  />,
  <link
    href="https://fonts.googleapis.com/css2?family=ABeeZee&display=swap"
    rel="stylesheet"
  />,
  <div
    className="sc-2f0613b5-0 sc-a3c34836-0 sc-c54a04ce-0 bsCxxD hMvcoF gYClZN"
  >
    <a
      aria-label="Download Lesson"
      className="sc-608180b1-0 gnMGOe"
      href="/"
      onClick={[Function]}
      onKeyDown={[Function]}
      onMouseEnter={[Function]}
      role="button"
      size="small"
      title="Download Lesson"
    >
      <span
        className="sc-bba76629-0 kRiOrX"
      >
        <span
          className="sc-800c6ae4-0 jgGtC"
          height={16}
          width={16}
        >
          <span
            className="sc-800c6ae4-1 iRrixn"
            height={16}
            width={16}
          >
            <svg
              fill="none"
              height="100%"
              stroke="currentColor"
              strokeLinecap="round"
              strokeLinejoin="round"
              strokeWidth="2.5"
              viewBox="0 0 24 24"
              width="100%"
              xmlns="http://www.w3.org/2000/svg"
            >
              <path
                d="M21 15v4a2 2 0 0 1-2 2H5a2 2 0 0 1-2-2v-4"
              />
              <polyline
                points="7 10 12 15 17 10"
              />
              <line
                x1="12"
                x2="12"
                y1="15"
                y2="3"
              />
            </svg>
          </span>
        </span>
      </span>
      <span
        className="sc-afa80c08-0 dokVaK"
      >
        Download
      </span>
    </a>
    <a
      aria-label="Share Lesson"
      className="sc-608180b1-0 gnMGOe"
      href="/"
      onClick={[Function]}
      onKeyDown={[Function]}
      onMouseEnter={[Function]}
      role="button"
      size="small"
      title="Share Lesson"
    >
      <span
        className="sc-bba76629-0 kRiOrX"
      >
        <span
          className="sc-800c6ae4-0 jgGtC"
          height={16}
          width={16}
        >
          <span
            className="sc-800c6ae4-1 iRrixn"
            height={16}
            width={16}
          >
            <svg
              fill="none"
              height="100%"
              stroke="currentColor"
              strokeLinecap="round"
              strokeLinejoin="round"
              strokeWidth="2.5"
              viewBox="0 0 24 24"
              width="100%"
              xmlns="http://www.w3.org/2000/svg"
            >
              <circle
                cx="18"
                cy="5"
                r="3"
              />
              <circle
                cx="6"
                cy="12"
                r="3"
              />
              <circle
                cx="18"
                cy="19"
                r="3"
              />
              <line
                x1="8.59"
                x2="15.42"
                y1="13.51"
                y2="17.49"
              />
              <line
                x1="15.41"
                x2="8.59"
                y1="6.51"
                y2="10.49"
              />
            </svg>
          </span>
        </span>
      </span>
      <span
        className="sc-afa80c08-0 dokVaK"
      >
        Share
      </span>
    </a>
  </div>,
]
`;

exports[`Storyshots Buttons/Icon Button As Link Icon Button As Link 1`] = `
Array [
  <link
    href="https://fonts.googleapis.com/css2?family=Lexend:wght@300&display=swap"
    rel="stylesheet"
  />,
  <link
    href="https://fonts.googleapis.com/css2?family=ABeeZee&display=swap"
    rel="stylesheet"
  />,
  <a
    aria-label="Click me"
    className="sc-dde17d1c-0 gNAAZZ"
    href="/"
    onClick={[Function]}
    onKeyDown={[Function]}
    onMouseEnter={[Function]}
    role="button"
    size="small"
  >
    <div
      className="sc-ef16a28e-0 hbpwaj"
      size="small"
    >
      <span
        className="sc-800c6ae4-0 jgGtC"
        height={16}
        width={16}
      >
        <span
          className="sc-800c6ae4-1 iRrixn"
          height={16}
          width={16}
        >
          <svg
            fill="none"
            height="100%"
            stroke="currentColor"
            strokeLinecap="round"
            strokeLinejoin="round"
            strokeWidth="2.5"
            viewBox="0 0 24 24"
            width="100%"
            xmlns="http://www.w3.org/2000/svg"
          >
            <path
              d="M21 15v4a2 2 0 0 1-2 2H5a2 2 0 0 1-2-2v-4"
            />
            <polyline
              points="7 10 12 15 17 10"
            />
            <line
              x1="12"
              x2="12"
              y1="15"
              y2="3"
            />
          </svg>
        </span>
      </span>
    </div>
  </a>,
]
`;

exports[`Storyshots Buttons/Icon Button Icon Button 1`] = `
Array [
  <link
    href="https://fonts.googleapis.com/css2?family=Lexend:wght@300&display=swap"
    rel="stylesheet"
  />,
  <link
    href="https://fonts.googleapis.com/css2?family=ABeeZee&display=swap"
    rel="stylesheet"
  />,
  <button
    aria-label="Click me"
    className="sc-da410035-0 sc-7c97ca8b-0 eaZurT eHJFne"
    size="small"
    title="Click me"
  >
    <div
      className="sc-ef16a28e-0 hbpwaj"
      size="small"
    >
      <span
        className="sc-800c6ae4-0 jgGtC"
        height={16}
        width={16}
      >
        <span
          className="sc-800c6ae4-1 iRrixn"
          height={16}
          width={16}
        >
          <svg
            fill="none"
            height="100%"
            stroke="currentColor"
            strokeLinecap="round"
            strokeLinejoin="round"
            strokeWidth="2.5"
            viewBox="0 0 24 24"
            width="100%"
            xmlns="http://www.w3.org/2000/svg"
          >
            <path
              d="M21 15v4a2 2 0 0 1-2 2H5a2 2 0 0 1-2-2v-4"
            />
            <polyline
              points="7 10 12 15 17 10"
            />
            <line
              x1="12"
              x2="12"
              y1="15"
              y2="3"
            />
          </svg>
        </span>
      </span>
    </div>
  </button>,
]
`;

exports[`Storyshots Cards/Card Card 1`] = `
Array [
  <link
    href="https://fonts.googleapis.com/css2?family=Lexend:wght@300&display=swap"
    rel="stylesheet"
  />,
  <link
    href="https://fonts.googleapis.com/css2?family=ABeeZee&display=swap"
    rel="stylesheet"
  />,
  <div
    className="sc-ed0ef33a-0 hWhEom"
  >
    <h2>
      Card title
    </h2>
    <p>
      You can put anything you like in here.
    </p>
  </div>,
]
`;

exports[`Storyshots Cards/Card Card Icon Button 1`] = `
Array [
  <link
    href="https://fonts.googleapis.com/css2?family=Lexend:wght@300&display=swap"
    rel="stylesheet"
  />,
  <link
    href="https://fonts.googleapis.com/css2?family=ABeeZee&display=swap"
    rel="stylesheet"
  />,
  <div
    style={
      Object {
        "height": "250px",
        "width": "300px",
      }
    }
  >
    <div
      className="sc-ed0ef33a-0 hWhEom"
    >
      <div
        className="sc-2f0613b5-0 sc-a3c34836-0 bZqHUc hzyEbd"
      >
        <span
          className="sc-800c6ae4-0 gpYfPQ"
          height={34}
          width={34}
        >
          <span
            className="sc-800c6ae4-1 gaFUJo"
            color="grey8"
            height={34}
            width={34}
          >
            <svg
              height="100%"
              viewBox="0 0 48 48"
              width="100%"
              xmlns="http://www.w3.org/2000/svg"
            >
              <path
                d="M21.5 40h-10q-.65 0-1.075-.425Q10 39.15 10 38.5V24H5.95q-.5 0-.7-.475-.2-.475.2-.825L23 6.9q.4-.4 1-.4t1 .4l9 7.95V10.5q0-.65.425-1.075Q34.85 9 35.5 9h1q.65 0 1.075.425Q38 9.85 38 10.5v8.05l4.55 4.15q.4.35.225.825Q42.6 24 42.05 24H38v14.5q0 .65-.425 1.075Q37.15 40 36.5 40h-10V28h-5ZM13 37h5.5V26.5q0-.65.425-1.075Q19.35 25 20 25h8q.65 0 1.075.425.425.425.425 1.075V37H35V19.95l-11-10-11 10Zm6.75-17.5h8.5q0-1.65-1.275-2.725Q25.7 15.7 24 15.7q-1.7 0-2.975 1.075Q19.75 17.85 19.75 19.5ZM20 25h8-8Z"
                fill="currentColor"
              />
            </svg>
          </span>
        </span>
        <h4
          className="sc-ef5f3f7-0 gzWvtf"
          color="grey8"
          fontSize={24}
        >
          Title
        </h4>
      </div>
      <p
        className="sc-5caf3f78-0 dFRzDD"
        color="grey6"
        fontSize={16}
      >
        Short snappy description of what this card is about.
      </p>
      <a
        aria-label="Lable"
        className="sc-608180b1-0 hSpxRK"
        href="/"
        onClick={[Function]}
        onKeyDown={[Function]}
        onMouseEnter={[Function]}
        role="button"
        size="small"
        title="Lable"
      >
        <span
          className="sc-afa80c08-0 dokVaK"
        >
          Lable
        </span>
      </a>
    </div>
  </div>,
]
`;

exports[`Storyshots Cards/Card Card Image Button 1`] = `
Array [
  <link
    href="https://fonts.googleapis.com/css2?family=Lexend:wght@300&display=swap"
    rel="stylesheet"
  />,
  <link
    href="https://fonts.googleapis.com/css2?family=ABeeZee&display=swap"
    rel="stylesheet"
  />,
  <div
    style={
      Object {
        "height": "400px",
        "width": "300px",
      }
    }
  >
    <div
      className="sc-ed0ef33a-0 emDsAk"
    >
      <div
        className="sc-5a3421c1-0 hKnMWG"
      >
        <img
          className="sc-5a3421c1-1 jwUqsf"
          src="/[object Object]"
        />
      </div>
      <div
        className="sc-2f0613b5-0 sc-a3c34836-0 fgHrrJ ftJGGH"
      >
        <div
          className="sc-2f0613b5-0 sc-a3c34836-0 bZqHUc cWTUKt"
        >
          <h4
            className="sc-ef5f3f7-0 gzWvtf"
            color="grey8"
            fontSize={24}
          >
            Title
          </h4>
        </div>
        <p
          className="sc-5caf3f78-0 dFRzDD"
          color="grey6"
          fontSize={16}
        >
          Short snappy description of what this card is about.
        </p>
        <a
          aria-label="Label"
          className="sc-608180b1-0 hLXLDU"
          href="/"
          onClick={[Function]}
          onKeyDown={[Function]}
          onMouseEnter={[Function]}
          role="button"
          size="small"
          title="Label"
        >
          <span
            className="sc-afa80c08-0 dokVaK"
          >
            Label
          </span>
        </a>
      </div>
    </div>
  </div>,
]
`;

exports[`Storyshots Cards/Card Card Large Icon Centered 1`] = `
Array [
  <link
    href="https://fonts.googleapis.com/css2?family=Lexend:wght@300&display=swap"
    rel="stylesheet"
  />,
  <link
    href="https://fonts.googleapis.com/css2?family=ABeeZee&display=swap"
    rel="stylesheet"
  />,
  <div
    style={
      Object {
        "height": "336px",
        "width": "300px",
      }
    }
  >
    <div
      className="sc-ed0ef33a-0 hWhEom"
    >
      <div
        className="sc-2f0613b5-0 sc-a3c34836-0 bZqHUc gvJMPm"
      >
        <span
          className="sc-800c6ae4-0 sDlgT"
          height={90}
          width={90}
        >
          <span
            className="sc-800c6ae4-1 hndecI"
            color="grey8"
            height={90}
            width={90}
          >
            <svg
              height="100%"
              viewBox="0 0 48 48"
              width="100%"
              xmlns="http://www.w3.org/2000/svg"
            >
              <path
                d="M21.5 40h-10q-.65 0-1.075-.425Q10 39.15 10 38.5V24H5.95q-.5 0-.7-.475-.2-.475.2-.825L23 6.9q.4-.4 1-.4t1 .4l9 7.95V10.5q0-.65.425-1.075Q34.85 9 35.5 9h1q.65 0 1.075.425Q38 9.85 38 10.5v8.05l4.55 4.15q.4.35.225.825Q42.6 24 42.05 24H38v14.5q0 .65-.425 1.075Q37.15 40 36.5 40h-10V28h-5ZM13 37h5.5V26.5q0-.65.425-1.075Q19.35 25 20 25h8q.65 0 1.075.425.425.425.425 1.075V37H35V19.95l-11-10-11 10Zm6.75-17.5h8.5q0-1.65-1.275-2.725Q25.7 15.7 24 15.7q-1.7 0-2.975 1.075Q19.75 17.85 19.75 19.5ZM20 25h8-8Z"
                fill="currentColor"
              />
            </svg>
          </span>
        </span>
        <h4
          className="sc-ef5f3f7-0 gzWvtf"
          color="grey8"
          fontSize={24}
        >
          Title
        </h4>
      </div>
      <p
        className="sc-5caf3f78-0 gsUIgI"
        color="grey6"
        fontSize={16}
      >
        Short snappy description of what this card is about.
      </p>
      <a
        aria-label="Label"
        className="sc-608180b1-0 hLXLDU"
        href="/"
        onClick={[Function]}
        onKeyDown={[Function]}
        onMouseEnter={[Function]}
        role="button"
        size="small"
        title="Label"
      >
        <span
          className="sc-afa80c08-0 dokVaK"
        >
          Label
        </span>
      </a>
    </div>
  </div>,
]
`;

exports[`Storyshots Cards/Card as Link Card As Link 1`] = `
Array [
  <link
    href="https://fonts.googleapis.com/css2?family=Lexend:wght@300&display=swap"
    rel="stylesheet"
  />,
  <link
    href="https://fonts.googleapis.com/css2?family=ABeeZee&display=swap"
    rel="stylesheet"
  />,
  <div
    className="sc-ed0ef33a-0 fyBKap"
  >
    <a
      className="sc-805d6e3-0 iJUdcx"
      href="/"
      target="_self"
    />
    <h2>
      Card title
    </h2>
    <p>
      You can put anything you like in here. The whole card area is a link.
    </p>
  </div>,
]
`;

exports[`Storyshots Cards/Card as Link Card As Link Icon 1`] = `
Array [
  <link
    href="https://fonts.googleapis.com/css2?family=Lexend:wght@300&display=swap"
    rel="stylesheet"
  />,
  <link
    href="https://fonts.googleapis.com/css2?family=ABeeZee&display=swap"
    rel="stylesheet"
  />,
  <div
    style={
      Object {
        "width": "300px",
      }
    }
  >
    <div
      className="sc-ed0ef33a-0 fyBKap"
    >
      <a
        className="sc-805d6e3-0 iJUdcx"
        href="/"
        target="_self"
      />
      <div
        className="sc-2f0613b5-0 sc-a3c34836-0 bsCxxD hnvucl"
      >
        <span
          className="sc-800c6ae4-0 hVWbQa"
          height={100}
          width={100}
        >
          <span
            className="sc-800c6ae4-1 kAFeRD"
            height={100}
            width={100}
          >
            <svg
              fill="none"
              height="100%"
              stroke="currentColor"
              strokeLinecap="round"
              strokeLinejoin="round"
              strokeWidth="2.5"
              viewBox="0 0 24 24"
              width="100%"
              xmlns="http://www.w3.org/2000/svg"
            >
              <polyline
                points="9 18 15 12 9 6"
              />
            </svg>
          </span>
        </span>
        <h5
          className="sc-ef5f3f7-0 laanRj"
          color="grey8"
          fontSize={24}
          mb={0}
          mt={0}
        >
          Classroom
        </h5>
      </div>
    </div>
  </div>,
]
`;

exports[`Storyshots Cards/Card as Link Card As Link Icon Text 1`] = `
Array [
  <link
    href="https://fonts.googleapis.com/css2?family=Lexend:wght@300&display=swap"
    rel="stylesheet"
  />,
  <link
    href="https://fonts.googleapis.com/css2?family=ABeeZee&display=swap"
    rel="stylesheet"
  />,
  <div
    style={
      Object {
        "width": "300px",
      }
    }
  >
    <div
      className="sc-ed0ef33a-0 fyBKap"
    >
      <a
        className="sc-805d6e3-0 iJUdcx"
        href="/"
        target="_self"
      />
      <div
        className="sc-2f0613b5-0 sc-a3c34836-0 bsCxxD hnvucl"
      >
        <span
          className="sc-800c6ae4-0 hVWbQa"
          height={100}
          width={100}
        >
          <span
            className="sc-800c6ae4-1 kAFeRD"
            height={100}
            width={100}
          >
            <svg
              fill="none"
              height="100%"
              stroke="currentColor"
              strokeLinecap="round"
              strokeLinejoin="round"
              strokeWidth="2.5"
              viewBox="0 0 24 24"
              width="100%"
              xmlns="http://www.w3.org/2000/svg"
            >
              <polyline
                points="9 18 15 12 9 6"
              />
            </svg>
          </span>
        </span>
        <h5
          className="sc-ef5f3f7-0 mBYiJ"
          color="grey8"
          fontSize={24}
          mb={24}
          mt={0}
        >
          Classroom
        </h5>
      </div>
      <p
        className="sc-5caf3f78-0 kKREro"
        color="grey6"
        fontSize={16}
      >
        Short snappy description of what this card is about.
      </p>
    </div>
  </div>,
]
`;

exports[`Storyshots Cards/Variants/Image Icon Button Card Icon Button 1`] = `
Array [
  <link
    href="https://fonts.googleapis.com/css2?family=Lexend:wght@300&display=swap"
    rel="stylesheet"
  />,
  <link
    href="https://fonts.googleapis.com/css2?family=ABeeZee&display=swap"
    rel="stylesheet"
  />,
  <div
    style={
      Object {
        "width": "308px",
      }
    }
  >
    <div
      className="sc-ed0ef33a-0 iFkqrk"
    >
      <div
        className="sc-2f0613b5-0 sc-a3c34836-0 cKQlXS gzfaKM"
      >
        <div
          className="sc-2f0613b5-0 sc-a3c34836-0 bZqHUc gvJMPm"
        >
          <span
            className="sc-800c6ae4-0 erlBUT"
            height={64}
            width={64}
          >
            <span
              className="sc-800c6ae4-1 bwLrmQ"
              color="grey8"
              height={64}
              width={64}
            >
              <svg
                fill="none"
                height="100%"
                stroke="currentColor"
                strokeLinecap="round"
                strokeLinejoin="round"
                strokeWidth="2.5"
                viewBox="0 0 24 24"
                width="100%"
                xmlns="http://www.w3.org/2000/svg"
              >
                <path
                  d="M21 15v4a2 2 0 0 1-2 2H5a2 2 0 0 1-2-2v-4"
                />
                <polyline
                  points="7 10 12 15 17 10"
                />
                <line
                  x1="12"
                  x2="12"
                  y1="15"
                  y2="3"
                />
              </svg>
            </span>
          </span>
          <h4
            className="sc-ef5f3f7-0 gzWvtf"
            color="grey8"
            fontSize={24}
          >
            Title
          </h4>
        </div>
        <p
          className="sc-5caf3f78-0 gsUIgI"
          color="grey6"
          fontSize={16}
        >
          Short snappy description of what this card is about.
        </p>
        <div
          className="sc-2f0613b5-0 sc-a3c34836-0 bsCxxD eqImRB"
        >
          <a
            aria-label="Label"
            className="sc-608180b1-0 zTARh"
            href="/"
            onClick={[Function]}
            onKeyDown={[Function]}
            onMouseEnter={[Function]}
            role="button"
            size="small"
            title="Label"
          >
            <span
              className="sc-afa80c08-0 dokVaK"
            >
              Label
            </span>
          </a>
        </div>
      </div>
    </div>
  </div>,
]
`;

exports[`Storyshots Cards/Variants/Image Icon Button Card Image Button 1`] = `
Array [
  <link
    href="https://fonts.googleapis.com/css2?family=Lexend:wght@300&display=swap"
    rel="stylesheet"
  />,
  <link
    href="https://fonts.googleapis.com/css2?family=ABeeZee&display=swap"
    rel="stylesheet"
  />,
  <div
    style={
      Object {
        "width": "308px",
      }
    }
  >
    <div
      className="sc-ed0ef33a-0 iFkqrk"
    >
      <div
        className="sc-5a3421c1-0 hKnMWG"
      >
        <img
          alt="Title"
          className="sc-5a3421c1-1 jwUqsf"
          src="/[object Object]"
        />
      </div>
      <div
        className="sc-2f0613b5-0 sc-a3c34836-0 kqEpwE ljFhQO"
      >
        <div
          className="sc-2f0613b5-0 sc-a3c34836-0 bZqHUc hzyEbd"
        >
          <h4
            className="sc-ef5f3f7-0 gzWvtf"
            color="grey8"
            fontSize={24}
          >
            Title
          </h4>
        </div>
        <p
          className="sc-5caf3f78-0 ihGcCb"
          color="grey6"
          fontSize={16}
        >
          Short snappy description of what this card is about.
        </p>
        <div
          className="sc-2f0613b5-0 sc-a3c34836-0 bsCxxD eqImRB"
        >
          <a
            aria-label="Label"
            className="sc-608180b1-0 zTARh"
            href="/"
            onClick={[Function]}
            onKeyDown={[Function]}
            onMouseEnter={[Function]}
            role="button"
            size="small"
            title="Label"
          >
            <span
              className="sc-afa80c08-0 dokVaK"
            >
              Label
            </span>
          </a>
        </div>
      </div>
    </div>
  </div>,
]
`;

exports[`Storyshots Cards/Variants/Image Icon Button Card Leading Icon Button 1`] = `
Array [
  <link
    href="https://fonts.googleapis.com/css2?family=Lexend:wght@300&display=swap"
    rel="stylesheet"
  />,
  <link
    href="https://fonts.googleapis.com/css2?family=ABeeZee&display=swap"
    rel="stylesheet"
  />,
  <div
    style={
      Object {
        "width": "308px",
      }
    }
  >
    <div
      className="sc-ed0ef33a-0 iFkqrk"
    >
      <div
        className="sc-2f0613b5-0 sc-a3c34836-0 cKQlXS gzfaKM"
      >
        <div
          className="sc-2f0613b5-0 sc-a3c34836-0 bZqHUc hzyEbd"
        >
          <span
            className="sc-800c6ae4-0 jXXqWo"
            height={32}
            width={32}
          >
            <span
              className="sc-800c6ae4-1 fbKpwI"
              color="grey8"
              height={32}
              width={32}
            >
              <svg
                fill="none"
                height="100%"
                stroke="currentColor"
                strokeLinecap="round"
                strokeLinejoin="round"
                strokeWidth="2.5"
                viewBox="0 0 24 24"
                width="100%"
                xmlns="http://www.w3.org/2000/svg"
              >
                <path
                  d="M18 13v6a2 2 0 0 1-2 2H5a2 2 0 0 1-2-2V8a2 2 0 0 1 2-2h6"
                />
                <polyline
                  points="15 3 21 3 21 9"
                />
                <line
                  x1="10"
                  x2="21"
                  y1="14"
                  y2="3"
                />
              </svg>
            </span>
          </span>
          <h4
            className="sc-ef5f3f7-0 gzWvtf"
            color="grey8"
            fontSize={24}
          >
            Need Some Help?
          </h4>
        </div>
        <p
          className="sc-5caf3f78-0 ihGcCb"
          color="grey6"
          fontSize={16}
        >
          Preview, plan and customise each element of our lessons to meet your needs - whether inside and outside the classroom.
        </p>
        <div
          className="sc-2f0613b5-0 sc-a3c34836-0 bsCxxD eqImRB"
        >
          <a
            aria-label="Visit Help Centre"
            className="sc-608180b1-0 zTARh"
            href="/"
            onClick={[Function]}
            onKeyDown={[Function]}
            onMouseEnter={[Function]}
            role="button"
            size="small"
            title="Visit Help Centre"
          >
            <span
              className="sc-afa80c08-0 dokVaK"
            >
              Visit Help Centre
            </span>
          </a>
        </div>
      </div>
    </div>
  </div>,
]
`;

exports[`Storyshots Element/Badge Icon Badge 1`] = `
Array [
  <link
    href="https://fonts.googleapis.com/css2?family=Lexend:wght@300&display=swap"
    rel="stylesheet"
  />,
  <link
    href="https://fonts.googleapis.com/css2?family=ABeeZee&display=swap"
    rel="stylesheet"
  />,
  <div
    className="sc-2f0613b5-0 sc-a3c34836-0 sc-6ab5f0da-2 bsCxxD eYRlTh jNZIhA"
  >
    <svg
      className="sc-6ab5f0da-0 bXwxJO"
      fill="none"
      height="100%"
      viewBox="0 0 54 54"
      width="100%"
      xmlns="http://www.w3.org/2000/svg"
    >
      <path
        d="M24.302.967a8 8 0 0 1 5.396 0l1.615.578a8 8 0 0 0 2.1.447l1.71.128a8 8 0 0 1 4.93 2.195l1.24 1.185c.52.497 1.105.921 1.737 1.262l1.511.813a8 8 0 0 1 3.611 4.01l.65 1.588c.273.665.634 1.29 1.074 1.859l1.05 1.357a8 8 0 0 1 1.667 5.132l-.051 1.715a8 8 0 0 0 .224 2.135l.407 1.667a8 8 0 0 1-.564 5.366l-.745 1.546a8.002 8.002 0 0 0-.663 2.042l-.306 1.688a8 8 0 0 1-2.698 4.673l-1.31 1.11a7.999 7.999 0 0 0-1.435 1.595l-.967 1.418a8 8 0 0 1-4.366 3.171l-1.647.482c-.69.201-1.35.495-1.96.873l-1.46.902a8 8 0 0 1-5.279 1.121l-1.7-.23a8.003 8.003 0 0 0-2.146 0l-1.7.23a8 8 0 0 1-5.279-1.121l-1.46-.902a8.004 8.004 0 0 0-1.96-.873l-1.647-.482a8 8 0 0 1-4.366-3.171l-.966-1.418a8.001 8.001 0 0 0-1.437-1.595l-1.309-1.11a8 8 0 0 1-2.698-4.673L2.8 35.992a8.001 8.001 0 0 0-.663-2.042l-.745-1.546a8 8 0 0 1-.564-5.366l.407-1.667a8 8 0 0 0 .224-2.135l-.051-1.715a8 8 0 0 1 1.667-5.132l1.05-1.357a8 8 0 0 0 1.073-1.86l.651-1.587a8 8 0 0 1 3.61-4.01l1.512-.813A8.001 8.001 0 0 0 12.706 5.5l1.24-1.185a8 8 0 0 1 4.93-2.195l1.711-.128a8 8 0 0 0 2.1-.447l1.615-.578Z"
        fill="currentColor"
      />
    </svg>
    <div
      className="sc-2f0613b5-0 sc-a3c34836-0 sc-6ab5f0da-1 bsCxxD eYRlTh bEa-DYP"
    >
      <span
        className="sc-800c6ae4-0 bVeWcW"
        height={20}
        width={20}
      >
        <span
          className="sc-800c6ae4-1 igHoiz"
          height={20}
          width={20}
        >
          <svg
            fill="currentColor"
            viewBox="2 2 20 20"
            xmlns="http://www.w3.org/2000/svg"
          >
            <path
              d="M0 0h24v24H0z"
              fill="none"
            />
            <path
              d="M0 0h24v24H0z"
              fill="none"
            />
            <path
              d="M12 17.27L18.18 21l-1.64-7.03L22 9.24l-7.19-.61L12 2 9.19 8.63 2 9.24l5.46 4.73L5.82 21z"
            />
          </svg>
        </span>
      </span>
    </div>
  </div>,
]
`;

exports[`Storyshots Element/Badge Text Badge 1`] = `
Array [
  <link
    href="https://fonts.googleapis.com/css2?family=Lexend:wght@300&display=swap"
    rel="stylesheet"
  />,
  <link
    href="https://fonts.googleapis.com/css2?family=ABeeZee&display=swap"
    rel="stylesheet"
  />,
  <div
    className="sc-2f0613b5-0 sc-a3c34836-0 sc-6ab5f0da-2 bsCxxD eYRlTh jNZIhA"
  >
    <svg
      className="sc-6ab5f0da-0 bXwxJO"
      fill="none"
      height="100%"
      viewBox="0 0 54 54"
      width="100%"
      xmlns="http://www.w3.org/2000/svg"
    >
      <path
        d="M24.302.967a8 8 0 0 1 5.396 0l1.615.578a8 8 0 0 0 2.1.447l1.71.128a8 8 0 0 1 4.93 2.195l1.24 1.185c.52.497 1.105.921 1.737 1.262l1.511.813a8 8 0 0 1 3.611 4.01l.65 1.588c.273.665.634 1.29 1.074 1.859l1.05 1.357a8 8 0 0 1 1.667 5.132l-.051 1.715a8 8 0 0 0 .224 2.135l.407 1.667a8 8 0 0 1-.564 5.366l-.745 1.546a8.002 8.002 0 0 0-.663 2.042l-.306 1.688a8 8 0 0 1-2.698 4.673l-1.31 1.11a7.999 7.999 0 0 0-1.435 1.595l-.967 1.418a8 8 0 0 1-4.366 3.171l-1.647.482c-.69.201-1.35.495-1.96.873l-1.46.902a8 8 0 0 1-5.279 1.121l-1.7-.23a8.003 8.003 0 0 0-2.146 0l-1.7.23a8 8 0 0 1-5.279-1.121l-1.46-.902a8.004 8.004 0 0 0-1.96-.873l-1.647-.482a8 8 0 0 1-4.366-3.171l-.966-1.418a8.001 8.001 0 0 0-1.437-1.595l-1.309-1.11a8 8 0 0 1-2.698-4.673L2.8 35.992a8.001 8.001 0 0 0-.663-2.042l-.745-1.546a8 8 0 0 1-.564-5.366l.407-1.667a8 8 0 0 0 .224-2.135l-.051-1.715a8 8 0 0 1 1.667-5.132l1.05-1.357a8 8 0 0 0 1.073-1.86l.651-1.587a8 8 0 0 1 3.61-4.01l1.512-.813A8.001 8.001 0 0 0 12.706 5.5l1.24-1.185a8 8 0 0 1 4.93-2.195l1.711-.128a8 8 0 0 0 2.1-.447l1.615-.578Z"
        fill="currentColor"
      />
    </svg>
    <div
      className="sc-2f0613b5-0 sc-a3c34836-0 sc-6ab5f0da-1 bsCxxD eYRlTh bEa-DYP"
    >
      80%
    </div>
  </div>,
]
`;

exports[`Storyshots Feedback/Loading Spinner Loading Spinner 1`] = `
Array [
  <link
    href="https://fonts.googleapis.com/css2?family=Lexend:wght@300&display=swap"
    rel="stylesheet"
  />,
  <link
    href="https://fonts.googleapis.com/css2?family=ABeeZee&display=swap"
    rel="stylesheet"
  />,
  <span
    className="sc-7f9be300-0 chMNpH"
  >
    <span
      className="sc-ed9f0b56-0 gWcRbA"
    >
      Loading
    </span>
  </span>,
]
`;

exports[`Storyshots Form/BigInput Big Input 1`] = `
Array [
  <link
    href="https://fonts.googleapis.com/css2?family=Lexend:wght@300&display=swap"
    rel="stylesheet"
  />,
  <link
    href="https://fonts.googleapis.com/css2?family=ABeeZee&display=swap"
    rel="stylesheet"
  />,
  <input
    className="sc-f4eaf512-0 sc-6947a58a-0 bsoZhI khzyMs"
    onChange={[Function]}
    placeholder="Placeholder"
    value=""
  />,
]
`;

exports[`Storyshots Form/Checkbox Checkbox 1`] = `
Array [
  <link
    href="https://fonts.googleapis.com/css2?family=Lexend:wght@300&display=swap"
    rel="stylesheet"
  />,
  <link
    href="https://fonts.googleapis.com/css2?family=ABeeZee&display=swap"
    rel="stylesheet"
  />,
  <label
    className="sc-312daaf3-0 ddwjbs"
    disabled={false}
    htmlFor="Click me"
    onClick={[Function]}
  >
    <input
<<<<<<< HEAD
      checked={false}
      className="sc-cxabCf jWtrzN"
=======
      checked={true}
      className="sc-312daaf3-1 jUsCnh"
>>>>>>> b5e84673
      disabled={false}
      id="Click me"
      onChange={[Function]}
      type="checkbox"
    />
    <svg
      aria-hidden="true"
      className="sc-312daaf3-2"
      fill="none"
      focusable="false"
      height="24"
      viewBox="0 0 24 24"
      width="24"
    >
      <rect
        fill="transparent"
        height="23"
        rx="3.5"
        width="23"
        x="0.5"
        y="0.5"
      />
      <path
<<<<<<< HEAD
        checked={false}
        className="sc-iIPllB fsSdMB"
=======
        checked={true}
        className="sc-312daaf3-3 jqZQPA"
>>>>>>> b5e84673
        d="M10.0664 16.8233C10.3008 17.0589 10.6992 17.0589 10.9336 16.8233L17.8242 9.8966C18.0586 9.66099 18.0586 9.26047 17.8242 9.02487L16.9805 8.1767C16.7461 7.9411 16.3711 7.9411 16.1367 8.1767L10.5117 13.8312L7.86328 11.1924C7.62891 10.9568 7.25391 10.9568 7.01953 11.1924L6.17578 12.0406C5.94141 12.2762 5.94141 12.6767 6.17578 12.9123L10.0664 16.8233Z"
      />
      <rect
        className="sc-312daaf3-4 jnANBF"
        height="23"
        rx="3.5"
        width="23"
        x="0.5"
        y="0.5"
      />
    </svg>
    <span
      className="sc-312daaf3-5 dCllwe"
    >
      Click me
    </span>
  </label>,
]
`;

exports[`Storyshots Form/Input Input 1`] = `
Array [
  <link
    href="https://fonts.googleapis.com/css2?family=Lexend:wght@300&display=swap"
    rel="stylesheet"
  />,
  <link
    href="https://fonts.googleapis.com/css2?family=ABeeZee&display=swap"
    rel="stylesheet"
  />,
  <div
    className="sc-2f0613b5-0 sc-a3c34836-0 bsCxxD gFHvvh"
  >
    <input
      className="sc-f4eaf512-0 sc-5a6f31b2-0 bsoZhI gAaOiB"
      onChange={[Function]}
      placeholder="Placeholder"
      value=""
    />
  </div>,
]
`;

exports[`Storyshots Form/Input With Icon 1`] = `
Array [
  <link
    href="https://fonts.googleapis.com/css2?family=Lexend:wght@300&display=swap"
    rel="stylesheet"
  />,
  <link
    href="https://fonts.googleapis.com/css2?family=ABeeZee&display=swap"
    rel="stylesheet"
  />,
  <div
    className="sc-2f0613b5-0 sc-a3c34836-0 bsCxxD gFHvvh"
  >
    <input
      className="sc-f4eaf512-0 sc-5a6f31b2-0 bsoZhI cZkuXi"
      onChange={[Function]}
      placeholder="Placeholder"
      value=""
    />
    <span
      className="sc-800c6ae4-0 efsTZY sc-4047a183-0 hrNUBb"
      height={20}
      width={40}
    >
      <span
        className="sc-800c6ae4-1 igHoiz"
        height={20}
        width={20}
      >
        <svg
          fill="none"
          height="100%"
          viewBox="0 0 17 17"
          width="100%"
          xmlns="http://www.w3.org/2000/svg"
        >
          <path
            d="M15.875 14.6562L12.0938 10.875C12 10.8125 11.9062 10.75 11.8125 10.75H11.4062C12.375 9.625 13 8.125 13 6.5C13 2.9375 10.0625 0 6.5 0C2.90625 0 0 2.9375 0 6.5C0 10.0938 2.90625 13 6.5 13C8.125 13 9.59375 12.4062 10.75 11.4375V11.8438C10.75 11.9375 10.7812 12.0312 10.8438 12.125L14.625 15.9062C14.7812 16.0625 15.0312 16.0625 15.1562 15.9062L15.875 15.1875C16.0312 15.0625 16.0312 14.8125 15.875 14.6562ZM6.5 11.5C3.71875 11.5 1.5 9.28125 1.5 6.5C1.5 3.75 3.71875 1.5 6.5 1.5C9.25 1.5 11.5 3.75 11.5 6.5C11.5 9.28125 9.25 11.5 6.5 11.5Z"
            fill="currentColor"
          />
        </svg>
      </span>
    </span>
  </div>,
]
`;

exports[`Storyshots Foundations/Box Box 1`] = `
Array [
  <link
    href="https://fonts.googleapis.com/css2?family=Lexend:wght@300&display=swap"
    rel="stylesheet"
  />,
  <link
    href="https://fonts.googleapis.com/css2?family=ABeeZee&display=swap"
    rel="stylesheet"
  />,
  <div
    className="sc-2f0613b5-0 broYQb"
  >
    Box
  </div>,
]
`;

exports[`Storyshots Foundations/Flex Flex 1`] = `
Array [
  <link
    href="https://fonts.googleapis.com/css2?family=Lexend:wght@300&display=swap"
    rel="stylesheet"
  />,
  <link
    href="https://fonts.googleapis.com/css2?family=ABeeZee&display=swap"
    rel="stylesheet"
  />,
  <div
    className="sc-2f0613b5-0 sc-a3c34836-0 esGUYW kPqkso"
  >
    Flex box
  </div>,
]
`;

exports[`Storyshots Foundations/Grid Grid Area 1`] = `
Array [
  <link
    href="https://fonts.googleapis.com/css2?family=Lexend:wght@300&display=swap"
    rel="stylesheet"
  />,
  <link
    href="https://fonts.googleapis.com/css2?family=ABeeZee&display=swap"
    rel="stylesheet"
  />,
  <div
    className="sc-d6e5f0a5-0 bEBiBA"
  >
    <div
      className="sc-130c8d01-0 fxxFSh"
      colSpan={
        Array [
          12,
          6,
          4,
        ]
      }
      rowSpan={1}
    >
      <div
        className="sc-ed0ef33a-0 iQntQR"
      >
        Grid box
      </div>
    </div>
  </div>,
]
`;

exports[`Storyshots Foundations/Line Clamp Line Clamp 1`] = `
Array [
  <link
    href="https://fonts.googleapis.com/css2?family=Lexend:wght@300&display=swap"
    rel="stylesheet"
  />,
  <link
    href="https://fonts.googleapis.com/css2?family=ABeeZee&display=swap"
    rel="stylesheet"
  />,
  <div
    className="sc-dc108f60-0 eGcWAX"
  >
    Lorem ipsum dolor sit amet, consectetur adipiscing elit, sed do eiusmod tempor incididunt ut labore et dolore magna aliqua. Id semper risus in hendrerit gravida rutrum quisque non tellus. Nibh praesent tristique magna sit. A arcu cursus vitae congue mauris rhoncus aenean. Turpis egestas maecenas pharetra convallis posuere morbi leo. Faucibus pulvinar elementum integer enim neque volutpat ac tincidunt. Vitae suscipit tellus mauris a diam maecenas.
  </div>,
]
`;

exports[`Storyshots Headers & Footers/Lesson Header Lesson Header 1`] = `
Array [
  <link
    href="https://fonts.googleapis.com/css2?family=Lexend:wght@300&display=swap"
    rel="stylesheet"
  />,
  <link
    href="https://fonts.googleapis.com/css2?family=ABeeZee&display=swap"
    rel="stylesheet"
  />,
  <div
    className="sc-2f0613b5-0 sc-a3c34836-0 bsCxxD gwEsUT"
  >
    <div
      className="sc-2f0613b5-0 sc-a3c34836-0 bsCxxD hMvcoF"
    >
      <h1
        className="sc-ef5f3f7-0 bsRbCw"
        fontSize={32}
      >
        <div
          className="sc-2f0613b5-0 kLzPmu"
        >
          <span
            className="sc-1a42a0ba-0 aPRTo"
            fontSize={24}
          >
            Lesson
          </span>
        </div>
      </h1>
    </div>
    <div
      className="sc-2f0613b5-0 sc-a3c34836-0 sc-c54a04ce-0 bsCxxD hMvcoF gYClZN"
    >
      <a
        aria-label="Download Lesson"
        className="sc-608180b1-0 gDGmiN"
        href="/"
        onClick={[Function]}
        onKeyDown={[Function]}
        onMouseEnter={[Function]}
        role="button"
        size="small"
        title="Download Lesson"
      >
        <span
          className="sc-bba76629-0 kRiOrX"
        >
          <span
            className="sc-800c6ae4-0 jgGtC"
            height={16}
            width={16}
          >
            <span
              className="sc-800c6ae4-1 iRrixn"
              height={16}
              width={16}
            >
              <svg
                fill="none"
                height="100%"
                stroke="currentColor"
                strokeLinecap="round"
                strokeLinejoin="round"
                strokeWidth="2.5"
                viewBox="0 0 24 24"
                width="100%"
                xmlns="http://www.w3.org/2000/svg"
              >
                <path
                  d="M21 15v4a2 2 0 0 1-2 2H5a2 2 0 0 1-2-2v-4"
                />
                <polyline
                  points="7 10 12 15 17 10"
                />
                <line
                  x1="12"
                  x2="12"
                  y1="15"
                  y2="3"
                />
              </svg>
            </span>
          </span>
        </span>
        <span
          className="sc-afa80c08-0 dokVaK"
        >
          Download
        </span>
      </a>
      <a
        aria-label="Share Lesson"
        className="sc-608180b1-0 gDGmiN"
        href="/"
        onClick={[Function]}
        onKeyDown={[Function]}
        onMouseEnter={[Function]}
        role="button"
        size="small"
        title="Share Lesson"
      >
        <span
          className="sc-bba76629-0 kRiOrX"
        >
          <span
            className="sc-800c6ae4-0 jgGtC"
            height={16}
            width={16}
          >
            <span
              className="sc-800c6ae4-1 iRrixn"
              height={16}
              width={16}
            >
              <svg
                fill="none"
                height="100%"
                stroke="currentColor"
                strokeLinecap="round"
                strokeLinejoin="round"
                strokeWidth="2.5"
                viewBox="0 0 24 24"
                width="100%"
                xmlns="http://www.w3.org/2000/svg"
              >
                <circle
                  cx="18"
                  cy="5"
                  r="3"
                />
                <circle
                  cx="6"
                  cy="12"
                  r="3"
                />
                <circle
                  cx="18"
                  cy="19"
                  r="3"
                />
                <line
                  x1="8.59"
                  x2="15.42"
                  y1="13.51"
                  y2="17.49"
                />
                <line
                  x1="15.41"
                  x2="8.59"
                  y1="6.51"
                  y2="10.49"
                />
              </svg>
            </span>
          </span>
        </span>
        <span
          className="sc-afa80c08-0 dokVaK"
        >
          Share
        </span>
      </a>
      <button
        aria-label="Add Bookmark"
        className="sc-da410035-0 sc-7c97ca8b-0 eaZurT dlmRQd"
        disabled={false}
        onClick={[Function]}
        size="small"
        title="Add Bookmark"
      >
        <div
          className="sc-ef16a28e-0 jCQjNU"
          size="small"
        >
          <span
            className="sc-800c6ae4-0 jgGtC"
            height={16}
            width={16}
          >
            <span
              className="sc-800c6ae4-1 iRrixn"
              height={16}
              width={16}
            >
              <svg
                fill="currentColor"
                viewBox="2 2 20 20"
                xmlns="http://www.w3.org/2000/svg"
              >
                <path
                  d="M0 0h24v24H0z"
                  fill="none"
                />
                <path
                  d="M0 0h24v24H0z"
                  fill="none"
                />
                <path
                  d="M12 17.27L18.18 21l-1.64-7.03L22 9.24l-7.19-.61L12 2 9.19 8.63 2 9.24l5.46 4.73L5.82 21z"
                />
              </svg>
            </span>
          </span>
        </div>
      </button>
    </div>
  </div>,
]
`;

exports[`Storyshots Headers & Footers/Site Footer Site Footer 1`] = `
Array [
  <link
    href="https://fonts.googleapis.com/css2?family=Lexend:wght@300&display=swap"
    rel="stylesheet"
  />,
  <link
    href="https://fonts.googleapis.com/css2?family=ABeeZee&display=swap"
    rel="stylesheet"
  />,
  <footer
    className="sc-5eda28f9-0 jnppGu"
  >
    © Oak National Academy 
    2022
  </footer>,
]
`;

exports[`Storyshots Headers & Footers/Site Header Site Header 1`] = `
Array [
  <link
    href="https://fonts.googleapis.com/css2?family=Lexend:wght@300&display=swap"
    rel="stylesheet"
  />,
  <link
    href="https://fonts.googleapis.com/css2?family=ABeeZee&display=swap"
    rel="stylesheet"
  />,
  <header
    className="sc-ed2dc008-0 bvouKH"
  >
    <div
      className="sc-2f0613b5-0 sc-a3c34836-0 iRseBR bzAnZD"
    >
      <a
        className="sc-ed2dc008-1 gnbvDR"
        href="/"
        onClick={[Function]}
        onMouseEnter={[Function]}
      >
        <span
          className="sc-800c6ae4-0 iNSDWQ"
          height={30}
          width={30}
        >
          <span
            className="sc-800c6ae4-1 bTNYSP"
            height={30}
            width={30}
          >
            <svg
              height="100%"
              viewBox="0 0 48 48"
              width="100%"
              xmlns="http://www.w3.org/2000/svg"
            >
              <path
                d="M21.5 40h-10q-.65 0-1.075-.425Q10 39.15 10 38.5V24H5.95q-.5 0-.7-.475-.2-.475.2-.825L23 6.9q.4-.4 1-.4t1 .4l9 7.95V10.5q0-.65.425-1.075Q34.85 9 35.5 9h1q.65 0 1.075.425Q38 9.85 38 10.5v8.05l4.55 4.15q.4.35.225.825Q42.6 24 42.05 24H38v14.5q0 .65-.425 1.075Q37.15 40 36.5 40h-10V28h-5ZM13 37h5.5V26.5q0-.65.425-1.075Q19.35 25 20 25h8q.65 0 1.075.425.425.425.425 1.075V37H35V19.95l-11-10-11 10Zm6.75-17.5h8.5q0-1.65-1.275-2.725Q25.7 15.7 24 15.7q-1.7 0-2.975 1.075Q19.75 17.85 19.75 19.5ZM20 25h8-8Z"
                fill="currentColor"
              />
            </svg>
          </span>
        </span>
        <span
          className="sc-1a42a0ba-0 bvhOJW"
          fontFamily="heading"
          fontSize={20}
          fontWeight={600}
        >
          Oak
        </span>
      </a>
    </div>
    <form
      className="sc-ea8229a0-0 dkinEo"
      onSubmit={[Function]}
    >
      <div
        className="sc-2f0613b5-0 sc-a3c34836-0 bsCxxD gFHvvh"
      >
        <input
          aria-label="Search"
          className="sc-f4eaf512-0 sc-5a6f31b2-0 bsoZhI gAaOiB"
          onChange={[Function]}
          placeholder="Search"
          type="search"
          value=""
        />
      </div>
      <button
        aria-label="Submit"
        className="sc-da410035-0 sc-7c97ca8b-0 eaZurT cTCuaA"
        onClick={[Function]}
        size="small"
        title="Submit"
        type="submit"
      >
        <div
          className="sc-ef16a28e-0 hbpwaj"
          size="small"
        >
          <span
            className="sc-800c6ae4-0 jgGtC"
            height={16}
            width={16}
          >
            <span
              className="sc-800c6ae4-1 iRrixn"
              height={16}
              width={16}
            >
              <svg
                fill="none"
                height="100%"
                viewBox="0 0 17 17"
                width="100%"
                xmlns="http://www.w3.org/2000/svg"
              >
                <path
                  d="M15.875 14.6562L12.0938 10.875C12 10.8125 11.9062 10.75 11.8125 10.75H11.4062C12.375 9.625 13 8.125 13 6.5C13 2.9375 10.0625 0 6.5 0C2.90625 0 0 2.9375 0 6.5C0 10.0938 2.90625 13 6.5 13C8.125 13 9.59375 12.4062 10.75 11.4375V11.8438C10.75 11.9375 10.7812 12.0312 10.8438 12.125L14.625 15.9062C14.7812 16.0625 15.0312 16.0625 15.1562 15.9062L15.875 15.1875C16.0312 15.0625 16.0312 14.8125 15.875 14.6562ZM6.5 11.5C3.71875 11.5 1.5 9.28125 1.5 6.5C1.5 3.75 3.71875 1.5 6.5 1.5C9.25 1.5 11.5 3.75 11.5 6.5C11.5 9.28125 9.25 11.5 6.5 11.5Z"
                  fill="currentColor"
                />
              </svg>
            </span>
          </span>
        </div>
      </button>
    </form>
    <div
      className="sc-2f0613b5-0 sc-a3c34836-0 gjwjEx lfYcjD"
    >
      <a
        href="/sign-in"
        onClick={[Function]}
        onMouseEnter={[Function]}
      >
        Sign in
      </a>
    </div>
  </header>,
]
`;

exports[`Storyshots Inputs/search Search Form 1`] = `
Array [
  <link
    href="https://fonts.googleapis.com/css2?family=Lexend:wght@300&display=swap"
    rel="stylesheet"
  />,
  <link
    href="https://fonts.googleapis.com/css2?family=ABeeZee&display=swap"
    rel="stylesheet"
  />,
  <form
    className="sc-ea8229a0-0 dkinEo"
    onSubmit={[Function]}
  >
    <div
      className="sc-2f0613b5-0 sc-a3c34836-0 bsCxxD gFHvvh"
    >
      <input
        aria-label="Search"
        className="sc-f4eaf512-0 sc-5a6f31b2-0 bsoZhI gAaOiB"
        onChange={[Function]}
        placeholder="Search"
        type="search"
        value=""
      />
    </div>
    <button
      aria-label="Submit"
      className="sc-da410035-0 sc-7c97ca8b-0 eaZurT cTCuaA"
      onClick={[Function]}
      size="small"
      title="Submit"
      type="submit"
    >
      <div
        className="sc-ef16a28e-0 hbpwaj"
        size="small"
      >
        <span
          className="sc-800c6ae4-0 jgGtC"
          height={16}
          width={16}
        >
          <span
            className="sc-800c6ae4-1 iRrixn"
            height={16}
            width={16}
          >
            <svg
              fill="none"
              height="100%"
              viewBox="0 0 17 17"
              width="100%"
              xmlns="http://www.w3.org/2000/svg"
            >
              <path
                d="M15.875 14.6562L12.0938 10.875C12 10.8125 11.9062 10.75 11.8125 10.75H11.4062C12.375 9.625 13 8.125 13 6.5C13 2.9375 10.0625 0 6.5 0C2.90625 0 0 2.9375 0 6.5C0 10.0938 2.90625 13 6.5 13C8.125 13 9.59375 12.4062 10.75 11.4375V11.8438C10.75 11.9375 10.7812 12.0312 10.8438 12.125L14.625 15.9062C14.7812 16.0625 15.0312 16.0625 15.1562 15.9062L15.875 15.1875C16.0312 15.0625 16.0312 14.8125 15.875 14.6562ZM6.5 11.5C3.71875 11.5 1.5 9.28125 1.5 6.5C1.5 3.75 3.71875 1.5 6.5 1.5C9.25 1.5 11.5 3.75 11.5 6.5C11.5 9.28125 9.25 11.5 6.5 11.5Z"
                fill="currentColor"
              />
            </svg>
          </span>
        </span>
      </div>
    </button>
  </form>,
]
`;

exports[`Storyshots Interactive/Lesson Control Complete 1`] = `
Array [
  <link
    href="https://fonts.googleapis.com/css2?family=Lexend:wght@300&display=swap"
    rel="stylesheet"
  />,
  <link
    href="https://fonts.googleapis.com/css2?family=ABeeZee&display=swap"
    rel="stylesheet"
  />,
  <div
    className="sc-136385f2-0 hnVyyS"
  >
    <button
      className="sc-da410035-0 sc-9219bae4-0 eaZurT jDObFO"
      title="Intro"
    >
      <div
        className="sc-2f0613b5-0 sc-a3c34836-0 sc-9219bae4-1 hGgCuw fcwCAC crDrih"
      >
        <div
          className="sc-2f0613b5-0 sc-a3c34836-0 sc-9219bae4-4 bsCxxD ehsndq ctXbdR"
        >
          <div
            className="sc-2f0613b5-0 sc-3ce2e856-0 sc-9219bae4-3 ePqEwk hsAqMF jYJwoG"
            fontWeight={400}
          >
            Intro
          </div>
          <span
            className="sc-800c6ae4-0 jBdqpo"
            height={20}
            width={20}
          >
            <span
              className="sc-800c6ae4-1 igHoiz"
              height={20}
              width={20}
            >
              <svg
                fill="none"
                height="100%"
                viewBox="0 0 20 15"
                width="100%"
                xmlns="http://www.w3.org/2000/svg"
              >
                <path
                  d="M7.082 14.219a.934.934 0 0 0 1.3 0L18.72 3.883a.934.934 0 0 0 0-1.301l-1.266-1.266a.891.891 0 0 0-1.265 0L7.75 9.754 3.777 5.816a.891.891 0 0 0-1.265 0L1.246 7.082a.934.934 0 0 0 0 1.3l5.836 5.837Z"
                  fill="currentColor"
                />
              </svg>
            </span>
          </span>
        </div>
      </div>
    </button>
  </div>,
]
`;

exports[`Storyshots Interactive/Lesson Control Current 1`] = `
Array [
  <link
    href="https://fonts.googleapis.com/css2?family=Lexend:wght@300&display=swap"
    rel="stylesheet"
  />,
  <link
    href="https://fonts.googleapis.com/css2?family=ABeeZee&display=swap"
    rel="stylesheet"
  />,
  <div
    className="sc-136385f2-0 hnVyyS"
  >
    <button
      className="sc-da410035-0 sc-9219bae4-0 eaZurT jDObFO"
      title="Intro"
    >
      <div
        className="sc-2f0613b5-0 sc-a3c34836-0 sc-9219bae4-1 eqoKHr gjkcyN bAKKjH"
      >
        <div
          className="sc-2f0613b5-0 sc-a3c34836-0 sc-9219bae4-4 bsCxxD ehsndq ctXbdR"
        >
          <span
            className="sc-800c6ae4-0 dgBwGH"
            height={20}
            width={20}
          >
            <span
              className="sc-800c6ae4-1 igHoiz"
              height={20}
              width={20}
            >
              <svg
                fill="none"
                height="100%"
                viewBox="0 0 16 16"
                width="100%"
                xmlns="http://www.w3.org/2000/svg"
              >
                <path
                  d="M6.805 1.105c-.352.352-.317.88 0 1.23l4.254 4.009H.969a.833.833 0 0 0-.844.843v1.125c0 .493.352.844.844.844h10.09L6.805 13.2a.916.916 0 0 0 0 1.23l.773.774c.352.317.879.317 1.195 0l6.856-6.855c.316-.317.316-.844 0-1.196L8.773.332c-.316-.316-.843-.316-1.195 0l-.773.773Z"
                  fill="currentColor"
                />
              </svg>
            </span>
          </span>
          <div
            className="sc-2f0613b5-0 sc-3ce2e856-0 sc-9219bae4-3 ePqEwk hsAqMF jYJwoG"
            fontWeight={400}
          >
            Intro
          </div>
        </div>
      </div>
    </button>
  </div>,
]
`;

exports[`Storyshots Interactive/Lesson Control Default 1`] = `
Array [
  <link
    href="https://fonts.googleapis.com/css2?family=Lexend:wght@300&display=swap"
    rel="stylesheet"
  />,
  <link
    href="https://fonts.googleapis.com/css2?family=ABeeZee&display=swap"
    rel="stylesheet"
  />,
  <div
    className="sc-136385f2-0 hnVyyS"
  >
    <button
      className="sc-da410035-0 sc-9219bae4-0 eaZurT jDObFO"
      title="Intro"
    >
      <div
        className="sc-2f0613b5-0 sc-a3c34836-0 sc-9219bae4-1 Fwloy kKPuLE crDrih"
      >
        <div
          className="sc-2f0613b5-0 sc-a3c34836-0 sc-9219bae4-4 bsCxxD ehsndq ctXbdR"
        >
          <div
            className="sc-2f0613b5-0 sc-3ce2e856-0 sc-9219bae4-3 ePqEwk hsAqMF jYJwoG"
            fontWeight={400}
          >
            Intro
          </div>
        </div>
      </div>
    </button>
  </div>,
]
`;

exports[`Storyshots Interactive/Lesson Control With Badge 1`] = `
Array [
  <link
    href="https://fonts.googleapis.com/css2?family=Lexend:wght@300&display=swap"
    rel="stylesheet"
  />,
  <link
    href="https://fonts.googleapis.com/css2?family=ABeeZee&display=swap"
    rel="stylesheet"
  />,
  <div
    className="sc-136385f2-0 hnVyyS"
  >
    <button
      className="sc-da410035-0 sc-9219bae4-0 eaZurT jDObFO"
      title="Intro"
    >
      <div
        className="sc-2f0613b5-0 sc-a3c34836-0 sc-9219bae4-1 hGgCuw fcwCAC crDrih"
      >
        <div
          className="sc-9219bae4-2"
        >
          <div
            className="sc-2f0613b5-0 sc-a3c34836-0 sc-6ab5f0da-2 bsCxxD eYRlTh jNZIhA"
          >
            <svg
              className="sc-6ab5f0da-0 bXwxJO"
              fill="none"
              height="100%"
              viewBox="0 0 54 54"
              width="100%"
              xmlns="http://www.w3.org/2000/svg"
            >
              <path
                d="M24.302.967a8 8 0 0 1 5.396 0l1.615.578a8 8 0 0 0 2.1.447l1.71.128a8 8 0 0 1 4.93 2.195l1.24 1.185c.52.497 1.105.921 1.737 1.262l1.511.813a8 8 0 0 1 3.611 4.01l.65 1.588c.273.665.634 1.29 1.074 1.859l1.05 1.357a8 8 0 0 1 1.667 5.132l-.051 1.715a8 8 0 0 0 .224 2.135l.407 1.667a8 8 0 0 1-.564 5.366l-.745 1.546a8.002 8.002 0 0 0-.663 2.042l-.306 1.688a8 8 0 0 1-2.698 4.673l-1.31 1.11a7.999 7.999 0 0 0-1.435 1.595l-.967 1.418a8 8 0 0 1-4.366 3.171l-1.647.482c-.69.201-1.35.495-1.96.873l-1.46.902a8 8 0 0 1-5.279 1.121l-1.7-.23a8.003 8.003 0 0 0-2.146 0l-1.7.23a8 8 0 0 1-5.279-1.121l-1.46-.902a8.004 8.004 0 0 0-1.96-.873l-1.647-.482a8 8 0 0 1-4.366-3.171l-.966-1.418a8.001 8.001 0 0 0-1.437-1.595l-1.309-1.11a8 8 0 0 1-2.698-4.673L2.8 35.992a8.001 8.001 0 0 0-.663-2.042l-.745-1.546a8 8 0 0 1-.564-5.366l.407-1.667a8 8 0 0 0 .224-2.135l-.051-1.715a8 8 0 0 1 1.667-5.132l1.05-1.357a8 8 0 0 0 1.073-1.86l.651-1.587a8 8 0 0 1 3.61-4.01l1.512-.813A8.001 8.001 0 0 0 12.706 5.5l1.24-1.185a8 8 0 0 1 4.93-2.195l1.711-.128a8 8 0 0 0 2.1-.447l1.615-.578Z"
                fill="currentColor"
              />
            </svg>
            <div
              className="sc-2f0613b5-0 sc-a3c34836-0 sc-6ab5f0da-1 bsCxxD eYRlTh bEa-DYP"
            >
              33%
            </div>
          </div>
        </div>
        <div
          className="sc-2f0613b5-0 sc-a3c34836-0 sc-9219bae4-4 bsCxxD ehsndq ctXbdR"
        >
          <div
            className="sc-2f0613b5-0 sc-3ce2e856-0 sc-9219bae4-3 ePqEwk hsAqMF jYJwoG"
            fontWeight={400}
          >
            Intro
          </div>
          <span
            className="sc-800c6ae4-0 jBdqpo"
            height={20}
            width={20}
          >
            <span
              className="sc-800c6ae4-1 igHoiz"
              height={20}
              width={20}
            >
              <svg
                fill="none"
                height="100%"
                viewBox="0 0 20 15"
                width="100%"
                xmlns="http://www.w3.org/2000/svg"
              >
                <path
                  d="M7.082 14.219a.934.934 0 0 0 1.3 0L18.72 3.883a.934.934 0 0 0 0-1.301l-1.266-1.266a.891.891 0 0 0-1.265 0L7.75 9.754 3.777 5.816a.891.891 0 0 0-1.265 0L1.246 7.082a.934.934 0 0 0 0 1.3l5.836 5.837Z"
                  fill="currentColor"
                />
              </svg>
            </span>
          </span>
        </div>
      </div>
    </button>
  </div>,
]
`;

exports[`Storyshots Interactive/Lesson Control With Overflowing Text 1`] = `
Array [
  <link
    href="https://fonts.googleapis.com/css2?family=Lexend:wght@300&display=swap"
    rel="stylesheet"
  />,
  <link
    href="https://fonts.googleapis.com/css2?family=ABeeZee&display=swap"
    rel="stylesheet"
  />,
  <div
    className="sc-136385f2-0 hnVyyS"
  >
    <button
      className="sc-da410035-0 sc-9219bae4-0 eaZurT jDObFO"
      title="Very long label"
    >
      <div
        className="sc-2f0613b5-0 sc-a3c34836-0 sc-9219bae4-1 hGgCuw fcwCAC crDrih"
      >
        <div
          className="sc-9219bae4-2"
        >
          <div
            className="sc-2f0613b5-0 sc-a3c34836-0 sc-6ab5f0da-2 bsCxxD eYRlTh jNZIhA"
          >
            <svg
              className="sc-6ab5f0da-0 bXwxJO"
              fill="none"
              height="100%"
              viewBox="0 0 54 54"
              width="100%"
              xmlns="http://www.w3.org/2000/svg"
            >
              <path
                d="M24.302.967a8 8 0 0 1 5.396 0l1.615.578a8 8 0 0 0 2.1.447l1.71.128a8 8 0 0 1 4.93 2.195l1.24 1.185c.52.497 1.105.921 1.737 1.262l1.511.813a8 8 0 0 1 3.611 4.01l.65 1.588c.273.665.634 1.29 1.074 1.859l1.05 1.357a8 8 0 0 1 1.667 5.132l-.051 1.715a8 8 0 0 0 .224 2.135l.407 1.667a8 8 0 0 1-.564 5.366l-.745 1.546a8.002 8.002 0 0 0-.663 2.042l-.306 1.688a8 8 0 0 1-2.698 4.673l-1.31 1.11a7.999 7.999 0 0 0-1.435 1.595l-.967 1.418a8 8 0 0 1-4.366 3.171l-1.647.482c-.69.201-1.35.495-1.96.873l-1.46.902a8 8 0 0 1-5.279 1.121l-1.7-.23a8.003 8.003 0 0 0-2.146 0l-1.7.23a8 8 0 0 1-5.279-1.121l-1.46-.902a8.004 8.004 0 0 0-1.96-.873l-1.647-.482a8 8 0 0 1-4.366-3.171l-.966-1.418a8.001 8.001 0 0 0-1.437-1.595l-1.309-1.11a8 8 0 0 1-2.698-4.673L2.8 35.992a8.001 8.001 0 0 0-.663-2.042l-.745-1.546a8 8 0 0 1-.564-5.366l.407-1.667a8 8 0 0 0 .224-2.135l-.051-1.715a8 8 0 0 1 1.667-5.132l1.05-1.357a8 8 0 0 0 1.073-1.86l.651-1.587a8 8 0 0 1 3.61-4.01l1.512-.813A8.001 8.001 0 0 0 12.706 5.5l1.24-1.185a8 8 0 0 1 4.93-2.195l1.711-.128a8 8 0 0 0 2.1-.447l1.615-.578Z"
                fill="currentColor"
              />
            </svg>
            <div
              className="sc-2f0613b5-0 sc-a3c34836-0 sc-6ab5f0da-1 bsCxxD eYRlTh bEa-DYP"
            >
              33%
            </div>
          </div>
        </div>
        <div
          className="sc-2f0613b5-0 sc-a3c34836-0 sc-9219bae4-4 bsCxxD ehsndq ctXbdR"
        >
          <div
            className="sc-2f0613b5-0 sc-3ce2e856-0 sc-9219bae4-3 ePqEwk hsAqMF jYJwoG"
            fontWeight={400}
          >
            Very long label
          </div>
          <span
            className="sc-800c6ae4-0 jBdqpo"
            height={20}
            width={20}
          >
            <span
              className="sc-800c6ae4-1 igHoiz"
              height={20}
              width={20}
            >
              <svg
                fill="none"
                height="100%"
                viewBox="0 0 20 15"
                width="100%"
                xmlns="http://www.w3.org/2000/svg"
              >
                <path
                  d="M7.082 14.219a.934.934 0 0 0 1.3 0L18.72 3.883a.934.934 0 0 0 0-1.301l-1.266-1.266a.891.891 0 0 0-1.265 0L7.75 9.754 3.777 5.816a.891.891 0 0 0-1.265 0L1.246 7.082a.934.934 0 0 0 0 1.3l5.836 5.837Z"
                  fill="currentColor"
                />
              </svg>
            </span>
          </span>
        </div>
      </div>
    </button>
  </div>,
]
`;

exports[`Storyshots Interactive/Toggle Toggle 1`] = `
Array [
  <link
    href="https://fonts.googleapis.com/css2?family=Lexend:wght@300&display=swap"
    rel="stylesheet"
  />,
  <link
    href="https://fonts.googleapis.com/css2?family=ABeeZee&display=swap"
    rel="stylesheet"
  />,
  <div
    style={
      Object {
        "background": "lightBlue",
        "padding": "100px",
      }
    }
  >
    <label>
      <div
        className="sc-bczRLJ sc-gsnTZi kzKShG escGQu"
      >
        <p
          checked={true}
          className="sc-breuTD sc-kgUAyh hUpABr dEwFos"
        >
          Label off
        </p>
        <div
          className="sc-BeQoi IgnbA"
        >
          <input
            checked={false}
            className="sc-bBXxYQ kxa-Drq"
            data-testid="toggle"
            onChange={[Function]}
            type="checkbox"
          />
          <span
            className="sc-cOFTSb htenuY"
          />
        </div>
        <p
          checked={false}
          className="sc-breuTD sc-kgUAyh eMRDBk fiBGcs"
        >
          Label on
        </p>
      </div>
    </label>
  </div>,
]
`;

exports[`Storyshots Interactive/Toggle Toggle Disabled 1`] = `
Array [
  <link
    href="https://fonts.googleapis.com/css2?family=Lexend:wght@300&display=swap"
    rel="stylesheet"
  />,
  <link
    href="https://fonts.googleapis.com/css2?family=ABeeZee&display=swap"
    rel="stylesheet"
  />,
  <div
    style={
      Object {
        "background": "lightBlue",
        "padding": "100px",
      }
    }
  >
    <label>
      <div
        className="sc-bczRLJ sc-gsnTZi kzKShG escGQu"
      >
        <p
          checked={true}
          className="sc-breuTD sc-kgUAyh hUpABr iXgmIY"
          disabled={true}
        >
          Label off
        </p>
        <div
          className="sc-BeQoi IgnbA"
        >
          <input
            checked={false}
            className="sc-bBXxYQ kxa-Drq"
            data-testid="toggle"
            disabled={true}
            onChange={[Function]}
            type="checkbox"
          />
          <span
            className="sc-cOFTSb iflKAH"
            disabled={true}
          />
        </div>
        <p
          checked={false}
          className="sc-breuTD sc-kgUAyh eMRDBk eKEhbw"
          disabled={true}
        >
          Label on
        </p>
      </div>
    </label>
  </div>,
]
`;

exports[`Storyshots Lists/BlogList Blog List 1`] = `
Array [
  <link
    href="https://fonts.googleapis.com/css2?family=Lexend:wght@300&display=swap"
    rel="stylesheet"
  />,
  <link
    href="https://fonts.googleapis.com/css2?family=ABeeZee&display=swap"
    rel="stylesheet"
  />,
  <div
    className="sc-2f0613b5-0 sc-a3c34836-0 bsCxxD kXhHIh"
  >
    <div
      className="sc-2f0613b5-0 sc-a3c34836-0 bZqHUc foVbBC"
    >
      <span
        className="sc-800c6ae4-0 hNUqLH"
        height={36}
        width={36}
      >
        <span
          className="sc-800c6ae4-1 fGFEkr"
          height={36}
          width={36}
        >
          <svg
            fill="none"
            height="100%"
            viewBox="0 0 36 24"
            width="100%"
            xmlns="http://www.w3.org/2000/svg"
          >
            <path
              d="M34.5 0h-29C4.625 0 4 .688 4 1.5V2H1.5C.625 2 0 2.688 0 3.5V21c0 1.688 1.313 3 3 3h31.5c.813 0 1.5-.625 1.5-1.5v-21c0-.813-.688-1.5-1.5-1.5ZM2 21V4h2v17c0 .563-.5 1-1 1-.563 0-1-.438-1-1Zm32 1H5.812c.125-.25.125-.625.125-.938 0 0 .063 0 .063-.062V2h28v20ZM8.75 16h10.5a.76.76 0 0 0 .75-.75V4.75c0-.375-.375-.75-.75-.75H8.75a.76.76 0 0 0-.75.75v10.5c0 .438.313.75.75.75ZM10 6h8v8h-8V6ZM8 19.25c0 .438.313.75.75.75h10.5a.76.76 0 0 0 .75-.75v-.5c0-.375-.375-.75-.75-.75H8.75a.76.76 0 0 0-.75.75v.5Zm14 0c0 .438.313.75.75.75h8.5a.76.76 0 0 0 .75-.75v-.5c0-.375-.375-.75-.75-.75h-8.5a.76.76 0 0 0-.75.75v.5Zm0-4c0 .438.313.75.75.75h8.5a.76.76 0 0 0 .75-.75v-.5c0-.375-.375-.75-.75-.75h-8.5a.76.76 0 0 0-.75.75v.5Zm0-8c0 .438.313.75.75.75h8.5a.76.76 0 0 0 .75-.75v-.5c0-.375-.375-.75-.75-.75h-8.5a.76.76 0 0 0-.75.75v.5Zm0 4c0 .438.313.75.75.75h8.5a.76.76 0 0 0 .75-.75v-.5c0-.375-.375-.75-.75-.75h-8.5a.76.76 0 0 0-.75.75v.5Z"
              fill="currentColor"
            />
          </svg>
        </span>
      </span>
      <h1
        className="sc-ef5f3f7-0 gBeReX"
        fontSize={24}
      >
        Check out these things!
      </h1>
    </div>
    <div
      className="sc-2f0613b5-0 sc-a3c34836-0 ciDSuL cAvFQj"
    >
      <div
        className="sc-2f0613b5-0 sc-a3c34836-0 sc-831fd669-1 cjOshT huYakt jysShR"
      />
      <div
        className="sc-2f0613b5-0 sc-a3c34836-0 bsCxxD jkcvGs"
      >
        <h2
          className="sc-ef5f3f7-0 hVVfDt"
          fontSize={20}
          mb={16}
        >
          The Long and Winding Road
        </h2>
        <p
          className="sc-5caf3f78-0 eIlCJq"
          color="grey6"
          fontSize={18}
        >
          <div
            className="sc-dc108f60-0 biVGWy"
          >
            The long and winding road  That leads to your door  Will never disappear  I've seen that road before  It always leads me here  Lead me to you door  The wild and windy night  That the rain washed away  Has left a pool of tears  Crying for the day  Why leave me standing here?  Let me know the way
          </div>
        </p>
        <a
          aria-label="Read More"
          className="sc-608180b1-0 bcnrwP sc-831fd669-0 bYDamN"
          href="/"
          onClick={[Function]}
          onKeyDown={[Function]}
          onMouseEnter={[Function]}
          role="button"
          size="small"
          title="Read More"
        >
          <span
            className="sc-afa80c08-0 dokVaK"
          >
            Read More
          </span>
        </a>
      </div>
    </div>
    <hr
      className="sc-cb4b0018-0 jBFrxo"
      color="grey2"
    />
    <div
      className="sc-2f0613b5-0 sc-a3c34836-0 ciDSuL cAvFQj"
    >
      <div
        className="sc-2f0613b5-0 sc-a3c34836-0 sc-831fd669-1 cjOshT huYakt jysShR"
      >
        <span
          className="sc-800c6ae4-0 gwxXru"
          height={48}
          width={48}
        >
          <span
            className="sc-800c6ae4-1 hrREuS"
            color="white"
            height={48}
            width={48}
          >
            <svg
              fill="none"
              viewBox="0 0 48 48"
              xmlns="http://www.w3.org/2000/svg"
            >
              <path
                d="m34.781 22.313-16.5-10.032c-1.5-.75-3.281.281-3.281 1.969v19.5c0 1.781 1.781 2.813 3.281 1.969l16.5-9.469c1.594-.844 1.594-3 0-3.938ZM47.25 24C47.25 11.156 36.844.75 24 .75S.75 11.156.75 24 11.156 47.25 24 47.25 47.25 36.844 47.25 24Zm-42 0C5.25 13.687 13.594 5.25 24 5.25c10.313 0 18.75 8.438 18.75 18.75 0 10.406-8.438 18.75-18.75 18.75A18.685 18.685 0 0 1 5.25 24Z"
                fill="currentColor"
              />
            </svg>
          </span>
        </span>
      </div>
      <div
        className="sc-2f0613b5-0 sc-a3c34836-0 bsCxxD jkcvGs"
      >
        <h2
          className="sc-ef5f3f7-0 hVVfDt"
          fontSize={20}
          mb={16}
        >
          Penny Lane
        </h2>
        <p
          className="sc-5caf3f78-0 eIlCJq"
          color="grey6"
          fontSize={18}
        >
          <div
            className="sc-dc108f60-0 biVGWy"
          >
            Penny Lane, there is a barber showing photographs Of every head he's had the pleasure to know And all the people that come and go Stop and say, "Hello"
          </div>
        </p>
        <a
          aria-label="Watch Now"
          className="sc-608180b1-0 bcnrwP sc-831fd669-0 bYDamN"
          href="/"
          onClick={[Function]}
          onKeyDown={[Function]}
          onMouseEnter={[Function]}
          role="button"
          size="small"
          title="Watch Now"
        >
          <span
            className="sc-afa80c08-0 dokVaK"
          >
            Watch Now
          </span>
        </a>
      </div>
    </div>
    <hr
      className="sc-cb4b0018-0 jBFrxo"
      color="grey2"
    />
    <div
      className="sc-2f0613b5-0 sc-a3c34836-0 ciDSuL cAvFQj"
    >
      <div
        className="sc-2f0613b5-0 sc-a3c34836-0 sc-831fd669-1 cjOshT huYakt jysShR"
      />
      <div
        className="sc-2f0613b5-0 sc-a3c34836-0 bsCxxD jkcvGs"
      >
        <h2
          className="sc-ef5f3f7-0 hVVfDt"
          fontSize={20}
          mb={16}
        >
          Strawberry Fields Forever
        </h2>
        <p
          className="sc-5caf3f78-0 eIlCJq"
          color="grey6"
          fontSize={18}
        >
          <div
            className="sc-dc108f60-0 biVGWy"
          >
            No one I think is in my tree I mean, it must be high or low That is, you can't, you know, tune in but it's all right That is, I think it's not too bad
          </div>
        </p>
        <a
          aria-label="Read More"
          className="sc-608180b1-0 bcnrwP sc-831fd669-0 bYDamN"
          href="/"
          onClick={[Function]}
          onKeyDown={[Function]}
          onMouseEnter={[Function]}
          role="button"
          size="small"
          title="Read More"
        >
          <span
            className="sc-afa80c08-0 dokVaK"
          >
            Read More
          </span>
        </a>
      </div>
    </div>
  </div>,
]
`;

exports[`Storyshots Lists/BlogListItem Blog List Item 1`] = `
Array [
  <link
    href="https://fonts.googleapis.com/css2?family=Lexend:wght@300&display=swap"
    rel="stylesheet"
  />,
  <link
    href="https://fonts.googleapis.com/css2?family=ABeeZee&display=swap"
    rel="stylesheet"
  />,
  <div
    className="sc-2f0613b5-0 sc-a3c34836-0 ciDSuL cAvFQj"
  >
    <div
      className="sc-2f0613b5-0 sc-a3c34836-0 sc-831fd669-1 cjOshT huYakt jysShR"
    />
    <div
      className="sc-2f0613b5-0 sc-a3c34836-0 bsCxxD jkcvGs"
    >
      <h3
        className="sc-ef5f3f7-0 hVVfDt"
        fontSize={20}
        mb={16}
      >
        The long and winding road
      </h3>
      <p
        className="sc-5caf3f78-0 eIlCJq"
        color="grey6"
        fontSize={18}
      >
        <div
          className="sc-dc108f60-0 biVGWy"
        >
          The long and winding road  That leads to your door  Will never disappear  I've seen that road before  It always leads me here  Lead me to you door  The wild and windy night  That the rain washed away  Has left a pool of tears  Crying for the day  Why leave me standing here?  Let me know the way
        </div>
      </p>
      <a
        aria-label="Read More"
        className="sc-608180b1-0 bcnrwP sc-831fd669-0 bYDamN"
        href="/"
        onClick={[Function]}
        onKeyDown={[Function]}
        onMouseEnter={[Function]}
        role="button"
        size="small"
        title="Read More"
      >
        <span
          className="sc-afa80c08-0 dokVaK"
        >
          Read More
        </span>
      </a>
    </div>
  </div>,
]
`;

exports[`Storyshots Media/Icon Icon 1`] = `
Array [
  <link
    href="https://fonts.googleapis.com/css2?family=Lexend:wght@300&display=swap"
    rel="stylesheet"
  />,
  <link
    href="https://fonts.googleapis.com/css2?family=ABeeZee&display=swap"
    rel="stylesheet"
  />,
  <span
    className="sc-800c6ae4-0 hVWbQa"
    height={100}
    width={100}
  >
    <span
      className="sc-800c6ae4-1 kAFeRD"
      height={100}
      width={100}
    >
      <svg
        fill="none"
        height="100%"
        stroke="currentColor"
        strokeLinecap="round"
        strokeLinejoin="round"
        strokeWidth="2.5"
        viewBox="0 0 24 24"
        width="100%"
        xmlns="http://www.w3.org/2000/svg"
      >
        <polyline
          points="9 18 15 12 9 6"
        />
      </svg>
    </span>
  </span>,
]
`;

exports[`Storyshots Navigation/Breadcrumbs Breadcrumb Example 1`] = `
Array [
  <link
    href="https://fonts.googleapis.com/css2?family=Lexend:wght@300&display=swap"
    rel="stylesheet"
  />,
  <link
    href="https://fonts.googleapis.com/css2?family=ABeeZee&display=swap"
    rel="stylesheet"
  />,
  <nav
    aria-label="Breadcrumb"
    className="sc-2fa6374a-0 dyIhuP"
  >
    <ol
      className="sc-2fa6374a-1 bgmmze"
    >
      <li
        className="sc-2fa6374a-2 LyxUe"
      >
        <a
          href="/"
          onClick={[Function]}
          onMouseEnter={[Function]}
        >
          Unit Quiz
        </a>
      </li>
      <li
        className="sc-2fa6374a-2 LyxUe"
      >
        <span
          className="sc-800c6ae4-0 bVeWcW"
          height={20}
          width={20}
        >
          <span
            className="sc-800c6ae4-1 igHoiz"
            height={20}
            width={20}
          >
            <svg
              fill="none"
              height="100%"
              stroke="currentColor"
              strokeLinecap="round"
              strokeLinejoin="round"
              strokeWidth="2.5"
              viewBox="0 0 24 24"
              width="100%"
              xmlns="http://www.w3.org/2000/svg"
            >
              <polyline
                points="9 18 15 12 9 6"
              />
            </svg>
          </span>
        </span>
        <a
          href="/"
          onClick={[Function]}
          onMouseEnter={[Function]}
        >
          View In Classroom
        </a>
      </li>
      <li
        className="sc-2fa6374a-2 LyxUe"
      >
        <span
          className="sc-800c6ae4-0 bVeWcW"
          height={20}
          width={20}
        >
          <span
            className="sc-800c6ae4-1 igHoiz"
            height={20}
            width={20}
          >
            <svg
              fill="none"
              height="100%"
              stroke="currentColor"
              strokeLinecap="round"
              strokeLinejoin="round"
              strokeWidth="2.5"
              viewBox="0 0 24 24"
              width="100%"
              xmlns="http://www.w3.org/2000/svg"
            >
              <polyline
                points="9 18 15 12 9 6"
              />
            </svg>
          </span>
        </span>
        <a
          href="/"
          onClick={[Function]}
          onMouseEnter={[Function]}
        >
          Foundation Curriculum (PDF)
        </a>
      </li>
      <li
        className="sc-2fa6374a-2 LyxUe"
      >
        <span
          className="sc-800c6ae4-0 bVeWcW"
          height={20}
          width={20}
        >
          <span
            className="sc-800c6ae4-1 igHoiz"
            height={20}
            width={20}
          >
            <svg
              fill="none"
              height="100%"
              stroke="currentColor"
              strokeLinecap="round"
              strokeLinejoin="round"
              strokeWidth="2.5"
              viewBox="0 0 24 24"
              width="100%"
              xmlns="http://www.w3.org/2000/svg"
            >
              <polyline
                points="9 18 15 12 9 6"
              />
            </svg>
          </span>
        </span>
        <a
          href="/"
          onClick={[Function]}
          onMouseEnter={[Function]}
        >
          Higher Curriculum (PDF)
        </a>
      </li>
    </ol>
  </nav>,
]
`;

exports[`Storyshots Typography/Heading Heading 1`] = `
Array [
  <link
    href="https://fonts.googleapis.com/css2?family=Lexend:wght@300&display=swap"
    rel="stylesheet"
  />,
  <link
    href="https://fonts.googleapis.com/css2?family=ABeeZee&display=swap"
    rel="stylesheet"
  />,
  <h1
    className="sc-ef5f3f7-0 jKEmNz"
  >
    Heading 1
  </h1>,
]
`;

exports[`Storyshots Typography/Hr Hr 1`] = `
Array [
  <link
    href="https://fonts.googleapis.com/css2?family=Lexend:wght@300&display=swap"
    rel="stylesheet"
  />,
  <link
    href="https://fonts.googleapis.com/css2?family=ABeeZee&display=swap"
    rel="stylesheet"
  />,
  <div
    className="sc-2f0613b5-0 sc-3ce2e856-0 bsCxxD bqdWGm"
    fontSize={18}
    fontWeight={400}
  >
    <p>
      See below
    </p>
    <hr
      className="sc-cb4b0018-0 jBFrxo"
      color="grey2"
    />
    <p>
      For a horizontal rule
    </p>
  </div>,
]
`;

exports[`Storyshots Typography/P P 1`] = `
Array [
  <link
    href="https://fonts.googleapis.com/css2?family=Lexend:wght@300&display=swap"
    rel="stylesheet"
  />,
  <link
    href="https://fonts.googleapis.com/css2?family=ABeeZee&display=swap"
    rel="stylesheet"
  />,
  <p
    className="sc-5caf3f78-0 dpbUKY"
    color="grey9"
    fontSize={16}
  >
    Lorem ipsum dolor sit amet, consectetur adipiscing elit, sed do eiusmod tempor incididunt ut labore et dolore magna aliqua. Id semper risus in hendrerit gravida rutrum quisque non tellus. Nibh praesent tristique magna sit. A arcu cursus vitae congue mauris rhoncus aenean. Turpis egestas maecenas pharetra convallis posuere morbi leo. Faucibus pulvinar elementum integer enim neque volutpat ac tincidunt. Vitae suscipit tellus mauris a diam maecenas. Faucibus a pellentesque sit amet porttitor eget dolor morbi non. Tortor vitae purus faucibus ornare. Bibendum est ultricies integer quis auctor elit. Massa id neque aliquam vestibulum morbi. Gravida neque convallis a cras semper auctor neque vitae. Massa tempor nec feugiat nisl pretium fusce id velit ut. Volutpat ac tincidunt vitae semper quis lectus nulla at volutpat. Id porta nibh venenatis cras sed felis eget. Pulvinar mattis nunc sed blandit libero volutpat sed cras. A diam maecenas sed enim ut sem viverra.
  </p>,
]
`;

exports[`Storyshots Typography/Span Span 1`] = `
Array [
  <link
    href="https://fonts.googleapis.com/css2?family=Lexend:wght@300&display=swap"
    rel="stylesheet"
  />,
  <link
    href="https://fonts.googleapis.com/css2?family=ABeeZee&display=swap"
    rel="stylesheet"
  />,
  <div
    className="sc-2f0613b5-0 sc-3ce2e856-0 bsCxxD hsAqMF"
    fontWeight={400}
  >
    <p
      className="sc-5caf3f78-0 hpsVSx"
    >
      Lorem ipsum dolor sit amet, consectetur adipiscing elit, sed do eiusmod tempor incididunt ut labore et dolore magna aliqua. Id semper risus in hendrerit gravida rutrum quisque non tellus. Nibh praesent
       
      <span
        className="sc-1a42a0ba-0 eLTjAy"
        color="inYourFace"
        fontWeight={600}
      >
        tristique magna sit.
      </span>
       A arcu cursus vitae congue mauris rhoncus aenean. Turpis egestas maecenas pharetra convallis posuere morbi leo. Faucibus pulvinar elementum integer enim neque volutpat ac tincidunt. Vitae suscipit tellus mauris a diam maecenas.
    </p>
  </div>,
]
`;

exports[`Storyshots Typography/Typography Typography 1`] = `
Array [
  <link
    href="https://fonts.googleapis.com/css2?family=Lexend:wght@300&display=swap"
    rel="stylesheet"
  />,
  <link
    href="https://fonts.googleapis.com/css2?family=ABeeZee&display=swap"
    rel="stylesheet"
  />,
  <div
    className="sc-2f0613b5-0 sc-3ce2e856-0 bsCxxD gyOmHh"
    color="grey9"
    fontWeight={400}
  >
    <p>
      Lorem ipsum dolor sit amet, consectetur adipiscing elit, sed do eiusmod tempor incididunt ut labore et dolore magna aliqua. Id semper risus in hendrerit gravida rutrum quisque non tellus. Nibh praesent tristique magna sit. A arcu cursus vitae congue mauris rhoncus aenean. Turpis egestas maecenas pharetra convallis posuere morbi leo. Faucibus pulvinar elementum integer enim neque volutpat ac tincidunt. Vitae suscipit tellus mauris a diam maecenas.
    </p>
    <p>
      Faucibus a pellentesque sit amet porttitor eget dolor morbi non. Tortor vitae purus faucibus ornare. Bibendum est ultricies integer quis auctor elit. Massa id neque aliquam vestibulum morbi. Gravida neque convallis a cras semper auctor neque vitae. Massa tempor nec feugiat nisl pretium fusce id velit ut. Volutpat ac tincidunt vitae semper quis lectus nulla at volutpat. Id porta nibh venenatis cras sed felis eget. Pulvinar mattis nunc sed blandit libero volutpat sed cras. A diam maecenas sed enim ut sem viverra.
    </p>
  </div>,
]
`;<|MERGE_RESOLUTION|>--- conflicted
+++ resolved
@@ -11,11 +11,7 @@
     rel="stylesheet"
   />,
   <div
-<<<<<<< HEAD
-    className="sc-hTtwUo ggUkcH"
-=======
     className="sc-26415b9b-0 ClhlW"
->>>>>>> b5e84673
   >
     A screen reader will read this but you can't see it
   </div>,
@@ -1289,13 +1285,8 @@
     onClick={[Function]}
   >
     <input
-<<<<<<< HEAD
       checked={false}
-      className="sc-cxabCf jWtrzN"
-=======
-      checked={true}
       className="sc-312daaf3-1 jUsCnh"
->>>>>>> b5e84673
       disabled={false}
       id="Click me"
       onChange={[Function]}
@@ -1319,13 +1310,8 @@
         y="0.5"
       />
       <path
-<<<<<<< HEAD
         checked={false}
-        className="sc-iIPllB fsSdMB"
-=======
-        checked={true}
-        className="sc-312daaf3-3 jqZQPA"
->>>>>>> b5e84673
+        className="sc-312daaf3-3 eeDoQg"
         d="M10.0664 16.8233C10.3008 17.0589 10.6992 17.0589 10.9336 16.8233L17.8242 9.8966C18.0586 9.66099 18.0586 9.26047 17.8242 9.02487L16.9805 8.1767C16.7461 7.9411 16.3711 7.9411 16.1367 8.1767L10.5117 13.8312L7.86328 11.1924C7.62891 10.9568 7.25391 10.9568 7.01953 11.1924L6.17578 12.0406C5.94141 12.2762 5.94141 12.6767 6.17578 12.9123L10.0664 16.8233Z"
       />
       <rect
@@ -2276,31 +2262,31 @@
   >
     <label>
       <div
-        className="sc-bczRLJ sc-gsnTZi kzKShG escGQu"
+        className="sc-2f0613b5-0 sc-a3c34836-0 bsCxxD eqImRB"
       >
         <p
           checked={true}
-          className="sc-breuTD sc-kgUAyh hUpABr dEwFos"
+          className="sc-5caf3f78-0 sc-56d2f2bf-3 hfelqa jlLAtS"
         >
           Label off
         </p>
         <div
-          className="sc-BeQoi IgnbA"
+          className="sc-56d2f2bf-2 haRHuu"
         >
           <input
             checked={false}
-            className="sc-bBXxYQ kxa-Drq"
+            className="sc-56d2f2bf-0 ekWfQm"
             data-testid="toggle"
             onChange={[Function]}
             type="checkbox"
           />
           <span
-            className="sc-cOFTSb htenuY"
+            className="sc-56d2f2bf-1 dPjkAC"
           />
         </div>
         <p
           checked={false}
-          className="sc-breuTD sc-kgUAyh eMRDBk fiBGcs"
+          className="sc-5caf3f78-0 sc-56d2f2bf-3 gZvqdp dKYeGi"
         >
           Label on
         </p>
@@ -2330,34 +2316,34 @@
   >
     <label>
       <div
-        className="sc-bczRLJ sc-gsnTZi kzKShG escGQu"
+        className="sc-2f0613b5-0 sc-a3c34836-0 bsCxxD eqImRB"
       >
         <p
           checked={true}
-          className="sc-breuTD sc-kgUAyh hUpABr iXgmIY"
+          className="sc-5caf3f78-0 sc-56d2f2bf-3 hfelqa iIesTK"
           disabled={true}
         >
           Label off
         </p>
         <div
-          className="sc-BeQoi IgnbA"
+          className="sc-56d2f2bf-2 haRHuu"
         >
           <input
             checked={false}
-            className="sc-bBXxYQ kxa-Drq"
+            className="sc-56d2f2bf-0 ekWfQm"
             data-testid="toggle"
             disabled={true}
             onChange={[Function]}
             type="checkbox"
           />
           <span
-            className="sc-cOFTSb iflKAH"
+            className="sc-56d2f2bf-1 jFDbdt"
             disabled={true}
           />
         </div>
         <p
           checked={false}
-          className="sc-breuTD sc-kgUAyh eMRDBk eKEhbw"
+          className="sc-5caf3f78-0 sc-56d2f2bf-3 gZvqdp iMpFkq"
           disabled={true}
         >
           Label on
