--- conflicted
+++ resolved
@@ -41,20 +41,12 @@
       size="small"
     >
       <span
-<<<<<<< HEAD
-        className="sc-13cfc2e0-0 fYZJgE"
-=======
         className="sc-687639d1-0 gcxKED"
->>>>>>> 09a4225d
         height={16}
         width={16}
       >
         <span
-<<<<<<< HEAD
-          className="sc-13cfc2e0-1 kfYJYV"
-=======
           className="sc-687639d1-1 jXWhwS"
->>>>>>> 09a4225d
           height={16}
           width={16}
         >
@@ -165,20 +157,12 @@
         className="sc-bba76629-0 kRiOrX"
       >
         <span
-<<<<<<< HEAD
-          className="sc-13cfc2e0-0 fYZJgE"
-=======
           className="sc-687639d1-0 gcxKED"
->>>>>>> 09a4225d
           height={16}
           width={16}
         >
           <span
-<<<<<<< HEAD
-            className="sc-13cfc2e0-1 kfYJYV"
-=======
             className="sc-687639d1-1 jXWhwS"
->>>>>>> 09a4225d
             height={16}
             width={16}
           >
@@ -230,20 +214,12 @@
         className="sc-bba76629-0 kRiOrX"
       >
         <span
-<<<<<<< HEAD
-          className="sc-13cfc2e0-0 fYZJgE"
-=======
           className="sc-687639d1-0 gcxKED"
->>>>>>> 09a4225d
           height={16}
           width={16}
         >
           <span
-<<<<<<< HEAD
-            className="sc-13cfc2e0-1 kfYJYV"
-=======
             className="sc-687639d1-1 jXWhwS"
->>>>>>> 09a4225d
             height={16}
             width={16}
           >
@@ -324,20 +300,12 @@
       size="small"
     >
       <span
-<<<<<<< HEAD
-        className="sc-13cfc2e0-0 fYZJgE"
-=======
         className="sc-687639d1-0 gcxKED"
->>>>>>> 09a4225d
         height={16}
         width={16}
       >
         <span
-<<<<<<< HEAD
-          className="sc-13cfc2e0-1 kfYJYV"
-=======
           className="sc-687639d1-1 jXWhwS"
->>>>>>> 09a4225d
           height={16}
           width={16}
         >
@@ -393,20 +361,12 @@
       size="small"
     >
       <span
-<<<<<<< HEAD
-        className="sc-13cfc2e0-0 fYZJgE"
-=======
         className="sc-687639d1-0 gcxKED"
->>>>>>> 09a4225d
         height={16}
         width={16}
       >
         <span
-<<<<<<< HEAD
-          className="sc-13cfc2e0-1 kfYJYV"
-=======
           className="sc-687639d1-1 jXWhwS"
->>>>>>> 09a4225d
           height={16}
           width={16}
         >
@@ -489,20 +449,12 @@
         className="sc-2f0613b5-0 sc-f624290d-0 bZqHUc fevwEk"
       >
         <span
-<<<<<<< HEAD
-          className="sc-13cfc2e0-0 iABiiq"
-=======
           className="sc-687639d1-0 jtPzAR"
->>>>>>> 09a4225d
           height={32}
           width={32}
         >
           <span
-<<<<<<< HEAD
-            className="sc-13cfc2e0-1 gGdZFl"
-=======
             className="sc-687639d1-1 ifFNGK"
->>>>>>> 09a4225d
             height={32}
             width={32}
           >
@@ -652,20 +604,12 @@
         className="sc-2f0613b5-0 sc-f624290d-0 bZqHUc hizGsn"
       >
         <span
-<<<<<<< HEAD
-          className="sc-13cfc2e0-0 btUzbh"
-=======
           className="sc-687639d1-0 iPhbLe"
->>>>>>> 09a4225d
           height={64}
           width={64}
         >
           <span
-<<<<<<< HEAD
-            className="sc-13cfc2e0-1 bZuTcV"
-=======
             className="sc-687639d1-1 ithTkC"
->>>>>>> 09a4225d
             height={64}
             width={64}
           >
@@ -731,345 +675,6 @@
   <div
     className="sc-2f0613b5-0 sc-f624290d-0 sc-8fa1f8aa-0 fCqXwD gPKvSf efhKjL"
   >
-<<<<<<< HEAD
-    <a
-      className="sc-ebb794ea-0 eQtjsv"
-      href="/"
-      target="_self"
-    />
-    <h2>
-      Card title
-    </h2>
-    <p>
-      You can put anything you like in here. The whole card area is a link.
-    </p>
-  </div>,
-]
-`;
-
-exports[`Storyshots Cards/Card as Link Card As Link Icon 1`] = `
-Array [
-  <link
-    href="https://fonts.googleapis.com/css2?family=Lexend:wght@300&display=swap"
-    rel="stylesheet"
-  />,
-  <link
-    href="https://fonts.googleapis.com/css2?family=ABeeZee&display=swap"
-    rel="stylesheet"
-  />,
-  <div
-    style={
-      Object {
-        "width": "300px",
-      }
-    }
-  >
-    <div
-      className="sc-2f0613b5-0 sc-a3c34836-0 sc-9d6e3922-0 hYdVNV dzlzJH jbauLX"
-    >
-      <a
-        className="sc-ebb794ea-0 eQtjsv"
-        href="/"
-        target="_self"
-      />
-      <div
-        className="sc-2f0613b5-0 sc-a3c34836-0 bsCxxD hnvucl"
-      >
-        <span
-          className="sc-13cfc2e0-0 dyBXlA"
-          height={80}
-          width={80}
-        >
-          <span
-            className="sc-13cfc2e0-1 lersMp"
-            height={80}
-            width={80}
-          >
-            <svg
-              fill="none"
-              height="100%"
-              stroke="currentColor"
-              strokeLinecap="round"
-              strokeLinejoin="round"
-              strokeWidth="2.5"
-              viewBox="0 0 24 24"
-              width="100%"
-              xmlns="http://www.w3.org/2000/svg"
-            >
-              <polyline
-                points="9 18 15 12 9 6"
-              />
-            </svg>
-          </span>
-        </span>
-        <h5
-          className="sc-ef5f3f7-0 laanRj"
-          color="grey8"
-          fontSize={24}
-          mb={0}
-          mt={0}
-        >
-          Classroom
-        </h5>
-      </div>
-    </div>
-  </div>,
-]
-`;
-
-exports[`Storyshots Cards/Card as Link Card As Link Icon Text 1`] = `
-Array [
-  <link
-    href="https://fonts.googleapis.com/css2?family=Lexend:wght@300&display=swap"
-    rel="stylesheet"
-  />,
-  <link
-    href="https://fonts.googleapis.com/css2?family=ABeeZee&display=swap"
-    rel="stylesheet"
-  />,
-  <div
-    style={
-      Object {
-        "width": "300px",
-      }
-    }
-  >
-    <div
-      className="sc-2f0613b5-0 sc-a3c34836-0 sc-9d6e3922-0 hYdVNV dzlzJH jbauLX"
-    >
-      <a
-        className="sc-ebb794ea-0 eQtjsv"
-        href="/"
-        target="_self"
-      />
-      <div
-        className="sc-2f0613b5-0 sc-a3c34836-0 bsCxxD hnvucl"
-      >
-        <span
-          className="sc-13cfc2e0-0 dyBXlA"
-          height={80}
-          width={80}
-        >
-          <span
-            className="sc-13cfc2e0-1 lersMp"
-            height={80}
-            width={80}
-          >
-            <svg
-              fill="none"
-              height="100%"
-              stroke="currentColor"
-              strokeLinecap="round"
-              strokeLinejoin="round"
-              strokeWidth="2.5"
-              viewBox="0 0 24 24"
-              width="100%"
-              xmlns="http://www.w3.org/2000/svg"
-            >
-              <polyline
-                points="9 18 15 12 9 6"
-              />
-            </svg>
-          </span>
-        </span>
-        <h5
-          className="sc-ef5f3f7-0 mBYiJ"
-          color="grey8"
-          fontSize={24}
-          mb={24}
-          mt={0}
-        >
-          Classroom
-        </h5>
-      </div>
-      <p
-        className="sc-20ccf123-0 cpPQPW"
-        color="grey6"
-        fontSize={16}
-      >
-        Short snappy description of what this card is about.
-      </p>
-    </div>
-  </div>,
-]
-`;
-
-exports[`Storyshots Cards/Variants/Image Icon Button Card Icon Button 1`] = `
-Array [
-  <link
-    href="https://fonts.googleapis.com/css2?family=Lexend:wght@300&display=swap"
-    rel="stylesheet"
-  />,
-  <link
-    href="https://fonts.googleapis.com/css2?family=ABeeZee&display=swap"
-    rel="stylesheet"
-  />,
-  <div
-    style={
-      Object {
-        "width": "308px",
-      }
-    }
-  >
-    <div
-      className="sc-2f0613b5-0 sc-a3c34836-0 sc-9d6e3922-0 vzkWX eUxoxl jbauLX"
-    >
-      <div
-        className="sc-2f0613b5-0 sc-a3c34836-0 cKQlXS gzfaKM"
-      >
-        <div
-          className="sc-2f0613b5-0 sc-a3c34836-0 bZqHUc gvJMPm"
-        >
-          <span
-            className="sc-13cfc2e0-0 btUzbh"
-            height={64}
-            width={64}
-          >
-            <span
-              className="sc-13cfc2e0-1 bZuTcV"
-              height={64}
-              width={64}
-            >
-              <svg
-                fill="none"
-                height="100%"
-                stroke="currentColor"
-                strokeLinecap="round"
-                strokeLinejoin="round"
-                strokeWidth="2.5"
-                viewBox="0 0 24 24"
-                width="100%"
-                xmlns="http://www.w3.org/2000/svg"
-              >
-                <path
-                  d="M21 15v4a2 2 0 0 1-2 2H5a2 2 0 0 1-2-2v-4"
-                />
-                <polyline
-                  points="7 10 12 15 17 10"
-                />
-                <line
-                  x1="12"
-                  x2="12"
-                  y1="15"
-                  y2="3"
-                />
-              </svg>
-            </span>
-          </span>
-          <h4
-            className="sc-ef5f3f7-0 gBeReX"
-            fontSize={24}
-          >
-            Title
-          </h4>
-        </div>
-        <p
-          className="sc-20ccf123-0 gLchTO"
-          color="grey6"
-          fontSize={16}
-        >
-          Short snappy description of what this card is about.
-        </p>
-        <div
-          className="sc-2f0613b5-0 sc-a3c34836-0 bsCxxD eqImRB"
-        >
-          <a
-            aria-label="Label"
-            className="sc-608180b1-0 llSJNp"
-            href="/"
-            onClick={[Function]}
-            onKeyDown={[Function]}
-            onMouseEnter={[Function]}
-            role="button"
-            size="small"
-            title="Label"
-          >
-            <span
-              className="sc-afa80c08-0 dokVaK"
-            >
-              Label
-            </span>
-          </a>
-        </div>
-      </div>
-    </div>
-  </div>,
-]
-`;
-
-exports[`Storyshots Cards/Variants/Image Icon Button Card Image Button 1`] = `
-Array [
-  <link
-    href="https://fonts.googleapis.com/css2?family=Lexend:wght@300&display=swap"
-    rel="stylesheet"
-  />,
-  <link
-    href="https://fonts.googleapis.com/css2?family=ABeeZee&display=swap"
-    rel="stylesheet"
-  />,
-  <div
-    style={
-      Object {
-        "width": "308px",
-      }
-    }
-  >
-    <div
-      className="sc-2f0613b5-0 sc-a3c34836-0 sc-9d6e3922-0 vzkWX eUxoxl jbauLX"
-    >
-      <div
-        className="sc-5a3421c1-0 hKnMWG"
-      >
-        <img
-          alt="Title"
-          className="sc-5a3421c1-1 jwUqsf"
-          src="/[object Object]"
-        />
-      </div>
-      <div
-        className="sc-2f0613b5-0 sc-a3c34836-0 kqEpwE ljFhQO"
-      >
-        <div
-          className="sc-2f0613b5-0 sc-a3c34836-0 bZqHUc hzyEbd"
-        >
-          <h4
-            className="sc-ef5f3f7-0 gBeReX"
-            fontSize={24}
-          >
-            Title
-          </h4>
-        </div>
-        <p
-          className="sc-20ccf123-0 dipoQV"
-          color="grey6"
-          fontSize={16}
-        >
-          Short snappy description of what this card is about.
-        </p>
-        <div
-          className="sc-2f0613b5-0 sc-a3c34836-0 bsCxxD eqImRB"
-        >
-          <a
-            aria-label="Label"
-            className="sc-608180b1-0 llSJNp"
-            href="/"
-            onClick={[Function]}
-            onKeyDown={[Function]}
-            onMouseEnter={[Function]}
-            role="button"
-            size="small"
-            title="Label"
-          >
-            <span
-              className="sc-afa80c08-0 dokVaK"
-            >
-              Label
-            </span>
-          </a>
-        </div>
-      </div>
-    </div>
-=======
     <h5
       className="sc-1d12b6ff-0 bgJxDb"
       color="grey8"
@@ -1089,95 +694,20 @@
     >
       Drop a CardLink component into a Card, pass in an href and the whole card becomes a link. The CardLink should be the child of a Heading to ensure the Heading is focusable
     </p>
->>>>>>> 09a4225d
-  </div>,
-]
-`;
-
-<<<<<<< HEAD
-exports[`Storyshots Cards/Variants/Image Icon Button Card Leading Icon Button 1`] = `
-=======
+  </div>,
+]
+`;
+
 exports[`Storyshots Cards/Dismmissible Card Dismissible Card 1`] = `
->>>>>>> 09a4225d
-Array [
-  <link
-    href="https://fonts.googleapis.com/css2?family=Lexend:wght@300&display=swap"
-    rel="stylesheet"
-  />,
-  <link
-    href="https://fonts.googleapis.com/css2?family=ABeeZee&display=swap"
-    rel="stylesheet"
-  />,
-<<<<<<< HEAD
-  <div
-    style={
-      Object {
-        "width": "308px",
-      }
-    }
-  >
-    <div
-      className="sc-2f0613b5-0 sc-a3c34836-0 sc-9d6e3922-0 vzkWX eUxoxl jbauLX"
-    >
-      <div
-        className="sc-2f0613b5-0 sc-a3c34836-0 cKQlXS gzfaKM"
-      >
-        <div
-          className="sc-2f0613b5-0 sc-a3c34836-0 bZqHUc hzyEbd"
-        >
-          <span
-            className="sc-13cfc2e0-0 iABiiq"
-            height={32}
-            width={32}
-          >
-            <span
-              className="sc-13cfc2e0-1 gGdZFl"
-              height={32}
-              width={32}
-            >
-              <svg
-                fill="none"
-                height="100%"
-                stroke="currentColor"
-                strokeLinecap="round"
-                strokeLinejoin="round"
-                strokeWidth="2.5"
-                viewBox="0 0 24 24"
-                width="100%"
-                xmlns="http://www.w3.org/2000/svg"
-              >
-                <path
-                  d="M18 13v6a2 2 0 0 1-2 2H5a2 2 0 0 1-2-2V8a2 2 0 0 1 2-2h6"
-                />
-                <polyline
-                  points="15 3 21 3 21 9"
-                />
-                <line
-                  x1="10"
-                  x2="21"
-                  y1="14"
-                  y2="3"
-                />
-              </svg>
-            </span>
-          </span>
-          <h4
-            className="sc-ef5f3f7-0 gBeReX"
-            fontSize={24}
-          >
-            Need Some Help?
-          </h4>
-        </div>
-        <p
-          className="sc-20ccf123-0 dipoQV"
-          color="grey6"
-          fontSize={16}
-        >
-          Preview, plan and customise each element of our lessons to meet your needs - whether inside and outside the classroom.
-        </p>
-        <div
-          className="sc-2f0613b5-0 sc-a3c34836-0 bsCxxD eqImRB"
-=======
+Array [
+  <link
+    href="https://fonts.googleapis.com/css2?family=Lexend:wght@300&display=swap"
+    rel="stylesheet"
+  />,
+  <link
+    href="https://fonts.googleapis.com/css2?family=ABeeZee&display=swap"
+    rel="stylesheet"
+  />,
   <div>
     <div
       className="sc-2f0613b5-0 sc-f624290d-0 sc-8fa1f8aa-0 hcmYnu kotWhS efhKjL"
@@ -1192,7 +722,6 @@
           onClick={[Function]}
           size="small"
           title="Close node Banner"
->>>>>>> 09a4225d
         >
           <div
             className="sc-ef16a28e-0 hqihXi"
@@ -1260,20 +789,12 @@
       className="sc-2f0613b5-0 sc-f624290d-0 sc-34812ebb-1 bsCxxD gqbTUg czBIUt"
     >
       <span
-<<<<<<< HEAD
-        className="sc-13cfc2e0-0 DHnnY"
-=======
         className="sc-687639d1-0 dmqVwT"
->>>>>>> 09a4225d
         height={20}
         width={20}
       >
         <span
-<<<<<<< HEAD
-          className="sc-13cfc2e0-1 bdODcV"
-=======
           className="sc-687639d1-1 hxBDkC"
->>>>>>> 09a4225d
           height={20}
           width={20}
         >
@@ -1974,20 +1495,12 @@
       value=""
     />
     <span
-<<<<<<< HEAD
-      className="sc-13cfc2e0-0 dGjrea sc-4047a183-0 hrNUBb"
-=======
       className="sc-687639d1-0 ctxSTV sc-4047a183-0 hrNUBb"
->>>>>>> 09a4225d
       height={20}
       width={40}
     >
       <span
-<<<<<<< HEAD
-        className="sc-13cfc2e0-1 bdODcV"
-=======
         className="sc-687639d1-1 hxBDkC"
->>>>>>> 09a4225d
         height={20}
         width={20}
       >
@@ -2072,20 +1585,12 @@
           className="sc-2f0613b5-0 sc-f624290d-0 bZqHUc fevwEk"
         >
           <span
-<<<<<<< HEAD
-            className="sc-13cfc2e0-0 iABiiq"
-=======
             className="sc-687639d1-0 jtPzAR"
->>>>>>> 09a4225d
             height={32}
             width={32}
           >
             <span
-<<<<<<< HEAD
-              className="sc-13cfc2e0-1 gGdZFl"
-=======
               className="sc-687639d1-1 ifFNGK"
->>>>>>> 09a4225d
               height={32}
               width={32}
             >
@@ -2346,20 +1851,12 @@
           className="sc-2f0613b5-0 sc-f624290d-0 bZqHUc fevwEk"
         >
           <span
-<<<<<<< HEAD
-            className="sc-13cfc2e0-0 iABiiq"
-=======
             className="sc-687639d1-0 jtPzAR"
->>>>>>> 09a4225d
             height={32}
             width={32}
           >
             <span
-<<<<<<< HEAD
-              className="sc-13cfc2e0-1 gGdZFl"
-=======
               className="sc-687639d1-1 ifFNGK"
->>>>>>> 09a4225d
               height={32}
               width={32}
             >
@@ -2714,7 +2211,6 @@
     href="https://fonts.googleapis.com/css2?family=ABeeZee&display=swap"
     rel="stylesheet"
   />,
-<<<<<<< HEAD
   <div
     className="sc-6c39c3a8-0 cpPLVh"
   >
@@ -2722,109 +2218,23 @@
       className="sc-6c39c3a8-2 cuHVLg"
     >
       <div
-        className="sc-2f0613b5-0 sc-a3c34836-0 iRseBR gLzUCX"
+        className="sc-2f0613b5-0 sc-f624290d-0 iRseBR fNqiAm"
       >
         <a
-          className="sc-c073587-0 dgCNaV"
+          className="sc-c073587-0 jNizUo"
           href="/"
           onClick={[Function]}
           onMouseEnter={[Function]}
         >
           <span
-            className="sc-13cfc2e0-0 fhnreK"
+            className="sc-687639d1-0 htNfTd"
             height={32}
             width={32}
           >
             <span
-              className="sc-13cfc2e0-1 gGdZFl"
+              className="sc-687639d1-1 ifFNGK"
               height={32}
               width={32}
-=======
-  <header
-    className="sc-b51aaf6d-0 bnDEYN"
-  >
-    <div
-      className="sc-2f0613b5-0 sc-f624290d-0 iRseBR egxdfO"
-    >
-      <a
-        className="sc-b51aaf6d-1 jVPEZS"
-        href="/"
-        onClick={[Function]}
-        onMouseEnter={[Function]}
-      >
-        <span
-          className="sc-687639d1-0 htNfTd"
-          height={32}
-          width={32}
-        >
-          <span
-            className="sc-687639d1-1 ifFNGK"
-            height={32}
-            width={32}
-          >
-            <svg
-              height="100%"
-              viewBox="0 0 48 48"
-              width="100%"
-              xmlns="http://www.w3.org/2000/svg"
-            >
-              <path
-                d="M21.5 40h-10q-.65 0-1.075-.425Q10 39.15 10 38.5V24H5.95q-.5 0-.7-.475-.2-.475.2-.825L23 6.9q.4-.4 1-.4t1 .4l9 7.95V10.5q0-.65.425-1.075Q34.85 9 35.5 9h1q.65 0 1.075.425Q38 9.85 38 10.5v8.05l4.55 4.15q.4.35.225.825Q42.6 24 42.05 24H38v14.5q0 .65-.425 1.075Q37.15 40 36.5 40h-10V28h-5ZM13 37h5.5V26.5q0-.65.425-1.075Q19.35 25 20 25h8q.65 0 1.075.425.425.425.425 1.075V37H35V19.95l-11-10-11 10Zm6.75-17.5h8.5q0-1.65-1.275-2.725Q25.7 15.7 24 15.7q-1.7 0-2.975 1.075Q19.75 17.85 19.75 19.5ZM20 25h8-8Z"
-                fill="currentColor"
-              />
-            </svg>
-          </span>
-        </span>
-        <span
-          className="sc-1a42a0ba-0 bvhOJW"
-          fontFamily="heading"
-          fontSize={20}
-          fontWeight={600}
-        >
-          Oak
-        </span>
-      </a>
-    </div>
-    <form
-      className="sc-5e65f61e-0 lczvGm"
-      onSubmit={[Function]}
-    >
-      <div
-        className="sc-2f0613b5-0 sc-f624290d-0 bsCxxD jKbTEg"
-      >
-        <input
-          aria-invalid={false}
-          aria-label="Search"
-          className="sc-fbea1ba6-0 sc-1a1b9f4b-1 eZDTcQ kNisxu"
-          id="search-form-search-input"
-          onChange={[Function]}
-          placeholder="Search"
-          type="search"
-          value=""
-        />
-      </div>
-      <button
-        aria-label="Submit"
-        className="sc-da410035-0 sc-7c97ca8b-0 eaZurT cTCuaA"
-        onClick={[Function]}
-        size="small"
-        title="Submit"
-        type="submit"
-      >
-        <div
-          className="sc-ef16a28e-0 hbpwaj"
-          size="small"
-        >
-          <span
-            className="sc-687639d1-0 gcxKED"
-            height={16}
-            width={16}
-          >
-            <span
-              className="sc-687639d1-1 jXWhwS"
-              height={16}
-              width={16}
->>>>>>> 09a4225d
             >
               <svg
                 height="100%"
@@ -2849,16 +2259,16 @@
           </span>
         </a>
         <form
-          className="sc-3a785c9b-0 ldJsnV"
+          className="sc-3a785c9b-0 bPROek"
           onSubmit={[Function]}
         >
           <div
-            className="sc-2f0613b5-0 sc-a3c34836-0 bsCxxD gFHvvh"
+            className="sc-2f0613b5-0 sc-f624290d-0 bsCxxD jKbTEg"
           >
             <input
               aria-invalid={false}
               aria-label="Search"
-              className="sc-f4eaf512-0 sc-1a1b9f4b-1 bsoZhI jkgcsE"
+              className="sc-fbea1ba6-0 sc-1a1b9f4b-1 eZDTcQ kNisxu"
               id="search-form-search-input"
               onChange={[Function]}
               placeholder="Search"
@@ -2879,12 +2289,12 @@
               size="small"
             >
               <span
-                className="sc-13cfc2e0-0 fYZJgE"
+                className="sc-687639d1-0 gcxKED"
                 height={16}
                 width={16}
               >
                 <span
-                  className="sc-13cfc2e0-1 kfYJYV"
+                  className="sc-687639d1-1 jXWhwS"
                   height={16}
                   width={16}
                 >
@@ -2908,23 +2318,9 @@
       </div>
     </header>
     <div
-<<<<<<< HEAD
       className="sc-6c39c3a8-1 eWaJFf"
     />
   </div>,
-=======
-      className="sc-2f0613b5-0 sc-f624290d-0 gjwjEx dBTKye"
-    >
-      <a
-        href="/beta/sign-in"
-        onClick={[Function]}
-        onMouseEnter={[Function]}
-      >
-        Sign in
-      </a>
-    </div>
-  </header>,
->>>>>>> 09a4225d
 ]
 `;
 
@@ -2978,20 +2374,12 @@
           className="sc-bba76629-0 kRiOrX"
         >
           <span
-<<<<<<< HEAD
-            className="sc-13cfc2e0-0 fYZJgE"
-=======
             className="sc-687639d1-0 gcxKED"
->>>>>>> 09a4225d
             height={16}
             width={16}
           >
             <span
-<<<<<<< HEAD
-              className="sc-13cfc2e0-1 kfYJYV"
-=======
               className="sc-687639d1-1 jXWhwS"
->>>>>>> 09a4225d
               height={16}
               width={16}
             >
@@ -3043,20 +2431,12 @@
           className="sc-bba76629-0 kRiOrX"
         >
           <span
-<<<<<<< HEAD
-            className="sc-13cfc2e0-0 fYZJgE"
-=======
             className="sc-687639d1-0 gcxKED"
->>>>>>> 09a4225d
             height={16}
             width={16}
           >
             <span
-<<<<<<< HEAD
-              className="sc-13cfc2e0-1 kfYJYV"
-=======
               className="sc-687639d1-1 jXWhwS"
->>>>>>> 09a4225d
               height={16}
               width={16}
             >
@@ -3121,20 +2501,12 @@
           size="small"
         >
           <span
-<<<<<<< HEAD
-            className="sc-13cfc2e0-0 fYZJgE"
-=======
             className="sc-687639d1-0 gcxKED"
->>>>>>> 09a4225d
             height={16}
             width={16}
           >
             <span
-<<<<<<< HEAD
-              className="sc-13cfc2e0-1 kfYJYV"
-=======
               className="sc-687639d1-1 jXWhwS"
->>>>>>> 09a4225d
               height={16}
               width={16}
             >
@@ -3193,7 +2565,6 @@
     href="https://fonts.googleapis.com/css2?family=ABeeZee&display=swap"
     rel="stylesheet"
   />,
-<<<<<<< HEAD
   <div
     className="sc-6c39c3a8-0 cpPLVh"
   >
@@ -3201,36 +2572,18 @@
       className="sc-6c39c3a8-2 cQiQUu"
     >
       <a
-        className="sc-8cc67c8-0 gaqsO"
+        className="sc-6821fc92-0 jBPVBS"
         href="/"
         onClick={[Function]}
         onMouseEnter={[Function]}
       >
         <span
-          className="sc-13cfc2e0-0 fhnreK"
-=======
-  <header
-    className="sc-e36fc2b2-0 ifyzqL"
-  >
-    <a
-      className="sc-e36fc2b2-1 hLaguT"
-      href="/"
-      onClick={[Function]}
-      onMouseEnter={[Function]}
-    >
-      <span
-        className="sc-687639d1-0 htNfTd"
-        height={32}
-        width={32}
-      >
-        <span
-          className="sc-687639d1-1 ifFNGK"
->>>>>>> 09a4225d
+          className="sc-687639d1-0 htNfTd"
           height={32}
           width={32}
         >
           <span
-            className="sc-13cfc2e0-1 gGdZFl"
+            className="sc-687639d1-1 ifFNGK"
             height={32}
             width={32}
           >
@@ -3247,61 +2600,32 @@
             </svg>
           </span>
         </span>
-<<<<<<< HEAD
         <span
           className="sc-1a42a0ba-0 bvhOJW"
           fontFamily="heading"
           fontSize={20}
           fontWeight={600}
-=======
-      </span>
-      <span
-        className="sc-1a42a0ba-0 bvhOJW"
-        fontFamily="heading"
-        fontSize={20}
-        fontWeight={600}
-      >
-        Oak
-      </span>
-    </a>
-    <div
-      className="sc-2f0613b5-0 sc-f624290d-0 jaSFFS dZamPR"
-    >
-      <div
-        className="sc-2f0613b5-0 sc-68731eac-0 bsCxxD dBciSc"
-        fontWeight={400}
-      >
-        <a
-          href="/beta/onboarding"
-          onClick={[Function]}
-          onMouseEnter={[Function]}
-        >
-          Join the Beta
-        </a>
-      </div>
-      <div
-        className="sc-2f0613b5-0 sc-68731eac-0 jbcGMy dBciSc"
-        fontWeight={400}
-      >
-        <a
-          href="https://classroom.thenational.academy/"
-          onClick={[Function]}
-          onMouseEnter={[Function]}
->>>>>>> 09a4225d
         >
           Oak
         </span>
       </a>
       <div
-<<<<<<< HEAD
-        className="sc-2f0613b5-0 sc-a3c34836-0 htuQEF DkMef"
-=======
-        className="sc-2f0613b5-0 sc-68731eac-0 jbcGMy dBciSc"
-        fontWeight={400}
->>>>>>> 09a4225d
+        className="sc-2f0613b5-0 sc-f624290d-0 htuQEF jBScde"
       >
         <div
-          className="sc-2f0613b5-0 sc-3ce2e856-0 bsCxxD hsAqMF"
+          className="sc-2f0613b5-0 sc-68731eac-0 bsCxxD dBciSc"
+          fontWeight={400}
+        >
+          <a
+            href="/beta/onboarding"
+            onClick={[Function]}
+            onMouseEnter={[Function]}
+          >
+            Join the Beta
+          </a>
+        </div>
+        <div
+          className="sc-2f0613b5-0 sc-68731eac-0 jbcGMy dBciSc"
           fontWeight={400}
         >
           <a
@@ -3313,7 +2637,7 @@
           </a>
         </div>
         <div
-          className="sc-2f0613b5-0 sc-3ce2e856-0 fQhjrW hsAqMF"
+          className="sc-2f0613b5-0 sc-68731eac-0 jbcGMy dBciSc"
           fontWeight={400}
         >
           <a
@@ -3344,11 +2668,7 @@
     rel="stylesheet"
   />,
   <form
-<<<<<<< HEAD
-    className="sc-3a785c9b-0 ldJsnV"
-=======
-    className="sc-5e65f61e-0 lczvGm"
->>>>>>> 09a4225d
+    className="sc-3a785c9b-0 bPROek"
     onSubmit={[Function]}
   >
     <div
@@ -3378,20 +2698,12 @@
         size="small"
       >
         <span
-<<<<<<< HEAD
-          className="sc-13cfc2e0-0 fYZJgE"
-=======
           className="sc-687639d1-0 gcxKED"
->>>>>>> 09a4225d
           height={16}
           width={16}
         >
           <span
-<<<<<<< HEAD
-            className="sc-13cfc2e0-1 kfYJYV"
-=======
             className="sc-687639d1-1 jXWhwS"
->>>>>>> 09a4225d
             height={16}
             width={16}
           >
@@ -3445,20 +2757,12 @@
             Intro
           </div>
           <span
-<<<<<<< HEAD
-            className="sc-13cfc2e0-0 dJIcBi"
-=======
             className="sc-687639d1-0 bJMmft"
->>>>>>> 09a4225d
             height={20}
             width={20}
           >
             <span
-<<<<<<< HEAD
-              className="sc-13cfc2e0-1 bdODcV"
-=======
               className="sc-687639d1-1 hxBDkC"
->>>>>>> 09a4225d
               height={20}
               width={20}
             >
@@ -3507,20 +2811,12 @@
           className="sc-2f0613b5-0 sc-f624290d-0 sc-9219bae4-4 bsCxxD RUzWz ctXbdR"
         >
           <span
-<<<<<<< HEAD
-            className="sc-13cfc2e0-0 fTUraV"
-=======
             className="sc-687639d1-0 enILzi"
->>>>>>> 09a4225d
             height={20}
             width={20}
           >
             <span
-<<<<<<< HEAD
-              className="sc-13cfc2e0-1 bdODcV"
-=======
               className="sc-687639d1-1 hxBDkC"
->>>>>>> 09a4225d
               height={20}
               width={20}
             >
@@ -3643,20 +2939,12 @@
             Intro
           </div>
           <span
-<<<<<<< HEAD
-            className="sc-13cfc2e0-0 dJIcBi"
-=======
             className="sc-687639d1-0 bJMmft"
->>>>>>> 09a4225d
             height={20}
             width={20}
           >
             <span
-<<<<<<< HEAD
-              className="sc-13cfc2e0-1 bdODcV"
-=======
               className="sc-687639d1-1 hxBDkC"
->>>>>>> 09a4225d
               height={20}
               width={20}
             >
@@ -3737,20 +3025,12 @@
             Very long label
           </div>
           <span
-<<<<<<< HEAD
-            className="sc-13cfc2e0-0 dJIcBi"
-=======
             className="sc-687639d1-0 bJMmft"
->>>>>>> 09a4225d
             height={20}
             width={20}
           >
             <span
-<<<<<<< HEAD
-              className="sc-13cfc2e0-1 bdODcV"
-=======
               className="sc-687639d1-1 hxBDkC"
->>>>>>> 09a4225d
               height={20}
               width={20}
             >
@@ -3907,20 +3187,12 @@
         className="sc-2f0613b5-0 sc-f624290d-0 bsCxxD kpXAYY"
       >
         <span
-<<<<<<< HEAD
-          className="sc-13cfc2e0-0 kZOnaR"
-=======
           className="sc-687639d1-0 etDrkq"
->>>>>>> 09a4225d
           height={40}
           width={40}
         >
           <span
-<<<<<<< HEAD
-            className="sc-13cfc2e0-1 guqAfd"
-=======
             className="sc-687639d1-1 llizG"
->>>>>>> 09a4225d
             height={40}
             width={40}
           >
@@ -4023,20 +3295,12 @@
         className="sc-2f0613b5-0 sc-f624290d-0 sc-40cf0759-1 cjOshT fDgxhs gYpdEu"
       >
         <span
-<<<<<<< HEAD
-          className="sc-13cfc2e0-0 kyvOvI"
-=======
           className="sc-687639d1-0 iPiezb"
->>>>>>> 09a4225d
           height={48}
           width={48}
         >
           <span
-<<<<<<< HEAD
-            className="sc-13cfc2e0-1 bIfoiI"
-=======
             className="sc-687639d1-1 dEqvgP"
->>>>>>> 09a4225d
             color="white"
             height={48}
             width={48}
@@ -4182,20 +3446,12 @@
     rel="stylesheet"
   />,
   <span
-<<<<<<< HEAD
-    className="sc-13cfc2e0-0 dyBXlA"
-=======
     className="sc-687639d1-0 bPonoT"
->>>>>>> 09a4225d
     height={80}
     width={80}
   >
     <span
-<<<<<<< HEAD
-      className="sc-13cfc2e0-1 lersMp"
-=======
       className="sc-687639d1-1 eVmbgS"
->>>>>>> 09a4225d
       height={80}
       width={80}
     >
@@ -4251,20 +3507,12 @@
         className="sc-2fa6374a-2 LyxUe"
       >
         <span
-<<<<<<< HEAD
-          className="sc-13cfc2e0-0 DHnnY"
-=======
           className="sc-687639d1-0 dmqVwT"
->>>>>>> 09a4225d
           height={20}
           width={20}
         >
           <span
-<<<<<<< HEAD
-            className="sc-13cfc2e0-1 bdODcV"
-=======
             className="sc-687639d1-1 hxBDkC"
->>>>>>> 09a4225d
             height={20}
             width={20}
           >
@@ -4297,20 +3545,12 @@
         className="sc-2fa6374a-2 LyxUe"
       >
         <span
-<<<<<<< HEAD
-          className="sc-13cfc2e0-0 DHnnY"
-=======
           className="sc-687639d1-0 dmqVwT"
->>>>>>> 09a4225d
           height={20}
           width={20}
         >
           <span
-<<<<<<< HEAD
-            className="sc-13cfc2e0-1 bdODcV"
-=======
             className="sc-687639d1-1 hxBDkC"
->>>>>>> 09a4225d
             height={20}
             width={20}
           >
@@ -4343,20 +3583,12 @@
         className="sc-2fa6374a-2 LyxUe"
       >
         <span
-<<<<<<< HEAD
-          className="sc-13cfc2e0-0 DHnnY"
-=======
           className="sc-687639d1-0 dmqVwT"
->>>>>>> 09a4225d
           height={20}
           width={20}
         >
           <span
-<<<<<<< HEAD
-            className="sc-13cfc2e0-1 bdODcV"
-=======
             className="sc-687639d1-1 hxBDkC"
->>>>>>> 09a4225d
             height={20}
             width={20}
           >
