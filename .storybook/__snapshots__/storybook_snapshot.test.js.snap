--- conflicted
+++ resolved
@@ -997,21 +997,13 @@
   />,
   <div>
     <header
-<<<<<<< HEAD
-      className="sc-iAvgwm inLRDp"
-=======
-      className="sc-bZnhIo juribK"
->>>>>>> a3d64692
+      className="sc-iAvgwm dvroGd"
     >
       <div
         className="sc-bczRLJ dWPLlK"
       >
         <a
-<<<<<<< HEAD
-          className="sc-efBctP fBmIyj"
-=======
-          className="sc-iTONeN eCHOBC"
->>>>>>> a3d64692
+          className="sc-efBctP jUjYnf"
           href="/"
           onClick={[Function]}
           onMouseEnter={[Function]}
@@ -1050,11 +1042,7 @@
         </a>
       </div>
       <form
-<<<<<<< HEAD
-        className="sc-bZnhIo KqBqx"
-=======
-        className="sc-ciZhAO obRAr"
->>>>>>> a3d64692
+        className="sc-bZnhIo mRlNR"
         onSubmit={[Function]}
       >
         <div
@@ -1111,15 +1099,6 @@
       <div
         className="sc-jOrMOR fRHmVW"
       >
-<<<<<<< HEAD
-        <button
-          className="sc-gKXOVf sc-cTQhss gwbEEZ fWPeDb"
-          onClick={[Function]}
-        >
-          pupils
-        </button>
-=======
->>>>>>> a3d64692
         <a
           href="/sign-in"
           onClick={[Function]}
@@ -1132,13 +1111,13 @@
         >
           <button
             aria-label="menu"
-            className="sc-gKXOVf sc-ftvSup gwbEEZ eAiZVV"
+            className="sc-gKXOVf sc-ftvSup gwbEEZ Jmzic"
             onClick={[Function]}
             size="small"
             title="menu"
           >
             <div
-              className="sc-iBkjds ciIqKQ"
+              className="sc-iBkjds edsMWJ"
               size="small"
             >
               <span
@@ -1192,11 +1171,7 @@
     rel="stylesheet"
   />,
   <form
-<<<<<<< HEAD
-    className="sc-bZnhIo KqBqx"
-=======
-    className="sc-ciZhAO obRAr"
->>>>>>> a3d64692
+    className="sc-bZnhIo mRlNR"
     onSubmit={[Function]}
   >
     <div
@@ -1782,13 +1757,13 @@
   >
     <button
       aria-label="menu"
-      className="sc-gKXOVf sc-ftvSup gwbEEZ eAiZVV"
+      className="sc-gKXOVf sc-ftvSup gwbEEZ Jmzic"
       onClick={[Function]}
       size="small"
       title="menu"
     >
       <div
-        className="sc-iBkjds ciIqKQ"
+        className="sc-iBkjds edsMWJ"
         size="small"
       >
         <span
