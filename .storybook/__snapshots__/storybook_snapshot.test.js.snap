--- conflicted
+++ resolved
@@ -881,11 +881,7 @@
       className="sc-c1870c8-0 iFuoTi"
     >
       <a
-<<<<<<< HEAD
-        className="sc-8ea76e6d-0 dnhKCe"
-=======
-        className="sc-77b1d613-0 dpjRzH"
->>>>>>> d1008b54
+        className="sc-cf377223-0 bXcaKZ"
         href="https://classroom.thenational.academy/"
         onClick={[Function]}
         onMouseEnter={[Function]}
@@ -936,11 +932,7 @@
       className="sc-c1870c8-0 gChxOf"
     >
       <a
-<<<<<<< HEAD
-        className="sc-8ea76e6d-0 dnhKCe"
-=======
-        className="sc-77b1d613-0 dpjRzH"
->>>>>>> d1008b54
+        className="sc-cf377223-0 bXcaKZ"
         href="/"
         onClick={[Function]}
         onMouseEnter={[Function]}
@@ -1319,8 +1311,10 @@
           className="sc-39add020-0 sc-31b518f5-0 beMKGA jrRnNp"
         >
           <a
-            className="sc-77b1d613-0 sc-2d484885-1 dpjRzH bbsuqK"
-            href="#"
+            className="sc-cf377223-0 bXcaKZ sc-2d484885-1 bbsuqK"
+            href="/#"
+            onClick={[Function]}
+            onMouseEnter={[Function]}
           >
             Intro Quiz
           </a>
@@ -1425,8 +1419,10 @@
           className="sc-39add020-0 sc-31b518f5-0 beMKGA jrRnNp"
         >
           <a
-            className="sc-77b1d613-0 sc-2d484885-1 dpjRzH bbsuqK"
-            href="#"
+            className="sc-cf377223-0 bXcaKZ sc-2d484885-1 bbsuqK"
+            href="/#"
+            onClick={[Function]}
+            onMouseEnter={[Function]}
           >
             Lesson Slides or Video
           </a>
@@ -1509,8 +1505,10 @@
           className="sc-39add020-0 sc-31b518f5-0 beMKGA jrRnNp"
         >
           <a
-            className="sc-77b1d613-0 sc-2d484885-1 dpjRzH bbsuqK"
-            href="#"
+            className="sc-cf377223-0 bXcaKZ sc-2d484885-1 bbsuqK"
+            href="/#"
+            onClick={[Function]}
+            onMouseEnter={[Function]}
           >
             Worksheet
           </a>
@@ -1561,8 +1559,10 @@
           className="sc-39add020-0 sc-31b518f5-0 beMKGA jrRnNp"
         >
           <a
-            className="sc-77b1d613-0 sc-2d484885-1 dpjRzH bbsuqK"
-            href="#"
+            className="sc-cf377223-0 bXcaKZ sc-2d484885-1 bbsuqK"
+            href="/#"
+            onClick={[Function]}
+            onMouseEnter={[Function]}
           >
             Exit Quiz
           </a>
