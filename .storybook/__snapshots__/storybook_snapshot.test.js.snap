// Jest Snapshot v1, https://goo.gl/fbAQLP

exports[`Storyshots Accessibility/Visually Hidden Visually Hidden 1`] = `
Array [
  <link
    href="https://fonts.googleapis.com/css2?family=Lexend:wght@300&display=swap"
    rel="stylesheet"
  />,
  <link
    href="https://fonts.googleapis.com/css2?family=ABeeZee&display=swap"
    rel="stylesheet"
  />,
  <div
    className="sc-26415b9b-0 ClhlW"
  >
    A screen reader will read this but you can't see it
  </div>,
]
`;

exports[`Storyshots Buttons/Bookmark Lesson Button Bookmark Lesson Button 1`] = `
Array [
  <link
    href="https://fonts.googleapis.com/css2?family=Lexend:wght@300&display=swap"
    rel="stylesheet"
  />,
  <link
    href="https://fonts.googleapis.com/css2?family=ABeeZee&display=swap"
    rel="stylesheet"
  />,
  <button
    aria-label="Add Bookmark"
    className="sc-da410035-0 sc-7c97ca8b-0 eaZurT dlmRQd"
    disabled={false}
    onClick={[Function]}
    size="small"
    title="Add Bookmark"
  >
    <div
      className="sc-ef16a28e-0 jCQjNU"
      size="small"
    >
      <span
        className="sc-181d717c-0 jJyWaR"
        height={16}
        width={16}
      >
        <span
          className="sc-181d717c-1 jsPJek"
          height={16}
          width={16}
        >
          <svg
            fill="currentColor"
            viewBox="2 2 20 20"
            xmlns="http://www.w3.org/2000/svg"
          >
            <path
              d="M0 0h24v24H0z"
              fill="none"
            />
            <path
              d="M0 0h24v24H0z"
              fill="none"
            />
            <path
              d="M12 17.27L18.18 21l-1.64-7.03L22 9.24l-7.19-.61L12 2 9.19 8.63 2 9.24l5.46 4.73L5.82 21z"
            />
          </svg>
        </span>
      </span>
    </div>
  </button>,
]
`;

exports[`Storyshots Buttons/Button As Link Button As Link 1`] = `
Array [
  <link
    href="https://fonts.googleapis.com/css2?family=Lexend:wght@300&display=swap"
    rel="stylesheet"
  />,
  <link
    href="https://fonts.googleapis.com/css2?family=ABeeZee&display=swap"
    rel="stylesheet"
  />,
  <a
    aria-label="Click me"
    className="sc-608180b1-0 ktjunw"
    href="/"
    onClick={[Function]}
    onKeyDown={[Function]}
    onMouseEnter={[Function]}
    role="button"
    size="small"
    title="Click me"
  >
    <span
      className="sc-afa80c08-0 dokVaK"
    >
      Click me
    </span>
  </a>,
]
`;

exports[`Storyshots Buttons/Button Button 1`] = `
Array [
  <link
    href="https://fonts.googleapis.com/css2?family=Lexend:wght@300&display=swap"
    rel="stylesheet"
  />,
  <link
    href="https://fonts.googleapis.com/css2?family=ABeeZee&display=swap"
    rel="stylesheet"
  />,
  <button
    aria-label="Click me"
    className="sc-da410035-0 sc-5692a472-0 eaZurT kZLrig"
    size="small"
    title="Click me"
  >
    <span
      className="sc-afa80c08-0 dokVaK"
    >
      Click me
    </span>
  </button>,
]
`;

exports[`Storyshots Buttons/Button Group Button Group 1`] = `
Array [
  <link
    href="https://fonts.googleapis.com/css2?family=Lexend:wght@300&display=swap"
    rel="stylesheet"
  />,
  <link
    href="https://fonts.googleapis.com/css2?family=ABeeZee&display=swap"
    rel="stylesheet"
  />,
  <div
    className="sc-2f0613b5-0 sc-f624290d-0 sc-c54a04ce-0 bsCxxD eUmjGs gYClZN"
  >
    <a
      aria-label="Download Lesson"
      className="sc-608180b1-0 ktjunw"
      href="/"
      onClick={[Function]}
      onKeyDown={[Function]}
      onMouseEnter={[Function]}
      role="button"
      size="small"
      title="Download Lesson"
    >
      <span
        className="sc-bba76629-0 kRiOrX"
      >
        <span
          className="sc-181d717c-0 jJyWaR"
          height={16}
          width={16}
        >
          <span
            className="sc-181d717c-1 jsPJek"
            height={16}
            width={16}
          >
            <svg
              fill="none"
              height="100%"
              stroke="currentColor"
              strokeLinecap="round"
              strokeLinejoin="round"
              strokeWidth="2.5"
              viewBox="0 0 24 24"
              width="100%"
              xmlns="http://www.w3.org/2000/svg"
            >
              <path
                d="M21 15v4a2 2 0 0 1-2 2H5a2 2 0 0 1-2-2v-4"
              />
              <polyline
                points="7 10 12 15 17 10"
              />
              <line
                x1="12"
                x2="12"
                y1="15"
                y2="3"
              />
            </svg>
          </span>
        </span>
      </span>
      <span
        className="sc-afa80c08-0 dokVaK"
      >
        Download
      </span>
    </a>
    <a
      aria-label="Share Lesson"
      className="sc-608180b1-0 ktjunw"
      href="/"
      onClick={[Function]}
      onKeyDown={[Function]}
      onMouseEnter={[Function]}
      role="button"
      size="small"
      title="Share Lesson"
    >
      <span
        className="sc-bba76629-0 kRiOrX"
      >
        <span
          className="sc-181d717c-0 jJyWaR"
          height={16}
          width={16}
        >
          <span
            className="sc-181d717c-1 jsPJek"
            height={16}
            width={16}
          >
            <svg
              fill="none"
              height="100%"
              stroke="currentColor"
              strokeLinecap="round"
              strokeLinejoin="round"
              strokeWidth="2.5"
              viewBox="0 0 24 24"
              width="100%"
              xmlns="http://www.w3.org/2000/svg"
            >
              <circle
                cx="18"
                cy="5"
                r="3"
              />
              <circle
                cx="6"
                cy="12"
                r="3"
              />
              <circle
                cx="18"
                cy="19"
                r="3"
              />
              <line
                x1="8.59"
                x2="15.42"
                y1="13.51"
                y2="17.49"
              />
              <line
                x1="15.41"
                x2="8.59"
                y1="6.51"
                y2="10.49"
              />
            </svg>
          </span>
        </span>
      </span>
      <span
        className="sc-afa80c08-0 dokVaK"
      >
        Share
      </span>
    </a>
  </div>,
]
`;

exports[`Storyshots Buttons/Icon Button As Link Icon Button As Link 1`] = `
Array [
  <link
    href="https://fonts.googleapis.com/css2?family=Lexend:wght@300&display=swap"
    rel="stylesheet"
  />,
  <link
    href="https://fonts.googleapis.com/css2?family=ABeeZee&display=swap"
    rel="stylesheet"
  />,
  <a
    aria-label="Click me"
    className="sc-dde17d1c-0 gNAAZZ"
    href="/"
    onClick={[Function]}
    onKeyDown={[Function]}
    onMouseEnter={[Function]}
    role="button"
    size="small"
  >
    <div
      className="sc-ef16a28e-0 hbpwaj"
      size="small"
    >
      <span
        className="sc-181d717c-0 jJyWaR"
        height={16}
        width={16}
      >
        <span
          className="sc-181d717c-1 jsPJek"
          height={16}
          width={16}
        >
          <svg
            fill="none"
            height="100%"
            stroke="currentColor"
            strokeLinecap="round"
            strokeLinejoin="round"
            strokeWidth="2.5"
            viewBox="0 0 24 24"
            width="100%"
            xmlns="http://www.w3.org/2000/svg"
          >
            <path
              d="M21 15v4a2 2 0 0 1-2 2H5a2 2 0 0 1-2-2v-4"
            />
            <polyline
              points="7 10 12 15 17 10"
            />
            <line
              x1="12"
              x2="12"
              y1="15"
              y2="3"
            />
          </svg>
        </span>
      </span>
    </div>
  </a>,
]
`;

exports[`Storyshots Buttons/Icon Button Icon Button 1`] = `
Array [
  <link
    href="https://fonts.googleapis.com/css2?family=Lexend:wght@300&display=swap"
    rel="stylesheet"
  />,
  <link
    href="https://fonts.googleapis.com/css2?family=ABeeZee&display=swap"
    rel="stylesheet"
  />,
  <button
    aria-label="Click me"
    className="sc-da410035-0 sc-7c97ca8b-0 eaZurT eHJFne"
    size="small"
    title="Click me"
  >
    <div
      className="sc-ef16a28e-0 hbpwaj"
      size="small"
    >
      <span
        className="sc-181d717c-0 jJyWaR"
        height={16}
        width={16}
      >
        <span
          className="sc-181d717c-1 jsPJek"
          height={16}
          width={16}
        >
          <svg
            fill="none"
            height="100%"
            stroke="currentColor"
            strokeLinecap="round"
            strokeLinejoin="round"
            strokeWidth="2.5"
            viewBox="0 0 24 24"
            width="100%"
            xmlns="http://www.w3.org/2000/svg"
          >
            <path
              d="M21 15v4a2 2 0 0 1-2 2H5a2 2 0 0 1-2-2v-4"
            />
            <polyline
              points="7 10 12 15 17 10"
            />
            <line
              x1="12"
              x2="12"
              y1="15"
              y2="3"
            />
          </svg>
        </span>
      </span>
    </div>
  </button>,
]
`;

exports[`Storyshots Cards/Card Card 1`] = `
Array [
  <link
    href="https://fonts.googleapis.com/css2?family=Lexend:wght@300&display=swap"
    rel="stylesheet"
  />,
  <link
    href="https://fonts.googleapis.com/css2?family=ABeeZee&display=swap"
    rel="stylesheet"
  />,
  <div
<<<<<<< HEAD
    className="sc-2f0613b5-0 sc-a3c34836-0 sc-c5fa06b4-0 fGoMXS kazdpZ cwILEU"
=======
    className="sc-2f0613b5-0 sc-f624290d-0 sc-d4ea61f5-0 fGoMXS kQluRe fdNnvs"
>>>>>>> 0eaf82b0
  >
    <h2>
      Card title
    </h2>
    <p>
      You can put anything you like in here.
    </p>
  </div>,
]
`;

exports[`Storyshots Cards/Card Card Icon Button 1`] = `
Array [
  <link
    href="https://fonts.googleapis.com/css2?family=Lexend:wght@300&display=swap"
    rel="stylesheet"
  />,
  <link
    href="https://fonts.googleapis.com/css2?family=ABeeZee&display=swap"
    rel="stylesheet"
  />,
  <div
    style={
      Object {
        "height": "250px",
        "width": "300px",
      }
    }
  >
    <div
<<<<<<< HEAD
      className="sc-2f0613b5-0 sc-a3c34836-0 sc-c5fa06b4-0 fGoMXS kazdpZ cwILEU"
=======
      className="sc-2f0613b5-0 sc-f624290d-0 sc-d4ea61f5-0 fGoMXS kQluRe fdNnvs"
>>>>>>> 0eaf82b0
    >
      <div
        className="sc-2f0613b5-0 sc-f624290d-0 bZqHUc fevwEk"
      >
        <span
          className="sc-181d717c-0 hQEBin"
          height={32}
          width={32}
        >
          <span
            className="sc-181d717c-1 hYJTtE"
            height={32}
            width={32}
          >
            <svg
              height="100%"
              viewBox="0 0 48 48"
              width="100%"
              xmlns="http://www.w3.org/2000/svg"
            >
              <path
                d="M21.5 40h-10q-.65 0-1.075-.425Q10 39.15 10 38.5V24H5.95q-.5 0-.7-.475-.2-.475.2-.825L23 6.9q.4-.4 1-.4t1 .4l9 7.95V10.5q0-.65.425-1.075Q34.85 9 35.5 9h1q.65 0 1.075.425Q38 9.85 38 10.5v8.05l4.55 4.15q.4.35.225.825Q42.6 24 42.05 24H38v14.5q0 .65-.425 1.075Q37.15 40 36.5 40h-10V28h-5ZM13 37h5.5V26.5q0-.65.425-1.075Q19.35 25 20 25h8q.65 0 1.075.425.425.425.425 1.075V37H35V19.95l-11-10-11 10Zm6.75-17.5h8.5q0-1.65-1.275-2.725Q25.7 15.7 24 15.7q-1.7 0-2.975 1.075Q19.75 17.85 19.75 19.5ZM20 25h8-8Z"
                fill="currentColor"
              />
            </svg>
          </span>
        </span>
        <h4
          className="sc-1d12b6ff-0 iMuYLq"
          fontSize={24}
        >
          Title
        </h4>
      </div>
      <p
        className="sc-20ccf123-0 frMFux"
        color="grey6"
        fontSize={16}
      >
        Short snappy description of what this card is about.
      </p>
      <a
        aria-label="Lable"
        className="sc-608180b1-0 kUMkmi"
        href="/"
        onClick={[Function]}
        onKeyDown={[Function]}
        onMouseEnter={[Function]}
        role="button"
        size="small"
        title="Lable"
      >
        <span
          className="sc-afa80c08-0 dokVaK"
        >
          Lable
        </span>
      </a>
    </div>
  </div>,
]
`;

exports[`Storyshots Cards/Card Card Image Button 1`] = `
Array [
  <link
    href="https://fonts.googleapis.com/css2?family=Lexend:wght@300&display=swap"
    rel="stylesheet"
  />,
  <link
    href="https://fonts.googleapis.com/css2?family=ABeeZee&display=swap"
    rel="stylesheet"
  />,
  <div
    style={
      Object {
        "height": "400px",
        "width": "300px",
      }
    }
  >
    <div
<<<<<<< HEAD
      className="sc-2f0613b5-0 sc-a3c34836-0 sc-c5fa06b4-0 kLlrVA clElcb cwILEU"
=======
      className="sc-2f0613b5-0 sc-f624290d-0 sc-d4ea61f5-0 kLlrVA bRmqFQ fdNnvs"
>>>>>>> 0eaf82b0
    >
      <div
        className="sc-5a3421c1-0 hKnMWG"
      >
        <img
          className="sc-5a3421c1-1 jwUqsf"
          src="/[object Object]"
        />
      </div>
      <div
        className="sc-2f0613b5-0 sc-f624290d-0 fgHrrJ gJnzgm"
      >
        <div
          className="sc-2f0613b5-0 sc-f624290d-0 bZqHUc fevwEk"
        >
          <h4
            className="sc-1d12b6ff-0 iMuYLq"
            fontSize={24}
          >
            Title
          </h4>
        </div>
        <p
          className="sc-20ccf123-0 frMFux"
          color="grey6"
          fontSize={16}
        >
          Short snappy description of what this card is about.
        </p>
        <a
          aria-label="Label"
          className="sc-608180b1-0 hiBlbg"
          href="/"
          onClick={[Function]}
          onKeyDown={[Function]}
          onMouseEnter={[Function]}
          role="button"
          size="small"
          title="Label"
        >
          <span
            className="sc-afa80c08-0 dokVaK"
          >
            Label
          </span>
        </a>
      </div>
    </div>
  </div>,
]
`;

exports[`Storyshots Cards/Card Card Large Icon Centered 1`] = `
Array [
  <link
    href="https://fonts.googleapis.com/css2?family=Lexend:wght@300&display=swap"
    rel="stylesheet"
  />,
  <link
    href="https://fonts.googleapis.com/css2?family=ABeeZee&display=swap"
    rel="stylesheet"
  />,
  <div
    style={
      Object {
        "height": "336px",
        "width": "300px",
      }
    }
  >
    <div
<<<<<<< HEAD
      className="sc-2f0613b5-0 sc-a3c34836-0 sc-c5fa06b4-0 fGoMXS kazdpZ cwILEU"
=======
      className="sc-2f0613b5-0 sc-f624290d-0 sc-d4ea61f5-0 fGoMXS kQluRe fdNnvs"
>>>>>>> 0eaf82b0
    >
      <div
        className="sc-2f0613b5-0 sc-f624290d-0 bZqHUc hizGsn"
      >
        <span
          className="sc-181d717c-0 jJmNA"
          height={64}
          width={64}
        >
          <span
            className="sc-181d717c-1 etKVjM"
            height={64}
            width={64}
          >
            <svg
              height="100%"
              viewBox="0 0 48 48"
              width="100%"
              xmlns="http://www.w3.org/2000/svg"
            >
              <path
                d="M21.5 40h-10q-.65 0-1.075-.425Q10 39.15 10 38.5V24H5.95q-.5 0-.7-.475-.2-.475.2-.825L23 6.9q.4-.4 1-.4t1 .4l9 7.95V10.5q0-.65.425-1.075Q34.85 9 35.5 9h1q.65 0 1.075.425Q38 9.85 38 10.5v8.05l4.55 4.15q.4.35.225.825Q42.6 24 42.05 24H38v14.5q0 .65-.425 1.075Q37.15 40 36.5 40h-10V28h-5ZM13 37h5.5V26.5q0-.65.425-1.075Q19.35 25 20 25h8q.65 0 1.075.425.425.425.425 1.075V37H35V19.95l-11-10-11 10Zm6.75-17.5h8.5q0-1.65-1.275-2.725Q25.7 15.7 24 15.7q-1.7 0-2.975 1.075Q19.75 17.85 19.75 19.5ZM20 25h8-8Z"
                fill="currentColor"
              />
            </svg>
          </span>
        </span>
        <h4
          className="sc-1d12b6ff-0 iMuYLq"
          fontSize={24}
        >
          Title
        </h4>
      </div>
      <p
        className="sc-20ccf123-0 gLchTO"
        color="grey6"
        fontSize={16}
      >
        Short snappy description of what this card is about.
      </p>
      <a
        aria-label="Label"
        className="sc-608180b1-0 hiBlbg"
        href="/"
        onClick={[Function]}
        onKeyDown={[Function]}
        onMouseEnter={[Function]}
        role="button"
        size="small"
        title="Label"
      >
        <span
          className="sc-afa80c08-0 dokVaK"
        >
          Label
        </span>
      </a>
    </div>
  </div>,
]
`;

exports[`Storyshots Cards/Card Link Card Link 1`] = `
Array [
  <link
    href="https://fonts.googleapis.com/css2?family=Lexend:wght@300&display=swap"
    rel="stylesheet"
  />,
  <link
    href="https://fonts.googleapis.com/css2?family=ABeeZee&display=swap"
    rel="stylesheet"
  />,
  <div
<<<<<<< HEAD
    className="sc-2f0613b5-0 sc-a3c34836-0 sc-c5fa06b4-0 fCqXwD bSBYII cwILEU"
  >
    <h5
      className="sc-1d12b6ff-0 bgJxDb"
      color="grey8"
      fontSize={24}
      mb={12}
      mt={24}
    >
      <a
        className="sc-ff273e4e-0 dumupW"
        href="https://classroom.thenational.academy/"
      >
        Card link
      </a>
    </h5>
    <p
      className="sc-20ccf123-0 lfGARk"
    >
      Drop a CardLink component into a Card, pass in an href and the whole card becomes a link. The CardLink should be the child of a Heading to ensure the Heading is focusable
    </p>
=======
    className="sc-2f0613b5-0 sc-f624290d-0 sc-d4ea61f5-0 sc-19ed6187-0 hYdVNV gEpyiR fdNnvs fIBNPR"
  >
    <a
      className="sc-19ed6187-1 eQQrMo"
      href="/"
      target="_self"
    />
    <h2>
      Card title
    </h2>
    <p>
      You can put anything you like in here. The whole card area is a link.
    </p>
  </div>,
]
`;

exports[`Storyshots Cards/Card as Link Card As Link Icon 1`] = `
Array [
  <link
    href="https://fonts.googleapis.com/css2?family=Lexend:wght@300&display=swap"
    rel="stylesheet"
  />,
  <link
    href="https://fonts.googleapis.com/css2?family=ABeeZee&display=swap"
    rel="stylesheet"
  />,
  <div
    style={
      Object {
        "width": "300px",
      }
    }
  >
    <div
      className="sc-2f0613b5-0 sc-f624290d-0 sc-d4ea61f5-0 sc-19ed6187-0 hYdVNV gEpyiR fdNnvs fIBNPR"
    >
      <a
        className="sc-19ed6187-1 eQQrMo"
        href="/"
        target="_self"
      />
      <div
        className="sc-2f0613b5-0 sc-f624290d-0 bsCxxD xaJlA"
      >
        <span
          className="sc-181d717c-0 ejnedV"
          height={80}
          width={80}
        >
          <span
            className="sc-181d717c-1 lgDPvw"
            height={80}
            width={80}
          >
            <svg
              fill="none"
              height="100%"
              stroke="currentColor"
              strokeLinecap="round"
              strokeLinejoin="round"
              strokeWidth="2.5"
              viewBox="0 0 24 24"
              width="100%"
              xmlns="http://www.w3.org/2000/svg"
            >
              <polyline
                points="9 18 15 12 9 6"
              />
            </svg>
          </span>
        </span>
        <h5
          className="sc-1d12b6ff-0 jOyYbC"
          color="grey8"
          fontSize={24}
          mb={0}
          mt={0}
        >
          Classroom
        </h5>
      </div>
    </div>
  </div>,
]
`;

exports[`Storyshots Cards/Card as Link Card As Link Icon Text 1`] = `
Array [
  <link
    href="https://fonts.googleapis.com/css2?family=Lexend:wght@300&display=swap"
    rel="stylesheet"
  />,
  <link
    href="https://fonts.googleapis.com/css2?family=ABeeZee&display=swap"
    rel="stylesheet"
  />,
  <div
    style={
      Object {
        "width": "300px",
      }
    }
  >
    <div
      className="sc-2f0613b5-0 sc-f624290d-0 sc-d4ea61f5-0 sc-19ed6187-0 hYdVNV gEpyiR fdNnvs fIBNPR"
    >
      <a
        className="sc-19ed6187-1 eQQrMo"
        href="/"
        target="_self"
      />
      <div
        className="sc-2f0613b5-0 sc-f624290d-0 bsCxxD xaJlA"
      >
        <span
          className="sc-181d717c-0 ejnedV"
          height={80}
          width={80}
        >
          <span
            className="sc-181d717c-1 lgDPvw"
            height={80}
            width={80}
          >
            <svg
              fill="none"
              height="100%"
              stroke="currentColor"
              strokeLinecap="round"
              strokeLinejoin="round"
              strokeWidth="2.5"
              viewBox="0 0 24 24"
              width="100%"
              xmlns="http://www.w3.org/2000/svg"
            >
              <polyline
                points="9 18 15 12 9 6"
              />
            </svg>
          </span>
        </span>
        <h5
          className="sc-1d12b6ff-0 kLRleM"
          color="grey8"
          fontSize={24}
          mb={24}
          mt={0}
        >
          Classroom
        </h5>
      </div>
      <p
        className="sc-20ccf123-0 cpPQPW"
        color="grey6"
        fontSize={16}
      >
        Short snappy description of what this card is about.
      </p>
    </div>
  </div>,
]
`;

exports[`Storyshots Cards/Variants/Image Icon Button Card Icon Button 1`] = `
Array [
  <link
    href="https://fonts.googleapis.com/css2?family=Lexend:wght@300&display=swap"
    rel="stylesheet"
  />,
  <link
    href="https://fonts.googleapis.com/css2?family=ABeeZee&display=swap"
    rel="stylesheet"
  />,
  <div
    style={
      Object {
        "width": "308px",
      }
    }
  >
    <div
      className="sc-2f0613b5-0 sc-f624290d-0 sc-d4ea61f5-0 vzkWX ghvNBf fdNnvs"
    >
      <div
        className="sc-2f0613b5-0 sc-f624290d-0 cKQlXS iHVUoR"
      >
        <div
          className="sc-2f0613b5-0 sc-f624290d-0 bZqHUc hizGsn"
        >
          <span
            className="sc-181d717c-0 jJmNA"
            height={64}
            width={64}
          >
            <span
              className="sc-181d717c-1 etKVjM"
              height={64}
              width={64}
            >
              <svg
                fill="none"
                height="100%"
                stroke="currentColor"
                strokeLinecap="round"
                strokeLinejoin="round"
                strokeWidth="2.5"
                viewBox="0 0 24 24"
                width="100%"
                xmlns="http://www.w3.org/2000/svg"
              >
                <path
                  d="M21 15v4a2 2 0 0 1-2 2H5a2 2 0 0 1-2-2v-4"
                />
                <polyline
                  points="7 10 12 15 17 10"
                />
                <line
                  x1="12"
                  x2="12"
                  y1="15"
                  y2="3"
                />
              </svg>
            </span>
          </span>
          <h4
            className="sc-1d12b6ff-0 iMuYLq"
            fontSize={24}
          >
            Title
          </h4>
        </div>
        <p
          className="sc-20ccf123-0 gLchTO"
          color="grey6"
          fontSize={16}
        >
          Short snappy description of what this card is about.
        </p>
        <div
          className="sc-2f0613b5-0 sc-f624290d-0 bsCxxD imESs"
        >
          <a
            aria-label="Label"
            className="sc-608180b1-0 llSJNp"
            href="/"
            onClick={[Function]}
            onKeyDown={[Function]}
            onMouseEnter={[Function]}
            role="button"
            size="small"
            title="Label"
          >
            <span
              className="sc-afa80c08-0 dokVaK"
            >
              Label
            </span>
          </a>
        </div>
      </div>
    </div>
  </div>,
]
`;

exports[`Storyshots Cards/Variants/Image Icon Button Card Image Button 1`] = `
Array [
  <link
    href="https://fonts.googleapis.com/css2?family=Lexend:wght@300&display=swap"
    rel="stylesheet"
  />,
  <link
    href="https://fonts.googleapis.com/css2?family=ABeeZee&display=swap"
    rel="stylesheet"
  />,
  <div
    style={
      Object {
        "width": "308px",
      }
    }
  >
    <div
      className="sc-2f0613b5-0 sc-f624290d-0 sc-d4ea61f5-0 vzkWX ghvNBf fdNnvs"
    >
      <div
        className="sc-5a3421c1-0 hKnMWG"
      >
        <img
          alt="Title"
          className="sc-5a3421c1-1 jwUqsf"
          src="/[object Object]"
        />
      </div>
      <div
        className="sc-2f0613b5-0 sc-f624290d-0 kqEpwE cRGSQn"
      >
        <div
          className="sc-2f0613b5-0 sc-f624290d-0 bZqHUc fevwEk"
        >
          <h4
            className="sc-1d12b6ff-0 iMuYLq"
            fontSize={24}
          >
            Title
          </h4>
        </div>
        <p
          className="sc-20ccf123-0 dipoQV"
          color="grey6"
          fontSize={16}
        >
          Short snappy description of what this card is about.
        </p>
        <div
          className="sc-2f0613b5-0 sc-f624290d-0 bsCxxD imESs"
        >
          <a
            aria-label="Label"
            className="sc-608180b1-0 llSJNp"
            href="/"
            onClick={[Function]}
            onKeyDown={[Function]}
            onMouseEnter={[Function]}
            role="button"
            size="small"
            title="Label"
          >
            <span
              className="sc-afa80c08-0 dokVaK"
            >
              Label
            </span>
          </a>
        </div>
      </div>
    </div>
  </div>,
]
`;

exports[`Storyshots Cards/Variants/Image Icon Button Card Leading Icon Button 1`] = `
Array [
  <link
    href="https://fonts.googleapis.com/css2?family=Lexend:wght@300&display=swap"
    rel="stylesheet"
  />,
  <link
    href="https://fonts.googleapis.com/css2?family=ABeeZee&display=swap"
    rel="stylesheet"
  />,
  <div
    style={
      Object {
        "width": "308px",
      }
    }
  >
    <div
      className="sc-2f0613b5-0 sc-f624290d-0 sc-d4ea61f5-0 vzkWX ghvNBf fdNnvs"
    >
      <div
        className="sc-2f0613b5-0 sc-f624290d-0 cKQlXS iHVUoR"
      >
        <div
          className="sc-2f0613b5-0 sc-f624290d-0 bZqHUc fevwEk"
        >
          <span
            className="sc-181d717c-0 hQEBin"
            height={32}
            width={32}
          >
            <span
              className="sc-181d717c-1 hYJTtE"
              height={32}
              width={32}
            >
              <svg
                fill="none"
                height="100%"
                stroke="currentColor"
                strokeLinecap="round"
                strokeLinejoin="round"
                strokeWidth="2.5"
                viewBox="0 0 24 24"
                width="100%"
                xmlns="http://www.w3.org/2000/svg"
              >
                <path
                  d="M18 13v6a2 2 0 0 1-2 2H5a2 2 0 0 1-2-2V8a2 2 0 0 1 2-2h6"
                />
                <polyline
                  points="15 3 21 3 21 9"
                />
                <line
                  x1="10"
                  x2="21"
                  y1="14"
                  y2="3"
                />
              </svg>
            </span>
          </span>
          <h4
            className="sc-1d12b6ff-0 iMuYLq"
            fontSize={24}
          >
            Need Some Help?
          </h4>
        </div>
        <p
          className="sc-20ccf123-0 dipoQV"
          color="grey6"
          fontSize={16}
        >
          Preview, plan and customise each element of our lessons to meet your needs - whether inside and outside the classroom.
        </p>
        <div
          className="sc-2f0613b5-0 sc-f624290d-0 bsCxxD imESs"
        >
          <a
            aria-label="Visit Help Centre"
            className="sc-608180b1-0 llSJNp"
            href="/"
            onClick={[Function]}
            onKeyDown={[Function]}
            onMouseEnter={[Function]}
            role="button"
            size="small"
            title="Visit Help Centre"
          >
            <span
              className="sc-afa80c08-0 dokVaK"
            >
              Visit Help Centre
            </span>
          </a>
        </div>
      </div>
    </div>
>>>>>>> 0eaf82b0
  </div>,
]
`;

exports[`Storyshots Element/Badge Icon Badge 1`] = `
Array [
  <link
    href="https://fonts.googleapis.com/css2?family=Lexend:wght@300&display=swap"
    rel="stylesheet"
  />,
  <link
    href="https://fonts.googleapis.com/css2?family=ABeeZee&display=swap"
    rel="stylesheet"
  />,
  <div
    className="sc-2f0613b5-0 sc-f624290d-0 sc-34812ebb-2 bsCxxD gqbTUg jQNMWS"
  >
    <svg
      className="sc-34812ebb-0 cmTUhs"
      fill="none"
      height="100%"
      viewBox="0 0 54 54"
      width="100%"
      xmlns="http://www.w3.org/2000/svg"
    >
      <path
        d="M24.302.967a8 8 0 0 1 5.396 0l1.615.578a8 8 0 0 0 2.1.447l1.71.128a8 8 0 0 1 4.93 2.195l1.24 1.185c.52.497 1.105.921 1.737 1.262l1.511.813a8 8 0 0 1 3.611 4.01l.65 1.588c.273.665.634 1.29 1.074 1.859l1.05 1.357a8 8 0 0 1 1.667 5.132l-.051 1.715a8 8 0 0 0 .224 2.135l.407 1.667a8 8 0 0 1-.564 5.366l-.745 1.546a8.002 8.002 0 0 0-.663 2.042l-.306 1.688a8 8 0 0 1-2.698 4.673l-1.31 1.11a7.999 7.999 0 0 0-1.435 1.595l-.967 1.418a8 8 0 0 1-4.366 3.171l-1.647.482c-.69.201-1.35.495-1.96.873l-1.46.902a8 8 0 0 1-5.279 1.121l-1.7-.23a8.003 8.003 0 0 0-2.146 0l-1.7.23a8 8 0 0 1-5.279-1.121l-1.46-.902a8.004 8.004 0 0 0-1.96-.873l-1.647-.482a8 8 0 0 1-4.366-3.171l-.966-1.418a8.001 8.001 0 0 0-1.437-1.595l-1.309-1.11a8 8 0 0 1-2.698-4.673L2.8 35.992a8.001 8.001 0 0 0-.663-2.042l-.745-1.546a8 8 0 0 1-.564-5.366l.407-1.667a8 8 0 0 0 .224-2.135l-.051-1.715a8 8 0 0 1 1.667-5.132l1.05-1.357a8 8 0 0 0 1.073-1.86l.651-1.587a8 8 0 0 1 3.61-4.01l1.512-.813A8.001 8.001 0 0 0 12.706 5.5l1.24-1.185a8 8 0 0 1 4.93-2.195l1.711-.128a8 8 0 0 0 2.1-.447l1.615-.578Z"
        fill="currentColor"
      />
    </svg>
    <div
      className="sc-2f0613b5-0 sc-f624290d-0 sc-34812ebb-1 bsCxxD gqbTUg czBIUt"
    >
      <span
        className="sc-181d717c-0 iOQdHN"
        height={20}
        width={20}
      >
        <span
          className="sc-181d717c-1 fprljM"
          height={20}
          width={20}
        >
          <svg
            fill="currentColor"
            viewBox="2 2 20 20"
            xmlns="http://www.w3.org/2000/svg"
          >
            <path
              d="M0 0h24v24H0z"
              fill="none"
            />
            <path
              d="M0 0h24v24H0z"
              fill="none"
            />
            <path
              d="M12 17.27L18.18 21l-1.64-7.03L22 9.24l-7.19-.61L12 2 9.19 8.63 2 9.24l5.46 4.73L5.82 21z"
            />
          </svg>
        </span>
      </span>
    </div>
  </div>,
]
`;

exports[`Storyshots Element/Badge Text Badge 1`] = `
Array [
  <link
    href="https://fonts.googleapis.com/css2?family=Lexend:wght@300&display=swap"
    rel="stylesheet"
  />,
  <link
    href="https://fonts.googleapis.com/css2?family=ABeeZee&display=swap"
    rel="stylesheet"
  />,
  <div
    className="sc-2f0613b5-0 sc-f624290d-0 sc-34812ebb-2 bsCxxD gqbTUg jQNMWS"
  >
    <svg
      className="sc-34812ebb-0 cmTUhs"
      fill="none"
      height="100%"
      viewBox="0 0 54 54"
      width="100%"
      xmlns="http://www.w3.org/2000/svg"
    >
      <path
        d="M24.302.967a8 8 0 0 1 5.396 0l1.615.578a8 8 0 0 0 2.1.447l1.71.128a8 8 0 0 1 4.93 2.195l1.24 1.185c.52.497 1.105.921 1.737 1.262l1.511.813a8 8 0 0 1 3.611 4.01l.65 1.588c.273.665.634 1.29 1.074 1.859l1.05 1.357a8 8 0 0 1 1.667 5.132l-.051 1.715a8 8 0 0 0 .224 2.135l.407 1.667a8 8 0 0 1-.564 5.366l-.745 1.546a8.002 8.002 0 0 0-.663 2.042l-.306 1.688a8 8 0 0 1-2.698 4.673l-1.31 1.11a7.999 7.999 0 0 0-1.435 1.595l-.967 1.418a8 8 0 0 1-4.366 3.171l-1.647.482c-.69.201-1.35.495-1.96.873l-1.46.902a8 8 0 0 1-5.279 1.121l-1.7-.23a8.003 8.003 0 0 0-2.146 0l-1.7.23a8 8 0 0 1-5.279-1.121l-1.46-.902a8.004 8.004 0 0 0-1.96-.873l-1.647-.482a8 8 0 0 1-4.366-3.171l-.966-1.418a8.001 8.001 0 0 0-1.437-1.595l-1.309-1.11a8 8 0 0 1-2.698-4.673L2.8 35.992a8.001 8.001 0 0 0-.663-2.042l-.745-1.546a8 8 0 0 1-.564-5.366l.407-1.667a8 8 0 0 0 .224-2.135l-.051-1.715a8 8 0 0 1 1.667-5.132l1.05-1.357a8 8 0 0 0 1.073-1.86l.651-1.587a8 8 0 0 1 3.61-4.01l1.512-.813A8.001 8.001 0 0 0 12.706 5.5l1.24-1.185a8 8 0 0 1 4.93-2.195l1.711-.128a8 8 0 0 0 2.1-.447l1.615-.578Z"
        fill="currentColor"
      />
    </svg>
    <div
      className="sc-2f0613b5-0 sc-f624290d-0 sc-34812ebb-1 bsCxxD gqbTUg czBIUt"
    >
      80%
    </div>
  </div>,
]
`;

exports[`Storyshots Feedback/Loading Spinner Loading Spinner 1`] = `
Array [
  <link
    href="https://fonts.googleapis.com/css2?family=Lexend:wght@300&display=swap"
    rel="stylesheet"
  />,
  <link
    href="https://fonts.googleapis.com/css2?family=ABeeZee&display=swap"
    rel="stylesheet"
  />,
  <span
    className="sc-7f9be300-0 chMNpH"
  >
    <span
      className="sc-850c036b-0 jSCzxF"
    >
      Loading
    </span>
  </span>,
]
`;

exports[`Storyshots Form/BigInput Big Input 1`] = `
Array [
  <link
    href="https://fonts.googleapis.com/css2?family=Lexend:wght@300&display=swap"
    rel="stylesheet"
  />,
  <link
    href="https://fonts.googleapis.com/css2?family=ABeeZee&display=swap"
    rel="stylesheet"
  />,
  <input
    className="sc-fbea1ba6-0 sc-6947a58a-0 eZDTcQ jVNwIS"
    onChange={[Function]}
    placeholder="Placeholder"
    value=""
  />,
]
`;

exports[`Storyshots Form/Checkbox Checkbox 1`] = `
Array [
  <link
    href="https://fonts.googleapis.com/css2?family=Lexend:wght@300&display=swap"
    rel="stylesheet"
  />,
  <link
    href="https://fonts.googleapis.com/css2?family=ABeeZee&display=swap"
    rel="stylesheet"
  />,
  <label
    className="sc-7fc21d95-0 hGxQYg"
    disabled={false}
    htmlFor="Click me"
    onClick={[Function]}
  >
    <input
      checked={false}
      className="sc-7fc21d95-1 cGbzCZ"
      disabled={false}
      id="Click me"
      onChange={[Function]}
      type="checkbox"
    />
    <svg
      aria-hidden="true"
      className="sc-7fc21d95-2"
      fill="none"
      focusable="false"
      height="24"
      viewBox="0 0 24 24"
      width="24"
    >
      <rect
        fill="transparent"
        height="23"
        rx="3.5"
        width="23"
        x="0.5"
        y="0.5"
      />
      <path
        checked={false}
        className="sc-7fc21d95-3 hbHtPY"
        d="M10.0664 16.8233C10.3008 17.0589 10.6992 17.0589 10.9336 16.8233L17.8242 9.8966C18.0586 9.66099 18.0586 9.26047 17.8242 9.02487L16.9805 8.1767C16.7461 7.9411 16.3711 7.9411 16.1367 8.1767L10.5117 13.8312L7.86328 11.1924C7.62891 10.9568 7.25391 10.9568 7.01953 11.1924L6.17578 12.0406C5.94141 12.2762 5.94141 12.6767 6.17578 12.9123L10.0664 16.8233Z"
      />
      <rect
        className="sc-7fc21d95-4 jHsvhx"
        height="23"
        rx="3.5"
        width="23"
        x="0.5"
        y="0.5"
      />
    </svg>
    <span
      className="sc-7fc21d95-5 hFmJIC"
    >
      Click me
    </span>
  </label>,
]
`;

exports[`Storyshots Form/Dropdown Dropdown Select 1`] = `
Array [
  <link
    href="https://fonts.googleapis.com/css2?family=Lexend:wght@300&display=swap"
    rel="stylesheet"
  />,
  <link
    href="https://fonts.googleapis.com/css2?family=ABeeZee&display=swap"
    rel="stylesheet"
  />,
  <div
    className="sc-2f0613b5-0 sc-f624290d-0 ciDSuL dqEyaM"
  >
    <label
      className="sc-dd743253-2 eWJWXX"
      id="react-aria-generated-id"
      onClick={[Function]}
    >
      User type
    </label>
    <div
      aria-hidden={true}
      onBlur={null}
      style={
        Object {
          "border": 0,
          "clip": "rect(0 0 0 0)",
          "clipPath": "inset(50%)",
          "height": 1,
          "margin": "0 -1px -1px 0",
          "overflow": "hidden",
          "padding": 0,
          "position": "absolute",
          "whiteSpace": "nowrap",
          "width": 1,
        }
      }
    >
      <input
        onFocus={[Function]}
        style={
          Object {
            "fontSize": 16,
          }
        }
        tabIndex={-1}
        type="text"
      />
      <label>
        User type
        <select
          name="Role select dropdown"
          onChange={[Function]}
          size={4}
          tabIndex={-1}
          value=""
        >
          <option />
          <option
            value="1"
          >
            Teacher
          </option>
          <option
            value="2"
          >
            Parent
          </option>
          <option
            value="3"
          >
            Pupil
          </option>
          <option
            value="4"
          >
            Other
          </option>
        </select>
      </label>
    </div>
    <button
      aria-controls={null}
      aria-expanded={false}
      aria-haspopup="listbox"
      aria-labelledby="react-aria-generated-id react-aria-generated-id"
      className="sc-da410035-0 sc-dd743253-0 eaZurT clOJvw"
      data-testid="select"
      id="react-aria-generated-id"
      onBlur={[Function]}
      onClick={[Function]}
      onDragStart={[Function]}
      onFocus={[Function]}
      onKeyDown={[Function]}
      onKeyUp={[Function]}
      onMouseDown={[Function]}
      onMouseEnter={[Function]}
      onMouseLeave={[Function]}
      onMouseUp={[Function]}
      onTouchCancel={[Function]}
      onTouchEnd={[Function]}
      onTouchMove={[Function]}
      onTouchStart={[Function]}
      type="button"
    >
      <div
        className="sc-2f0613b5-0 sc-f624290d-0 bsCxxD jKbTEg"
      >
        <span
          data-testid="select-span"
          id="react-aria-generated-id"
        >
          What describes you best?
        </span>
      </div>
      <span
        className="sc-181d717c-0 cTPCLh"
        height={24}
        width={24}
      >
        <span
          className="sc-181d717c-1 jUgGcc"
          height={24}
          width={24}
        >
          <svg
            fill="none"
            height="100%"
            viewBox="-4 -4 22 17"
            width="100%"
            xmlns="http://www.w3.org/2000/svg"
          >
            <path
              d="m13.781 1.25-.594-.625c-.156-.156-.406-.156-.53 0L7 6.281 1.312.625C1.188.469.938.469.782.625l-.595.625c-.156.125-.156.375 0 .531L6.72 8.313a.36.36 0 0 0 .531 0l6.531-6.532c.156-.156.156-.406 0-.531Z"
              fill="currentColor"
            />
          </svg>
        </span>
      </span>
    </button>
  </div>,
]
`;

exports[`Storyshots Form/Dropdown Dropdown Select Icon 1`] = `
Array [
  <link
    href="https://fonts.googleapis.com/css2?family=Lexend:wght@300&display=swap"
    rel="stylesheet"
  />,
  <link
    href="https://fonts.googleapis.com/css2?family=ABeeZee&display=swap"
    rel="stylesheet"
  />,
  <div
    className="sc-2f0613b5-0 sc-f624290d-0 ciDSuL dqEyaM"
  >
    <label
      className="sc-dd743253-2 eWJWXX"
      onClick={[Function]}
    />
    <div
      aria-hidden={true}
      onBlur={null}
      style={
        Object {
          "border": 0,
          "clip": "rect(0 0 0 0)",
          "clipPath": "inset(50%)",
          "height": 1,
          "margin": "0 -1px -1px 0",
          "overflow": "hidden",
          "padding": 0,
          "position": "absolute",
          "whiteSpace": "nowrap",
          "width": 1,
        }
      }
    >
      <input
        onFocus={[Function]}
        style={
          Object {
            "fontSize": 16,
          }
        }
        tabIndex={-1}
        type="text"
      />
      <label>
        What describes you best?
        <select
          name="Role select dropdown"
          onChange={[Function]}
          size={4}
          tabIndex={-1}
          value=""
        >
          <option />
          <option
            value="1"
          >
            Teacher
          </option>
          <option
            value="2"
          >
            Parent
          </option>
          <option
            value="3"
          >
            Pupil
          </option>
          <option
            value="4"
          >
            Other
          </option>
        </select>
      </label>
    </div>
    <button
      aria-controls={null}
      aria-expanded={false}
      aria-haspopup="listbox"
      aria-labelledby="react-aria-generated-id"
      className="sc-da410035-0 sc-dd743253-0 eaZurT clOJvw"
      data-testid="select"
      id="react-aria-generated-id"
      onBlur={[Function]}
      onClick={[Function]}
      onDragStart={[Function]}
      onFocus={[Function]}
      onKeyDown={[Function]}
      onKeyUp={[Function]}
      onMouseDown={[Function]}
      onMouseEnter={[Function]}
      onMouseLeave={[Function]}
      onMouseUp={[Function]}
      onTouchCancel={[Function]}
      onTouchEnd={[Function]}
      onTouchMove={[Function]}
      onTouchStart={[Function]}
      type="button"
    >
      <div
        className="sc-2f0613b5-0 sc-f624290d-0 bsCxxD jKbTEg"
      >
        <span
          className="sc-181d717c-0 buwtEb"
          height={24}
          width={24}
        >
          <span
            className="sc-181d717c-1 jUgGcc"
            height={24}
            width={24}
          >
            <svg
              fill="none"
              height="100%"
              viewBox="0 0 36 24"
              width="100%"
              xmlns="http://www.w3.org/2000/svg"
            >
              <path
                d="M34.5 0h-29C4.625 0 4 .688 4 1.5V2H1.5C.625 2 0 2.688 0 3.5V21c0 1.688 1.313 3 3 3h31.5c.813 0 1.5-.625 1.5-1.5v-21c0-.813-.688-1.5-1.5-1.5ZM2 21V4h2v17c0 .563-.5 1-1 1-.563 0-1-.438-1-1Zm32 1H5.812c.125-.25.125-.625.125-.938 0 0 .063 0 .063-.062V2h28v20ZM8.75 16h10.5a.76.76 0 0 0 .75-.75V4.75c0-.375-.375-.75-.75-.75H8.75a.76.76 0 0 0-.75.75v10.5c0 .438.313.75.75.75ZM10 6h8v8h-8V6ZM8 19.25c0 .438.313.75.75.75h10.5a.76.76 0 0 0 .75-.75v-.5c0-.375-.375-.75-.75-.75H8.75a.76.76 0 0 0-.75.75v.5Zm14 0c0 .438.313.75.75.75h8.5a.76.76 0 0 0 .75-.75v-.5c0-.375-.375-.75-.75-.75h-8.5a.76.76 0 0 0-.75.75v.5Zm0-4c0 .438.313.75.75.75h8.5a.76.76 0 0 0 .75-.75v-.5c0-.375-.375-.75-.75-.75h-8.5a.76.76 0 0 0-.75.75v.5Zm0-8c0 .438.313.75.75.75h8.5a.76.76 0 0 0 .75-.75v-.5c0-.375-.375-.75-.75-.75h-8.5a.76.76 0 0 0-.75.75v.5Zm0 4c0 .438.313.75.75.75h8.5a.76.76 0 0 0 .75-.75v-.5c0-.375-.375-.75-.75-.75h-8.5a.76.76 0 0 0-.75.75v.5Z"
                fill="currentColor"
              />
            </svg>
          </span>
        </span>
        <span
          data-testid="select-span"
          id="react-aria-generated-id"
        >
          What describes you best?
        </span>
      </div>
      <span
        className="sc-181d717c-0 cTPCLh"
        height={24}
        width={24}
      >
        <span
          className="sc-181d717c-1 jUgGcc"
          height={24}
          width={24}
        >
          <svg
            fill="none"
            height="100%"
            viewBox="-4 -4 22 17"
            width="100%"
            xmlns="http://www.w3.org/2000/svg"
          >
            <path
              d="m13.781 1.25-.594-.625c-.156-.156-.406-.156-.53 0L7 6.281 1.312.625C1.188.469.938.469.782.625l-.595.625c-.156.125-.156.375 0 .531L6.72 8.313a.36.36 0 0 0 .531 0l6.531-6.532c.156-.156.156-.406 0-.531Z"
              fill="currentColor"
            />
          </svg>
        </span>
      </span>
    </button>
  </div>,
]
`;

exports[`Storyshots Form/Dropdown Dropdown Select Label 1`] = `
Array [
  <link
    href="https://fonts.googleapis.com/css2?family=Lexend:wght@300&display=swap"
    rel="stylesheet"
  />,
  <link
    href="https://fonts.googleapis.com/css2?family=ABeeZee&display=swap"
    rel="stylesheet"
  />,
  <div
    className="sc-2f0613b5-0 sc-f624290d-0 ciDSuL dqEyaM"
  >
    <label
      className="sc-dd743253-2 eWJWXX"
      id="react-aria-generated-id"
      onClick={[Function]}
    >
      What describes you best?
    </label>
    <div
      aria-hidden={true}
      onBlur={null}
      style={
        Object {
          "border": 0,
          "clip": "rect(0 0 0 0)",
          "clipPath": "inset(50%)",
          "height": 1,
          "margin": "0 -1px -1px 0",
          "overflow": "hidden",
          "padding": 0,
          "position": "absolute",
          "whiteSpace": "nowrap",
          "width": 1,
        }
      }
    >
      <input
        onFocus={[Function]}
        style={
          Object {
            "fontSize": 16,
          }
        }
        tabIndex={-1}
        type="text"
      />
      <label>
        What describes you best?
        <select
          name="Role select dropdown"
          onChange={[Function]}
          size={4}
          tabIndex={-1}
          value=""
        >
          <option />
          <option
            value="1"
          >
            Teacher
          </option>
          <option
            value="2"
          >
            Parent
          </option>
          <option
            value="3"
          >
            Pupil
          </option>
          <option
            value="4"
          >
            Other
          </option>
        </select>
      </label>
    </div>
    <button
      aria-controls={null}
      aria-expanded={false}
      aria-haspopup="listbox"
      aria-labelledby="react-aria-generated-id react-aria-generated-id"
      className="sc-da410035-0 sc-dd743253-0 eaZurT clOJvw"
      data-testid="select"
      id="react-aria-generated-id"
      onBlur={[Function]}
      onClick={[Function]}
      onDragStart={[Function]}
      onFocus={[Function]}
      onKeyDown={[Function]}
      onKeyUp={[Function]}
      onMouseDown={[Function]}
      onMouseEnter={[Function]}
      onMouseLeave={[Function]}
      onMouseUp={[Function]}
      onTouchCancel={[Function]}
      onTouchEnd={[Function]}
      onTouchMove={[Function]}
      onTouchStart={[Function]}
      type="button"
    >
      <div
        className="sc-2f0613b5-0 sc-f624290d-0 bsCxxD jKbTEg"
      >
        <span
          data-testid="select-span"
          id="react-aria-generated-id"
        />
      </div>
      <span
        className="sc-181d717c-0 cTPCLh"
        height={24}
        width={24}
      >
        <span
          className="sc-181d717c-1 jUgGcc"
          height={24}
          width={24}
        >
          <svg
            fill="none"
            height="100%"
            viewBox="-4 -4 22 17"
            width="100%"
            xmlns="http://www.w3.org/2000/svg"
          >
            <path
              d="m13.781 1.25-.594-.625c-.156-.156-.406-.156-.53 0L7 6.281 1.312.625C1.188.469.938.469.782.625l-.595.625c-.156.125-.156.375 0 .531L6.72 8.313a.36.36 0 0 0 .531 0l6.531-6.532c.156-.156.156-.406 0-.531Z"
              fill="currentColor"
            />
          </svg>
        </span>
      </span>
    </button>
  </div>,
]
`;

exports[`Storyshots Form/Input Input 1`] = `
Array [
  <link
    href="https://fonts.googleapis.com/css2?family=Lexend:wght@300&display=swap"
    rel="stylesheet"
  />,
  <link
    href="https://fonts.googleapis.com/css2?family=ABeeZee&display=swap"
    rel="stylesheet"
  />,
  <div
    className="sc-2f0613b5-0 sc-f624290d-0 bsCxxD jKbTEg"
  >
    <input
      aria-invalid={false}
      className="sc-fbea1ba6-0 sc-1a1b9f4b-1 eZDTcQ kNisxu"
      onChange={[Function]}
      placeholder="Placeholder"
      value=""
    />
  </div>,
]
`;

exports[`Storyshots Form/Input With Error 1`] = `
Array [
  <link
    href="https://fonts.googleapis.com/css2?family=Lexend:wght@300&display=swap"
    rel="stylesheet"
  />,
  <link
    href="https://fonts.googleapis.com/css2?family=ABeeZee&display=swap"
    rel="stylesheet"
  />,
  <div
    className="sc-2f0613b5-0 sc-f624290d-0 bsCxxD jKbTEg"
  >
    <input
      aria-describedby="undefined-error"
      aria-invalid={true}
      className="sc-fbea1ba6-0 sc-1a1b9f4b-1 eZDTcQ kNisxu"
      onChange={[Function]}
      placeholder="Placeholder"
      value=""
    />
  </div>,
  <div
    className="sc-2f0613b5-0 bwJOso"
  >
    <span
      className="sc-1a42a0ba-0 eATzei"
      color="error"
      fontSize={12}
      id="undefined-error"
    >
      Password should contain at least 8 characters
    </span>
  </div>,
]
`;

exports[`Storyshots Form/Input With Icon 1`] = `
Array [
  <link
    href="https://fonts.googleapis.com/css2?family=Lexend:wght@300&display=swap"
    rel="stylesheet"
  />,
  <link
    href="https://fonts.googleapis.com/css2?family=ABeeZee&display=swap"
    rel="stylesheet"
  />,
  <div
    className="sc-2f0613b5-0 sc-f624290d-0 bsCxxD jKbTEg"
  >
    <input
      aria-invalid={false}
      className="sc-fbea1ba6-0 sc-1a1b9f4b-1 eZDTcQ minvZ"
      onChange={[Function]}
      placeholder="Placeholder"
      value=""
    />
    <span
      className="sc-181d717c-0 dFdyyT sc-4047a183-0 hrNUBb"
      height={20}
      width={40}
    >
      <span
        className="sc-181d717c-1 fprljM"
        height={20}
        width={20}
      >
        <svg
          fill="none"
          height="100%"
          viewBox="0 0 17 17"
          width="100%"
          xmlns="http://www.w3.org/2000/svg"
        >
          <path
            d="M15.875 14.6562L12.0938 10.875C12 10.8125 11.9062 10.75 11.8125 10.75H11.4062C12.375 9.625 13 8.125 13 6.5C13 2.9375 10.0625 0 6.5 0C2.90625 0 0 2.9375 0 6.5C0 10.0938 2.90625 13 6.5 13C8.125 13 9.59375 12.4062 10.75 11.4375V11.8438C10.75 11.9375 10.7812 12.0312 10.8438 12.125L14.625 15.9062C14.7812 16.0625 15.0312 16.0625 15.1562 15.9062L15.875 15.1875C16.0312 15.0625 16.0312 14.8125 15.875 14.6562ZM6.5 11.5C3.71875 11.5 1.5 9.28125 1.5 6.5C1.5 3.75 3.71875 1.5 6.5 1.5C9.25 1.5 11.5 3.75 11.5 6.5C11.5 9.28125 9.25 11.5 6.5 11.5Z"
            fill="currentColor"
          />
        </svg>
      </span>
    </span>
  </div>,
]
`;

exports[`Storyshots Form/Input With Label 1`] = `
Array [
  <link
    href="https://fonts.googleapis.com/css2?family=Lexend:wght@300&display=swap"
    rel="stylesheet"
  />,
  <link
    href="https://fonts.googleapis.com/css2?family=ABeeZee&display=swap"
    rel="stylesheet"
  />,
  <div
    className="sc-2f0613b5-0 sc-1a1b9f4b-0 bwJOso fJIBXc"
  >
    <label
      className="sc-557d99b-0 kvHpjU"
      fontSize={12}
    >
      Password
    </label>
  </div>,
  <div
    className="sc-2f0613b5-0 sc-f624290d-0 bsCxxD jKbTEg"
  >
    <input
      aria-invalid={false}
      className="sc-fbea1ba6-0 sc-1a1b9f4b-1 eZDTcQ kNisxu"
      onChange={[Function]}
      placeholder="Placeholder"
      value=""
    />
  </div>,
]
`;

exports[`Storyshots Forms/Newsletter Form Newsletter Form 1`] = `
Array [
  <link
    href="https://fonts.googleapis.com/css2?family=Lexend:wght@300&display=swap"
    rel="stylesheet"
  />,
  <link
    href="https://fonts.googleapis.com/css2?family=ABeeZee&display=swap"
    rel="stylesheet"
  />,
  <div
    className="sc-61cd3008-0 dVghVz"
  >
    <div
      className="sc-8799d24a-0 kglzpg"
      colSpan={
        Array [
          12,
          6,
        ]
      }
    >
      <div
<<<<<<< HEAD
        className="sc-2f0613b5-0 sc-a3c34836-0 sc-c5fa06b4-0 QmDoQ birHTP cwILEU"
=======
        className="sc-2f0613b5-0 sc-f624290d-0 sc-d4ea61f5-0 QmDoQ djgZnE fdNnvs"
>>>>>>> 0eaf82b0
      >
        <div
          className="sc-2f0613b5-0 sc-f624290d-0 bZqHUc fevwEk"
        >
          <span
            className="sc-181d717c-0 hQEBin"
            height={32}
            width={32}
          >
            <span
              className="sc-181d717c-1 hYJTtE"
              height={32}
              width={32}
            >
              <svg
                fill="none"
                height="100%"
                viewBox="0 0 34 34"
                width="100%"
                xmlns="http://www.w3.org/2000/svg"
              >
                <path
                  d="M30 1.313 2 17.438C.562 18.25.687 20.375 2.188 21L11 24.625V31c0 1.938 2.313 2.75 3.5 1.313l3.813-4.626 7.875 3.25a2 2 0 0 0 2.75-1.562l4-26.063c.25-1.624-1.5-2.874-2.938-2ZM13 31v-5.5l3.375 1.375L13 31Zm14-1.875L14.062 23.75l12.5-14.688c.313-.374-.187-.874-.562-.562L10.062 22.125 3 19.187 31 3l-4 26.125Z"
                  fill="currentColor"
                />
              </svg>
            </span>
          </span>
          <h2
            className="sc-1d12b6ff-0 iMuYLq"
            fontSize={24}
          >
            Join The Community
          </h2>
        </div>
        <p
          className="sc-20ccf123-0 lfGARk"
          id="newsletter-form-description"
        >
          Be among the first to get free lessons, resources and other helpful content by email. Unsubscribe at any time. Our privacy policy is
           
          <a
            href="/"
            onClick={[Function]}
            onMouseEnter={[Function]}
          >
            here
          </a>
          .
        </p>
        <form
          aria-describedby="newsletter-form-description"
          onSubmit={[Function]}
        >
          <div
            className="sc-2f0613b5-0 sc-f624290d-0 bsCxxD jKbTEg"
          >
            <input
              aria-invalid={false}
              className="sc-fbea1ba6-0 sc-1a1b9f4b-1 eZDTcQ fijrrZ"
              id="newsletter-signup-name"
              name="name"
              onBlur={[Function]}
              onChange={[Function]}
              placeholder="Name"
            />
          </div>
          <div
            className="sc-2f0613b5-0 sc-f624290d-0 bsCxxD jKbTEg"
          >
            <input
              aria-invalid={false}
              className="sc-fbea1ba6-0 sc-1a1b9f4b-1 eZDTcQ fijrrZ"
              id="newsletter-signup-email"
              name="email"
              onBlur={[Function]}
              onChange={[Function]}
              placeholder="Email Address"
            />
          </div>
          <div
            className="sc-2f0613b5-0 sc-f624290d-0 dYRIIA kvbPgj"
            onBlur={[Function]}
          >
            <label
              className="sc-dd743253-2 eWJWXX"
              id="react-aria-generated-id"
              onClick={[Function]}
            >
              User type
            </label>
            <div
              aria-hidden={true}
              onBlur={null}
              style={
                Object {
                  "border": 0,
                  "clip": "rect(0 0 0 0)",
                  "clipPath": "inset(50%)",
                  "height": 1,
                  "margin": "0 -1px -1px 0",
                  "overflow": "hidden",
                  "padding": 0,
                  "position": "absolute",
                  "whiteSpace": "nowrap",
                  "width": 1,
                }
              }
            >
              <input
                onFocus={[Function]}
                style={
                  Object {
                    "fontSize": 16,
                  }
                }
                tabIndex={-1}
                type="text"
              />
              <label>
                User type
                <select
                  name="userRole"
                  onChange={[Function]}
                  size={4}
                  tabIndex={-1}
                  value=""
                >
                  <option />
                  <option
                    value="Teacher"
                  >
                    Teacher
                  </option>
                  <option
                    value="Parent"
                  >
                    Parent
                  </option>
                  <option
                    value="Student"
                  >
                    Pupil
                  </option>
                  <option
                    value="Other"
                  >
                    Other
                  </option>
                </select>
              </label>
            </div>
            <button
              aria-controls={null}
              aria-expanded={false}
              aria-haspopup="listbox"
              aria-labelledby="react-aria-generated-id react-aria-generated-id"
              className="sc-da410035-0 sc-dd743253-0 eaZurT clOJvw"
              data-testid="select"
              id="react-aria-generated-id"
              onBlur={[Function]}
              onClick={[Function]}
              onDragStart={[Function]}
              onFocus={[Function]}
              onKeyDown={[Function]}
              onKeyUp={[Function]}
              onMouseDown={[Function]}
              onMouseEnter={[Function]}
              onMouseLeave={[Function]}
              onMouseUp={[Function]}
              onTouchCancel={[Function]}
              onTouchEnd={[Function]}
              onTouchMove={[Function]}
              onTouchStart={[Function]}
              type="button"
            >
              <div
                className="sc-2f0613b5-0 sc-f624290d-0 bsCxxD jKbTEg"
              >
                <span
                  data-testid="select-span"
                  id="react-aria-generated-id"
                >
                  What describes you best?
                </span>
              </div>
              <span
                className="sc-181d717c-0 cTPCLh"
                height={24}
                width={24}
              >
                <span
                  className="sc-181d717c-1 jUgGcc"
                  height={24}
                  width={24}
                >
                  <svg
                    fill="none"
                    height="100%"
                    viewBox="-4 -4 22 17"
                    width="100%"
                    xmlns="http://www.w3.org/2000/svg"
                  >
                    <path
                      d="m13.781 1.25-.594-.625c-.156-.156-.406-.156-.53 0L7 6.281 1.312.625C1.188.469.938.469.782.625l-.595.625c-.156.125-.156.375 0 .531L6.72 8.313a.36.36 0 0 0 .531 0l6.531-6.532c.156-.156.156-.406 0-.531Z"
                      fill="currentColor"
                    />
                  </svg>
                </span>
              </span>
            </button>
          </div>
          <button
            aria-label="Sign Up"
            className="sc-da410035-0 sc-5692a472-0 eaZurT dYFtA-D"
            disabled={false}
            size="small"
            title="Sign Up"
          >
            <span
              className="sc-afa80c08-0 dokVaK"
            >
              Sign Up
            </span>
          </button>
          <p
            aria-live="assertive"
            className="sc-20ccf123-0 kUFCdJ"
            color="error"
            fontSize={14}
            role="alert"
          >
            
          </p>
          
        </form>
      </div>
    </div>
  </div>,
]
`;

exports[`Storyshots Forms/Newsletter Form With Error 1`] = `
Array [
  <link
    href="https://fonts.googleapis.com/css2?family=Lexend:wght@300&display=swap"
    rel="stylesheet"
  />,
  <link
    href="https://fonts.googleapis.com/css2?family=ABeeZee&display=swap"
    rel="stylesheet"
  />,
  <div
    className="sc-61cd3008-0 dVghVz"
  >
    <div
      className="sc-8799d24a-0 kglzpg"
      colSpan={
        Array [
          12,
          6,
        ]
      }
    >
      <div
<<<<<<< HEAD
        className="sc-2f0613b5-0 sc-a3c34836-0 sc-c5fa06b4-0 QmDoQ birHTP cwILEU"
=======
        className="sc-2f0613b5-0 sc-f624290d-0 sc-d4ea61f5-0 QmDoQ djgZnE fdNnvs"
>>>>>>> 0eaf82b0
      >
        <div
          className="sc-2f0613b5-0 sc-f624290d-0 bZqHUc fevwEk"
        >
          <span
            className="sc-181d717c-0 hQEBin"
            height={32}
            width={32}
          >
            <span
              className="sc-181d717c-1 hYJTtE"
              height={32}
              width={32}
            >
              <svg
                fill="none"
                height="100%"
                viewBox="0 0 34 34"
                width="100%"
                xmlns="http://www.w3.org/2000/svg"
              >
                <path
                  d="M30 1.313 2 17.438C.562 18.25.687 20.375 2.188 21L11 24.625V31c0 1.938 2.313 2.75 3.5 1.313l3.813-4.626 7.875 3.25a2 2 0 0 0 2.75-1.562l4-26.063c.25-1.624-1.5-2.874-2.938-2ZM13 31v-5.5l3.375 1.375L13 31Zm14-1.875L14.062 23.75l12.5-14.688c.313-.374-.187-.874-.562-.562L10.062 22.125 3 19.187 31 3l-4 26.125Z"
                  fill="currentColor"
                />
              </svg>
            </span>
          </span>
          <h2
            className="sc-1d12b6ff-0 iMuYLq"
            fontSize={24}
          >
            Join The Community
          </h2>
        </div>
        <p
          className="sc-20ccf123-0 lfGARk"
          id="newsletter-form-description"
        >
          Be among the first to get free lessons, resources and other helpful content by email. Unsubscribe at any time. Our privacy policy is
           
          <a
            href="/"
            onClick={[Function]}
            onMouseEnter={[Function]}
          >
            here
          </a>
          .
        </p>
        <form
          aria-describedby="newsletter-form-description"
          onSubmit={[Function]}
        >
          <div
            className="sc-2f0613b5-0 sc-f624290d-0 bsCxxD jKbTEg"
          >
            <input
              aria-invalid={false}
              className="sc-fbea1ba6-0 sc-1a1b9f4b-1 eZDTcQ fijrrZ"
              id="newsletter-signup-name"
              name="name"
              onBlur={[Function]}
              onChange={[Function]}
              placeholder="Name"
            />
          </div>
          <div
            className="sc-2f0613b5-0 sc-f624290d-0 bsCxxD jKbTEg"
          >
            <input
              aria-invalid={false}
              className="sc-fbea1ba6-0 sc-1a1b9f4b-1 eZDTcQ fijrrZ"
              id="newsletter-signup-email"
              name="email"
              onBlur={[Function]}
              onChange={[Function]}
              placeholder="Email Address"
            />
          </div>
          <div
            className="sc-2f0613b5-0 sc-f624290d-0 dYRIIA kvbPgj"
            onBlur={[Function]}
          >
            <label
              className="sc-dd743253-2 eWJWXX"
              id="react-aria-generated-id"
              onClick={[Function]}
            >
              User type
            </label>
            <div
              aria-hidden={true}
              onBlur={null}
              style={
                Object {
                  "border": 0,
                  "clip": "rect(0 0 0 0)",
                  "clipPath": "inset(50%)",
                  "height": 1,
                  "margin": "0 -1px -1px 0",
                  "overflow": "hidden",
                  "padding": 0,
                  "position": "absolute",
                  "whiteSpace": "nowrap",
                  "width": 1,
                }
              }
            >
              <input
                onFocus={[Function]}
                style={
                  Object {
                    "fontSize": 16,
                  }
                }
                tabIndex={-1}
                type="text"
              />
              <label>
                User type
                <select
                  name="userRole"
                  onChange={[Function]}
                  size={4}
                  tabIndex={-1}
                  value=""
                >
                  <option />
                  <option
                    value="Teacher"
                  >
                    Teacher
                  </option>
                  <option
                    value="Parent"
                  >
                    Parent
                  </option>
                  <option
                    value="Student"
                  >
                    Pupil
                  </option>
                  <option
                    value="Other"
                  >
                    Other
                  </option>
                </select>
              </label>
            </div>
            <button
              aria-controls={null}
              aria-expanded={false}
              aria-haspopup="listbox"
              aria-labelledby="react-aria-generated-id react-aria-generated-id"
              className="sc-da410035-0 sc-dd743253-0 eaZurT clOJvw"
              data-testid="select"
              id="react-aria-generated-id"
              onBlur={[Function]}
              onClick={[Function]}
              onDragStart={[Function]}
              onFocus={[Function]}
              onKeyDown={[Function]}
              onKeyUp={[Function]}
              onMouseDown={[Function]}
              onMouseEnter={[Function]}
              onMouseLeave={[Function]}
              onMouseUp={[Function]}
              onTouchCancel={[Function]}
              onTouchEnd={[Function]}
              onTouchMove={[Function]}
              onTouchStart={[Function]}
              type="button"
            >
              <div
                className="sc-2f0613b5-0 sc-f624290d-0 bsCxxD jKbTEg"
              >
                <span
                  data-testid="select-span"
                  id="react-aria-generated-id"
                >
                  What describes you best?
                </span>
              </div>
              <span
                className="sc-181d717c-0 cTPCLh"
                height={24}
                width={24}
              >
                <span
                  className="sc-181d717c-1 jUgGcc"
                  height={24}
                  width={24}
                >
                  <svg
                    fill="none"
                    height="100%"
                    viewBox="-4 -4 22 17"
                    width="100%"
                    xmlns="http://www.w3.org/2000/svg"
                  >
                    <path
                      d="m13.781 1.25-.594-.625c-.156-.156-.406-.156-.53 0L7 6.281 1.312.625C1.188.469.938.469.782.625l-.595.625c-.156.125-.156.375 0 .531L6.72 8.313a.36.36 0 0 0 .531 0l6.531-6.532c.156-.156.156-.406 0-.531Z"
                      fill="currentColor"
                    />
                  </svg>
                </span>
              </span>
            </button>
          </div>
          <button
            aria-label="Sign Up"
            className="sc-da410035-0 sc-5692a472-0 eaZurT dYFtA-D"
            disabled={false}
            size="small"
            title="Sign Up"
          >
            <span
              className="sc-afa80c08-0 dokVaK"
            >
              Sign Up
            </span>
          </button>
          <p
            aria-live="assertive"
            className="sc-20ccf123-0 kUFCdJ"
            color="error"
            fontSize={14}
            role="alert"
          >
            
          </p>
          
        </form>
      </div>
    </div>
  </div>,
]
`;

exports[`Storyshots Foundations/Box Box 1`] = `
Array [
  <link
    href="https://fonts.googleapis.com/css2?family=Lexend:wght@300&display=swap"
    rel="stylesheet"
  />,
  <link
    href="https://fonts.googleapis.com/css2?family=ABeeZee&display=swap"
    rel="stylesheet"
  />,
  <div
    className="sc-2f0613b5-0 broYQb"
  >
    Box
  </div>,
]
`;

exports[`Storyshots Foundations/Flex Flex 1`] = `
Array [
  <link
    href="https://fonts.googleapis.com/css2?family=Lexend:wght@300&display=swap"
    rel="stylesheet"
  />,
  <link
    href="https://fonts.googleapis.com/css2?family=ABeeZee&display=swap"
    rel="stylesheet"
  />,
  <div
    className="sc-2f0613b5-0 sc-f624290d-0 esGUYW bpmNKJ"
  >
    Flex box
  </div>,
]
`;

exports[`Storyshots Foundations/Grid Grid Area 1`] = `
Array [
  <link
    href="https://fonts.googleapis.com/css2?family=Lexend:wght@300&display=swap"
    rel="stylesheet"
  />,
  <link
    href="https://fonts.googleapis.com/css2?family=ABeeZee&display=swap"
    rel="stylesheet"
  />,
  <div
    className="sc-61cd3008-0 dVghVz"
  >
    <div
      className="sc-8799d24a-0 iQUcfT"
      colSpan={
        Array [
          12,
          6,
          4,
        ]
      }
      rowSpan={1}
    >
      <div
<<<<<<< HEAD
        className="sc-2f0613b5-0 sc-a3c34836-0 sc-c5fa06b4-0 goLdnZ besQWO cwILEU"
=======
        className="sc-2f0613b5-0 sc-f624290d-0 sc-d4ea61f5-0 goLdnZ gfBIxB fdNnvs"
>>>>>>> 0eaf82b0
      >
        Grid box
      </div>
    </div>
  </div>,
]
`;

exports[`Storyshots Foundations/Line Clamp Line Clamp 1`] = `
Array [
  <link
    href="https://fonts.googleapis.com/css2?family=Lexend:wght@300&display=swap"
    rel="stylesheet"
  />,
  <link
    href="https://fonts.googleapis.com/css2?family=ABeeZee&display=swap"
    rel="stylesheet"
  />,
  <span
    className="sc-b8a6ebf4-0 lmVkBd"
  >
    Lorem ipsum dolor sit amet, consectetur adipiscing elit, sed do eiusmod tempor incididunt ut labore et dolore magna aliqua. Id semper risus in hendrerit gravida rutrum quisque non tellus. Nibh praesent tristique magna sit. A arcu cursus vitae congue mauris rhoncus aenean. Turpis egestas maecenas pharetra convallis posuere morbi leo. Faucibus pulvinar elementum integer enim neque volutpat ac tincidunt. Vitae suscipit tellus mauris a diam maecenas.
  </span>,
]
`;

exports[`Storyshots Headers & Footers/App Header App Header 1`] = `
Array [
  <link
    href="https://fonts.googleapis.com/css2?family=Lexend:wght@300&display=swap"
    rel="stylesheet"
  />,
  <link
    href="https://fonts.googleapis.com/css2?family=ABeeZee&display=swap"
    rel="stylesheet"
  />,
  <header
    className="sc-b51aaf6d-0 bnDEYN"
  >
    <div
      className="sc-2f0613b5-0 sc-f624290d-0 iRseBR egxdfO"
    >
      <a
        className="sc-b51aaf6d-1 jVPEZS"
        href="/"
        onClick={[Function]}
        onMouseEnter={[Function]}
      >
        <span
          className="sc-181d717c-0 gMsGYb"
          height={32}
          width={32}
        >
          <span
            className="sc-181d717c-1 hYJTtE"
            height={32}
            width={32}
          >
            <svg
              height="100%"
              viewBox="0 0 48 48"
              width="100%"
              xmlns="http://www.w3.org/2000/svg"
            >
              <path
                d="M21.5 40h-10q-.65 0-1.075-.425Q10 39.15 10 38.5V24H5.95q-.5 0-.7-.475-.2-.475.2-.825L23 6.9q.4-.4 1-.4t1 .4l9 7.95V10.5q0-.65.425-1.075Q34.85 9 35.5 9h1q.65 0 1.075.425Q38 9.85 38 10.5v8.05l4.55 4.15q.4.35.225.825Q42.6 24 42.05 24H38v14.5q0 .65-.425 1.075Q37.15 40 36.5 40h-10V28h-5ZM13 37h5.5V26.5q0-.65.425-1.075Q19.35 25 20 25h8q.65 0 1.075.425.425.425.425 1.075V37H35V19.95l-11-10-11 10Zm6.75-17.5h8.5q0-1.65-1.275-2.725Q25.7 15.7 24 15.7q-1.7 0-2.975 1.075Q19.75 17.85 19.75 19.5ZM20 25h8-8Z"
                fill="currentColor"
              />
            </svg>
          </span>
        </span>
        <span
          className="sc-1a42a0ba-0 bvhOJW"
          fontFamily="heading"
          fontSize={20}
          fontWeight={600}
        >
          Oak
        </span>
      </a>
    </div>
    <form
      className="sc-5e65f61e-0 lczvGm"
      onSubmit={[Function]}
    >
      <div
        className="sc-2f0613b5-0 sc-f624290d-0 bsCxxD jKbTEg"
      >
        <input
          aria-invalid={false}
          aria-label="Search"
          className="sc-fbea1ba6-0 sc-1a1b9f4b-1 eZDTcQ kNisxu"
          id="search-form-search-input"
          onChange={[Function]}
          placeholder="Search"
          type="search"
          value=""
        />
      </div>
      <button
        aria-label="Submit"
        className="sc-da410035-0 sc-7c97ca8b-0 eaZurT cTCuaA"
        onClick={[Function]}
        size="small"
        title="Submit"
        type="submit"
      >
        <div
          className="sc-ef16a28e-0 hbpwaj"
          size="small"
        >
          <span
            className="sc-181d717c-0 jJyWaR"
            height={16}
            width={16}
          >
            <span
              className="sc-181d717c-1 jsPJek"
              height={16}
              width={16}
            >
              <svg
                fill="none"
                height="100%"
                viewBox="0 0 17 17"
                width="100%"
                xmlns="http://www.w3.org/2000/svg"
              >
                <path
                  d="M15.875 14.6562L12.0938 10.875C12 10.8125 11.9062 10.75 11.8125 10.75H11.4062C12.375 9.625 13 8.125 13 6.5C13 2.9375 10.0625 0 6.5 0C2.90625 0 0 2.9375 0 6.5C0 10.0938 2.90625 13 6.5 13C8.125 13 9.59375 12.4062 10.75 11.4375V11.8438C10.75 11.9375 10.7812 12.0312 10.8438 12.125L14.625 15.9062C14.7812 16.0625 15.0312 16.0625 15.1562 15.9062L15.875 15.1875C16.0312 15.0625 16.0312 14.8125 15.875 14.6562ZM6.5 11.5C3.71875 11.5 1.5 9.28125 1.5 6.5C1.5 3.75 3.71875 1.5 6.5 1.5C9.25 1.5 11.5 3.75 11.5 6.5C11.5 9.28125 9.25 11.5 6.5 11.5Z"
                  fill="currentColor"
                />
              </svg>
            </span>
          </span>
        </div>
      </button>
    </form>
    <div
      className="sc-2f0613b5-0 sc-f624290d-0 gjwjEx dBTKye"
    >
      <a
        href="/beta/sign-in"
        onClick={[Function]}
        onMouseEnter={[Function]}
      >
        Sign in
      </a>
    </div>
  </header>,
]
`;

exports[`Storyshots Headers & Footers/Lesson Header Lesson Header 1`] = `
Array [
  <link
    href="https://fonts.googleapis.com/css2?family=Lexend:wght@300&display=swap"
    rel="stylesheet"
  />,
  <link
    href="https://fonts.googleapis.com/css2?family=ABeeZee&display=swap"
    rel="stylesheet"
  />,
  <div
    className="sc-2f0613b5-0 sc-f624290d-0 bsCxxD DeYxe"
  >
    <div
      className="sc-2f0613b5-0 sc-f624290d-0 bsCxxD eUmjGs"
    >
      <h1
        className="sc-1d12b6ff-0 kOkISd"
        fontSize={32}
      >
        <div
          className="sc-2f0613b5-0 kLzPmu"
        >
          <span
            className="sc-1a42a0ba-0 aPRTo"
            fontSize={24}
          >
            Lesson
          </span>
        </div>
      </h1>
    </div>
    <div
      className="sc-2f0613b5-0 sc-f624290d-0 sc-c54a04ce-0 bsCxxD eUmjGs gYClZN"
    >
      <a
        aria-label="Download Lesson"
        className="sc-608180b1-0 dNUFrv"
        href="/"
        onClick={[Function]}
        onKeyDown={[Function]}
        onMouseEnter={[Function]}
        role="button"
        size="small"
        title="Download Lesson"
      >
        <span
          className="sc-bba76629-0 kRiOrX"
        >
          <span
            className="sc-181d717c-0 jJyWaR"
            height={16}
            width={16}
          >
            <span
              className="sc-181d717c-1 jsPJek"
              height={16}
              width={16}
            >
              <svg
                fill="none"
                height="100%"
                stroke="currentColor"
                strokeLinecap="round"
                strokeLinejoin="round"
                strokeWidth="2.5"
                viewBox="0 0 24 24"
                width="100%"
                xmlns="http://www.w3.org/2000/svg"
              >
                <path
                  d="M21 15v4a2 2 0 0 1-2 2H5a2 2 0 0 1-2-2v-4"
                />
                <polyline
                  points="7 10 12 15 17 10"
                />
                <line
                  x1="12"
                  x2="12"
                  y1="15"
                  y2="3"
                />
              </svg>
            </span>
          </span>
        </span>
        <span
          className="sc-afa80c08-0 dokVaK"
        >
          Download
        </span>
      </a>
      <a
        aria-label="Share Lesson"
        className="sc-608180b1-0 dNUFrv"
        href="/"
        onClick={[Function]}
        onKeyDown={[Function]}
        onMouseEnter={[Function]}
        role="button"
        size="small"
        title="Share Lesson"
      >
        <span
          className="sc-bba76629-0 kRiOrX"
        >
          <span
            className="sc-181d717c-0 jJyWaR"
            height={16}
            width={16}
          >
            <span
              className="sc-181d717c-1 jsPJek"
              height={16}
              width={16}
            >
              <svg
                fill="none"
                height="100%"
                stroke="currentColor"
                strokeLinecap="round"
                strokeLinejoin="round"
                strokeWidth="2.5"
                viewBox="0 0 24 24"
                width="100%"
                xmlns="http://www.w3.org/2000/svg"
              >
                <circle
                  cx="18"
                  cy="5"
                  r="3"
                />
                <circle
                  cx="6"
                  cy="12"
                  r="3"
                />
                <circle
                  cx="18"
                  cy="19"
                  r="3"
                />
                <line
                  x1="8.59"
                  x2="15.42"
                  y1="13.51"
                  y2="17.49"
                />
                <line
                  x1="15.41"
                  x2="8.59"
                  y1="6.51"
                  y2="10.49"
                />
              </svg>
            </span>
          </span>
        </span>
        <span
          className="sc-afa80c08-0 dokVaK"
        >
          Share
        </span>
      </a>
      <button
        aria-label="Add Bookmark"
        className="sc-da410035-0 sc-7c97ca8b-0 eaZurT dlmRQd"
        disabled={false}
        onClick={[Function]}
        size="small"
        title="Add Bookmark"
      >
        <div
          className="sc-ef16a28e-0 jCQjNU"
          size="small"
        >
          <span
            className="sc-181d717c-0 jJyWaR"
            height={16}
            width={16}
          >
            <span
              className="sc-181d717c-1 jsPJek"
              height={16}
              width={16}
            >
              <svg
                fill="currentColor"
                viewBox="2 2 20 20"
                xmlns="http://www.w3.org/2000/svg"
              >
                <path
                  d="M0 0h24v24H0z"
                  fill="none"
                />
                <path
                  d="M0 0h24v24H0z"
                  fill="none"
                />
                <path
                  d="M12 17.27L18.18 21l-1.64-7.03L22 9.24l-7.19-.61L12 2 9.19 8.63 2 9.24l5.46 4.73L5.82 21z"
                />
              </svg>
            </span>
          </span>
        </div>
      </button>
    </div>
  </div>,
]
`;

exports[`Storyshots Headers & Footers/Site Footer Site Footer 1`] = `
Array [
  <link
    href="https://fonts.googleapis.com/css2?family=Lexend:wght@300&display=swap"
    rel="stylesheet"
  />,
  <link
    href="https://fonts.googleapis.com/css2?family=ABeeZee&display=swap"
    rel="stylesheet"
  />,
  <footer
    className="sc-5eda28f9-0 jnppGu"
  >
    © Oak National Academy 
    2022
  </footer>,
]
`;

exports[`Storyshots Headers & Footers/Site Header Site Header 1`] = `
Array [
  <link
    href="https://fonts.googleapis.com/css2?family=Lexend:wght@300&display=swap"
    rel="stylesheet"
  />,
  <link
    href="https://fonts.googleapis.com/css2?family=ABeeZee&display=swap"
    rel="stylesheet"
  />,
  <header
    className="sc-6081f8ac-0 btEyrn"
  >
    <a
      className="sc-6081f8ac-1 kLnrzf"
      href="/"
      onClick={[Function]}
      onMouseEnter={[Function]}
    >
      <span
        className="sc-181d717c-0 gMsGYb"
        height={32}
        width={32}
      >
        <span
          className="sc-181d717c-1 hYJTtE"
          height={32}
          width={32}
        >
          <svg
            height="100%"
            viewBox="0 0 48 48"
            width="100%"
            xmlns="http://www.w3.org/2000/svg"
          >
            <path
              d="M21.5 40h-10q-.65 0-1.075-.425Q10 39.15 10 38.5V24H5.95q-.5 0-.7-.475-.2-.475.2-.825L23 6.9q.4-.4 1-.4t1 .4l9 7.95V10.5q0-.65.425-1.075Q34.85 9 35.5 9h1q.65 0 1.075.425Q38 9.85 38 10.5v8.05l4.55 4.15q.4.35.225.825Q42.6 24 42.05 24H38v14.5q0 .65-.425 1.075Q37.15 40 36.5 40h-10V28h-5ZM13 37h5.5V26.5q0-.65.425-1.075Q19.35 25 20 25h8q.65 0 1.075.425.425.425.425 1.075V37H35V19.95l-11-10-11 10Zm6.75-17.5h8.5q0-1.65-1.275-2.725Q25.7 15.7 24 15.7q-1.7 0-2.975 1.075Q19.75 17.85 19.75 19.5ZM20 25h8-8Z"
              fill="currentColor"
            />
          </svg>
        </span>
      </span>
      <span
        className="sc-1a42a0ba-0 bvhOJW"
        fontFamily="heading"
        fontSize={20}
        fontWeight={600}
      >
        Oak
      </span>
    </a>
    <div
      className="sc-2f0613b5-0 sc-f624290d-0 jaSFFS dZamPR"
    >
      <div
        className="sc-2f0613b5-0 sc-68731eac-0 bsCxxD dBciSc"
        fontWeight={400}
      >
        <a
          href="https://classroom.thenational.academy/"
          onClick={[Function]}
          onMouseEnter={[Function]}
        >
          Classroom
        </a>
      </div>
      <div
        className="sc-2f0613b5-0 sc-68731eac-0 fQhjrW dBciSc"
        fontWeight={400}
      >
        <a
          href="https://teachers.thenational.academy/"
          onClick={[Function]}
          onMouseEnter={[Function]}
        >
          Teacher Hub
        </a>
      </div>
    </div>
  </header>,
]
`;

exports[`Storyshots Inputs/search Search Form 1`] = `
Array [
  <link
    href="https://fonts.googleapis.com/css2?family=Lexend:wght@300&display=swap"
    rel="stylesheet"
  />,
  <link
    href="https://fonts.googleapis.com/css2?family=ABeeZee&display=swap"
    rel="stylesheet"
  />,
  <form
    className="sc-5e65f61e-0 lczvGm"
    onSubmit={[Function]}
  >
    <div
      className="sc-2f0613b5-0 sc-f624290d-0 bsCxxD jKbTEg"
    >
      <input
        aria-invalid={false}
        aria-label="Search"
        className="sc-fbea1ba6-0 sc-1a1b9f4b-1 eZDTcQ kNisxu"
        id="search-form-search-input"
        onChange={[Function]}
        placeholder="Search"
        type="search"
        value=""
      />
    </div>
    <button
      aria-label="Submit"
      className="sc-da410035-0 sc-7c97ca8b-0 eaZurT cTCuaA"
      onClick={[Function]}
      size="small"
      title="Submit"
      type="submit"
    >
      <div
        className="sc-ef16a28e-0 hbpwaj"
        size="small"
      >
        <span
          className="sc-181d717c-0 jJyWaR"
          height={16}
          width={16}
        >
          <span
            className="sc-181d717c-1 jsPJek"
            height={16}
            width={16}
          >
            <svg
              fill="none"
              height="100%"
              viewBox="0 0 17 17"
              width="100%"
              xmlns="http://www.w3.org/2000/svg"
            >
              <path
                d="M15.875 14.6562L12.0938 10.875C12 10.8125 11.9062 10.75 11.8125 10.75H11.4062C12.375 9.625 13 8.125 13 6.5C13 2.9375 10.0625 0 6.5 0C2.90625 0 0 2.9375 0 6.5C0 10.0938 2.90625 13 6.5 13C8.125 13 9.59375 12.4062 10.75 11.4375V11.8438C10.75 11.9375 10.7812 12.0312 10.8438 12.125L14.625 15.9062C14.7812 16.0625 15.0312 16.0625 15.1562 15.9062L15.875 15.1875C16.0312 15.0625 16.0312 14.8125 15.875 14.6562ZM6.5 11.5C3.71875 11.5 1.5 9.28125 1.5 6.5C1.5 3.75 3.71875 1.5 6.5 1.5C9.25 1.5 11.5 3.75 11.5 6.5C11.5 9.28125 9.25 11.5 6.5 11.5Z"
                fill="currentColor"
              />
            </svg>
          </span>
        </span>
      </div>
    </button>
  </form>,
]
`;

exports[`Storyshots Interactive/Lesson Control Complete 1`] = `
Array [
  <link
    href="https://fonts.googleapis.com/css2?family=Lexend:wght@300&display=swap"
    rel="stylesheet"
  />,
  <link
    href="https://fonts.googleapis.com/css2?family=ABeeZee&display=swap"
    rel="stylesheet"
  />,
  <div
    className="sc-136385f2-0 hnVyyS"
  >
    <button
      className="sc-da410035-0 sc-9219bae4-0 eaZurT jDObFO"
      title="Intro"
    >
      <div
        className="sc-2f0613b5-0 sc-f624290d-0 sc-9219bae4-1 hGgCuw KSUQj crDrih"
      >
        <div
          className="sc-2f0613b5-0 sc-f624290d-0 sc-9219bae4-4 bsCxxD RUzWz ctXbdR"
        >
          <div
            className="sc-2f0613b5-0 sc-68731eac-0 sc-9219bae4-3 ePqEwk dBciSc jYJwoG"
            fontWeight={400}
          >
            Intro
          </div>
          <span
            className="sc-181d717c-0 ljBBWz"
            height={20}
            width={20}
          >
            <span
              className="sc-181d717c-1 fprljM"
              height={20}
              width={20}
            >
              <svg
                fill="none"
                height="100%"
                viewBox="0 0 20 15"
                width="100%"
                xmlns="http://www.w3.org/2000/svg"
              >
                <path
                  d="M7.082 14.219a.934.934 0 0 0 1.3 0L18.72 3.883a.934.934 0 0 0 0-1.301l-1.266-1.266a.891.891 0 0 0-1.265 0L7.75 9.754 3.777 5.816a.891.891 0 0 0-1.265 0L1.246 7.082a.934.934 0 0 0 0 1.3l5.836 5.837Z"
                  fill="currentColor"
                />
              </svg>
            </span>
          </span>
        </div>
      </div>
    </button>
  </div>,
]
`;

exports[`Storyshots Interactive/Lesson Control Current 1`] = `
Array [
  <link
    href="https://fonts.googleapis.com/css2?family=Lexend:wght@300&display=swap"
    rel="stylesheet"
  />,
  <link
    href="https://fonts.googleapis.com/css2?family=ABeeZee&display=swap"
    rel="stylesheet"
  />,
  <div
    className="sc-136385f2-0 hnVyyS"
  >
    <button
      className="sc-da410035-0 sc-9219bae4-0 eaZurT jDObFO"
      title="Intro"
    >
      <div
        className="sc-2f0613b5-0 sc-f624290d-0 sc-9219bae4-1 eqoKHr kBgvgQ bAKKjH"
      >
        <div
          className="sc-2f0613b5-0 sc-f624290d-0 sc-9219bae4-4 bsCxxD RUzWz ctXbdR"
        >
          <span
            className="sc-181d717c-0 iBydPU"
            height={20}
            width={20}
          >
            <span
              className="sc-181d717c-1 fprljM"
              height={20}
              width={20}
            >
              <svg
                fill="none"
                height="100%"
                viewBox="0 0 16 16"
                width="100%"
                xmlns="http://www.w3.org/2000/svg"
              >
                <path
                  d="M6.805 1.105c-.352.352-.317.88 0 1.23l4.254 4.009H.969a.833.833 0 0 0-.844.843v1.125c0 .493.352.844.844.844h10.09L6.805 13.2a.916.916 0 0 0 0 1.23l.773.774c.352.317.879.317 1.195 0l6.856-6.855c.316-.317.316-.844 0-1.196L8.773.332c-.316-.316-.843-.316-1.195 0l-.773.773Z"
                  fill="currentColor"
                />
              </svg>
            </span>
          </span>
          <div
            className="sc-2f0613b5-0 sc-68731eac-0 sc-9219bae4-3 ePqEwk dBciSc jYJwoG"
            fontWeight={400}
          >
            Intro
          </div>
        </div>
      </div>
    </button>
  </div>,
]
`;

exports[`Storyshots Interactive/Lesson Control Default 1`] = `
Array [
  <link
    href="https://fonts.googleapis.com/css2?family=Lexend:wght@300&display=swap"
    rel="stylesheet"
  />,
  <link
    href="https://fonts.googleapis.com/css2?family=ABeeZee&display=swap"
    rel="stylesheet"
  />,
  <div
    className="sc-136385f2-0 hnVyyS"
  >
    <button
      className="sc-da410035-0 sc-9219bae4-0 eaZurT jDObFO"
      title="Intro"
    >
      <div
        className="sc-2f0613b5-0 sc-f624290d-0 sc-9219bae4-1 Fwloy gTjxJR crDrih"
      >
        <div
          className="sc-2f0613b5-0 sc-f624290d-0 sc-9219bae4-4 bsCxxD RUzWz ctXbdR"
        >
          <div
            className="sc-2f0613b5-0 sc-68731eac-0 sc-9219bae4-3 ePqEwk dBciSc jYJwoG"
            fontWeight={400}
          >
            Intro
          </div>
        </div>
      </div>
    </button>
  </div>,
]
`;

exports[`Storyshots Interactive/Lesson Control With Badge 1`] = `
Array [
  <link
    href="https://fonts.googleapis.com/css2?family=Lexend:wght@300&display=swap"
    rel="stylesheet"
  />,
  <link
    href="https://fonts.googleapis.com/css2?family=ABeeZee&display=swap"
    rel="stylesheet"
  />,
  <div
    className="sc-136385f2-0 hnVyyS"
  >
    <button
      className="sc-da410035-0 sc-9219bae4-0 eaZurT jDObFO"
      title="Intro"
    >
      <div
        className="sc-2f0613b5-0 sc-f624290d-0 sc-9219bae4-1 hGgCuw KSUQj crDrih"
      >
        <div
          className="sc-9219bae4-2"
        >
          <div
            className="sc-2f0613b5-0 sc-f624290d-0 sc-34812ebb-2 bsCxxD gqbTUg jQNMWS"
          >
            <svg
              className="sc-34812ebb-0 cmTUhs"
              fill="none"
              height="100%"
              viewBox="0 0 54 54"
              width="100%"
              xmlns="http://www.w3.org/2000/svg"
            >
              <path
                d="M24.302.967a8 8 0 0 1 5.396 0l1.615.578a8 8 0 0 0 2.1.447l1.71.128a8 8 0 0 1 4.93 2.195l1.24 1.185c.52.497 1.105.921 1.737 1.262l1.511.813a8 8 0 0 1 3.611 4.01l.65 1.588c.273.665.634 1.29 1.074 1.859l1.05 1.357a8 8 0 0 1 1.667 5.132l-.051 1.715a8 8 0 0 0 .224 2.135l.407 1.667a8 8 0 0 1-.564 5.366l-.745 1.546a8.002 8.002 0 0 0-.663 2.042l-.306 1.688a8 8 0 0 1-2.698 4.673l-1.31 1.11a7.999 7.999 0 0 0-1.435 1.595l-.967 1.418a8 8 0 0 1-4.366 3.171l-1.647.482c-.69.201-1.35.495-1.96.873l-1.46.902a8 8 0 0 1-5.279 1.121l-1.7-.23a8.003 8.003 0 0 0-2.146 0l-1.7.23a8 8 0 0 1-5.279-1.121l-1.46-.902a8.004 8.004 0 0 0-1.96-.873l-1.647-.482a8 8 0 0 1-4.366-3.171l-.966-1.418a8.001 8.001 0 0 0-1.437-1.595l-1.309-1.11a8 8 0 0 1-2.698-4.673L2.8 35.992a8.001 8.001 0 0 0-.663-2.042l-.745-1.546a8 8 0 0 1-.564-5.366l.407-1.667a8 8 0 0 0 .224-2.135l-.051-1.715a8 8 0 0 1 1.667-5.132l1.05-1.357a8 8 0 0 0 1.073-1.86l.651-1.587a8 8 0 0 1 3.61-4.01l1.512-.813A8.001 8.001 0 0 0 12.706 5.5l1.24-1.185a8 8 0 0 1 4.93-2.195l1.711-.128a8 8 0 0 0 2.1-.447l1.615-.578Z"
                fill="currentColor"
              />
            </svg>
            <div
              className="sc-2f0613b5-0 sc-f624290d-0 sc-34812ebb-1 bsCxxD gqbTUg czBIUt"
            >
              33%
            </div>
          </div>
        </div>
        <div
          className="sc-2f0613b5-0 sc-f624290d-0 sc-9219bae4-4 bsCxxD RUzWz ctXbdR"
        >
          <div
            className="sc-2f0613b5-0 sc-68731eac-0 sc-9219bae4-3 ePqEwk dBciSc jYJwoG"
            fontWeight={400}
          >
            Intro
          </div>
          <span
            className="sc-181d717c-0 ljBBWz"
            height={20}
            width={20}
          >
            <span
              className="sc-181d717c-1 fprljM"
              height={20}
              width={20}
            >
              <svg
                fill="none"
                height="100%"
                viewBox="0 0 20 15"
                width="100%"
                xmlns="http://www.w3.org/2000/svg"
              >
                <path
                  d="M7.082 14.219a.934.934 0 0 0 1.3 0L18.72 3.883a.934.934 0 0 0 0-1.301l-1.266-1.266a.891.891 0 0 0-1.265 0L7.75 9.754 3.777 5.816a.891.891 0 0 0-1.265 0L1.246 7.082a.934.934 0 0 0 0 1.3l5.836 5.837Z"
                  fill="currentColor"
                />
              </svg>
            </span>
          </span>
        </div>
      </div>
    </button>
  </div>,
]
`;

exports[`Storyshots Interactive/Lesson Control With Overflowing Text 1`] = `
Array [
  <link
    href="https://fonts.googleapis.com/css2?family=Lexend:wght@300&display=swap"
    rel="stylesheet"
  />,
  <link
    href="https://fonts.googleapis.com/css2?family=ABeeZee&display=swap"
    rel="stylesheet"
  />,
  <div
    className="sc-136385f2-0 hnVyyS"
  >
    <button
      className="sc-da410035-0 sc-9219bae4-0 eaZurT jDObFO"
      title="Very long label"
    >
      <div
        className="sc-2f0613b5-0 sc-f624290d-0 sc-9219bae4-1 hGgCuw KSUQj crDrih"
      >
        <div
          className="sc-9219bae4-2"
        >
          <div
            className="sc-2f0613b5-0 sc-f624290d-0 sc-34812ebb-2 bsCxxD gqbTUg jQNMWS"
          >
            <svg
              className="sc-34812ebb-0 cmTUhs"
              fill="none"
              height="100%"
              viewBox="0 0 54 54"
              width="100%"
              xmlns="http://www.w3.org/2000/svg"
            >
              <path
                d="M24.302.967a8 8 0 0 1 5.396 0l1.615.578a8 8 0 0 0 2.1.447l1.71.128a8 8 0 0 1 4.93 2.195l1.24 1.185c.52.497 1.105.921 1.737 1.262l1.511.813a8 8 0 0 1 3.611 4.01l.65 1.588c.273.665.634 1.29 1.074 1.859l1.05 1.357a8 8 0 0 1 1.667 5.132l-.051 1.715a8 8 0 0 0 .224 2.135l.407 1.667a8 8 0 0 1-.564 5.366l-.745 1.546a8.002 8.002 0 0 0-.663 2.042l-.306 1.688a8 8 0 0 1-2.698 4.673l-1.31 1.11a7.999 7.999 0 0 0-1.435 1.595l-.967 1.418a8 8 0 0 1-4.366 3.171l-1.647.482c-.69.201-1.35.495-1.96.873l-1.46.902a8 8 0 0 1-5.279 1.121l-1.7-.23a8.003 8.003 0 0 0-2.146 0l-1.7.23a8 8 0 0 1-5.279-1.121l-1.46-.902a8.004 8.004 0 0 0-1.96-.873l-1.647-.482a8 8 0 0 1-4.366-3.171l-.966-1.418a8.001 8.001 0 0 0-1.437-1.595l-1.309-1.11a8 8 0 0 1-2.698-4.673L2.8 35.992a8.001 8.001 0 0 0-.663-2.042l-.745-1.546a8 8 0 0 1-.564-5.366l.407-1.667a8 8 0 0 0 .224-2.135l-.051-1.715a8 8 0 0 1 1.667-5.132l1.05-1.357a8 8 0 0 0 1.073-1.86l.651-1.587a8 8 0 0 1 3.61-4.01l1.512-.813A8.001 8.001 0 0 0 12.706 5.5l1.24-1.185a8 8 0 0 1 4.93-2.195l1.711-.128a8 8 0 0 0 2.1-.447l1.615-.578Z"
                fill="currentColor"
              />
            </svg>
            <div
              className="sc-2f0613b5-0 sc-f624290d-0 sc-34812ebb-1 bsCxxD gqbTUg czBIUt"
            >
              33%
            </div>
          </div>
        </div>
        <div
          className="sc-2f0613b5-0 sc-f624290d-0 sc-9219bae4-4 bsCxxD RUzWz ctXbdR"
        >
          <div
            className="sc-2f0613b5-0 sc-68731eac-0 sc-9219bae4-3 ePqEwk dBciSc jYJwoG"
            fontWeight={400}
          >
            Very long label
          </div>
          <span
            className="sc-181d717c-0 ljBBWz"
            height={20}
            width={20}
          >
            <span
              className="sc-181d717c-1 fprljM"
              height={20}
              width={20}
            >
              <svg
                fill="none"
                height="100%"
                viewBox="0 0 20 15"
                width="100%"
                xmlns="http://www.w3.org/2000/svg"
              >
                <path
                  d="M7.082 14.219a.934.934 0 0 0 1.3 0L18.72 3.883a.934.934 0 0 0 0-1.301l-1.266-1.266a.891.891 0 0 0-1.265 0L7.75 9.754 3.777 5.816a.891.891 0 0 0-1.265 0L1.246 7.082a.934.934 0 0 0 0 1.3l5.836 5.837Z"
                  fill="currentColor"
                />
              </svg>
            </span>
          </span>
        </div>
      </div>
    </button>
  </div>,
]
`;

exports[`Storyshots Interactive/Toggle Toggle 1`] = `
Array [
  <link
    href="https://fonts.googleapis.com/css2?family=Lexend:wght@300&display=swap"
    rel="stylesheet"
  />,
  <link
    href="https://fonts.googleapis.com/css2?family=ABeeZee&display=swap"
    rel="stylesheet"
  />,
  <div
    style={
      Object {
        "background": "lightBlue",
        "padding": "100px",
      }
    }
  >
    <label>
      <div
        className="sc-2f0613b5-0 sc-f624290d-0 bsCxxD imESs"
      >
        <p
          checked={true}
          className="sc-20ccf123-0 sc-56d2f2bf-3 bGwizT jlLAtS"
        >
          Label off
        </p>
        <div
          className="sc-56d2f2bf-2 haRHuu"
        >
          <input
            checked={false}
            className="sc-56d2f2bf-0 ekWfQm"
            data-testid="toggle"
            onChange={[Function]}
            type="checkbox"
          />
          <span
            className="sc-56d2f2bf-1 dPjkAC"
          />
        </div>
        <p
          checked={false}
          className="sc-20ccf123-0 sc-56d2f2bf-3 bHKBgY dKYeGi"
        >
          Label on
        </p>
      </div>
    </label>
  </div>,
]
`;

exports[`Storyshots Interactive/Toggle Toggle Disabled 1`] = `
Array [
  <link
    href="https://fonts.googleapis.com/css2?family=Lexend:wght@300&display=swap"
    rel="stylesheet"
  />,
  <link
    href="https://fonts.googleapis.com/css2?family=ABeeZee&display=swap"
    rel="stylesheet"
  />,
  <div
    style={
      Object {
        "background": "lightBlue",
        "padding": "100px",
      }
    }
  >
    <label>
      <div
        className="sc-2f0613b5-0 sc-f624290d-0 bsCxxD imESs"
      >
        <p
          checked={true}
          className="sc-20ccf123-0 sc-56d2f2bf-3 bGwizT iIesTK"
          disabled={true}
        >
          Label off
        </p>
        <div
          className="sc-56d2f2bf-2 haRHuu"
        >
          <input
            checked={false}
            className="sc-56d2f2bf-0 ekWfQm"
            data-testid="toggle"
            disabled={true}
            onChange={[Function]}
            type="checkbox"
          />
          <span
            className="sc-56d2f2bf-1 jFDbdt"
            disabled={true}
          />
        </div>
        <p
          checked={false}
          className="sc-20ccf123-0 sc-56d2f2bf-3 bHKBgY iMpFkq"
          disabled={true}
        >
          Label on
        </p>
      </div>
    </label>
  </div>,
]
`;

exports[`Storyshots Lists/BlogList Blog List 1`] = `
Array [
  <link
    href="https://fonts.googleapis.com/css2?family=Lexend:wght@300&display=swap"
    rel="stylesheet"
  />,
  <link
    href="https://fonts.googleapis.com/css2?family=ABeeZee&display=swap"
    rel="stylesheet"
  />,
  <div
    className="sc-2f0613b5-0 sc-f624290d-0 bsCxxD hkiilo"
  >
    <div
      className="sc-2f0613b5-0 sc-f624290d-0 bZqHUc VNUPP"
    >
      <div
        className="sc-2f0613b5-0 sc-f624290d-0 bsCxxD kpXAYY"
      >
        <span
          className="sc-181d717c-0 cZYOEE"
          height={40}
          width={40}
        >
          <span
            className="sc-181d717c-1 eBiYDM"
            height={40}
            width={40}
          >
            <svg
              fill="none"
              height="100%"
              viewBox="0 0 36 24"
              width="100%"
              xmlns="http://www.w3.org/2000/svg"
            >
              <path
                d="M34.5 0h-29C4.625 0 4 .688 4 1.5V2H1.5C.625 2 0 2.688 0 3.5V21c0 1.688 1.313 3 3 3h31.5c.813 0 1.5-.625 1.5-1.5v-21c0-.813-.688-1.5-1.5-1.5ZM2 21V4h2v17c0 .563-.5 1-1 1-.563 0-1-.438-1-1Zm32 1H5.812c.125-.25.125-.625.125-.938 0 0 .063 0 .063-.062V2h28v20ZM8.75 16h10.5a.76.76 0 0 0 .75-.75V4.75c0-.375-.375-.75-.75-.75H8.75a.76.76 0 0 0-.75.75v10.5c0 .438.313.75.75.75ZM10 6h8v8h-8V6ZM8 19.25c0 .438.313.75.75.75h10.5a.76.76 0 0 0 .75-.75v-.5c0-.375-.375-.75-.75-.75H8.75a.76.76 0 0 0-.75.75v.5Zm14 0c0 .438.313.75.75.75h8.5a.76.76 0 0 0 .75-.75v-.5c0-.375-.375-.75-.75-.75h-8.5a.76.76 0 0 0-.75.75v.5Zm0-4c0 .438.313.75.75.75h8.5a.76.76 0 0 0 .75-.75v-.5c0-.375-.375-.75-.75-.75h-8.5a.76.76 0 0 0-.75.75v.5Zm0-8c0 .438.313.75.75.75h8.5a.76.76 0 0 0 .75-.75v-.5c0-.375-.375-.75-.75-.75h-8.5a.76.76 0 0 0-.75.75v.5Zm0 4c0 .438.313.75.75.75h8.5a.76.76 0 0 0 .75-.75v-.5c0-.375-.375-.75-.75-.75h-8.5a.76.76 0 0 0-.75.75v.5Z"
                fill="currentColor"
              />
            </svg>
          </span>
        </span>
        <h1
          className="sc-1d12b6ff-0 iMuYLq"
          fontSize={24}
        >
          Check out these things!
        </h1>
      </div>
      <div
        className="sc-2f0613b5-0 sc-f624290d-0 bsCxxD diWZss"
      >
        <nav>
          <div
            className="sc-2f0613b5-0 sc-f624290d-0 bsCxxD gqbTUg"
          >
            <p
              className="sc-20ccf123-0 cwZPlV"
            >
              <a
                href="/"
                onClick={[Function]}
                onMouseEnter={[Function]}
              >
                All Webinars
              </a>
            </p>
            <p
              className="sc-20ccf123-0 lfGARk"
            >
              <a
                href="/"
                onClick={[Function]}
                onMouseEnter={[Function]}
              >
                All Blogs
              </a>
            </p>
          </div>
        </nav>
      </div>
    </div>
    <div
      className="sc-2f0613b5-0 sc-f624290d-0 ciDSuL PUWGJ"
    >
      <div
        className="sc-2f0613b5-0 sc-f624290d-0 sc-40cf0759-1 cjOshT fDgxhs gYpdEu"
      />
      <div
        className="sc-2f0613b5-0 sc-f624290d-0 bsCxxD fdcZZR"
      >
        <h2
          className="sc-1d12b6ff-0 dOJGhw"
          fontSize={20}
          mb={16}
        >
          <a
            className="sc-40cf0759-0 iKJgVW"
            href="/"
            title="The Long and Winding Road"
          >
            The Long and Winding Road
          </a>
        </h2>
        <p
          className="sc-20ccf123-0 jfRSFr"
          fontSize={18}
        >
          <span
            className="sc-b8a6ebf4-0 ssIUg"
          >
            The long and winding road  That leads to your door  Will never disappear  I've seen that road before  It always leads me here  Lead me to you door  The wild and windy night  That the rain washed away  Has left a pool of tears  Crying for the day  Why leave me standing here?  Let me know the way
          </span>
        </p>
      </div>
    </div>
    <hr
      className="sc-cb4b0018-0 jBFrxo"
      color="grey2"
    />
    <div
      className="sc-2f0613b5-0 sc-f624290d-0 ciDSuL PUWGJ"
    >
      <div
        className="sc-2f0613b5-0 sc-f624290d-0 sc-40cf0759-1 cjOshT fDgxhs gYpdEu"
      >
        <span
          className="sc-181d717c-0 iyOWsJ"
          height={48}
          width={48}
        >
          <span
            className="sc-181d717c-1 lnSbep"
            color="white"
            height={48}
            width={48}
          >
            <svg
              fill="none"
              viewBox="0 0 48 48"
              xmlns="http://www.w3.org/2000/svg"
            >
              <path
                d="m34.781 22.313-16.5-10.032c-1.5-.75-3.281.281-3.281 1.969v19.5c0 1.781 1.781 2.813 3.281 1.969l16.5-9.469c1.594-.844 1.594-3 0-3.938ZM47.25 24C47.25 11.156 36.844.75 24 .75S.75 11.156.75 24 11.156 47.25 24 47.25 47.25 36.844 47.25 24Zm-42 0C5.25 13.687 13.594 5.25 24 5.25c10.313 0 18.75 8.438 18.75 18.75 0 10.406-8.438 18.75-18.75 18.75A18.685 18.685 0 0 1 5.25 24Z"
                fill="currentColor"
              />
            </svg>
          </span>
        </span>
      </div>
      <div
        className="sc-2f0613b5-0 sc-f624290d-0 bsCxxD fdcZZR"
      >
        <h2
          className="sc-1d12b6ff-0 dOJGhw"
          fontSize={20}
          mb={16}
        >
          <a
            className="sc-40cf0759-0 iKJgVW"
            href="/"
            title="Penny Lane"
          >
            Penny Lane
          </a>
        </h2>
        <p
          className="sc-20ccf123-0 jfRSFr"
          fontSize={18}
        >
          <span
            className="sc-b8a6ebf4-0 ssIUg"
          >
            Penny Lane, there is a barber showing photographs Of every head he's had the pleasure to know And all the people that come and go Stop and say, "Hello"
          </span>
        </p>
      </div>
    </div>
    <hr
      className="sc-cb4b0018-0 jBFrxo"
      color="grey2"
    />
    <div
      className="sc-2f0613b5-0 sc-f624290d-0 ciDSuL PUWGJ"
    >
      <div
        className="sc-2f0613b5-0 sc-f624290d-0 sc-40cf0759-1 cjOshT fDgxhs gYpdEu"
      />
      <div
        className="sc-2f0613b5-0 sc-f624290d-0 bsCxxD fdcZZR"
      >
        <h2
          className="sc-1d12b6ff-0 dOJGhw"
          fontSize={20}
          mb={16}
        >
          <a
            className="sc-40cf0759-0 iKJgVW"
            href="/"
            title="Strawberry Fields Forever"
          >
            Strawberry Fields Forever
          </a>
        </h2>
        <p
          className="sc-20ccf123-0 jfRSFr"
          fontSize={18}
        >
          <span
            className="sc-b8a6ebf4-0 ssIUg"
          >
            No one I think is in my tree I mean, it must be high or low That is, you can't, you know, tune in but it's all right That is, I think it's not too bad
          </span>
        </p>
      </div>
    </div>
  </div>,
]
`;

exports[`Storyshots Lists/BlogListItem Blog List Item 1`] = `
Array [
  <link
    href="https://fonts.googleapis.com/css2?family=Lexend:wght@300&display=swap"
    rel="stylesheet"
  />,
  <link
    href="https://fonts.googleapis.com/css2?family=ABeeZee&display=swap"
    rel="stylesheet"
  />,
  <div
    className="sc-2f0613b5-0 sc-f624290d-0 ciDSuL PUWGJ"
  >
    <div
      className="sc-2f0613b5-0 sc-f624290d-0 sc-40cf0759-1 cjOshT fDgxhs gYpdEu"
    />
    <div
      className="sc-2f0613b5-0 sc-f624290d-0 bsCxxD fdcZZR"
    >
      <h3
        className="sc-1d12b6ff-0 dOJGhw"
        fontSize={20}
        mb={16}
      >
        <a
          className="sc-40cf0759-0 iKJgVW"
          href="/"
          title="The long and winding road"
        >
          The long and winding road
        </a>
      </h3>
      <p
        className="sc-20ccf123-0 jfRSFr"
        fontSize={18}
      >
        <span
          className="sc-b8a6ebf4-0 ssIUg"
        >
          The long and winding road  That leads to your door  Will never disappear  I've seen that road before  It always leads me here  Lead me to you door  The wild and windy night  That the rain washed away  Has left a pool of tears  Crying for the day  Why leave me standing here?  Let me know the way
        </span>
      </p>
    </div>
  </div>,
]
`;

exports[`Storyshots Media/Icon Icon 1`] = `
Array [
  <link
    href="https://fonts.googleapis.com/css2?family=Lexend:wght@300&display=swap"
    rel="stylesheet"
  />,
  <link
    href="https://fonts.googleapis.com/css2?family=ABeeZee&display=swap"
    rel="stylesheet"
  />,
  <span
    className="sc-181d717c-0 ejnedV"
    height={80}
    width={80}
  >
    <span
      className="sc-181d717c-1 lgDPvw"
      height={80}
      width={80}
    >
      <svg
        fill="none"
        height="100%"
        stroke="currentColor"
        strokeLinecap="round"
        strokeLinejoin="round"
        strokeWidth="2.5"
        viewBox="0 0 24 24"
        width="100%"
        xmlns="http://www.w3.org/2000/svg"
      >
        <polyline
          points="9 18 15 12 9 6"
        />
      </svg>
    </span>
  </span>,
]
`;

exports[`Storyshots Navigation/Breadcrumbs Breadcrumb Example 1`] = `
Array [
  <link
    href="https://fonts.googleapis.com/css2?family=Lexend:wght@300&display=swap"
    rel="stylesheet"
  />,
  <link
    href="https://fonts.googleapis.com/css2?family=ABeeZee&display=swap"
    rel="stylesheet"
  />,
  <nav
    aria-label="Breadcrumb"
    className="sc-2fa6374a-0 dyIhuP"
  >
    <ol
      className="sc-2fa6374a-1 bgmmze"
    >
      <li
        className="sc-2fa6374a-2 LyxUe"
      >
        <a
          href="/"
          onClick={[Function]}
          onMouseEnter={[Function]}
        >
          Unit Quiz
        </a>
      </li>
      <li
        className="sc-2fa6374a-2 LyxUe"
      >
        <span
          className="sc-181d717c-0 iOQdHN"
          height={20}
          width={20}
        >
          <span
            className="sc-181d717c-1 fprljM"
            height={20}
            width={20}
          >
            <svg
              fill="none"
              height="100%"
              stroke="currentColor"
              strokeLinecap="round"
              strokeLinejoin="round"
              strokeWidth="2.5"
              viewBox="0 0 24 24"
              width="100%"
              xmlns="http://www.w3.org/2000/svg"
            >
              <polyline
                points="9 18 15 12 9 6"
              />
            </svg>
          </span>
        </span>
        <a
          href="/"
          onClick={[Function]}
          onMouseEnter={[Function]}
        >
          View In Classroom
        </a>
      </li>
      <li
        className="sc-2fa6374a-2 LyxUe"
      >
        <span
          className="sc-181d717c-0 iOQdHN"
          height={20}
          width={20}
        >
          <span
            className="sc-181d717c-1 fprljM"
            height={20}
            width={20}
          >
            <svg
              fill="none"
              height="100%"
              stroke="currentColor"
              strokeLinecap="round"
              strokeLinejoin="round"
              strokeWidth="2.5"
              viewBox="0 0 24 24"
              width="100%"
              xmlns="http://www.w3.org/2000/svg"
            >
              <polyline
                points="9 18 15 12 9 6"
              />
            </svg>
          </span>
        </span>
        <a
          href="/"
          onClick={[Function]}
          onMouseEnter={[Function]}
        >
          Foundation Curriculum (PDF)
        </a>
      </li>
      <li
        className="sc-2fa6374a-2 LyxUe"
      >
        <span
          className="sc-181d717c-0 iOQdHN"
          height={20}
          width={20}
        >
          <span
            className="sc-181d717c-1 fprljM"
            height={20}
            width={20}
          >
            <svg
              fill="none"
              height="100%"
              stroke="currentColor"
              strokeLinecap="round"
              strokeLinejoin="round"
              strokeWidth="2.5"
              viewBox="0 0 24 24"
              width="100%"
              xmlns="http://www.w3.org/2000/svg"
            >
              <polyline
                points="9 18 15 12 9 6"
              />
            </svg>
          </span>
        </span>
        <a
          href="/"
          onClick={[Function]}
          onMouseEnter={[Function]}
        >
          Higher Curriculum (PDF)
        </a>
      </li>
    </ol>
  </nav>,
]
`;

exports[`Storyshots Typography/Heading Heading 1`] = `
Array [
  <link
    href="https://fonts.googleapis.com/css2?family=Lexend:wght@300&display=swap"
    rel="stylesheet"
  />,
  <link
    href="https://fonts.googleapis.com/css2?family=ABeeZee&display=swap"
    rel="stylesheet"
  />,
  <h1
    className="sc-1d12b6ff-0 eJMeRe"
  >
    Heading 1
  </h1>,
]
`;

exports[`Storyshots Typography/Hr Hr 1`] = `
Array [
  <link
    href="https://fonts.googleapis.com/css2?family=Lexend:wght@300&display=swap"
    rel="stylesheet"
  />,
  <link
    href="https://fonts.googleapis.com/css2?family=ABeeZee&display=swap"
    rel="stylesheet"
  />,
  <div
    className="sc-2f0613b5-0 sc-68731eac-0 bsCxxD jvOxPL"
    fontSize={18}
    fontWeight={400}
  >
    <p>
      See below
    </p>
    <hr
      className="sc-cb4b0018-0 jBFrxo"
      color="grey2"
    />
    <p>
      For a horizontal rule
    </p>
  </div>,
]
`;

exports[`Storyshots Typography/P P 1`] = `
Array [
  <link
    href="https://fonts.googleapis.com/css2?family=Lexend:wght@300&display=swap"
    rel="stylesheet"
  />,
  <link
    href="https://fonts.googleapis.com/css2?family=ABeeZee&display=swap"
    rel="stylesheet"
  />,
  <p
    className="sc-20ccf123-0 bAXLyp"
    color="grey9"
    fontSize={16}
  >
    Lorem ipsum dolor sit amet, consectetur adipiscing elit, sed do eiusmod tempor incididunt ut labore et dolore magna aliqua. Id semper risus in hendrerit gravida rutrum quisque non tellus. Nibh praesent tristique magna sit. A arcu cursus vitae congue mauris rhoncus aenean. Turpis egestas maecenas pharetra convallis posuere morbi leo. Faucibus pulvinar elementum integer enim neque volutpat ac tincidunt. Vitae suscipit tellus mauris a diam maecenas. Faucibus a pellentesque sit amet porttitor eget dolor morbi non. Tortor vitae purus faucibus ornare. Bibendum est ultricies integer quis auctor elit. Massa id neque aliquam vestibulum morbi. Gravida neque convallis a cras semper auctor neque vitae. Massa tempor nec feugiat nisl pretium fusce id velit ut. Volutpat ac tincidunt vitae semper quis lectus nulla at volutpat. Id porta nibh venenatis cras sed felis eget. Pulvinar mattis nunc sed blandit libero volutpat sed cras. A diam maecenas sed enim ut sem viverra.
  </p>,
]
`;

exports[`Storyshots Typography/Span Span 1`] = `
Array [
  <link
    href="https://fonts.googleapis.com/css2?family=Lexend:wght@300&display=swap"
    rel="stylesheet"
  />,
  <link
    href="https://fonts.googleapis.com/css2?family=ABeeZee&display=swap"
    rel="stylesheet"
  />,
  <div
    className="sc-2f0613b5-0 sc-68731eac-0 bsCxxD dBciSc"
    fontWeight={400}
  >
    <p
      className="sc-20ccf123-0 lfGARk"
    >
      Lorem ipsum dolor sit amet, consectetur adipiscing elit, sed do eiusmod tempor incididunt ut labore et dolore magna aliqua. Id semper risus in hendrerit gravida rutrum quisque non tellus. Nibh praesent
       
      <span
        className="sc-1a42a0ba-0 eLTjAy"
        color="inYourFace"
        fontWeight={600}
      >
        tristique magna sit.
      </span>
       A arcu cursus vitae congue mauris rhoncus aenean. Turpis egestas maecenas pharetra convallis posuere morbi leo. Faucibus pulvinar elementum integer enim neque volutpat ac tincidunt. Vitae suscipit tellus mauris a diam maecenas.
    </p>
  </div>,
]
`;

exports[`Storyshots Typography/Typography Typography 1`] = `
Array [
  <link
    href="https://fonts.googleapis.com/css2?family=Lexend:wght@300&display=swap"
    rel="stylesheet"
  />,
  <link
    href="https://fonts.googleapis.com/css2?family=ABeeZee&display=swap"
    rel="stylesheet"
  />,
  <div
    className="sc-2f0613b5-0 sc-68731eac-0 bsCxxD dGjrLk"
    color="grey9"
    fontWeight={400}
  >
    <p>
      Lorem ipsum dolor sit amet, consectetur adipiscing elit, sed do eiusmod tempor incididunt ut labore et dolore magna aliqua. Id semper risus in hendrerit gravida rutrum quisque non tellus. Nibh praesent tristique magna sit. A arcu cursus vitae congue mauris rhoncus aenean. Turpis egestas maecenas pharetra convallis posuere morbi leo. Faucibus pulvinar elementum integer enim neque volutpat ac tincidunt. Vitae suscipit tellus mauris a diam maecenas.
    </p>
    <p>
      Faucibus a pellentesque sit amet porttitor eget dolor morbi non. Tortor vitae purus faucibus ornare. Bibendum est ultricies integer quis auctor elit. Massa id neque aliquam vestibulum morbi. Gravida neque convallis a cras semper auctor neque vitae. Massa tempor nec feugiat nisl pretium fusce id velit ut. Volutpat ac tincidunt vitae semper quis lectus nulla at volutpat. Id porta nibh venenatis cras sed felis eget. Pulvinar mattis nunc sed blandit libero volutpat sed cras. A diam maecenas sed enim ut sem viverra.
    </p>
  </div>,
]
`;<|MERGE_RESOLUTION|>--- conflicted
+++ resolved
@@ -412,11 +412,7 @@
     rel="stylesheet"
   />,
   <div
-<<<<<<< HEAD
-    className="sc-2f0613b5-0 sc-a3c34836-0 sc-c5fa06b4-0 fGoMXS kazdpZ cwILEU"
-=======
-    className="sc-2f0613b5-0 sc-f624290d-0 sc-d4ea61f5-0 fGoMXS kQluRe fdNnvs"
->>>>>>> 0eaf82b0
+    className="sc-2f0613b5-0 sc-f624290d-0 sc-fcf05996-0 fGoMXS kQluRe otwfS"
   >
     <h2>
       Card title
@@ -447,11 +443,7 @@
     }
   >
     <div
-<<<<<<< HEAD
-      className="sc-2f0613b5-0 sc-a3c34836-0 sc-c5fa06b4-0 fGoMXS kazdpZ cwILEU"
-=======
-      className="sc-2f0613b5-0 sc-f624290d-0 sc-d4ea61f5-0 fGoMXS kQluRe fdNnvs"
->>>>>>> 0eaf82b0
+      className="sc-2f0613b5-0 sc-f624290d-0 sc-fcf05996-0 fGoMXS kQluRe otwfS"
     >
       <div
         className="sc-2f0613b5-0 sc-f624290d-0 bZqHUc fevwEk"
@@ -534,11 +526,7 @@
     }
   >
     <div
-<<<<<<< HEAD
-      className="sc-2f0613b5-0 sc-a3c34836-0 sc-c5fa06b4-0 kLlrVA clElcb cwILEU"
-=======
-      className="sc-2f0613b5-0 sc-f624290d-0 sc-d4ea61f5-0 kLlrVA bRmqFQ fdNnvs"
->>>>>>> 0eaf82b0
+      className="sc-2f0613b5-0 sc-f624290d-0 sc-fcf05996-0 kLlrVA bRmqFQ otwfS"
     >
       <div
         className="sc-5a3421c1-0 hKnMWG"
@@ -610,11 +598,7 @@
     }
   >
     <div
-<<<<<<< HEAD
-      className="sc-2f0613b5-0 sc-a3c34836-0 sc-c5fa06b4-0 fGoMXS kazdpZ cwILEU"
-=======
-      className="sc-2f0613b5-0 sc-f624290d-0 sc-d4ea61f5-0 fGoMXS kQluRe fdNnvs"
->>>>>>> 0eaf82b0
+      className="sc-2f0613b5-0 sc-f624290d-0 sc-fcf05996-0 fGoMXS kQluRe otwfS"
     >
       <div
         className="sc-2f0613b5-0 sc-f624290d-0 bZqHUc hizGsn"
@@ -689,8 +673,7 @@
     rel="stylesheet"
   />,
   <div
-<<<<<<< HEAD
-    className="sc-2f0613b5-0 sc-a3c34836-0 sc-c5fa06b4-0 fCqXwD bSBYII cwILEU"
+    className="sc-2f0613b5-0 sc-f624290d-0 sc-fcf05996-0 fCqXwD gPKvSf otwfS"
   >
     <h5
       className="sc-1d12b6ff-0 bgJxDb"
@@ -711,450 +694,6 @@
     >
       Drop a CardLink component into a Card, pass in an href and the whole card becomes a link. The CardLink should be the child of a Heading to ensure the Heading is focusable
     </p>
-=======
-    className="sc-2f0613b5-0 sc-f624290d-0 sc-d4ea61f5-0 sc-19ed6187-0 hYdVNV gEpyiR fdNnvs fIBNPR"
-  >
-    <a
-      className="sc-19ed6187-1 eQQrMo"
-      href="/"
-      target="_self"
-    />
-    <h2>
-      Card title
-    </h2>
-    <p>
-      You can put anything you like in here. The whole card area is a link.
-    </p>
-  </div>,
-]
-`;
-
-exports[`Storyshots Cards/Card as Link Card As Link Icon 1`] = `
-Array [
-  <link
-    href="https://fonts.googleapis.com/css2?family=Lexend:wght@300&display=swap"
-    rel="stylesheet"
-  />,
-  <link
-    href="https://fonts.googleapis.com/css2?family=ABeeZee&display=swap"
-    rel="stylesheet"
-  />,
-  <div
-    style={
-      Object {
-        "width": "300px",
-      }
-    }
-  >
-    <div
-      className="sc-2f0613b5-0 sc-f624290d-0 sc-d4ea61f5-0 sc-19ed6187-0 hYdVNV gEpyiR fdNnvs fIBNPR"
-    >
-      <a
-        className="sc-19ed6187-1 eQQrMo"
-        href="/"
-        target="_self"
-      />
-      <div
-        className="sc-2f0613b5-0 sc-f624290d-0 bsCxxD xaJlA"
-      >
-        <span
-          className="sc-181d717c-0 ejnedV"
-          height={80}
-          width={80}
-        >
-          <span
-            className="sc-181d717c-1 lgDPvw"
-            height={80}
-            width={80}
-          >
-            <svg
-              fill="none"
-              height="100%"
-              stroke="currentColor"
-              strokeLinecap="round"
-              strokeLinejoin="round"
-              strokeWidth="2.5"
-              viewBox="0 0 24 24"
-              width="100%"
-              xmlns="http://www.w3.org/2000/svg"
-            >
-              <polyline
-                points="9 18 15 12 9 6"
-              />
-            </svg>
-          </span>
-        </span>
-        <h5
-          className="sc-1d12b6ff-0 jOyYbC"
-          color="grey8"
-          fontSize={24}
-          mb={0}
-          mt={0}
-        >
-          Classroom
-        </h5>
-      </div>
-    </div>
-  </div>,
-]
-`;
-
-exports[`Storyshots Cards/Card as Link Card As Link Icon Text 1`] = `
-Array [
-  <link
-    href="https://fonts.googleapis.com/css2?family=Lexend:wght@300&display=swap"
-    rel="stylesheet"
-  />,
-  <link
-    href="https://fonts.googleapis.com/css2?family=ABeeZee&display=swap"
-    rel="stylesheet"
-  />,
-  <div
-    style={
-      Object {
-        "width": "300px",
-      }
-    }
-  >
-    <div
-      className="sc-2f0613b5-0 sc-f624290d-0 sc-d4ea61f5-0 sc-19ed6187-0 hYdVNV gEpyiR fdNnvs fIBNPR"
-    >
-      <a
-        className="sc-19ed6187-1 eQQrMo"
-        href="/"
-        target="_self"
-      />
-      <div
-        className="sc-2f0613b5-0 sc-f624290d-0 bsCxxD xaJlA"
-      >
-        <span
-          className="sc-181d717c-0 ejnedV"
-          height={80}
-          width={80}
-        >
-          <span
-            className="sc-181d717c-1 lgDPvw"
-            height={80}
-            width={80}
-          >
-            <svg
-              fill="none"
-              height="100%"
-              stroke="currentColor"
-              strokeLinecap="round"
-              strokeLinejoin="round"
-              strokeWidth="2.5"
-              viewBox="0 0 24 24"
-              width="100%"
-              xmlns="http://www.w3.org/2000/svg"
-            >
-              <polyline
-                points="9 18 15 12 9 6"
-              />
-            </svg>
-          </span>
-        </span>
-        <h5
-          className="sc-1d12b6ff-0 kLRleM"
-          color="grey8"
-          fontSize={24}
-          mb={24}
-          mt={0}
-        >
-          Classroom
-        </h5>
-      </div>
-      <p
-        className="sc-20ccf123-0 cpPQPW"
-        color="grey6"
-        fontSize={16}
-      >
-        Short snappy description of what this card is about.
-      </p>
-    </div>
-  </div>,
-]
-`;
-
-exports[`Storyshots Cards/Variants/Image Icon Button Card Icon Button 1`] = `
-Array [
-  <link
-    href="https://fonts.googleapis.com/css2?family=Lexend:wght@300&display=swap"
-    rel="stylesheet"
-  />,
-  <link
-    href="https://fonts.googleapis.com/css2?family=ABeeZee&display=swap"
-    rel="stylesheet"
-  />,
-  <div
-    style={
-      Object {
-        "width": "308px",
-      }
-    }
-  >
-    <div
-      className="sc-2f0613b5-0 sc-f624290d-0 sc-d4ea61f5-0 vzkWX ghvNBf fdNnvs"
-    >
-      <div
-        className="sc-2f0613b5-0 sc-f624290d-0 cKQlXS iHVUoR"
-      >
-        <div
-          className="sc-2f0613b5-0 sc-f624290d-0 bZqHUc hizGsn"
-        >
-          <span
-            className="sc-181d717c-0 jJmNA"
-            height={64}
-            width={64}
-          >
-            <span
-              className="sc-181d717c-1 etKVjM"
-              height={64}
-              width={64}
-            >
-              <svg
-                fill="none"
-                height="100%"
-                stroke="currentColor"
-                strokeLinecap="round"
-                strokeLinejoin="round"
-                strokeWidth="2.5"
-                viewBox="0 0 24 24"
-                width="100%"
-                xmlns="http://www.w3.org/2000/svg"
-              >
-                <path
-                  d="M21 15v4a2 2 0 0 1-2 2H5a2 2 0 0 1-2-2v-4"
-                />
-                <polyline
-                  points="7 10 12 15 17 10"
-                />
-                <line
-                  x1="12"
-                  x2="12"
-                  y1="15"
-                  y2="3"
-                />
-              </svg>
-            </span>
-          </span>
-          <h4
-            className="sc-1d12b6ff-0 iMuYLq"
-            fontSize={24}
-          >
-            Title
-          </h4>
-        </div>
-        <p
-          className="sc-20ccf123-0 gLchTO"
-          color="grey6"
-          fontSize={16}
-        >
-          Short snappy description of what this card is about.
-        </p>
-        <div
-          className="sc-2f0613b5-0 sc-f624290d-0 bsCxxD imESs"
-        >
-          <a
-            aria-label="Label"
-            className="sc-608180b1-0 llSJNp"
-            href="/"
-            onClick={[Function]}
-            onKeyDown={[Function]}
-            onMouseEnter={[Function]}
-            role="button"
-            size="small"
-            title="Label"
-          >
-            <span
-              className="sc-afa80c08-0 dokVaK"
-            >
-              Label
-            </span>
-          </a>
-        </div>
-      </div>
-    </div>
-  </div>,
-]
-`;
-
-exports[`Storyshots Cards/Variants/Image Icon Button Card Image Button 1`] = `
-Array [
-  <link
-    href="https://fonts.googleapis.com/css2?family=Lexend:wght@300&display=swap"
-    rel="stylesheet"
-  />,
-  <link
-    href="https://fonts.googleapis.com/css2?family=ABeeZee&display=swap"
-    rel="stylesheet"
-  />,
-  <div
-    style={
-      Object {
-        "width": "308px",
-      }
-    }
-  >
-    <div
-      className="sc-2f0613b5-0 sc-f624290d-0 sc-d4ea61f5-0 vzkWX ghvNBf fdNnvs"
-    >
-      <div
-        className="sc-5a3421c1-0 hKnMWG"
-      >
-        <img
-          alt="Title"
-          className="sc-5a3421c1-1 jwUqsf"
-          src="/[object Object]"
-        />
-      </div>
-      <div
-        className="sc-2f0613b5-0 sc-f624290d-0 kqEpwE cRGSQn"
-      >
-        <div
-          className="sc-2f0613b5-0 sc-f624290d-0 bZqHUc fevwEk"
-        >
-          <h4
-            className="sc-1d12b6ff-0 iMuYLq"
-            fontSize={24}
-          >
-            Title
-          </h4>
-        </div>
-        <p
-          className="sc-20ccf123-0 dipoQV"
-          color="grey6"
-          fontSize={16}
-        >
-          Short snappy description of what this card is about.
-        </p>
-        <div
-          className="sc-2f0613b5-0 sc-f624290d-0 bsCxxD imESs"
-        >
-          <a
-            aria-label="Label"
-            className="sc-608180b1-0 llSJNp"
-            href="/"
-            onClick={[Function]}
-            onKeyDown={[Function]}
-            onMouseEnter={[Function]}
-            role="button"
-            size="small"
-            title="Label"
-          >
-            <span
-              className="sc-afa80c08-0 dokVaK"
-            >
-              Label
-            </span>
-          </a>
-        </div>
-      </div>
-    </div>
-  </div>,
-]
-`;
-
-exports[`Storyshots Cards/Variants/Image Icon Button Card Leading Icon Button 1`] = `
-Array [
-  <link
-    href="https://fonts.googleapis.com/css2?family=Lexend:wght@300&display=swap"
-    rel="stylesheet"
-  />,
-  <link
-    href="https://fonts.googleapis.com/css2?family=ABeeZee&display=swap"
-    rel="stylesheet"
-  />,
-  <div
-    style={
-      Object {
-        "width": "308px",
-      }
-    }
-  >
-    <div
-      className="sc-2f0613b5-0 sc-f624290d-0 sc-d4ea61f5-0 vzkWX ghvNBf fdNnvs"
-    >
-      <div
-        className="sc-2f0613b5-0 sc-f624290d-0 cKQlXS iHVUoR"
-      >
-        <div
-          className="sc-2f0613b5-0 sc-f624290d-0 bZqHUc fevwEk"
-        >
-          <span
-            className="sc-181d717c-0 hQEBin"
-            height={32}
-            width={32}
-          >
-            <span
-              className="sc-181d717c-1 hYJTtE"
-              height={32}
-              width={32}
-            >
-              <svg
-                fill="none"
-                height="100%"
-                stroke="currentColor"
-                strokeLinecap="round"
-                strokeLinejoin="round"
-                strokeWidth="2.5"
-                viewBox="0 0 24 24"
-                width="100%"
-                xmlns="http://www.w3.org/2000/svg"
-              >
-                <path
-                  d="M18 13v6a2 2 0 0 1-2 2H5a2 2 0 0 1-2-2V8a2 2 0 0 1 2-2h6"
-                />
-                <polyline
-                  points="15 3 21 3 21 9"
-                />
-                <line
-                  x1="10"
-                  x2="21"
-                  y1="14"
-                  y2="3"
-                />
-              </svg>
-            </span>
-          </span>
-          <h4
-            className="sc-1d12b6ff-0 iMuYLq"
-            fontSize={24}
-          >
-            Need Some Help?
-          </h4>
-        </div>
-        <p
-          className="sc-20ccf123-0 dipoQV"
-          color="grey6"
-          fontSize={16}
-        >
-          Preview, plan and customise each element of our lessons to meet your needs - whether inside and outside the classroom.
-        </p>
-        <div
-          className="sc-2f0613b5-0 sc-f624290d-0 bsCxxD imESs"
-        >
-          <a
-            aria-label="Visit Help Centre"
-            className="sc-608180b1-0 llSJNp"
-            href="/"
-            onClick={[Function]}
-            onKeyDown={[Function]}
-            onMouseEnter={[Function]}
-            role="button"
-            size="small"
-            title="Visit Help Centre"
-          >
-            <span
-              className="sc-afa80c08-0 dokVaK"
-            >
-              Visit Help Centre
-            </span>
-          </a>
-        </div>
-      </div>
-    </div>
->>>>>>> 0eaf82b0
   </div>,
 ]
 `;
@@ -1979,11 +1518,7 @@
       }
     >
       <div
-<<<<<<< HEAD
-        className="sc-2f0613b5-0 sc-a3c34836-0 sc-c5fa06b4-0 QmDoQ birHTP cwILEU"
-=======
-        className="sc-2f0613b5-0 sc-f624290d-0 sc-d4ea61f5-0 QmDoQ djgZnE fdNnvs"
->>>>>>> 0eaf82b0
+        className="sc-2f0613b5-0 sc-f624290d-0 sc-fcf05996-0 QmDoQ djgZnE otwfS"
       >
         <div
           className="sc-2f0613b5-0 sc-f624290d-0 bZqHUc fevwEk"
@@ -2249,11 +1784,7 @@
       }
     >
       <div
-<<<<<<< HEAD
-        className="sc-2f0613b5-0 sc-a3c34836-0 sc-c5fa06b4-0 QmDoQ birHTP cwILEU"
-=======
-        className="sc-2f0613b5-0 sc-f624290d-0 sc-d4ea61f5-0 QmDoQ djgZnE fdNnvs"
->>>>>>> 0eaf82b0
+        className="sc-2f0613b5-0 sc-f624290d-0 sc-fcf05996-0 QmDoQ djgZnE otwfS"
       >
         <div
           className="sc-2f0613b5-0 sc-f624290d-0 bZqHUc fevwEk"
@@ -2557,11 +2088,7 @@
       rowSpan={1}
     >
       <div
-<<<<<<< HEAD
-        className="sc-2f0613b5-0 sc-a3c34836-0 sc-c5fa06b4-0 goLdnZ besQWO cwILEU"
-=======
-        className="sc-2f0613b5-0 sc-f624290d-0 sc-d4ea61f5-0 goLdnZ gfBIxB fdNnvs"
->>>>>>> 0eaf82b0
+        className="sc-2f0613b5-0 sc-f624290d-0 sc-fcf05996-0 goLdnZ gfBIxB otwfS"
       >
         Grid box
       </div>
