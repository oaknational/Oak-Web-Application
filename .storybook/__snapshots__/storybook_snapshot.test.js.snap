// Jest Snapshot v1, https://goo.gl/fbAQLP

exports[`Storyshots Accessibility/Visually Hidden Visually Hidden 1`] = `
Array [
  <link
    href="https://fonts.googleapis.com/css2?family=Lexend:wght@300&display=swap"
    rel="stylesheet"
  />,
  <link
    href="https://fonts.googleapis.com/css2?family=ABeeZee&display=swap"
    rel="stylesheet"
  />,
  <div
    className="sc-26415b9b-0 ClhlW"
  >
    A screen reader will read this but you can't see it
  </div>,
]
`;

exports[`Storyshots Buttons/Bookmark Lesson Button Bookmark Lesson Button 1`] = `
Array [
  <link
    href="https://fonts.googleapis.com/css2?family=Lexend:wght@300&display=swap"
    rel="stylesheet"
  />,
  <link
    href="https://fonts.googleapis.com/css2?family=ABeeZee&display=swap"
    rel="stylesheet"
  />,
  <button
    aria-label="Add Bookmark"
    className="sc-da410035-0 sc-db58c318-0 eaZurT gUOjFh"
    disabled={false}
    onClick={[Function]}
    size="small"
    title="Add Bookmark"
  >
    <div
      className="sc-ef16a28e-0 jCQjNU"
      size="small"
    >
      <span
        className="sc-e069429b-0 kOwCRg"
        height={16}
        width={16}
      >
        <span
          className="sc-e069429b-1 wBulh"
          height={16}
          width={16}
        >
          <svg
            fill="currentColor"
            viewBox="2 2 20 20"
            xmlns="http://www.w3.org/2000/svg"
          >
            <path
              d="M0 0h24v24H0z"
              fill="none"
            />
            <path
              d="M0 0h24v24H0z"
              fill="none"
            />
            <path
              d="M12 17.27L18.18 21l-1.64-7.03L22 9.24l-7.19-.61L12 2 9.19 8.63 2 9.24l5.46 4.73L5.82 21z"
            />
          </svg>
        </span>
      </span>
    </div>
  </button>,
]
`;

exports[`Storyshots Buttons/Button As Link Button As Link 1`] = `
Array [
  <link
    href="https://fonts.googleapis.com/css2?family=Lexend:wght@300&display=swap"
    rel="stylesheet"
  />,
  <link
    href="https://fonts.googleapis.com/css2?family=ABeeZee&display=swap"
    rel="stylesheet"
  />,
  <a
    aria-label="Click me"
    className="sc-608180b1-0 ktjunw"
    href="/"
    onClick={[Function]}
    onKeyDown={[Function]}
    onMouseEnter={[Function]}
    role="button"
    size="small"
    title="Click me"
  >
    <span
      className="sc-afa80c08-0 dokVaK"
    >
      Click me
    </span>
  </a>,
]
`;

exports[`Storyshots Buttons/Button Button 1`] = `
Array [
  <link
    href="https://fonts.googleapis.com/css2?family=Lexend:wght@300&display=swap"
    rel="stylesheet"
  />,
  <link
    href="https://fonts.googleapis.com/css2?family=ABeeZee&display=swap"
    rel="stylesheet"
  />,
  <button
    aria-label="Click me"
    className="sc-da410035-0 sc-5692a472-0 eaZurT kZLrig"
    size="small"
    title="Click me"
  >
    <span
      className="sc-afa80c08-0 dokVaK"
    >
      Click me
    </span>
  </button>,
]
`;

exports[`Storyshots Buttons/Button Group Button Group 1`] = `
Array [
  <link
    href="https://fonts.googleapis.com/css2?family=Lexend:wght@300&display=swap"
    rel="stylesheet"
  />,
  <link
    href="https://fonts.googleapis.com/css2?family=ABeeZee&display=swap"
    rel="stylesheet"
  />,
  <div
    className="sc-2f0613b5-0 sc-f624290d-0 sc-c54a04ce-0 bsCxxD bRPzoh gYClZN"
  >
    <a
      aria-label="Download Lesson"
      className="sc-608180b1-0 ktjunw"
      href="/"
      onClick={[Function]}
      onKeyDown={[Function]}
      onMouseEnter={[Function]}
      role="button"
      size="small"
      title="Download Lesson"
    >
      <span
        className="sc-bba76629-0 kRiOrX"
      >
        <span
          className="sc-e069429b-0 kOwCRg"
          height={16}
          width={16}
        >
          <span
            className="sc-e069429b-1 wBulh"
            height={16}
            width={16}
          >
            <svg
              fill="none"
              height="100%"
              stroke="currentColor"
              strokeLinecap="round"
              strokeLinejoin="round"
              strokeWidth="2.5"
              viewBox="0 0 24 24"
              width="100%"
              xmlns="http://www.w3.org/2000/svg"
            >
              <path
                d="M21 15v4a2 2 0 0 1-2 2H5a2 2 0 0 1-2-2v-4"
              />
              <polyline
                points="7 10 12 15 17 10"
              />
              <line
                x1="12"
                x2="12"
                y1="15"
                y2="3"
              />
            </svg>
          </span>
        </span>
      </span>
      <span
        className="sc-afa80c08-0 dokVaK"
      >
        Download
      </span>
    </a>
    <a
      aria-label="Share Lesson"
      className="sc-608180b1-0 ktjunw"
      href="/"
      onClick={[Function]}
      onKeyDown={[Function]}
      onMouseEnter={[Function]}
      role="button"
      size="small"
      title="Share Lesson"
    >
      <span
        className="sc-bba76629-0 kRiOrX"
      >
        <span
          className="sc-e069429b-0 kOwCRg"
          height={16}
          width={16}
        >
          <span
            className="sc-e069429b-1 wBulh"
            height={16}
            width={16}
          >
            <svg
              fill="none"
              height="100%"
              stroke="currentColor"
              strokeLinecap="round"
              strokeLinejoin="round"
              strokeWidth="2.5"
              viewBox="0 0 24 24"
              width="100%"
              xmlns="http://www.w3.org/2000/svg"
            >
              <circle
                cx="18"
                cy="5"
                r="3"
              />
              <circle
                cx="6"
                cy="12"
                r="3"
              />
              <circle
                cx="18"
                cy="19"
                r="3"
              />
              <line
                x1="8.59"
                x2="15.42"
                y1="13.51"
                y2="17.49"
              />
              <line
                x1="15.41"
                x2="8.59"
                y1="6.51"
                y2="10.49"
              />
            </svg>
          </span>
        </span>
      </span>
      <span
        className="sc-afa80c08-0 dokVaK"
      >
        Share
      </span>
    </a>
  </div>,
]
`;

exports[`Storyshots Buttons/Icon Button As Link Icon Button As Link 1`] = `
Array [
  <link
    href="https://fonts.googleapis.com/css2?family=Lexend:wght@300&display=swap"
    rel="stylesheet"
  />,
  <link
    href="https://fonts.googleapis.com/css2?family=ABeeZee&display=swap"
    rel="stylesheet"
  />,
  <a
    aria-label="Click me"
    className="sc-dde17d1c-0 gNAAZZ"
    href="/"
    onClick={[Function]}
    onKeyDown={[Function]}
    onMouseEnter={[Function]}
    role="button"
    size="small"
  >
    <div
      className="sc-ef16a28e-0 hbpwaj"
      size="small"
    >
      <span
        className="sc-e069429b-0 kOwCRg"
        height={16}
        width={16}
      >
        <span
          className="sc-e069429b-1 wBulh"
          height={16}
          width={16}
        >
          <svg
            fill="none"
            height="100%"
            stroke="currentColor"
            strokeLinecap="round"
            strokeLinejoin="round"
            strokeWidth="2.5"
            viewBox="0 0 24 24"
            width="100%"
            xmlns="http://www.w3.org/2000/svg"
          >
            <path
              d="M21 15v4a2 2 0 0 1-2 2H5a2 2 0 0 1-2-2v-4"
            />
            <polyline
              points="7 10 12 15 17 10"
            />
            <line
              x1="12"
              x2="12"
              y1="15"
              y2="3"
            />
          </svg>
        </span>
      </span>
    </div>
  </a>,
]
`;

exports[`Storyshots Buttons/Icon Button Icon Button 1`] = `
Array [
  <link
    href="https://fonts.googleapis.com/css2?family=Lexend:wght@300&display=swap"
    rel="stylesheet"
  />,
  <link
    href="https://fonts.googleapis.com/css2?family=ABeeZee&display=swap"
    rel="stylesheet"
  />,
  <button
    aria-label="Click me"
    className="sc-da410035-0 sc-db58c318-0 eaZurT hCZmBK"
    size="small"
    title="Click me"
  >
    <div
      className="sc-ef16a28e-0 hbpwaj"
      size="small"
    >
      <span
        className="sc-e069429b-0 kOwCRg"
        height={16}
        width={16}
      >
        <span
          className="sc-e069429b-1 wBulh"
          height={16}
          width={16}
        >
          <svg
            fill="none"
            height="100%"
            stroke="currentColor"
            strokeLinecap="round"
            strokeLinejoin="round"
            strokeWidth="2.5"
            viewBox="0 0 24 24"
            width="100%"
            xmlns="http://www.w3.org/2000/svg"
          >
            <path
              d="M21 15v4a2 2 0 0 1-2 2H5a2 2 0 0 1-2-2v-4"
            />
            <polyline
              points="7 10 12 15 17 10"
            />
            <line
              x1="12"
              x2="12"
              y1="15"
              y2="3"
            />
          </svg>
        </span>
      </span>
    </div>
  </button>,
]
`;

exports[`Storyshots Cards/Card Card 1`] = `
Array [
  <link
    href="https://fonts.googleapis.com/css2?family=Lexend:wght@300&display=swap"
    rel="stylesheet"
  />,
  <link
    href="https://fonts.googleapis.com/css2?family=ABeeZee&display=swap"
    rel="stylesheet"
  />,
  <div
<<<<<<< HEAD
    className="sc-2f0613b5-0 sc-f624290d-0 sc-8fa1f8aa-0 fGoMXS jOGnsv efhKjL"
=======
    className="sc-2f0613b5-0 sc-f624290d-0 sc-6bede0f3-0 fGoMXS beBigS eCcFJP"
>>>>>>> 08a2feb3
  >
    <h2>
      Card title
    </h2>
    <p>
      You can put anything you like in here.
    </p>
  </div>,
]
`;

exports[`Storyshots Cards/Card Card Icon Button 1`] = `
Array [
  <link
    href="https://fonts.googleapis.com/css2?family=Lexend:wght@300&display=swap"
    rel="stylesheet"
  />,
  <link
    href="https://fonts.googleapis.com/css2?family=ABeeZee&display=swap"
    rel="stylesheet"
  />,
  <div
    style={
      Object {
        "height": "250px",
        "width": "300px",
      }
    }
  >
    <div
<<<<<<< HEAD
      className="sc-2f0613b5-0 sc-f624290d-0 sc-8fa1f8aa-0 fGoMXS jOGnsv efhKjL"
=======
      className="sc-2f0613b5-0 sc-f624290d-0 sc-6bede0f3-0 fGoMXS beBigS eCcFJP"
>>>>>>> 08a2feb3
    >
      <div
        className="sc-2f0613b5-0 sc-f624290d-0 bZqHUc lhoBaF"
      >
        <span
          className="sc-e069429b-0 dngkQm"
          height={32}
          width={32}
        >
          <span
            className="sc-e069429b-1 coRObp"
            height={32}
            width={32}
          >
            <svg
              height="100%"
              viewBox="0 0 48 48"
              width="100%"
              xmlns="http://www.w3.org/2000/svg"
            >
              <path
                d="M21.5 40h-10q-.65 0-1.075-.425Q10 39.15 10 38.5V24H5.95q-.5 0-.7-.475-.2-.475.2-.825L23 6.9q.4-.4 1-.4t1 .4l9 7.95V10.5q0-.65.425-1.075Q34.85 9 35.5 9h1q.65 0 1.075.425Q38 9.85 38 10.5v8.05l4.55 4.15q.4.35.225.825Q42.6 24 42.05 24H38v14.5q0 .65-.425 1.075Q37.15 40 36.5 40h-10V28h-5ZM13 37h5.5V26.5q0-.65.425-1.075Q19.35 25 20 25h8q.65 0 1.075.425.425.425.425 1.075V37H35V19.95l-11-10-11 10Zm6.75-17.5h8.5q0-1.65-1.275-2.725Q25.7 15.7 24 15.7q-1.7 0-2.975 1.075Q19.75 17.85 19.75 19.5ZM20 25h8-8Z"
                fill="currentColor"
              />
            </svg>
          </span>
        </span>
        <h4
          className="sc-1d12b6ff-0 iMuYLq"
          fontSize={24}
        >
          Title
        </h4>
      </div>
      <p
        className="sc-20ccf123-0 frMFux"
        color="grey6"
        fontSize={16}
      >
        Short snappy description of what this card is about.
      </p>
      <a
        aria-label="Lable"
        className="sc-608180b1-0 kUMkmi"
        href="/"
        onClick={[Function]}
        onKeyDown={[Function]}
        onMouseEnter={[Function]}
        role="button"
        size="small"
        title="Lable"
      >
        <span
          className="sc-afa80c08-0 dokVaK"
        >
          Lable
        </span>
      </a>
    </div>
  </div>,
]
`;

exports[`Storyshots Cards/Card Card Image Button 1`] = `
Array [
  <link
    href="https://fonts.googleapis.com/css2?family=Lexend:wght@300&display=swap"
    rel="stylesheet"
  />,
  <link
    href="https://fonts.googleapis.com/css2?family=ABeeZee&display=swap"
    rel="stylesheet"
  />,
  <div
    style={
      Object {
        "width": "300px",
      }
    }
  >
    <div
<<<<<<< HEAD
      className="sc-2f0613b5-0 sc-f624290d-0 sc-8fa1f8aa-0 kLlrVA dyyyjN efhKjL"
=======
      className="sc-2f0613b5-0 sc-f624290d-0 sc-6bede0f3-0 kLlrVA hPkeCc eCcFJP"
>>>>>>> 08a2feb3
    >
      <div
        className="sc-a6ed065f-0 hcJmWF"
      >
        <div
          className="sc-a6ed065f-1 dFZgvo"
        >
          <span
            style={
              Object {
                "background": "none",
                "border": 0,
                "bottom": 0,
                "boxSizing": "border-box",
                "display": "block",
                "height": "initial",
                "left": 0,
                "margin": 0,
                "opacity": 1,
                "overflow": "hidden",
                "padding": 0,
                "position": "absolute",
                "right": 0,
                "top": 0,
                "width": "initial",
              }
            }
          >
            <img
              alt="black and white photo of books stacked to show their spines"
              data-nimg="fill"
              decoding="async"
              onError={[Function]}
              onLoad={[Function]}
              src="data:image/gif;base64,R0lGODlhAQABAIAAAAAAAP///yH5BAEAAAAALAAAAAABAAEAAAIBRAA7"
              style={
                Object {
                  "border": "none",
                  "bottom": 0,
                  "boxSizing": "border-box",
                  "display": "block",
                  "height": 0,
                  "left": 0,
                  "margin": "auto",
                  "maxHeight": "100%",
                  "maxWidth": "100%",
                  "minHeight": "100%",
                  "minWidth": "100%",
                  "objectFit": "cover",
                  "objectPosition": "center center",
                  "padding": 0,
                  "position": "absolute",
                  "right": 0,
                  "top": 0,
                  "width": 0,
                }
              }
            />
            <noscript>
              <img
                alt="black and white photo of books stacked to show their spines"
                data-nimg="fill"
                decoding="async"
                loading="lazy"
                src="/img.jpg"
                style={
                  Object {
                    "border": "none",
                    "bottom": 0,
                    "boxSizing": "border-box",
                    "display": "block",
                    "height": 0,
                    "left": 0,
                    "margin": "auto",
                    "maxHeight": "100%",
                    "maxWidth": "100%",
                    "minHeight": "100%",
                    "minWidth": "100%",
                    "objectFit": "cover",
                    "objectPosition": "center center",
                    "padding": 0,
                    "position": "absolute",
                    "right": 0,
                    "top": 0,
                    "width": 0,
                  }
                }
              />
            </noscript>
          </span>
        </div>
      </div>
      <div
        className="sc-2f0613b5-0 sc-f624290d-0 fgHrrJ gwYawH"
      >
        <div
          className="sc-2f0613b5-0 sc-f624290d-0 bZqHUc lhoBaF"
        >
          <h4
            className="sc-1d12b6ff-0 iMuYLq"
            fontSize={24}
          >
            Title
          </h4>
        </div>
        <p
          className="sc-20ccf123-0 frMFux"
          color="grey6"
          fontSize={16}
        >
          Short snappy description of what this card is about.
        </p>
        <a
          aria-label="Label"
          className="sc-608180b1-0 hiBlbg"
          href="/"
          onClick={[Function]}
          onKeyDown={[Function]}
          onMouseEnter={[Function]}
          role="button"
          size="small"
          title="Label"
        >
          <span
            className="sc-afa80c08-0 dokVaK"
          >
            Label
          </span>
        </a>
      </div>
    </div>
  </div>,
]
`;

exports[`Storyshots Cards/Card Card Large Icon Centered 1`] = `
Array [
  <link
    href="https://fonts.googleapis.com/css2?family=Lexend:wght@300&display=swap"
    rel="stylesheet"
  />,
  <link
    href="https://fonts.googleapis.com/css2?family=ABeeZee&display=swap"
    rel="stylesheet"
  />,
  <div
    style={
      Object {
        "height": "336px",
        "width": "300px",
      }
    }
  >
    <div
<<<<<<< HEAD
      className="sc-2f0613b5-0 sc-f624290d-0 sc-8fa1f8aa-0 fGoMXS jOGnsv efhKjL"
=======
      className="sc-2f0613b5-0 sc-f624290d-0 sc-6bede0f3-0 fGoMXS beBigS eCcFJP"
>>>>>>> 08a2feb3
    >
      <div
        className="sc-2f0613b5-0 sc-f624290d-0 bZqHUc eERIoa"
      >
        <span
          className="sc-e069429b-0 gQMegx"
          height={64}
          width={64}
        >
          <span
            className="sc-e069429b-1 iRdmOd"
            height={64}
            width={64}
          >
            <svg
              height="100%"
              viewBox="0 0 48 48"
              width="100%"
              xmlns="http://www.w3.org/2000/svg"
            >
              <path
                d="M21.5 40h-10q-.65 0-1.075-.425Q10 39.15 10 38.5V24H5.95q-.5 0-.7-.475-.2-.475.2-.825L23 6.9q.4-.4 1-.4t1 .4l9 7.95V10.5q0-.65.425-1.075Q34.85 9 35.5 9h1q.65 0 1.075.425Q38 9.85 38 10.5v8.05l4.55 4.15q.4.35.225.825Q42.6 24 42.05 24H38v14.5q0 .65-.425 1.075Q37.15 40 36.5 40h-10V28h-5ZM13 37h5.5V26.5q0-.65.425-1.075Q19.35 25 20 25h8q.65 0 1.075.425.425.425.425 1.075V37H35V19.95l-11-10-11 10Zm6.75-17.5h8.5q0-1.65-1.275-2.725Q25.7 15.7 24 15.7q-1.7 0-2.975 1.075Q19.75 17.85 19.75 19.5ZM20 25h8-8Z"
                fill="currentColor"
              />
            </svg>
          </span>
        </span>
        <h4
          className="sc-1d12b6ff-0 iMuYLq"
          fontSize={24}
        >
          Title
        </h4>
      </div>
      <p
        className="sc-20ccf123-0 gLchTO"
        color="grey6"
        fontSize={16}
      >
        Short snappy description of what this card is about.
      </p>
      <a
        aria-label="Label"
        className="sc-608180b1-0 hiBlbg"
        href="/"
        onClick={[Function]}
        onKeyDown={[Function]}
        onMouseEnter={[Function]}
        role="button"
        size="small"
        title="Label"
      >
        <span
          className="sc-afa80c08-0 dokVaK"
        >
          Label
        </span>
      </a>
    </div>
  </div>,
]
`;

exports[`Storyshots Cards/Card Link Card Link 1`] = `
Array [
  <link
    href="https://fonts.googleapis.com/css2?family=Lexend:wght@300&display=swap"
    rel="stylesheet"
  />,
  <link
    href="https://fonts.googleapis.com/css2?family=ABeeZee&display=swap"
    rel="stylesheet"
  />,
  <div
<<<<<<< HEAD
    className="sc-2f0613b5-0 sc-f624290d-0 sc-8fa1f8aa-0 fCqXwD bpTJhS efhKjL"
=======
    className="sc-2f0613b5-0 sc-f624290d-0 sc-6bede0f3-0 fCqXwD gRSmwP eCcFJP"
>>>>>>> 08a2feb3
  >
    <h5
      className="sc-1d12b6ff-0 bgJxDb"
      color="grey8"
      fontSize={24}
      mb={12}
      mt={24}
    >
      <a
        className="sc-ff273e4e-0 dumupW"
        href="https://classroom.thenational.academy/"
      >
        Card link
      </a>
    </h5>
    <p
      className="sc-20ccf123-0 lfGARk"
    >
      Drop a CardLink component into a Card, pass in an href and the whole card becomes a link. The CardLink should be the child of a Heading to ensure the Heading is focusable
    </p>
  </div>,
]
`;

exports[`Storyshots Cards/Dismmissible Card Dismissible Card 1`] = `
Array [
  <link
    href="https://fonts.googleapis.com/css2?family=Lexend:wght@300&display=swap"
    rel="stylesheet"
  />,
  <link
    href="https://fonts.googleapis.com/css2?family=ABeeZee&display=swap"
    rel="stylesheet"
  />,
  <div>
    <div
<<<<<<< HEAD
      className="sc-2f0613b5-0 sc-f624290d-0 sc-8fa1f8aa-0 hcmYnu dPMnTH efhKjL"
=======
      className="sc-2f0613b5-0 sc-f624290d-0 sc-6bede0f3-0 hcmYnu bzLmCm eCcFJP"
>>>>>>> 08a2feb3
    >
      Close to remove
      <div
        className="sc-f063f340-0 kYcrfm"
      >
        <button
          aria-label="Close node Banner"
          className="sc-da410035-0 sc-db58c318-0 eaZurT gtyFYn"
          onClick={[Function]}
          size="small"
          title="Close node Banner"
        >
          <div
            className="sc-ef16a28e-0 hqihXi"
            size="small"
          >
            <span
              className="sc-e069429b-0 kOwCRg"
              height={16}
              width={16}
            >
              <span
                className="sc-e069429b-1 wBulh"
                height={16}
                width={16}
              >
                <svg
                  fill="currentColor"
                  height="100%"
                  viewBox="0 0 16 16"
                  width="100%"
                  xmlns="http://www.w3.org/2000/svg"
                >
                  <path
                    d="M10.0469 8L14.875 3.21875L15.8594 2.23438C16 2.09375 16 1.85938 15.8594 1.67188L14.8281 0.640625C14.6406 0.5 14.4062 0.5 14.2656 0.640625L8.5 6.45312L2.6875 0.640625C2.54688 0.5 2.3125 0.5 2.125 0.640625L1.09375 1.67188C0.953125 1.85938 0.953125 2.09375 1.09375 2.23438L6.90625 8L1.09375 13.8125C0.953125 13.9531 0.953125 14.1875 1.09375 14.375L2.125 15.4062C2.3125 15.5469 2.54688 15.5469 2.6875 15.4062L8.5 9.59375L13.2812 14.4219L14.2656 15.4062C14.4062 15.5469 14.6406 15.5469 14.8281 15.4062L15.8594 14.375C16 14.1875 16 13.9531 15.8594 13.8125L10.0469 8Z"
                    fill="currentColor"
                  />
                </svg>
              </span>
            </span>
          </div>
        </button>
      </div>
    </div>
  </div>,
]
`;

exports[`Storyshots Element/Badge Icon Badge 1`] = `
Array [
  <link
    href="https://fonts.googleapis.com/css2?family=Lexend:wght@300&display=swap"
    rel="stylesheet"
  />,
  <link
    href="https://fonts.googleapis.com/css2?family=ABeeZee&display=swap"
    rel="stylesheet"
  />,
  <div
    className="sc-2f0613b5-0 sc-f624290d-0 sc-34812ebb-2 bsCxxD gCbzud jQNMWS"
  >
    <svg
      className="sc-34812ebb-0 cmTUhs"
      fill="none"
      height="100%"
      viewBox="0 0 54 54"
      width="100%"
      xmlns="http://www.w3.org/2000/svg"
    >
      <path
        d="M24.302.967a8 8 0 0 1 5.396 0l1.615.578a8 8 0 0 0 2.1.447l1.71.128a8 8 0 0 1 4.93 2.195l1.24 1.185c.52.497 1.105.921 1.737 1.262l1.511.813a8 8 0 0 1 3.611 4.01l.65 1.588c.273.665.634 1.29 1.074 1.859l1.05 1.357a8 8 0 0 1 1.667 5.132l-.051 1.715a8 8 0 0 0 .224 2.135l.407 1.667a8 8 0 0 1-.564 5.366l-.745 1.546a8.002 8.002 0 0 0-.663 2.042l-.306 1.688a8 8 0 0 1-2.698 4.673l-1.31 1.11a7.999 7.999 0 0 0-1.435 1.595l-.967 1.418a8 8 0 0 1-4.366 3.171l-1.647.482c-.69.201-1.35.495-1.96.873l-1.46.902a8 8 0 0 1-5.279 1.121l-1.7-.23a8.003 8.003 0 0 0-2.146 0l-1.7.23a8 8 0 0 1-5.279-1.121l-1.46-.902a8.004 8.004 0 0 0-1.96-.873l-1.647-.482a8 8 0 0 1-4.366-3.171l-.966-1.418a8.001 8.001 0 0 0-1.437-1.595l-1.309-1.11a8 8 0 0 1-2.698-4.673L2.8 35.992a8.001 8.001 0 0 0-.663-2.042l-.745-1.546a8 8 0 0 1-.564-5.366l.407-1.667a8 8 0 0 0 .224-2.135l-.051-1.715a8 8 0 0 1 1.667-5.132l1.05-1.357a8 8 0 0 0 1.073-1.86l.651-1.587a8 8 0 0 1 3.61-4.01l1.512-.813A8.001 8.001 0 0 0 12.706 5.5l1.24-1.185a8 8 0 0 1 4.93-2.195l1.711-.128a8 8 0 0 0 2.1-.447l1.615-.578Z"
        fill="currentColor"
      />
    </svg>
    <div
      className="sc-2f0613b5-0 sc-f624290d-0 sc-34812ebb-1 bsCxxD gCbzud czBIUt"
    >
      <span
        className="sc-e069429b-0 cdvNck"
        height={20}
        width={20}
      >
        <span
          className="sc-e069429b-1 jMJCOd"
          height={20}
          width={20}
        >
          <svg
            fill="currentColor"
            viewBox="2 2 20 20"
            xmlns="http://www.w3.org/2000/svg"
          >
            <path
              d="M0 0h24v24H0z"
              fill="none"
            />
            <path
              d="M0 0h24v24H0z"
              fill="none"
            />
            <path
              d="M12 17.27L18.18 21l-1.64-7.03L22 9.24l-7.19-.61L12 2 9.19 8.63 2 9.24l5.46 4.73L5.82 21z"
            />
          </svg>
        </span>
      </span>
    </div>
  </div>,
]
`;

exports[`Storyshots Element/Badge Text Badge 1`] = `
Array [
  <link
    href="https://fonts.googleapis.com/css2?family=Lexend:wght@300&display=swap"
    rel="stylesheet"
  />,
  <link
    href="https://fonts.googleapis.com/css2?family=ABeeZee&display=swap"
    rel="stylesheet"
  />,
  <div
    className="sc-2f0613b5-0 sc-f624290d-0 sc-34812ebb-2 bsCxxD gCbzud jQNMWS"
  >
    <svg
      className="sc-34812ebb-0 cmTUhs"
      fill="none"
      height="100%"
      viewBox="0 0 54 54"
      width="100%"
      xmlns="http://www.w3.org/2000/svg"
    >
      <path
        d="M24.302.967a8 8 0 0 1 5.396 0l1.615.578a8 8 0 0 0 2.1.447l1.71.128a8 8 0 0 1 4.93 2.195l1.24 1.185c.52.497 1.105.921 1.737 1.262l1.511.813a8 8 0 0 1 3.611 4.01l.65 1.588c.273.665.634 1.29 1.074 1.859l1.05 1.357a8 8 0 0 1 1.667 5.132l-.051 1.715a8 8 0 0 0 .224 2.135l.407 1.667a8 8 0 0 1-.564 5.366l-.745 1.546a8.002 8.002 0 0 0-.663 2.042l-.306 1.688a8 8 0 0 1-2.698 4.673l-1.31 1.11a7.999 7.999 0 0 0-1.435 1.595l-.967 1.418a8 8 0 0 1-4.366 3.171l-1.647.482c-.69.201-1.35.495-1.96.873l-1.46.902a8 8 0 0 1-5.279 1.121l-1.7-.23a8.003 8.003 0 0 0-2.146 0l-1.7.23a8 8 0 0 1-5.279-1.121l-1.46-.902a8.004 8.004 0 0 0-1.96-.873l-1.647-.482a8 8 0 0 1-4.366-3.171l-.966-1.418a8.001 8.001 0 0 0-1.437-1.595l-1.309-1.11a8 8 0 0 1-2.698-4.673L2.8 35.992a8.001 8.001 0 0 0-.663-2.042l-.745-1.546a8 8 0 0 1-.564-5.366l.407-1.667a8 8 0 0 0 .224-2.135l-.051-1.715a8 8 0 0 1 1.667-5.132l1.05-1.357a8 8 0 0 0 1.073-1.86l.651-1.587a8 8 0 0 1 3.61-4.01l1.512-.813A8.001 8.001 0 0 0 12.706 5.5l1.24-1.185a8 8 0 0 1 4.93-2.195l1.711-.128a8 8 0 0 0 2.1-.447l1.615-.578Z"
        fill="currentColor"
      />
    </svg>
    <div
      className="sc-2f0613b5-0 sc-f624290d-0 sc-34812ebb-1 bsCxxD gCbzud czBIUt"
    >
      80%
    </div>
  </div>,
]
`;

exports[`Storyshots Feedback/Loading Spinner Loading Spinner 1`] = `
Array [
  <link
    href="https://fonts.googleapis.com/css2?family=Lexend:wght@300&display=swap"
    rel="stylesheet"
  />,
  <link
    href="https://fonts.googleapis.com/css2?family=ABeeZee&display=swap"
    rel="stylesheet"
  />,
  <span
    className="sc-7f9be300-0 chMNpH"
  >
    <span
      className="sc-850c036b-0 jSCzxF"
    >
      Loading
    </span>
  </span>,
]
`;

exports[`Storyshots Form/BigInput Big Input 1`] = `
Array [
  <link
    href="https://fonts.googleapis.com/css2?family=Lexend:wght@300&display=swap"
    rel="stylesheet"
  />,
  <link
    href="https://fonts.googleapis.com/css2?family=ABeeZee&display=swap"
    rel="stylesheet"
  />,
  <input
    className="sc-fbea1ba6-0 sc-6947a58a-0 eZDTcQ jVNwIS"
    onChange={[Function]}
    placeholder="Placeholder"
    value=""
  />,
]
`;

exports[`Storyshots Form/Checkbox Checkbox 1`] = `
Array [
  <link
    href="https://fonts.googleapis.com/css2?family=Lexend:wght@300&display=swap"
    rel="stylesheet"
  />,
  <link
    href="https://fonts.googleapis.com/css2?family=ABeeZee&display=swap"
    rel="stylesheet"
  />,
  <label
    className="sc-7fc21d95-0 hGxQYg"
    disabled={false}
    htmlFor="Click me"
    onClick={[Function]}
  >
    <input
      checked={false}
      className="sc-7fc21d95-1 cGbzCZ"
      disabled={false}
      id="Click me"
      onChange={[Function]}
      type="checkbox"
    />
    <svg
      aria-hidden="true"
      className="sc-7fc21d95-2"
      fill="none"
      focusable="false"
      height="24"
      viewBox="0 0 24 24"
      width="24"
    >
      <rect
        fill="transparent"
        height="23"
        rx="3.5"
        width="23"
        x="0.5"
        y="0.5"
      />
      <path
        checked={false}
        className="sc-7fc21d95-3 hbHtPY"
        d="M10.0664 16.8233C10.3008 17.0589 10.6992 17.0589 10.9336 16.8233L17.8242 9.8966C18.0586 9.66099 18.0586 9.26047 17.8242 9.02487L16.9805 8.1767C16.7461 7.9411 16.3711 7.9411 16.1367 8.1767L10.5117 13.8312L7.86328 11.1924C7.62891 10.9568 7.25391 10.9568 7.01953 11.1924L6.17578 12.0406C5.94141 12.2762 5.94141 12.6767 6.17578 12.9123L10.0664 16.8233Z"
      />
      <rect
        className="sc-7fc21d95-4 jHsvhx"
        height="23"
        rx="3.5"
        width="23"
        x="0.5"
        y="0.5"
      />
    </svg>
    <span
      className="sc-7fc21d95-5 hFmJIC"
    >
      Click me
    </span>
  </label>,
]
`;

exports[`Storyshots Form/Dropdown Dropdown Select 1`] = `
Array [
  <link
    href="https://fonts.googleapis.com/css2?family=Lexend:wght@300&display=swap"
    rel="stylesheet"
  />,
  <link
    href="https://fonts.googleapis.com/css2?family=ABeeZee&display=swap"
    rel="stylesheet"
  />,
  <div
    className="sc-2f0613b5-0 sc-f624290d-0 ciDSuL dkpoUZ"
  >
    <label
      className="sc-dd743253-2 eWJWXX"
      id="react-aria-generated-id"
      onClick={[Function]}
    >
      User type
    </label>
    <div
      aria-hidden={true}
      onBlur={null}
      style={
        Object {
          "border": 0,
          "clip": "rect(0 0 0 0)",
          "clipPath": "inset(50%)",
          "height": 1,
          "margin": "0 -1px -1px 0",
          "overflow": "hidden",
          "padding": 0,
          "position": "absolute",
          "whiteSpace": "nowrap",
          "width": 1,
        }
      }
    >
      <input
        onFocus={[Function]}
        style={
          Object {
            "fontSize": 16,
          }
        }
        tabIndex={-1}
        type="text"
      />
      <label>
        User type
        <select
          name="Role select dropdown"
          onChange={[Function]}
          size={4}
          tabIndex={-1}
          value=""
        >
          <option />
          <option
            value="1"
          >
            Teacher
          </option>
          <option
            value="2"
          >
            Parent
          </option>
          <option
            value="3"
          >
            Pupil
          </option>
          <option
            value="4"
          >
            Other
          </option>
        </select>
      </label>
    </div>
    <button
      aria-controls={null}
      aria-expanded={false}
      aria-haspopup="listbox"
      aria-labelledby="react-aria-generated-id react-aria-generated-id"
      className="sc-da410035-0 sc-dd743253-0 eaZurT clOJvw"
      data-testid="select"
      id="react-aria-generated-id"
      onBlur={[Function]}
      onClick={[Function]}
      onDragStart={[Function]}
      onFocus={[Function]}
      onKeyDown={[Function]}
      onKeyUp={[Function]}
      onMouseDown={[Function]}
      onMouseEnter={[Function]}
      onMouseLeave={[Function]}
      onMouseUp={[Function]}
      onTouchCancel={[Function]}
      onTouchEnd={[Function]}
      onTouchMove={[Function]}
      onTouchStart={[Function]}
      type="button"
    >
      <div
        className="sc-2f0613b5-0 sc-f624290d-0 bsCxxD iyTHgB"
      >
        <span
          data-testid="select-span"
          id="react-aria-generated-id"
        >
          What describes you best?
        </span>
      </div>
      <span
        className="sc-e069429b-0 hxQVEA"
        height={24}
        width={24}
      >
        <span
          className="sc-e069429b-1 dcdohx"
          height={24}
          width={24}
        >
          <svg
            fill="none"
            height="100%"
            stroke="currentColor"
            strokeLinecap="round"
            strokeLinejoin="round"
            strokeWidth="2"
            viewBox="-4 -5 22 17"
            width="100%"
            xmlns="http://www.w3.org/2000/svg"
          >
            <path
              d="m13.781 1.25-.594-.625c-.156-.156-.406-.156-.53 0L7 6.281 1.312.625C1.188.469.938.469.782.625l-.595.625c-.156.125-.156.375 0 .531L6.72 8.313a.36.36 0 0 0 .531 0l6.531-6.532c.156-.156.156-.406 0-.531Z"
              fill="currentColor"
            />
          </svg>
        </span>
      </span>
    </button>
  </div>,
]
`;

exports[`Storyshots Form/Dropdown Dropdown Select Icon 1`] = `
Array [
  <link
    href="https://fonts.googleapis.com/css2?family=Lexend:wght@300&display=swap"
    rel="stylesheet"
  />,
  <link
    href="https://fonts.googleapis.com/css2?family=ABeeZee&display=swap"
    rel="stylesheet"
  />,
  <div
    className="sc-2f0613b5-0 sc-f624290d-0 ciDSuL dkpoUZ"
  >
    <label
      className="sc-dd743253-2 eWJWXX"
      onClick={[Function]}
    />
    <div
      aria-hidden={true}
      onBlur={null}
      style={
        Object {
          "border": 0,
          "clip": "rect(0 0 0 0)",
          "clipPath": "inset(50%)",
          "height": 1,
          "margin": "0 -1px -1px 0",
          "overflow": "hidden",
          "padding": 0,
          "position": "absolute",
          "whiteSpace": "nowrap",
          "width": 1,
        }
      }
    >
      <input
        onFocus={[Function]}
        style={
          Object {
            "fontSize": 16,
          }
        }
        tabIndex={-1}
        type="text"
      />
      <label>
        What describes you best?
        <select
          name="Role select dropdown"
          onChange={[Function]}
          size={4}
          tabIndex={-1}
          value=""
        >
          <option />
          <option
            value="1"
          >
            Teacher
          </option>
          <option
            value="2"
          >
            Parent
          </option>
          <option
            value="3"
          >
            Pupil
          </option>
          <option
            value="4"
          >
            Other
          </option>
        </select>
      </label>
    </div>
    <button
      aria-controls={null}
      aria-expanded={false}
      aria-haspopup="listbox"
      aria-labelledby="react-aria-generated-id"
      className="sc-da410035-0 sc-dd743253-0 eaZurT clOJvw"
      data-testid="select"
      id="react-aria-generated-id"
      onBlur={[Function]}
      onClick={[Function]}
      onDragStart={[Function]}
      onFocus={[Function]}
      onKeyDown={[Function]}
      onKeyUp={[Function]}
      onMouseDown={[Function]}
      onMouseEnter={[Function]}
      onMouseLeave={[Function]}
      onMouseUp={[Function]}
      onTouchCancel={[Function]}
      onTouchEnd={[Function]}
      onTouchMove={[Function]}
      onTouchStart={[Function]}
      type="button"
    >
      <div
        className="sc-2f0613b5-0 sc-f624290d-0 bsCxxD iyTHgB"
      >
        <span
          className="sc-e069429b-0 eIiite"
          height={24}
          width={24}
        >
          <span
            className="sc-e069429b-1 dcdohx"
            height={24}
            width={24}
          >
            <svg
              fill="none"
              height="100%"
              viewBox="0 0 36 24"
              width="100%"
              xmlns="http://www.w3.org/2000/svg"
            >
              <path
                d="M34.5 0h-29C4.625 0 4 .688 4 1.5V2H1.5C.625 2 0 2.688 0 3.5V21c0 1.688 1.313 3 3 3h31.5c.813 0 1.5-.625 1.5-1.5v-21c0-.813-.688-1.5-1.5-1.5ZM2 21V4h2v17c0 .563-.5 1-1 1-.563 0-1-.438-1-1Zm32 1H5.812c.125-.25.125-.625.125-.938 0 0 .063 0 .063-.062V2h28v20ZM8.75 16h10.5a.76.76 0 0 0 .75-.75V4.75c0-.375-.375-.75-.75-.75H8.75a.76.76 0 0 0-.75.75v10.5c0 .438.313.75.75.75ZM10 6h8v8h-8V6ZM8 19.25c0 .438.313.75.75.75h10.5a.76.76 0 0 0 .75-.75v-.5c0-.375-.375-.75-.75-.75H8.75a.76.76 0 0 0-.75.75v.5Zm14 0c0 .438.313.75.75.75h8.5a.76.76 0 0 0 .75-.75v-.5c0-.375-.375-.75-.75-.75h-8.5a.76.76 0 0 0-.75.75v.5Zm0-4c0 .438.313.75.75.75h8.5a.76.76 0 0 0 .75-.75v-.5c0-.375-.375-.75-.75-.75h-8.5a.76.76 0 0 0-.75.75v.5Zm0-8c0 .438.313.75.75.75h8.5a.76.76 0 0 0 .75-.75v-.5c0-.375-.375-.75-.75-.75h-8.5a.76.76 0 0 0-.75.75v.5Zm0 4c0 .438.313.75.75.75h8.5a.76.76 0 0 0 .75-.75v-.5c0-.375-.375-.75-.75-.75h-8.5a.76.76 0 0 0-.75.75v.5Z"
                fill="currentColor"
              />
            </svg>
          </span>
        </span>
        <span
          data-testid="select-span"
          id="react-aria-generated-id"
        >
          What describes you best?
        </span>
      </div>
      <span
        className="sc-e069429b-0 hxQVEA"
        height={24}
        width={24}
      >
        <span
          className="sc-e069429b-1 dcdohx"
          height={24}
          width={24}
        >
          <svg
            fill="none"
            height="100%"
            stroke="currentColor"
            strokeLinecap="round"
            strokeLinejoin="round"
            strokeWidth="2"
            viewBox="-4 -5 22 17"
            width="100%"
            xmlns="http://www.w3.org/2000/svg"
          >
            <path
              d="m13.781 1.25-.594-.625c-.156-.156-.406-.156-.53 0L7 6.281 1.312.625C1.188.469.938.469.782.625l-.595.625c-.156.125-.156.375 0 .531L6.72 8.313a.36.36 0 0 0 .531 0l6.531-6.532c.156-.156.156-.406 0-.531Z"
              fill="currentColor"
            />
          </svg>
        </span>
      </span>
    </button>
  </div>,
]
`;

exports[`Storyshots Form/Dropdown Dropdown Select Label 1`] = `
Array [
  <link
    href="https://fonts.googleapis.com/css2?family=Lexend:wght@300&display=swap"
    rel="stylesheet"
  />,
  <link
    href="https://fonts.googleapis.com/css2?family=ABeeZee&display=swap"
    rel="stylesheet"
  />,
  <div
    className="sc-2f0613b5-0 sc-f624290d-0 ciDSuL dkpoUZ"
  >
    <label
      className="sc-dd743253-2 eWJWXX"
      id="react-aria-generated-id"
      onClick={[Function]}
    >
      What describes you best?
    </label>
    <div
      aria-hidden={true}
      onBlur={null}
      style={
        Object {
          "border": 0,
          "clip": "rect(0 0 0 0)",
          "clipPath": "inset(50%)",
          "height": 1,
          "margin": "0 -1px -1px 0",
          "overflow": "hidden",
          "padding": 0,
          "position": "absolute",
          "whiteSpace": "nowrap",
          "width": 1,
        }
      }
    >
      <input
        onFocus={[Function]}
        style={
          Object {
            "fontSize": 16,
          }
        }
        tabIndex={-1}
        type="text"
      />
      <label>
        What describes you best?
        <select
          name="Role select dropdown"
          onChange={[Function]}
          size={4}
          tabIndex={-1}
          value=""
        >
          <option />
          <option
            value="1"
          >
            Teacher
          </option>
          <option
            value="2"
          >
            Parent
          </option>
          <option
            value="3"
          >
            Pupil
          </option>
          <option
            value="4"
          >
            Other
          </option>
        </select>
      </label>
    </div>
    <button
      aria-controls={null}
      aria-expanded={false}
      aria-haspopup="listbox"
      aria-labelledby="react-aria-generated-id react-aria-generated-id"
      className="sc-da410035-0 sc-dd743253-0 eaZurT clOJvw"
      data-testid="select"
      id="react-aria-generated-id"
      onBlur={[Function]}
      onClick={[Function]}
      onDragStart={[Function]}
      onFocus={[Function]}
      onKeyDown={[Function]}
      onKeyUp={[Function]}
      onMouseDown={[Function]}
      onMouseEnter={[Function]}
      onMouseLeave={[Function]}
      onMouseUp={[Function]}
      onTouchCancel={[Function]}
      onTouchEnd={[Function]}
      onTouchMove={[Function]}
      onTouchStart={[Function]}
      type="button"
    >
      <div
        className="sc-2f0613b5-0 sc-f624290d-0 bsCxxD iyTHgB"
      >
        <span
          data-testid="select-span"
          id="react-aria-generated-id"
        />
      </div>
      <span
        className="sc-e069429b-0 hxQVEA"
        height={24}
        width={24}
      >
        <span
          className="sc-e069429b-1 dcdohx"
          height={24}
          width={24}
        >
          <svg
            fill="none"
            height="100%"
            stroke="currentColor"
            strokeLinecap="round"
            strokeLinejoin="round"
            strokeWidth="2"
            viewBox="-4 -5 22 17"
            width="100%"
            xmlns="http://www.w3.org/2000/svg"
          >
            <path
              d="m13.781 1.25-.594-.625c-.156-.156-.406-.156-.53 0L7 6.281 1.312.625C1.188.469.938.469.782.625l-.595.625c-.156.125-.156.375 0 .531L6.72 8.313a.36.36 0 0 0 .531 0l6.531-6.532c.156-.156.156-.406 0-.531Z"
              fill="currentColor"
            />
          </svg>
        </span>
      </span>
    </button>
  </div>,
]
`;

exports[`Storyshots Form/Input Input 1`] = `
Array [
  <link
    href="https://fonts.googleapis.com/css2?family=Lexend:wght@300&display=swap"
    rel="stylesheet"
  />,
  <link
    href="https://fonts.googleapis.com/css2?family=ABeeZee&display=swap"
    rel="stylesheet"
  />,
  <div
    className="sc-2f0613b5-0 sc-f624290d-0 bsCxxD iyTHgB"
  >
    <input
      aria-invalid={false}
      className="sc-fbea1ba6-0 sc-1a1b9f4b-1 eZDTcQ kNisxu"
      onChange={[Function]}
      placeholder="Placeholder"
      value=""
    />
  </div>,
]
`;

exports[`Storyshots Form/Input With Error 1`] = `
Array [
  <link
    href="https://fonts.googleapis.com/css2?family=Lexend:wght@300&display=swap"
    rel="stylesheet"
  />,
  <link
    href="https://fonts.googleapis.com/css2?family=ABeeZee&display=swap"
    rel="stylesheet"
  />,
  <div
    className="sc-2f0613b5-0 sc-f624290d-0 bsCxxD iyTHgB"
  >
    <input
      aria-describedby="undefined-error"
      aria-invalid={true}
      className="sc-fbea1ba6-0 sc-1a1b9f4b-1 eZDTcQ kNisxu"
      onChange={[Function]}
      placeholder="Placeholder"
      value=""
    />
  </div>,
  <div
    className="sc-2f0613b5-0 bwJOso"
  >
    <span
      className="sc-1a42a0ba-0 eATzei"
      color="error"
      fontSize={12}
      id="undefined-error"
    >
      Password should contain at least 8 characters
    </span>
  </div>,
]
`;

exports[`Storyshots Form/Input With Icon 1`] = `
Array [
  <link
    href="https://fonts.googleapis.com/css2?family=Lexend:wght@300&display=swap"
    rel="stylesheet"
  />,
  <link
    href="https://fonts.googleapis.com/css2?family=ABeeZee&display=swap"
    rel="stylesheet"
  />,
  <div
    className="sc-2f0613b5-0 sc-f624290d-0 bsCxxD iyTHgB"
  >
    <input
      aria-invalid={false}
      className="sc-fbea1ba6-0 sc-1a1b9f4b-1 eZDTcQ minvZ"
      onChange={[Function]}
      placeholder="Placeholder"
      value=""
    />
    <span
      className="sc-e069429b-0 cWoPFi sc-4047a183-0 hrNUBb"
      height={20}
      width={40}
    >
      <span
        className="sc-e069429b-1 jMJCOd"
        height={20}
        width={20}
      >
        <svg
          fill="none"
          height="100%"
          viewBox="0 0 17 17"
          width="100%"
          xmlns="http://www.w3.org/2000/svg"
        >
          <path
            d="M15.875 14.6562L12.0938 10.875C12 10.8125 11.9062 10.75 11.8125 10.75H11.4062C12.375 9.625 13 8.125 13 6.5C13 2.9375 10.0625 0 6.5 0C2.90625 0 0 2.9375 0 6.5C0 10.0938 2.90625 13 6.5 13C8.125 13 9.59375 12.4062 10.75 11.4375V11.8438C10.75 11.9375 10.7812 12.0312 10.8438 12.125L14.625 15.9062C14.7812 16.0625 15.0312 16.0625 15.1562 15.9062L15.875 15.1875C16.0312 15.0625 16.0312 14.8125 15.875 14.6562ZM6.5 11.5C3.71875 11.5 1.5 9.28125 1.5 6.5C1.5 3.75 3.71875 1.5 6.5 1.5C9.25 1.5 11.5 3.75 11.5 6.5C11.5 9.28125 9.25 11.5 6.5 11.5Z"
            fill="currentColor"
          />
        </svg>
      </span>
    </span>
  </div>,
]
`;

exports[`Storyshots Form/Input With Label 1`] = `
Array [
  <link
    href="https://fonts.googleapis.com/css2?family=Lexend:wght@300&display=swap"
    rel="stylesheet"
  />,
  <link
    href="https://fonts.googleapis.com/css2?family=ABeeZee&display=swap"
    rel="stylesheet"
  />,
  <div
    className="sc-2f0613b5-0 sc-1a1b9f4b-0 bwJOso fJIBXc"
  >
    <label
      className="sc-557d99b-0 kvHpjU"
      fontSize={12}
    >
      Password
    </label>
  </div>,
  <div
    className="sc-2f0613b5-0 sc-f624290d-0 bsCxxD iyTHgB"
  >
    <input
      aria-invalid={false}
      className="sc-fbea1ba6-0 sc-1a1b9f4b-1 eZDTcQ kNisxu"
      onChange={[Function]}
      placeholder="Placeholder"
      value=""
    />
  </div>,
]
`;

exports[`Storyshots Forms/Newsletter Form Newsletter Form 1`] = `
Array [
  <link
    href="https://fonts.googleapis.com/css2?family=Lexend:wght@300&display=swap"
    rel="stylesheet"
  />,
  <link
    href="https://fonts.googleapis.com/css2?family=ABeeZee&display=swap"
    rel="stylesheet"
  />,
  <div
    className="sc-61cd3008-0 dVghVz"
  >
    <div
      className="sc-78906373-0 gmRoJd"
      colSpan={
        Array [
          12,
          6,
        ]
      }
    >
      <div
<<<<<<< HEAD
        className="sc-2f0613b5-0 sc-f624290d-0 sc-8fa1f8aa-0 QmDoQ htFpNd efhKjL"
=======
        className="sc-2f0613b5-0 sc-f624290d-0 sc-6bede0f3-0 QmDoQ fznxzs eCcFJP"
>>>>>>> 08a2feb3
      >
        <div
          className="sc-2f0613b5-0 sc-f624290d-0 bZqHUc lhoBaF"
        >
          <span
            className="sc-e069429b-0 dngkQm"
            height={32}
            width={32}
          >
            <span
              className="sc-e069429b-1 coRObp"
              height={32}
              width={32}
            >
              <svg
                fill="none"
                height="100%"
                viewBox="0 0 34 34"
                width="100%"
                xmlns="http://www.w3.org/2000/svg"
              >
                <path
                  d="M30 1.313 2 17.438C.562 18.25.687 20.375 2.188 21L11 24.625V31c0 1.938 2.313 2.75 3.5 1.313l3.813-4.626 7.875 3.25a2 2 0 0 0 2.75-1.562l4-26.063c.25-1.624-1.5-2.874-2.938-2ZM13 31v-5.5l3.375 1.375L13 31Zm14-1.875L14.062 23.75l12.5-14.688c.313-.374-.187-.874-.562-.562L10.062 22.125 3 19.187 31 3l-4 26.125Z"
                  fill="currentColor"
                />
              </svg>
            </span>
          </span>
          <h2
            className="sc-1d12b6ff-0 iMuYLq"
            fontSize={24}
          >
            Join The Community
          </h2>
        </div>
        <p
          className="sc-20ccf123-0 lfGARk"
          id="newsletter-form-description"
        >
          Be among the first to get free lessons, resources and other helpful content by email. Unsubscribe at any time. Our privacy policy is
           
          <a
            href="/"
            onClick={[Function]}
            onMouseEnter={[Function]}
          >
            here
          </a>
          .
        </p>
        <form
          aria-describedby="newsletter-form-description"
          onSubmit={[Function]}
        >
          <div
            className="sc-2f0613b5-0 sc-f624290d-0 bsCxxD iyTHgB"
          >
            <input
              aria-invalid={false}
              className="sc-fbea1ba6-0 sc-1a1b9f4b-1 eZDTcQ fijrrZ"
              id="newsletter-signup-name"
              name="name"
              onBlur={[Function]}
              onChange={[Function]}
              placeholder="Name"
            />
          </div>
          <div
            className="sc-2f0613b5-0 sc-f624290d-0 bsCxxD iyTHgB"
          >
            <input
              aria-invalid={false}
              className="sc-fbea1ba6-0 sc-1a1b9f4b-1 eZDTcQ fijrrZ"
              id="newsletter-signup-email"
              name="email"
              onBlur={[Function]}
              onChange={[Function]}
              placeholder="Email Address"
            />
          </div>
          <div
            className="sc-2f0613b5-0 sc-f624290d-0 dYRIIA jIAEFq"
            onBlur={[Function]}
          >
            <label
              className="sc-dd743253-2 eWJWXX"
              id="react-aria-generated-id"
              onClick={[Function]}
            >
              User type
            </label>
            <div
              aria-hidden={true}
              onBlur={null}
              style={
                Object {
                  "border": 0,
                  "clip": "rect(0 0 0 0)",
                  "clipPath": "inset(50%)",
                  "height": 1,
                  "margin": "0 -1px -1px 0",
                  "overflow": "hidden",
                  "padding": 0,
                  "position": "absolute",
                  "whiteSpace": "nowrap",
                  "width": 1,
                }
              }
            >
              <input
                onFocus={[Function]}
                style={
                  Object {
                    "fontSize": 16,
                  }
                }
                tabIndex={-1}
                type="text"
              />
              <label>
                User type
                <select
                  name="userRole"
                  onChange={[Function]}
                  size={4}
                  tabIndex={-1}
                  value=""
                >
                  <option />
                  <option
                    value="Teacher"
                  >
                    Teacher
                  </option>
                  <option
                    value="Parent"
                  >
                    Parent
                  </option>
                  <option
                    value="Student"
                  >
                    Pupil
                  </option>
                  <option
                    value="Other"
                  >
                    Other
                  </option>
                </select>
              </label>
            </div>
            <button
              aria-controls={null}
              aria-expanded={false}
              aria-haspopup="listbox"
              aria-labelledby="react-aria-generated-id react-aria-generated-id"
              className="sc-da410035-0 sc-dd743253-0 eaZurT clOJvw"
              data-testid="select"
              id="react-aria-generated-id"
              onBlur={[Function]}
              onClick={[Function]}
              onDragStart={[Function]}
              onFocus={[Function]}
              onKeyDown={[Function]}
              onKeyUp={[Function]}
              onMouseDown={[Function]}
              onMouseEnter={[Function]}
              onMouseLeave={[Function]}
              onMouseUp={[Function]}
              onTouchCancel={[Function]}
              onTouchEnd={[Function]}
              onTouchMove={[Function]}
              onTouchStart={[Function]}
              type="button"
            >
              <div
                className="sc-2f0613b5-0 sc-f624290d-0 bsCxxD iyTHgB"
              >
                <span
                  data-testid="select-span"
                  id="react-aria-generated-id"
                >
                  What describes you best?
                </span>
              </div>
              <span
                className="sc-e069429b-0 hxQVEA"
                height={24}
                width={24}
              >
                <span
                  className="sc-e069429b-1 dcdohx"
                  height={24}
                  width={24}
                >
                  <svg
                    fill="none"
                    height="100%"
                    stroke="currentColor"
                    strokeLinecap="round"
                    strokeLinejoin="round"
                    strokeWidth="2"
                    viewBox="-4 -5 22 17"
                    width="100%"
                    xmlns="http://www.w3.org/2000/svg"
                  >
                    <path
                      d="m13.781 1.25-.594-.625c-.156-.156-.406-.156-.53 0L7 6.281 1.312.625C1.188.469.938.469.782.625l-.595.625c-.156.125-.156.375 0 .531L6.72 8.313a.36.36 0 0 0 .531 0l6.531-6.532c.156-.156.156-.406 0-.531Z"
                      fill="currentColor"
                    />
                  </svg>
                </span>
              </span>
            </button>
          </div>
          <button
            aria-label="Sign Up"
            className="sc-da410035-0 sc-5692a472-0 eaZurT dYFtA-D"
            disabled={false}
            size="small"
            title="Sign Up"
          >
            <span
              className="sc-afa80c08-0 dokVaK"
            >
              Sign Up
            </span>
          </button>
          <p
            aria-live="assertive"
            className="sc-20ccf123-0 kUFCdJ"
            color="error"
            fontSize={14}
            role="alert"
          >
            
          </p>
          
        </form>
      </div>
    </div>
  </div>,
]
`;

exports[`Storyshots Forms/Newsletter Form With Error 1`] = `
Array [
  <link
    href="https://fonts.googleapis.com/css2?family=Lexend:wght@300&display=swap"
    rel="stylesheet"
  />,
  <link
    href="https://fonts.googleapis.com/css2?family=ABeeZee&display=swap"
    rel="stylesheet"
  />,
  <div
    className="sc-61cd3008-0 dVghVz"
  >
    <div
      className="sc-78906373-0 gmRoJd"
      colSpan={
        Array [
          12,
          6,
        ]
      }
    >
      <div
<<<<<<< HEAD
        className="sc-2f0613b5-0 sc-f624290d-0 sc-8fa1f8aa-0 QmDoQ htFpNd efhKjL"
=======
        className="sc-2f0613b5-0 sc-f624290d-0 sc-6bede0f3-0 QmDoQ fznxzs eCcFJP"
>>>>>>> 08a2feb3
      >
        <div
          className="sc-2f0613b5-0 sc-f624290d-0 bZqHUc lhoBaF"
        >
          <span
            className="sc-e069429b-0 dngkQm"
            height={32}
            width={32}
          >
            <span
              className="sc-e069429b-1 coRObp"
              height={32}
              width={32}
            >
              <svg
                fill="none"
                height="100%"
                viewBox="0 0 34 34"
                width="100%"
                xmlns="http://www.w3.org/2000/svg"
              >
                <path
                  d="M30 1.313 2 17.438C.562 18.25.687 20.375 2.188 21L11 24.625V31c0 1.938 2.313 2.75 3.5 1.313l3.813-4.626 7.875 3.25a2 2 0 0 0 2.75-1.562l4-26.063c.25-1.624-1.5-2.874-2.938-2ZM13 31v-5.5l3.375 1.375L13 31Zm14-1.875L14.062 23.75l12.5-14.688c.313-.374-.187-.874-.562-.562L10.062 22.125 3 19.187 31 3l-4 26.125Z"
                  fill="currentColor"
                />
              </svg>
            </span>
          </span>
          <h2
            className="sc-1d12b6ff-0 iMuYLq"
            fontSize={24}
          >
            Join The Community
          </h2>
        </div>
        <p
          className="sc-20ccf123-0 lfGARk"
          id="newsletter-form-description"
        >
          Be among the first to get free lessons, resources and other helpful content by email. Unsubscribe at any time. Our privacy policy is
           
          <a
            href="/"
            onClick={[Function]}
            onMouseEnter={[Function]}
          >
            here
          </a>
          .
        </p>
        <form
          aria-describedby="newsletter-form-description"
          onSubmit={[Function]}
        >
          <div
            className="sc-2f0613b5-0 sc-f624290d-0 bsCxxD iyTHgB"
          >
            <input
              aria-invalid={false}
              className="sc-fbea1ba6-0 sc-1a1b9f4b-1 eZDTcQ fijrrZ"
              id="newsletter-signup-name"
              name="name"
              onBlur={[Function]}
              onChange={[Function]}
              placeholder="Name"
            />
          </div>
          <div
            className="sc-2f0613b5-0 sc-f624290d-0 bsCxxD iyTHgB"
          >
            <input
              aria-invalid={false}
              className="sc-fbea1ba6-0 sc-1a1b9f4b-1 eZDTcQ fijrrZ"
              id="newsletter-signup-email"
              name="email"
              onBlur={[Function]}
              onChange={[Function]}
              placeholder="Email Address"
            />
          </div>
          <div
            className="sc-2f0613b5-0 sc-f624290d-0 dYRIIA jIAEFq"
            onBlur={[Function]}
          >
            <label
              className="sc-dd743253-2 eWJWXX"
              id="react-aria-generated-id"
              onClick={[Function]}
            >
              User type
            </label>
            <div
              aria-hidden={true}
              onBlur={null}
              style={
                Object {
                  "border": 0,
                  "clip": "rect(0 0 0 0)",
                  "clipPath": "inset(50%)",
                  "height": 1,
                  "margin": "0 -1px -1px 0",
                  "overflow": "hidden",
                  "padding": 0,
                  "position": "absolute",
                  "whiteSpace": "nowrap",
                  "width": 1,
                }
              }
            >
              <input
                onFocus={[Function]}
                style={
                  Object {
                    "fontSize": 16,
                  }
                }
                tabIndex={-1}
                type="text"
              />
              <label>
                User type
                <select
                  name="userRole"
                  onChange={[Function]}
                  size={4}
                  tabIndex={-1}
                  value=""
                >
                  <option />
                  <option
                    value="Teacher"
                  >
                    Teacher
                  </option>
                  <option
                    value="Parent"
                  >
                    Parent
                  </option>
                  <option
                    value="Student"
                  >
                    Pupil
                  </option>
                  <option
                    value="Other"
                  >
                    Other
                  </option>
                </select>
              </label>
            </div>
            <button
              aria-controls={null}
              aria-expanded={false}
              aria-haspopup="listbox"
              aria-labelledby="react-aria-generated-id react-aria-generated-id"
              className="sc-da410035-0 sc-dd743253-0 eaZurT clOJvw"
              data-testid="select"
              id="react-aria-generated-id"
              onBlur={[Function]}
              onClick={[Function]}
              onDragStart={[Function]}
              onFocus={[Function]}
              onKeyDown={[Function]}
              onKeyUp={[Function]}
              onMouseDown={[Function]}
              onMouseEnter={[Function]}
              onMouseLeave={[Function]}
              onMouseUp={[Function]}
              onTouchCancel={[Function]}
              onTouchEnd={[Function]}
              onTouchMove={[Function]}
              onTouchStart={[Function]}
              type="button"
            >
              <div
                className="sc-2f0613b5-0 sc-f624290d-0 bsCxxD iyTHgB"
              >
                <span
                  data-testid="select-span"
                  id="react-aria-generated-id"
                >
                  What describes you best?
                </span>
              </div>
              <span
                className="sc-e069429b-0 hxQVEA"
                height={24}
                width={24}
              >
                <span
                  className="sc-e069429b-1 dcdohx"
                  height={24}
                  width={24}
                >
                  <svg
                    fill="none"
                    height="100%"
                    stroke="currentColor"
                    strokeLinecap="round"
                    strokeLinejoin="round"
                    strokeWidth="2"
                    viewBox="-4 -5 22 17"
                    width="100%"
                    xmlns="http://www.w3.org/2000/svg"
                  >
                    <path
                      d="m13.781 1.25-.594-.625c-.156-.156-.406-.156-.53 0L7 6.281 1.312.625C1.188.469.938.469.782.625l-.595.625c-.156.125-.156.375 0 .531L6.72 8.313a.36.36 0 0 0 .531 0l6.531-6.532c.156-.156.156-.406 0-.531Z"
                      fill="currentColor"
                    />
                  </svg>
                </span>
              </span>
            </button>
          </div>
          <button
            aria-label="Sign Up"
            className="sc-da410035-0 sc-5692a472-0 eaZurT dYFtA-D"
            disabled={false}
            size="small"
            title="Sign Up"
          >
            <span
              className="sc-afa80c08-0 dokVaK"
            >
              Sign Up
            </span>
          </button>
          <p
            aria-live="assertive"
            className="sc-20ccf123-0 kUFCdJ"
            color="error"
            fontSize={14}
            role="alert"
          >
            
          </p>
          
        </form>
      </div>
    </div>
  </div>,
]
`;

exports[`Storyshots Foundations/Box Box 1`] = `
Array [
  <link
    href="https://fonts.googleapis.com/css2?family=Lexend:wght@300&display=swap"
    rel="stylesheet"
  />,
  <link
    href="https://fonts.googleapis.com/css2?family=ABeeZee&display=swap"
    rel="stylesheet"
  />,
  <div
    className="sc-2f0613b5-0 broYQb"
  >
    Box
  </div>,
]
`;

exports[`Storyshots Foundations/FixedHeader Fixed Header 1`] = `
Array [
  <link
    href="https://fonts.googleapis.com/css2?family=Lexend:wght@300&display=swap"
    rel="stylesheet"
  />,
  <link
    href="https://fonts.googleapis.com/css2?family=ABeeZee&display=swap"
    rel="stylesheet"
  />,
  <div
    className="sc-a881b49f-0 jnQeim"
  >
    <header
      className="sc-2f0613b5-0 sc-f624290d-0 sc-a881b49f-2 broYQb FjJPO htRhnu"
    >
      Fixed Header
    </header>
    <div
      className="sc-a881b49f-1 gfBVuj"
    />
  </div>,
]
`;

exports[`Storyshots Foundations/Flex Flex 1`] = `
Array [
  <link
    href="https://fonts.googleapis.com/css2?family=Lexend:wght@300&display=swap"
    rel="stylesheet"
  />,
  <link
    href="https://fonts.googleapis.com/css2?family=ABeeZee&display=swap"
    rel="stylesheet"
  />,
  <div
    className="sc-2f0613b5-0 sc-f624290d-0 esGUYW jDWOyo"
  >
    Flex box
  </div>,
]
`;

exports[`Storyshots Foundations/Grid Grid Area 1`] = `
Array [
  <link
    href="https://fonts.googleapis.com/css2?family=Lexend:wght@300&display=swap"
    rel="stylesheet"
  />,
  <link
    href="https://fonts.googleapis.com/css2?family=ABeeZee&display=swap"
    rel="stylesheet"
  />,
  <div
    className="sc-61cd3008-0 dVghVz"
  >
    <div
      className="sc-78906373-0 fMLyEu"
      colSpan={
        Array [
          12,
          6,
          4,
        ]
      }
      rowSpan={1}
    >
      <div
<<<<<<< HEAD
        className="sc-2f0613b5-0 sc-f624290d-0 sc-8fa1f8aa-0 goLdnZ lLxUI efhKjL"
=======
        className="sc-2f0613b5-0 sc-f624290d-0 sc-6bede0f3-0 goLdnZ koCQXV eCcFJP"
>>>>>>> 08a2feb3
      >
        Grid box
      </div>
    </div>
  </div>,
]
`;

exports[`Storyshots Foundations/Line Clamp Line Clamp 1`] = `
Array [
  <link
    href="https://fonts.googleapis.com/css2?family=Lexend:wght@300&display=swap"
    rel="stylesheet"
  />,
  <link
    href="https://fonts.googleapis.com/css2?family=ABeeZee&display=swap"
    rel="stylesheet"
  />,
  <span
    className="sc-b8a6ebf4-0 lmVkBd"
  >
    Lorem ipsum dolor sit amet, consectetur adipiscing elit, sed do eiusmod tempor incididunt ut labore et dolore magna aliqua. Id semper risus in hendrerit gravida rutrum quisque non tellus. Nibh praesent tristique magna sit. A arcu cursus vitae congue mauris rhoncus aenean. Turpis egestas maecenas pharetra convallis posuere morbi leo. Faucibus pulvinar elementum integer enim neque volutpat ac tincidunt. Vitae suscipit tellus mauris a diam maecenas.
  </span>,
]
`;

exports[`Storyshots Headers & Footers/App Header App Header 1`] = `
Array [
  <link
    href="https://fonts.googleapis.com/css2?family=Lexend:wght@300&display=swap"
    rel="stylesheet"
  />,
  <link
    href="https://fonts.googleapis.com/css2?family=ABeeZee&display=swap"
    rel="stylesheet"
  />,
  <div
    className="sc-a881b49f-0 jnQeim"
  >
    <header
      className="sc-2f0613b5-0 sc-f624290d-0 sc-a881b49f-2 broYQb FjJPO htRhnu"
    >
      <div
        className="sc-2f0613b5-0 sc-f624290d-0 iRseBR gALgCj"
      >
        <a
          className="sc-c073587-0 kcUMvp"
          href="/"
          onClick={[Function]}
          onMouseEnter={[Function]}
        >
          <span
            className="sc-e069429b-0 gQtsGG"
            height={32}
            width={32}
          >
            <span
              className="sc-e069429b-1 coRObp"
              height={32}
              width={32}
            >
              <svg
                height="100%"
                viewBox="0 0 48 48"
                width="100%"
                xmlns="http://www.w3.org/2000/svg"
              >
                <path
                  d="M21.5 40h-10q-.65 0-1.075-.425Q10 39.15 10 38.5V24H5.95q-.5 0-.7-.475-.2-.475.2-.825L23 6.9q.4-.4 1-.4t1 .4l9 7.95V10.5q0-.65.425-1.075Q34.85 9 35.5 9h1q.65 0 1.075.425Q38 9.85 38 10.5v8.05l4.55 4.15q.4.35.225.825Q42.6 24 42.05 24H38v14.5q0 .65-.425 1.075Q37.15 40 36.5 40h-10V28h-5ZM13 37h5.5V26.5q0-.65.425-1.075Q19.35 25 20 25h8q.65 0 1.075.425.425.425.425 1.075V37H35V19.95l-11-10-11 10Zm6.75-17.5h8.5q0-1.65-1.275-2.725Q25.7 15.7 24 15.7q-1.7 0-2.975 1.075Q19.75 17.85 19.75 19.5ZM20 25h8-8Z"
                  fill="currentColor"
                />
              </svg>
            </span>
          </span>
          <span
            className="sc-1a42a0ba-0 kWcWKj"
            fontFamily="heading"
            fontSize={20}
            fontWeight={600}
          >
            Oak
          </span>
        </a>
        <form
          className="sc-3a785c9b-0 kUjeeT"
          onSubmit={[Function]}
        >
          <div
            className="sc-2f0613b5-0 sc-f624290d-0 bsCxxD iyTHgB"
          >
            <input
              aria-invalid={false}
              aria-label="Search"
              className="sc-fbea1ba6-0 sc-1a1b9f4b-1 eZDTcQ kNisxu"
              id="search-form-search-input"
              onChange={[Function]}
              placeholder="Search"
              type="search"
              value=""
            />
          </div>
          <button
            aria-label="Submit"
            className="sc-da410035-0 sc-db58c318-0 eaZurT dxStOs"
            onClick={[Function]}
            size="small"
            title="Submit"
            type="submit"
          >
            <div
              className="sc-ef16a28e-0 hbpwaj"
              size="small"
            >
              <span
                className="sc-e069429b-0 kOwCRg"
                height={16}
                width={16}
              >
                <span
                  className="sc-e069429b-1 wBulh"
                  height={16}
                  width={16}
                >
                  <svg
                    fill="none"
                    height="100%"
                    viewBox="0 0 17 17"
                    width="100%"
                    xmlns="http://www.w3.org/2000/svg"
                  >
                    <path
                      d="M15.875 14.6562L12.0938 10.875C12 10.8125 11.9062 10.75 11.8125 10.75H11.4062C12.375 9.625 13 8.125 13 6.5C13 2.9375 10.0625 0 6.5 0C2.90625 0 0 2.9375 0 6.5C0 10.0938 2.90625 13 6.5 13C8.125 13 9.59375 12.4062 10.75 11.4375V11.8438C10.75 11.9375 10.7812 12.0312 10.8438 12.125L14.625 15.9062C14.7812 16.0625 15.0312 16.0625 15.1562 15.9062L15.875 15.1875C16.0312 15.0625 16.0312 14.8125 15.875 14.6562ZM6.5 11.5C3.71875 11.5 1.5 9.28125 1.5 6.5C1.5 3.75 3.71875 1.5 6.5 1.5C9.25 1.5 11.5 3.75 11.5 6.5C11.5 9.28125 9.25 11.5 6.5 11.5Z"
                      fill="currentColor"
                    />
                  </svg>
                </span>
              </span>
            </div>
          </button>
        </form>
      </div>
    </header>
    <div
      className="sc-a881b49f-1 gfBVuj"
    />
  </div>,
]
`;

exports[`Storyshots Headers & Footers/Lesson Header Lesson Header 1`] = `
Array [
  <link
    href="https://fonts.googleapis.com/css2?family=Lexend:wght@300&display=swap"
    rel="stylesheet"
  />,
  <link
    href="https://fonts.googleapis.com/css2?family=ABeeZee&display=swap"
    rel="stylesheet"
  />,
  <div
    className="sc-2f0613b5-0 sc-f624290d-0 bsCxxD ljqNAL"
  >
    <div
      className="sc-2f0613b5-0 sc-f624290d-0 bsCxxD bRPzoh"
    >
      <h1
        className="sc-1d12b6ff-0 kOkISd"
        fontSize={32}
      >
        <div
          className="sc-2f0613b5-0 kLzPmu"
        >
          <span
            className="sc-1a42a0ba-0 aPRTo"
            fontSize={24}
          >
            Lesson
          </span>
        </div>
      </h1>
    </div>
    <div
      className="sc-2f0613b5-0 sc-f624290d-0 sc-c54a04ce-0 bsCxxD bRPzoh gYClZN"
    >
      <a
        aria-label="Download Lesson"
        className="sc-608180b1-0 dNUFrv"
        href="/"
        onClick={[Function]}
        onKeyDown={[Function]}
        onMouseEnter={[Function]}
        role="button"
        size="small"
        title="Download Lesson"
      >
        <span
          className="sc-bba76629-0 kRiOrX"
        >
          <span
            className="sc-e069429b-0 kOwCRg"
            height={16}
            width={16}
          >
            <span
              className="sc-e069429b-1 wBulh"
              height={16}
              width={16}
            >
              <svg
                fill="none"
                height="100%"
                stroke="currentColor"
                strokeLinecap="round"
                strokeLinejoin="round"
                strokeWidth="2.5"
                viewBox="0 0 24 24"
                width="100%"
                xmlns="http://www.w3.org/2000/svg"
              >
                <path
                  d="M21 15v4a2 2 0 0 1-2 2H5a2 2 0 0 1-2-2v-4"
                />
                <polyline
                  points="7 10 12 15 17 10"
                />
                <line
                  x1="12"
                  x2="12"
                  y1="15"
                  y2="3"
                />
              </svg>
            </span>
          </span>
        </span>
        <span
          className="sc-afa80c08-0 dokVaK"
        >
          Download
        </span>
      </a>
      <a
        aria-label="Share Lesson"
        className="sc-608180b1-0 dNUFrv"
        href="/"
        onClick={[Function]}
        onKeyDown={[Function]}
        onMouseEnter={[Function]}
        role="button"
        size="small"
        title="Share Lesson"
      >
        <span
          className="sc-bba76629-0 kRiOrX"
        >
          <span
            className="sc-e069429b-0 kOwCRg"
            height={16}
            width={16}
          >
            <span
              className="sc-e069429b-1 wBulh"
              height={16}
              width={16}
            >
              <svg
                fill="none"
                height="100%"
                stroke="currentColor"
                strokeLinecap="round"
                strokeLinejoin="round"
                strokeWidth="2.5"
                viewBox="0 0 24 24"
                width="100%"
                xmlns="http://www.w3.org/2000/svg"
              >
                <circle
                  cx="18"
                  cy="5"
                  r="3"
                />
                <circle
                  cx="6"
                  cy="12"
                  r="3"
                />
                <circle
                  cx="18"
                  cy="19"
                  r="3"
                />
                <line
                  x1="8.59"
                  x2="15.42"
                  y1="13.51"
                  y2="17.49"
                />
                <line
                  x1="15.41"
                  x2="8.59"
                  y1="6.51"
                  y2="10.49"
                />
              </svg>
            </span>
          </span>
        </span>
        <span
          className="sc-afa80c08-0 dokVaK"
        >
          Share
        </span>
      </a>
      <button
        aria-label="Add Bookmark"
        className="sc-da410035-0 sc-db58c318-0 eaZurT gUOjFh"
        disabled={false}
        onClick={[Function]}
        size="small"
        title="Add Bookmark"
      >
        <div
          className="sc-ef16a28e-0 jCQjNU"
          size="small"
        >
          <span
            className="sc-e069429b-0 kOwCRg"
            height={16}
            width={16}
          >
            <span
              className="sc-e069429b-1 wBulh"
              height={16}
              width={16}
            >
              <svg
                fill="currentColor"
                viewBox="2 2 20 20"
                xmlns="http://www.w3.org/2000/svg"
              >
                <path
                  d="M0 0h24v24H0z"
                  fill="none"
                />
                <path
                  d="M0 0h24v24H0z"
                  fill="none"
                />
                <path
                  d="M12 17.27L18.18 21l-1.64-7.03L22 9.24l-7.19-.61L12 2 9.19 8.63 2 9.24l5.46 4.73L5.82 21z"
                />
              </svg>
            </span>
          </span>
        </div>
      </button>
    </div>
  </div>,
]
`;

exports[`Storyshots Headers & Footers/Site Footer Site Footer 1`] = `
Array [
  <link
    href="https://fonts.googleapis.com/css2?family=Lexend:wght@300&display=swap"
    rel="stylesheet"
  />,
  <link
    href="https://fonts.googleapis.com/css2?family=ABeeZee&display=swap"
    rel="stylesheet"
  />,
  <footer
    className="sc-cffcfe36-0 bpJqDo"
  >
    <nav>
      <div
        className="sc-2f0613b5-0 sc-f624290d-0 kzKHMw dUGPXX"
      >
        <div
          className="sc-cffcfe36-1 ktWROP"
        >
          <div
            className="sc-2f0613b5-0 sc-f624290d-0 bsCxxD hOcAoC"
          >
            <div
              className="sc-2f0613b5-0 sc-f624290d-0 GfiqB klLyRM"
            >
              <div
                className="sc-2f0613b5-0 sc-f624290d-0 eYXBfx dCFoHH"
              >
                <div
                  className="sc-2f0613b5-0 sc-f624290d-0 bsCxxD jlIWiN"
                >
                  <h4
                    className="sc-1d12b6ff-0 jHGJgh"
                    color="grey9"
                    fontSize={16}
                    lineHeight={20}
                    mb={8}
                  >
                    Pupils
                  </h4>
                  <div
                    className="sc-2f0613b5-0 sc-68731eac-0 bsCxxD ifPaLS"
                    color="grey8"
                    fontSize={12}
                    fontWeight={400}
                  >
                    <ul
                      role="list"
                    >
                      <li>
                        <a
                          href="https://classroom.thenational.academy/"
                          onClick={[Function]}
                          onMouseEnter={[Function]}
                        >
                          Classroom
                        </a>
                      </li>
                    </ul>
                  </div>
                </div>
              </div>
              <div
                className="sc-2f0613b5-0 sc-f624290d-0 eYXBfx dCFoHH"
              >
                <div
                  className="sc-2f0613b5-0 sc-f624290d-0 bsCxxD jlIWiN"
                >
                  <h4
                    className="sc-1d12b6ff-0 jHGJgh"
                    color="grey9"
                    fontSize={16}
                    lineHeight={20}
                    mb={8}
                  >
                    Teachers
                  </h4>
                  <div
                    className="sc-2f0613b5-0 sc-68731eac-0 bsCxxD ifPaLS"
                    color="grey8"
                    fontSize={12}
                    fontWeight={400}
                  >
                    <ul
                      role="list"
                    >
                      <li>
                        <a
                          href="https://teachers.thenational.academy"
                          onClick={[Function]}
                          onMouseEnter={[Function]}
                        >
                          Teacher Hub
                        </a>
                      </li>
                      <li>
                        <a
                          href="/improve-curriculum"
                          onClick={[Function]}
                          onMouseEnter={[Function]}
                        >
                          Curriculum
                        </a>
                      </li>
                      <li>
                        <a
                          href="/plan-a-lesson"
                          onClick={[Function]}
                          onMouseEnter={[Function]}
                        >
                          Lesson Planning
                        </a>
                      </li>
                      <li>
                        <a
                          href="/school-leaders"
                          onClick={[Function]}
                          onMouseEnter={[Function]}
                        >
                          Oak For Schools
                        </a>
                      </li>
                      <li>
                        <a
                          href="/cpd"
                          onClick={[Function]}
                          onMouseEnter={[Function]}
                        >
                          Grow With Oak
                        </a>
                      </li>
                    </ul>
                  </div>
                </div>
              </div>
            </div>
            <div
              className="sc-2f0613b5-0 sc-f624290d-0 kxdVVd fFoJk"
            >
              <div
                className="sc-2f0613b5-0 sc-f624290d-0 bsCxxD jlIWiN"
              >
                <h4
                  className="sc-1d12b6ff-0 jHGJgh"
                  color="grey9"
                  fontSize={16}
                  lineHeight={20}
                  mb={8}
                >
                  Oak
                </h4>
                <div
                  className="sc-2f0613b5-0 sc-68731eac-0 bsCxxD ifPaLS"
                  color="grey8"
                  fontSize={12}
                  fontWeight={400}
                >
                  <ul
                    role="list"
                  >
                    <li>
                      <a
                        href="/"
                        onClick={[Function]}
                        onMouseEnter={[Function]}
                      >
                        Home
                      </a>
                    </li>
                    <li>
                      <a
                        href="/about-us"
                        onClick={[Function]}
                        onMouseEnter={[Function]}
                      >
                        About Oak
                      </a>
                    </li>
                    <li>
                      <a
                        href="/careers"
                        onClick={[Function]}
                        onMouseEnter={[Function]}
                      >
                        Careers
                      </a>
                    </li>
                    <li>
                      <a
                        href="/contact-us"
                        onClick={[Function]}
                        onMouseEnter={[Function]}
                      >
                        Contact us
                      </a>
                    </li>
                    <li>
                      <a
                        href="/help"
                        onClick={[Function]}
                        onMouseEnter={[Function]}
                      >
                        Help
                      </a>
                    </li>
                    <li>
                      <a
                        href="/webinar"
                        onClick={[Function]}
                        onMouseEnter={[Function]}
                      >
                        Webinar
                      </a>
                    </li>
                    <li>
                      <a
                        href="/blog"
                        onClick={[Function]}
                        onMouseEnter={[Function]}
                      >
                        Blog
                      </a>
                    </li>
                  </ul>
                </div>
              </div>
            </div>
            <div
              className="sc-2f0613b5-0 sc-f624290d-0 bsCxxD jlIWiN"
            >
              <div
                className="sc-2f0613b5-0 sc-f624290d-0 bsCxxD jlIWiN"
              >
                <h4
                  className="sc-1d12b6ff-0 jHGJgh"
                  color="grey9"
                  fontSize={16}
                  lineHeight={20}
                  mb={8}
                >
                  Legal
                </h4>
                <div
                  className="sc-2f0613b5-0 sc-68731eac-0 bsCxxD ifPaLS"
                  color="grey8"
                  fontSize={12}
                  fontWeight={400}
                >
                  <ul
                    role="list"
                  >
                    <li>
                      <a
                        href="/privacy-policy"
                        onClick={[Function]}
                        onMouseEnter={[Function]}
                      >
                        Private Policy
                      </a>
                    </li>
                    <li>
                      <a
                        href="/cookie-policy"
                        onClick={[Function]}
                        onMouseEnter={[Function]}
                      >
                        Cookie Policy
                      </a>
                    </li>
                    <li>
                      <a
                        href="/change-cookie-setting"
                        onClick={[Function]}
                        onMouseEnter={[Function]}
                      >
                        Change Cookie Setting
                      </a>
                    </li>
                    <li>
                      <a
                        href="/copyright-notice"
                        onClick={[Function]}
                        onMouseEnter={[Function]}
                      >
                        Copyright Notice
                      </a>
                    </li>
                    <li>
                      <a
                        href="/terms-conditions"
                        onClick={[Function]}
                        onMouseEnter={[Function]}
                      >
                        Terms & Conditions
                      </a>
                    </li>
                    <li>
                      <a
                        href="/accessibilty"
                        onClick={[Function]}
                        onMouseEnter={[Function]}
                      >
                        Accessibilty Statement
                      </a>
                    </li>
                    <li>
                      <a
                        href="/safegarding"
                        onClick={[Function]}
                        onMouseEnter={[Function]}
                      >
                        Safegarding Statement
                      </a>
                    </li>
                    <li>
                      <a
                        href="/physical-activity"
                        onClick={[Function]}
                        onMouseEnter={[Function]}
                      >
                        Physical Activity Disclaimer
                      </a>
                    </li>
                  </ul>
                </div>
              </div>
            </div>
            <div
              className="sc-2f0613b5-0 sc-f624290d-0 ccQfFs idQguD"
            >
              <div
                className="sc-2f0613b5-0 sc-f624290d-0 ciDSuL cPgDnx"
                height={63}
                width={150}
              >
                <span
                  style={
                    Object {
                      "background": "none",
                      "border": 0,
                      "bottom": 0,
                      "boxSizing": "border-box",
                      "display": "block",
                      "height": "initial",
                      "left": 0,
                      "margin": 0,
                      "opacity": 1,
                      "overflow": "hidden",
                      "padding": 0,
                      "position": "absolute",
                      "right": 0,
                      "top": 0,
                      "width": "initial",
                    }
                  }
                >
                  <img
                    data-nimg="fill"
                    decoding="async"
                    onError={[Function]}
                    onLoad={[Function]}
                    src="data:image/gif;base64,R0lGODlhAQABAIAAAAAAAP///yH5BAEAAAAALAAAAAABAAEAAAIBRAA7"
                    style={
                      Object {
                        "border": "none",
                        "bottom": 0,
                        "boxSizing": "border-box",
                        "display": "block",
                        "height": 0,
                        "left": 0,
                        "margin": "auto",
                        "maxHeight": "100%",
                        "maxWidth": "100%",
                        "minHeight": "100%",
                        "minWidth": "100%",
                        "objectFit": undefined,
                        "objectPosition": undefined,
                        "padding": 0,
                        "position": "absolute",
                        "right": 0,
                        "top": 0,
                        "width": 0,
                      }
                    }
                  />
                  <noscript>
                    <img
                      data-nimg="fill"
                      decoding="async"
                      loading="lazy"
                      sizes="100vw"
                      src="/_next/image?url=%2Fimg.jpg&w=3840&q=75"
                      srcSet="/_next/image?url=%2Fimg.jpg&w=640&q=75 640w, /_next/image?url=%2Fimg.jpg&w=750&q=75 750w, /_next/image?url=%2Fimg.jpg&w=828&q=75 828w, /_next/image?url=%2Fimg.jpg&w=1080&q=75 1080w, /_next/image?url=%2Fimg.jpg&w=1200&q=75 1200w, /_next/image?url=%2Fimg.jpg&w=1920&q=75 1920w, /_next/image?url=%2Fimg.jpg&w=2048&q=75 2048w, /_next/image?url=%2Fimg.jpg&w=3840&q=75 3840w"
                      style={
                        Object {
                          "border": "none",
                          "bottom": 0,
                          "boxSizing": "border-box",
                          "display": "block",
                          "height": 0,
                          "left": 0,
                          "margin": "auto",
                          "maxHeight": "100%",
                          "maxWidth": "100%",
                          "minHeight": "100%",
                          "minWidth": "100%",
                          "objectFit": undefined,
                          "objectPosition": undefined,
                          "padding": 0,
                          "position": "absolute",
                          "right": 0,
                          "top": 0,
                          "width": 0,
                        }
                      }
                    />
                  </noscript>
                </span>
              </div>
            </div>
          </div>
          <div
            className="sc-2f0613b5-0 sc-f624290d-0 dibCnL dtykPR"
          >
            <div
              className="sc-2f0613b5-0 sc-f624290d-0 bsCxxD iKdxxt"
            >
              <a
                aria-label="instagram"
                className="sc-dde17d1c-0 dIoJEb"
                href="/instagram"
                onClick={[Function]}
                onKeyDown={[Function]}
                onMouseEnter={[Function]}
                role="button"
                size="tiny"
              >
                <div
                  className="sc-ef16a28e-0 jOLVRN"
                  size="tiny"
                >
                  <span
                    className="sc-e069429b-0 kOwCRg"
                    height={16}
                    width={16}
                  >
                    <span
                      className="sc-e069429b-1 wBulh"
                      height={16}
                      width={16}
                    >
                      <svg
                        fill="none"
                        height="100%"
                        viewBox="0 3 17 17"
                        width="100%"
                        xmlns="http://www.w3.org/2000/svg"
                      >
                        <path
                          d="M7.66 8.436c.114.89.265 1.391.398 1.893.132.483.322.928.747 1.211.398.294.919.446 1.392.398.454-.038 1.032-.312 1.41-.644.408-.312.644-.71.663-1.136a.916.916 0 0 0-.16-.567c-.124-.2-.37-.445-.607-.691-.388-.493-.861-.73-1.438-.758-.587-.038-1.146.038-1.884.142-.057-.909.918-1.609 1.893-1.58.492 0 .994.132 1.43.36.425.226.747.5 1.04.68l.152.133c.095.085.227.199.398.36.17.17.378.397.568.72.189.33.302.738.33 1.126.058.776-.245 1.524-.558 1.969-.312.454-.586.672-.586.672-.73.577-1.515.946-2.48 1.032a3.812 3.812 0 0 1-2.613-.805c-.7-.577-1.288-1.439-1.344-2.367-.095-.899.369-1.874 1.259-2.139l-.01-.01Z"
                          fill="currentColor"
                        />
                        <path
                          d="M12.762 16.122c-1.723.682-3.54 1.003-5.433.833a12.105 12.105 0 0 1-1.41-.218c-.483-.113-1.014-.265-1.544-.634-.54-.34-.984-1.05-1.079-1.628-.132-.587-.113-1.07-.142-1.505l-.094-2.66c-.02-.909-.076-1.723-.076-2.717.019-.502.076-1.06.293-1.619a4.102 4.102 0 0 1 .966-1.429c.804-.776 1.846-1.212 2.83-1.401 1.004-.18 1.95-.151 2.85-.123l2.669.085c.454.02.965.038 1.505.18.54.133 1.098.426 1.505.824.833.776 1.221 1.845 1.354 2.82.085.88.076 1.78 0 2.698-.057.918-.104 1.884-.18 2.85-.057.482-.142 1.003-.36 1.524a3.2 3.2 0 0 1-.994 1.296c-.823.635-1.704.833-2.49.947.55-.606 1.24-1.145 1.714-1.751.483-.596.606-1.212.682-2.149l.18-2.745c.085-.9.066-1.751-.095-2.423 0 0-.02-.142-.085-.389a3.403 3.403 0 0 0-.37-.899c-.198-.331-.501-.662-.87-.833-.36-.18-.9-.227-1.543-.227-1.316 0-2.689-.019-3.626 0-.947.028-1.496.16-1.496.16-.747.133-1.41.427-1.902.881-.492.464-.7.966-.72 1.761 0 1.666.067 3.521.104 5.273 0 .454 0 .87.067 1.164.075.303.16.435.388.596.454.322 1.372.474 2.186.616 1.667.274 3.427.36 5.216.823v.019Z"
                          fill="currentColor"
                        />
                        <path
                          d="M13.472 7.29c-.35.55-1.003.455-1.306.104a1.324 1.324 0 0 1-.322-.662c-.047-.227-.028-.464 0-.691.085-.455.36-.89.767-1.155.397-.275.937-.36 1.43-.227 1.031.303 1.448 1.618 1.182 2.357l-.018.038c-.17.303-.455.662-.871.785-.455.123-.53-.028-.9-.34-.123-.663.332-.938.303-.975.02-.029.142-.01.067-.105h-.01s-.038-.075-.076-.085c-.037-.01-.047.02-.047.02.01-.03-.057-.067-.104-.02-.028 0-.028.029-.028.048-.076.018.028-.01 0 0 0 0-.01.009-.02.028-.018.057-.208.265-.047.88Z"
                          fill="currentColor"
                        />
                      </svg>
                    </span>
                  </span>
                </div>
              </a>
              <a
                aria-label="facebook"
                className="sc-dde17d1c-0 dIoJEb"
                href="/facebook"
                onClick={[Function]}
                onKeyDown={[Function]}
                onMouseEnter={[Function]}
                role="button"
                size="tiny"
              >
                <div
                  className="sc-ef16a28e-0 jOLVRN"
                  size="tiny"
                >
                  <span
                    className="sc-e069429b-0 kOwCRg"
                    height={16}
                    width={16}
                  >
                    <span
                      className="sc-e069429b-1 wBulh"
                      height={16}
                      width={16}
                    >
                      <svg
                        fill="none"
                        height="100%"
                        viewBox="0 3 17 17"
                        width="100%"
                        xmlns="http://www.w3.org/2000/svg"
                      >
                        <path
                          d="M5.283 5.897A5.469 5.469 0 0 0 4.168 9.62c.086 1.257.612 2.458 1.413 3.424a7.105 7.105 0 0 0 2.207 1.752l.393.188s.024.008.016 0v-.447l.031-2.105v-.126l-1.783.031.063-2.984 1.54-.134h.007v-.023c0-.102-.023-.197-.015-.306 0-.425.055-.84.196-1.241A3.411 3.411 0 0 1 9.862 5.74a3.605 3.605 0 0 1 1.822-.416c.079 0 .267.023.432.047.165.023.314.07.471.11l.44.157.228.079c.055 0 .047.047.047.086v.573l-.04.495-.164 1.846-.84-.157c-.15-.032-.244-.016-.323-.008-.031 0-.055.015-.086.023a.732.732 0 0 0-.29.181.769.769 0 0 0-.166.283c-.015.047 0 .015 0 .023 0 0-.008 0 0 .008l1.752.04-.047 3.33H11.409v.047l-.016.251-.031 1.021-.031 1.021-.016.487c0 .055 0 .047.008.079.015.03.055.047.094.039.11-.008.361-.126.597-.275a7.454 7.454 0 0 0 3.228-3.715c.22-.526.408-1.123.432-1.68.023-.55-.157-1.132-.471-1.713-.637-1.186-1.571-2.293-2.734-3.024-1.154-.73-2.552-1.076-3.832-.903a4.99 4.99 0 0 0-3.205 1.79C5.77 4.704 6.917 3.573 8.425 3.18c1.508-.417 3.243-.087 4.641.754 1.406.848 2.466 2.136 3.181 3.487.361.683.652 1.484.636 2.317-.015.817-.227 1.492-.44 2.136 0 0-.07.196-.235.558a8.414 8.414 0 0 1-.833 1.43 9.09 9.09 0 0 1-1.72 1.806 8.684 8.684 0 0 1-1.256.824c-.26.126-.519.283-1.037.306-.471.008-.958-.204-1.225-.612a1.434 1.434 0 0 1-.228-.668c-.024-.314-.008-.392-.016-.573L9.91 13.9l.04-2.93 1.633-.015h.016v-.306h-.008c.039 0-.095 0-.33-.008-.26-.016-.518.016-.683-.031l-.425-.095c-.235-.416-.235-.55-.243-.542-.141-.408-.134-.934-.016-1.35.102-.346.29-.676.55-.943.26-.267.581-.448.919-.565.086-.032.173-.048.26-.071.038-.008.062-.008.054-.008V6.91s.024-.023 0-.023h-.07a2.095 2.095 0 0 0-1.052.236c-.433.22-.747.588-.912 1.052a2.255 2.255 0 0 0-.118.919c.032.133.055.306.118.471l.393 1.013-1.752.15-.298.023h-.04v.11h.142l1.61-.024-.031 1.642-.055 2.105-.032 1.578-.031.464-.016.227c-.008.071.024.197-.086.126l-.896-.283a11.67 11.67 0 0 1-.903-.337c-.26-.11-.37-.173-.558-.267a7.698 7.698 0 0 1-.973-.597 7.389 7.389 0 0 1-1.658-1.587c-.934-1.225-1.46-2.78-1.32-4.304.134-1.516.943-2.93 2.13-3.675l.015-.032Z"
                          fill="currentColor"
                        />
                      </svg>
                    </span>
                  </span>
                </div>
              </a>
              <a
                aria-label="twitter"
                className="sc-dde17d1c-0 dIoJEb"
                href="/twitter"
                onClick={[Function]}
                onKeyDown={[Function]}
                onMouseEnter={[Function]}
                role="button"
                size="tiny"
              >
                <div
                  className="sc-ef16a28e-0 jOLVRN"
                  size="tiny"
                >
                  <span
                    className="sc-e069429b-0 kOwCRg"
                    height={16}
                    width={16}
                  >
                    <span
                      className="sc-e069429b-1 wBulh"
                      height={16}
                      width={16}
                    >
                      <svg
                        fill="none"
                        height="100%"
                        viewBox="0 4 17 17"
                        width="100%"
                        xmlns="http://www.w3.org/2000/svg"
                      >
                        <path
                          d="M1.454 15.827c2.151.612 4.261.62 6.18.017 1.895-.588 3.575-1.944 4.484-3.74a7.55 7.55 0 0 0 .787-2.382c.033-.232.074-.513.181-.828.108-.322.331-.653.563-.885.488-.472 1.01-.687 1.44-.877l.099 1.53-2.854-.802 2.142-2.292.944 1.3c-.654.289-1.457.71-2.524.57-.546-.083-.951-.33-1.216-.447a1.981 1.981 0 0 0-.736-.19 2 2 0 0 0-1.804.852c-.223.306-.265.538-.471 1.175-.108.298-.323.703-.704.951a1.895 1.895 0 0 1-1.125.323c-.761-.016-1.307-.356-1.729-.604a14.766 14.766 0 0 1-1.274-.844c-.207-.149-.405-.306-.612-.463l-.298-.24-.091-.074-.017-.017-.182-.199s-.016.158-.033.257v.05s-.016 0-.016.041v.116l-.025.488-.033 1.01c-.009.678-.058 1.439.05 2.06.09.62.388 1.067.91 1.455.124.091.264.182.405.257.041.025.248.124.372.182.15.066.306.124.463.174.646.215 1.332.413 1.92.604-.083.082-.1.124-.182.198l-.414.257c-.265.157-.521.306-.778.446a6.155 6.155 0 0 1-1.654.604 5.09 5.09 0 0 1-2.308-.099 10.282 10.282 0 0 0 2.076-.662 1.2 1.2 0 0 0 .372-.281c.034-.041.058-.075.083-.108l.025-.05-.108-.024c-.124-.025-.223-.041-.297-.058l-.058-.017s.016.017-.116-.057c-.19-.1-.38-.216-.563-.34a3.604 3.604 0 0 1-.951-.984 3.208 3.208 0 0 1-.463-1.29c-.125-.853-.058-1.54-.058-2.251V8.605l-.017-1.266.041-2.88 1.275 1.258c.297.298.628.596.992.91.224.19.282.232.39.315l.322.248c.447.33.96.67 1.522.993.58.355 1.043.496 1.258.372.082-.05.09-.041.182-.29.074-.223.157-.653.339-1.025A3.653 3.653 0 0 1 9.016 5.65a3.492 3.492 0 0 1 1.456-.472c.364-.033.571-.016.571-.016.455.025.927.157 1.324.34.38.181.604.305.777.322.381.074.968-.124 1.589-.422L18.762 3.5l-3.119 3.169-.356.355.315.1 2.035.645-1.936.803c-.414.173-.77.347-.96.537-.1.1-.149.174-.198.298-.05.124-.083.315-.116.546a9.011 9.011 0 0 1-.968 2.863c-1.15 2.085-3.094 3.822-5.46 4.426-2.317.629-4.915.091-6.57-1.423l.025.008Z"
                          fill="currentColor"
                        />
                      </svg>
                    </span>
                  </span>
                </div>
              </a>
            </div>
            <p
              className="sc-20ccf123-0 bsiAmh"
              fontSize={12}
            >
              © Oak National Academy
            </p>
          </div>
        </div>
      </div>
    </nav>
  </footer>,
]
`;

exports[`Storyshots Headers & Footers/Site Footer Site Footer With Notifcation 1`] = `
Array [
  <link
    href="https://fonts.googleapis.com/css2?family=Lexend:wght@300&display=swap"
    rel="stylesheet"
  />,
  <link
    href="https://fonts.googleapis.com/css2?family=ABeeZee&display=swap"
    rel="stylesheet"
  />,
  <footer
    className="sc-cffcfe36-0 bpJqDo"
  >
    <nav>
      <div
        className="sc-2f0613b5-0 sc-f624290d-0 kzKHMw dUGPXX"
      >
        <div
          className="sc-cffcfe36-1 ktWROP"
        >
          <div
            className="sc-2f0613b5-0 sc-f624290d-0 bsCxxD hOcAoC"
          >
            <div
              className="sc-2f0613b5-0 sc-f624290d-0 GfiqB klLyRM"
            >
              <div
                className="sc-2f0613b5-0 sc-f624290d-0 eYXBfx dCFoHH"
              >
                <div
                  className="sc-2f0613b5-0 sc-f624290d-0 bsCxxD jlIWiN"
                >
                  <h4
                    className="sc-1d12b6ff-0 jHGJgh"
                    color="grey9"
                    fontSize={16}
                    lineHeight={20}
                    mb={8}
                  >
                    Pupils
                  </h4>
                  <div
                    className="sc-2f0613b5-0 sc-68731eac-0 bsCxxD ifPaLS"
                    color="grey8"
                    fontSize={12}
                    fontWeight={400}
                  >
                    <ul
                      role="list"
                    >
                      <li>
                        <a
                          href="https://classroom.thenational.academy/"
                          onClick={[Function]}
                          onMouseEnter={[Function]}
                        >
                          Classroom
                        </a>
                      </li>
                    </ul>
                  </div>
                </div>
              </div>
              <div
                className="sc-2f0613b5-0 sc-f624290d-0 eYXBfx dCFoHH"
              >
                <div
                  className="sc-2f0613b5-0 sc-f624290d-0 bsCxxD jlIWiN"
                >
                  <h4
                    className="sc-1d12b6ff-0 jHGJgh"
                    color="grey9"
                    fontSize={16}
                    lineHeight={20}
                    mb={8}
                  >
                    Teachers
                  </h4>
                  <div
                    className="sc-2f0613b5-0 sc-68731eac-0 bsCxxD ifPaLS"
                    color="grey8"
                    fontSize={12}
                    fontWeight={400}
                  >
                    <ul
                      role="list"
                    >
                      <li>
                        <a
                          href="https://teachers.thenational.academy"
                          onClick={[Function]}
                          onMouseEnter={[Function]}
                        >
                          Teacher Hub
                        </a>
                      </li>
                      <li>
                        <a
                          href="/improve-curriculum"
                          onClick={[Function]}
                          onMouseEnter={[Function]}
                        >
                          Curriculum
                        </a>
                      </li>
                      <li>
                        <a
                          href="/plan-a-lesson"
                          onClick={[Function]}
                          onMouseEnter={[Function]}
                        >
                          Lesson Planning
                        </a>
                      </li>
                      <li>
                        <a
                          href="/school-leaders"
                          onClick={[Function]}
                          onMouseEnter={[Function]}
                        >
                          Oak For Schools
                        </a>
                      </li>
                      <li>
                        <a
                          href="/cpd"
                          onClick={[Function]}
                          onMouseEnter={[Function]}
                        >
                          Grow With Oak
                        </a>
                      </li>
                    </ul>
                  </div>
                </div>
              </div>
            </div>
            <div
              className="sc-2f0613b5-0 sc-f624290d-0 kxdVVd fFoJk"
            >
              <div
                className="sc-2f0613b5-0 sc-f624290d-0 bsCxxD jlIWiN"
              >
                <h4
                  className="sc-1d12b6ff-0 jHGJgh"
                  color="grey9"
                  fontSize={16}
                  lineHeight={20}
                  mb={8}
                >
                  Oak
                </h4>
                <div
                  className="sc-2f0613b5-0 sc-68731eac-0 bsCxxD ifPaLS"
                  color="grey8"
                  fontSize={12}
                  fontWeight={400}
                >
                  <ul
                    role="list"
                  >
                    <li>
                      <a
                        href="/"
                        onClick={[Function]}
                        onMouseEnter={[Function]}
                      >
                        Home
                      </a>
                    </li>
                    <li>
                      <a
                        href="/about-us"
                        onClick={[Function]}
                        onMouseEnter={[Function]}
                      >
                        About Oak
                      </a>
                    </li>
                    <li>
                      <a
                        href="/careers"
                        onClick={[Function]}
                        onMouseEnter={[Function]}
                      >
                        Careers
                      </a>
                    </li>
                    <li>
                      <a
                        href="/contact-us"
                        onClick={[Function]}
                        onMouseEnter={[Function]}
                      >
                        Contact us
                      </a>
                    </li>
                    <li>
                      <a
                        href="/help"
                        onClick={[Function]}
                        onMouseEnter={[Function]}
                      >
                        Help
                      </a>
                    </li>
                    <li>
                      <a
                        href="/webinar"
                        onClick={[Function]}
                        onMouseEnter={[Function]}
                      >
                        Webinar
                      </a>
                    </li>
                    <li>
                      <a
                        href="/blog"
                        onClick={[Function]}
                        onMouseEnter={[Function]}
                      >
                        Blog
                      </a>
                    </li>
                  </ul>
                </div>
              </div>
            </div>
            <div
              className="sc-2f0613b5-0 sc-f624290d-0 bsCxxD jlIWiN"
            >
              <div
                className="sc-2f0613b5-0 sc-f624290d-0 bsCxxD jlIWiN"
              >
                <h4
                  className="sc-1d12b6ff-0 jHGJgh"
                  color="grey9"
                  fontSize={16}
                  lineHeight={20}
                  mb={8}
                >
                  Legal
                </h4>
                <div
                  className="sc-2f0613b5-0 sc-68731eac-0 bsCxxD ifPaLS"
                  color="grey8"
                  fontSize={12}
                  fontWeight={400}
                >
                  <ul
                    role="list"
                  >
                    <li>
                      <a
                        href="/privacy-policy"
                        onClick={[Function]}
                        onMouseEnter={[Function]}
                      >
                        Private Policy
                      </a>
                    </li>
                    <li>
                      <a
                        href="/cookie-policy"
                        onClick={[Function]}
                        onMouseEnter={[Function]}
                      >
                        Cookie Policy
                      </a>
                    </li>
                    <li>
                      <a
                        href="/change-cookie-setting"
                        onClick={[Function]}
                        onMouseEnter={[Function]}
                      >
                        Change Cookie Setting
                      </a>
                    </li>
                    <li>
                      <a
                        href="/copyright-notice"
                        onClick={[Function]}
                        onMouseEnter={[Function]}
                      >
                        Copyright Notice
                      </a>
                    </li>
                    <li>
                      <a
                        href="/terms-conditions"
                        onClick={[Function]}
                        onMouseEnter={[Function]}
                      >
                        Terms & Conditions
                      </a>
                    </li>
                    <li>
                      <a
                        href="/accessibilty"
                        onClick={[Function]}
                        onMouseEnter={[Function]}
                      >
                        Accessibilty Statement
                      </a>
                    </li>
                    <li>
                      <a
                        href="/safegarding"
                        onClick={[Function]}
                        onMouseEnter={[Function]}
                      >
                        Safegarding Statement
                      </a>
                    </li>
                    <li>
                      <a
                        href="/physical-activity"
                        onClick={[Function]}
                        onMouseEnter={[Function]}
                      >
                        Physical Activity Disclaimer
                      </a>
                    </li>
                  </ul>
                </div>
              </div>
            </div>
            <div
              className="sc-2f0613b5-0 sc-f624290d-0 ccQfFs idQguD"
            >
              <div
                className="sc-2f0613b5-0 sc-f624290d-0 ciDSuL cPgDnx"
                height={63}
                width={150}
              >
                <span
                  style={
                    Object {
                      "background": "none",
                      "border": 0,
                      "bottom": 0,
                      "boxSizing": "border-box",
                      "display": "block",
                      "height": "initial",
                      "left": 0,
                      "margin": 0,
                      "opacity": 1,
                      "overflow": "hidden",
                      "padding": 0,
                      "position": "absolute",
                      "right": 0,
                      "top": 0,
                      "width": "initial",
                    }
                  }
                >
                  <img
                    data-nimg="fill"
                    decoding="async"
                    onError={[Function]}
                    onLoad={[Function]}
                    src="data:image/gif;base64,R0lGODlhAQABAIAAAAAAAP///yH5BAEAAAAALAAAAAABAAEAAAIBRAA7"
                    style={
                      Object {
                        "border": "none",
                        "bottom": 0,
                        "boxSizing": "border-box",
                        "display": "block",
                        "height": 0,
                        "left": 0,
                        "margin": "auto",
                        "maxHeight": "100%",
                        "maxWidth": "100%",
                        "minHeight": "100%",
                        "minWidth": "100%",
                        "objectFit": undefined,
                        "objectPosition": undefined,
                        "padding": 0,
                        "position": "absolute",
                        "right": 0,
                        "top": 0,
                        "width": 0,
                      }
                    }
                  />
                  <noscript>
                    <img
                      data-nimg="fill"
                      decoding="async"
                      loading="lazy"
                      sizes="100vw"
                      src="/_next/image?url=%2Fimg.jpg&w=3840&q=75"
                      srcSet="/_next/image?url=%2Fimg.jpg&w=640&q=75 640w, /_next/image?url=%2Fimg.jpg&w=750&q=75 750w, /_next/image?url=%2Fimg.jpg&w=828&q=75 828w, /_next/image?url=%2Fimg.jpg&w=1080&q=75 1080w, /_next/image?url=%2Fimg.jpg&w=1200&q=75 1200w, /_next/image?url=%2Fimg.jpg&w=1920&q=75 1920w, /_next/image?url=%2Fimg.jpg&w=2048&q=75 2048w, /_next/image?url=%2Fimg.jpg&w=3840&q=75 3840w"
                      style={
                        Object {
                          "border": "none",
                          "bottom": 0,
                          "boxSizing": "border-box",
                          "display": "block",
                          "height": 0,
                          "left": 0,
                          "margin": "auto",
                          "maxHeight": "100%",
                          "maxWidth": "100%",
                          "minHeight": "100%",
                          "minWidth": "100%",
                          "objectFit": undefined,
                          "objectPosition": undefined,
                          "padding": 0,
                          "position": "absolute",
                          "right": 0,
                          "top": 0,
                          "width": 0,
                        }
                      }
                    />
                  </noscript>
                </span>
              </div>
              <div
                className="sc-2f0613b5-0 sc-f624290d-0 bsCxxD gCbzud"
              >
                <a
                  aria-label="Join new beta oak"
                  className="sc-dde17d1c-0 IOVlJ"
                  href="/beta/onboarding"
                  onClick={[Function]}
                  onKeyDown={[Function]}
                  onMouseEnter={[Function]}
                  role="button"
                  size="tiny"
                >
                  <div
                    className="sc-ef16a28e-0 hHWEy"
                    size="tiny"
                  >
                    <span
                      className="sc-e069429b-0 kOwCRg"
                      height={16}
                      width={16}
                    >
                      <span
                        className="sc-e069429b-1 wBulh"
                        height={16}
                        width={16}
                      >
                        <svg
                          fill="none"
                          height="100%"
                          viewBox="0 0 28 28"
                          width="100%"
                          xmlns="http://www.w3.org/2000/svg"
                        >
                          <path
                            d="M24.957 5.324c-1.96.244-3.614.71-5.097 1.483-1.463.774-2.766 2.014-4.017 3.434-1.282 1.388-2.522 2.745-3.36 4.27-.868 1.506-1.144 3.18-.222 4.038.424.424.827.53 1.516.297.667-.233 1.462-.805 2.268-1.314 1.6-1.028 3.221-2.024 4.694-3.116 1.314-.921 2.936-2.246 3.508-3.846.615-1.643.37-3.646.593-5.331.498.731.89 1.58 1.092 2.575.201.986.223 2.13-.148 3.254-.36 1.144-1.124 2.077-1.855 2.797-.731.732-1.473 1.346-2.13 1.94 0 0-.572.466-1.462 1.091l-3.233 2.236c-.593.403-1.144.806-1.812 1.198-.646.381-1.441.689-2.225.678a3.253 3.253 0 0 1-1.791-.551c-.371-.254-.53-.434-.53-.434-.922-.922-1.272-2.3-1.134-3.455.116-1.166.572-2.173 1.07-3.063 1.018-1.802 2.406-3.243 3.699-4.62C15.705 7.56 17.073 5.97 19.044 5.1c1.918-.858 4.207-.837 5.902.202l.011.02Z"
                            fill="currentColor"
                          />
                          <path
                            d="M20.442 11.958c-.477.636-1.314.54-1.79.138-.499-.414-.753-1.081-.795-1.78 0-1.4 1.027-2.576 2.5-2.682 1.41.042 2.502 1.155 2.512 2.49-.074.541-.201 1.198-.678 1.675-.456.456-1.123.562-1.59.138.18-.784.276-1.06.382-1.219.095-.127.275-.34.138-.509a.594.594 0 0 0-.276-.37c-.244-.16-.445-.096-.424-.096-.18-.074-.604.265-.604.551-.064.148.064.297.148.487.117.191.085.499.467 1.177h.01ZM14.211 9.965c-1.526 1.251-3.147.816-4.567.89-.308.022-.456.054-.636.16-.18.106-.371.275-.562.519-.37.466-.763 1.176-1.166 1.823l-.953 1.399-.435.646c-.074.117-.063.085-.085.148 0 .064.032.138.128.17.286.19 1.25-.043 2.034-.074.816-.053 1.643-.01 2.353.424-.562.794-1.346 1.06-2.151 1.187-.403.063-.816.084-1.209.127-.392.032-.869.106-1.398.053.01 0-.149-.01-.488-.16-.307-.148-.89-.466-1.102-1.292a1.884 1.884 0 0 1-.021-.742c.042-.265.201-.636.286-.805l.572-1.018.668-1.176c.434-.636.784-1.282 1.378-2.003.296-.35.667-.71 1.155-.975.477-.275 1.102-.381 1.547-.381 1.632.137 3.126-.234 4.642 1.08h.01ZM14.985 20.351c.604.816.795 1.61.837 2.395.021.392 0 .795-.021 1.187l-.021.477s0 .01.01.01h.021l.594-.35 1.95-1.175c.678-.382 1.494-.753 1.78-1.05.286-.233.413-.848.435-1.621.233-1.378-.456-3.137.18-4.663.869.466 1.219 1.303 1.356 2.172.138.87.074 1.76.202 2.49 0 0 .02.298 0 .817-.021.487-.128 1.356-.732 2.077-.582.668-1.176.943-1.515 1.187l-.625.403-1.982 1.123-.52.286c-.148.085-.55.286-.89.35-.688.148-1.43-.064-1.843-.604a1.473 1.473 0 0 1-.17-.276c-.148-.318-.201-.678-.19-1.049l.02-.689c.011-.392.032-.795.085-1.187.106-.784.36-1.568 1.028-2.32l.01.01Z"
                            fill="currentColor"
                          />
                        </svg>
                      </span>
                    </span>
                  </div>
                </a>
                <h5
                  className="sc-1d12b6ff-0 hZwEcn"
                  fontSize={16}
                >
                  <a
                    href="/beta/onboarding"
                    onClick={[Function]}
                    onMouseEnter={[Function]}
                  >
                    Join Beta
                  </a>
                </h5>
              </div>
            </div>
          </div>
          <div
            className="sc-2f0613b5-0 sc-f624290d-0 dibCnL dtykPR"
          >
            <div
              className="sc-2f0613b5-0 sc-f624290d-0 bsCxxD iKdxxt"
            >
              <a
                aria-label="instagram"
                className="sc-dde17d1c-0 dIoJEb"
                href="/instagram"
                onClick={[Function]}
                onKeyDown={[Function]}
                onMouseEnter={[Function]}
                role="button"
                size="tiny"
              >
                <div
                  className="sc-ef16a28e-0 jOLVRN"
                  size="tiny"
                >
                  <span
                    className="sc-e069429b-0 kOwCRg"
                    height={16}
                    width={16}
                  >
                    <span
                      className="sc-e069429b-1 wBulh"
                      height={16}
                      width={16}
                    >
                      <svg
                        fill="none"
                        height="100%"
                        viewBox="0 3 17 17"
                        width="100%"
                        xmlns="http://www.w3.org/2000/svg"
                      >
                        <path
                          d="M7.66 8.436c.114.89.265 1.391.398 1.893.132.483.322.928.747 1.211.398.294.919.446 1.392.398.454-.038 1.032-.312 1.41-.644.408-.312.644-.71.663-1.136a.916.916 0 0 0-.16-.567c-.124-.2-.37-.445-.607-.691-.388-.493-.861-.73-1.438-.758-.587-.038-1.146.038-1.884.142-.057-.909.918-1.609 1.893-1.58.492 0 .994.132 1.43.36.425.226.747.5 1.04.68l.152.133c.095.085.227.199.398.36.17.17.378.397.568.72.189.33.302.738.33 1.126.058.776-.245 1.524-.558 1.969-.312.454-.586.672-.586.672-.73.577-1.515.946-2.48 1.032a3.812 3.812 0 0 1-2.613-.805c-.7-.577-1.288-1.439-1.344-2.367-.095-.899.369-1.874 1.259-2.139l-.01-.01Z"
                          fill="currentColor"
                        />
                        <path
                          d="M12.762 16.122c-1.723.682-3.54 1.003-5.433.833a12.105 12.105 0 0 1-1.41-.218c-.483-.113-1.014-.265-1.544-.634-.54-.34-.984-1.05-1.079-1.628-.132-.587-.113-1.07-.142-1.505l-.094-2.66c-.02-.909-.076-1.723-.076-2.717.019-.502.076-1.06.293-1.619a4.102 4.102 0 0 1 .966-1.429c.804-.776 1.846-1.212 2.83-1.401 1.004-.18 1.95-.151 2.85-.123l2.669.085c.454.02.965.038 1.505.18.54.133 1.098.426 1.505.824.833.776 1.221 1.845 1.354 2.82.085.88.076 1.78 0 2.698-.057.918-.104 1.884-.18 2.85-.057.482-.142 1.003-.36 1.524a3.2 3.2 0 0 1-.994 1.296c-.823.635-1.704.833-2.49.947.55-.606 1.24-1.145 1.714-1.751.483-.596.606-1.212.682-2.149l.18-2.745c.085-.9.066-1.751-.095-2.423 0 0-.02-.142-.085-.389a3.403 3.403 0 0 0-.37-.899c-.198-.331-.501-.662-.87-.833-.36-.18-.9-.227-1.543-.227-1.316 0-2.689-.019-3.626 0-.947.028-1.496.16-1.496.16-.747.133-1.41.427-1.902.881-.492.464-.7.966-.72 1.761 0 1.666.067 3.521.104 5.273 0 .454 0 .87.067 1.164.075.303.16.435.388.596.454.322 1.372.474 2.186.616 1.667.274 3.427.36 5.216.823v.019Z"
                          fill="currentColor"
                        />
                        <path
                          d="M13.472 7.29c-.35.55-1.003.455-1.306.104a1.324 1.324 0 0 1-.322-.662c-.047-.227-.028-.464 0-.691.085-.455.36-.89.767-1.155.397-.275.937-.36 1.43-.227 1.031.303 1.448 1.618 1.182 2.357l-.018.038c-.17.303-.455.662-.871.785-.455.123-.53-.028-.9-.34-.123-.663.332-.938.303-.975.02-.029.142-.01.067-.105h-.01s-.038-.075-.076-.085c-.037-.01-.047.02-.047.02.01-.03-.057-.067-.104-.02-.028 0-.028.029-.028.048-.076.018.028-.01 0 0 0 0-.01.009-.02.028-.018.057-.208.265-.047.88Z"
                          fill="currentColor"
                        />
                      </svg>
                    </span>
                  </span>
                </div>
              </a>
              <a
                aria-label="facebook"
                className="sc-dde17d1c-0 dIoJEb"
                href="/facebook"
                onClick={[Function]}
                onKeyDown={[Function]}
                onMouseEnter={[Function]}
                role="button"
                size="tiny"
              >
                <div
                  className="sc-ef16a28e-0 jOLVRN"
                  size="tiny"
                >
                  <span
                    className="sc-e069429b-0 kOwCRg"
                    height={16}
                    width={16}
                  >
                    <span
                      className="sc-e069429b-1 wBulh"
                      height={16}
                      width={16}
                    >
                      <svg
                        fill="none"
                        height="100%"
                        viewBox="0 3 17 17"
                        width="100%"
                        xmlns="http://www.w3.org/2000/svg"
                      >
                        <path
                          d="M5.283 5.897A5.469 5.469 0 0 0 4.168 9.62c.086 1.257.612 2.458 1.413 3.424a7.105 7.105 0 0 0 2.207 1.752l.393.188s.024.008.016 0v-.447l.031-2.105v-.126l-1.783.031.063-2.984 1.54-.134h.007v-.023c0-.102-.023-.197-.015-.306 0-.425.055-.84.196-1.241A3.411 3.411 0 0 1 9.862 5.74a3.605 3.605 0 0 1 1.822-.416c.079 0 .267.023.432.047.165.023.314.07.471.11l.44.157.228.079c.055 0 .047.047.047.086v.573l-.04.495-.164 1.846-.84-.157c-.15-.032-.244-.016-.323-.008-.031 0-.055.015-.086.023a.732.732 0 0 0-.29.181.769.769 0 0 0-.166.283c-.015.047 0 .015 0 .023 0 0-.008 0 0 .008l1.752.04-.047 3.33H11.409v.047l-.016.251-.031 1.021-.031 1.021-.016.487c0 .055 0 .047.008.079.015.03.055.047.094.039.11-.008.361-.126.597-.275a7.454 7.454 0 0 0 3.228-3.715c.22-.526.408-1.123.432-1.68.023-.55-.157-1.132-.471-1.713-.637-1.186-1.571-2.293-2.734-3.024-1.154-.73-2.552-1.076-3.832-.903a4.99 4.99 0 0 0-3.205 1.79C5.77 4.704 6.917 3.573 8.425 3.18c1.508-.417 3.243-.087 4.641.754 1.406.848 2.466 2.136 3.181 3.487.361.683.652 1.484.636 2.317-.015.817-.227 1.492-.44 2.136 0 0-.07.196-.235.558a8.414 8.414 0 0 1-.833 1.43 9.09 9.09 0 0 1-1.72 1.806 8.684 8.684 0 0 1-1.256.824c-.26.126-.519.283-1.037.306-.471.008-.958-.204-1.225-.612a1.434 1.434 0 0 1-.228-.668c-.024-.314-.008-.392-.016-.573L9.91 13.9l.04-2.93 1.633-.015h.016v-.306h-.008c.039 0-.095 0-.33-.008-.26-.016-.518.016-.683-.031l-.425-.095c-.235-.416-.235-.55-.243-.542-.141-.408-.134-.934-.016-1.35.102-.346.29-.676.55-.943.26-.267.581-.448.919-.565.086-.032.173-.048.26-.071.038-.008.062-.008.054-.008V6.91s.024-.023 0-.023h-.07a2.095 2.095 0 0 0-1.052.236c-.433.22-.747.588-.912 1.052a2.255 2.255 0 0 0-.118.919c.032.133.055.306.118.471l.393 1.013-1.752.15-.298.023h-.04v.11h.142l1.61-.024-.031 1.642-.055 2.105-.032 1.578-.031.464-.016.227c-.008.071.024.197-.086.126l-.896-.283a11.67 11.67 0 0 1-.903-.337c-.26-.11-.37-.173-.558-.267a7.698 7.698 0 0 1-.973-.597 7.389 7.389 0 0 1-1.658-1.587c-.934-1.225-1.46-2.78-1.32-4.304.134-1.516.943-2.93 2.13-3.675l.015-.032Z"
                          fill="currentColor"
                        />
                      </svg>
                    </span>
                  </span>
                </div>
              </a>
              <a
                aria-label="twitter"
                className="sc-dde17d1c-0 dIoJEb"
                href="/twitter"
                onClick={[Function]}
                onKeyDown={[Function]}
                onMouseEnter={[Function]}
                role="button"
                size="tiny"
              >
                <div
                  className="sc-ef16a28e-0 jOLVRN"
                  size="tiny"
                >
                  <span
                    className="sc-e069429b-0 kOwCRg"
                    height={16}
                    width={16}
                  >
                    <span
                      className="sc-e069429b-1 wBulh"
                      height={16}
                      width={16}
                    >
                      <svg
                        fill="none"
                        height="100%"
                        viewBox="0 4 17 17"
                        width="100%"
                        xmlns="http://www.w3.org/2000/svg"
                      >
                        <path
                          d="M1.454 15.827c2.151.612 4.261.62 6.18.017 1.895-.588 3.575-1.944 4.484-3.74a7.55 7.55 0 0 0 .787-2.382c.033-.232.074-.513.181-.828.108-.322.331-.653.563-.885.488-.472 1.01-.687 1.44-.877l.099 1.53-2.854-.802 2.142-2.292.944 1.3c-.654.289-1.457.71-2.524.57-.546-.083-.951-.33-1.216-.447a1.981 1.981 0 0 0-.736-.19 2 2 0 0 0-1.804.852c-.223.306-.265.538-.471 1.175-.108.298-.323.703-.704.951a1.895 1.895 0 0 1-1.125.323c-.761-.016-1.307-.356-1.729-.604a14.766 14.766 0 0 1-1.274-.844c-.207-.149-.405-.306-.612-.463l-.298-.24-.091-.074-.017-.017-.182-.199s-.016.158-.033.257v.05s-.016 0-.016.041v.116l-.025.488-.033 1.01c-.009.678-.058 1.439.05 2.06.09.62.388 1.067.91 1.455.124.091.264.182.405.257.041.025.248.124.372.182.15.066.306.124.463.174.646.215 1.332.413 1.92.604-.083.082-.1.124-.182.198l-.414.257c-.265.157-.521.306-.778.446a6.155 6.155 0 0 1-1.654.604 5.09 5.09 0 0 1-2.308-.099 10.282 10.282 0 0 0 2.076-.662 1.2 1.2 0 0 0 .372-.281c.034-.041.058-.075.083-.108l.025-.05-.108-.024c-.124-.025-.223-.041-.297-.058l-.058-.017s.016.017-.116-.057c-.19-.1-.38-.216-.563-.34a3.604 3.604 0 0 1-.951-.984 3.208 3.208 0 0 1-.463-1.29c-.125-.853-.058-1.54-.058-2.251V8.605l-.017-1.266.041-2.88 1.275 1.258c.297.298.628.596.992.91.224.19.282.232.39.315l.322.248c.447.33.96.67 1.522.993.58.355 1.043.496 1.258.372.082-.05.09-.041.182-.29.074-.223.157-.653.339-1.025A3.653 3.653 0 0 1 9.016 5.65a3.492 3.492 0 0 1 1.456-.472c.364-.033.571-.016.571-.016.455.025.927.157 1.324.34.38.181.604.305.777.322.381.074.968-.124 1.589-.422L18.762 3.5l-3.119 3.169-.356.355.315.1 2.035.645-1.936.803c-.414.173-.77.347-.96.537-.1.1-.149.174-.198.298-.05.124-.083.315-.116.546a9.011 9.011 0 0 1-.968 2.863c-1.15 2.085-3.094 3.822-5.46 4.426-2.317.629-4.915.091-6.57-1.423l.025.008Z"
                          fill="currentColor"
                        />
                      </svg>
                    </span>
                  </span>
                </div>
              </a>
            </div>
            <p
              className="sc-20ccf123-0 bsiAmh"
              fontSize={12}
            >
              © Oak National Academy
            </p>
          </div>
        </div>
      </div>
    </nav>
  </footer>,
]
`;

exports[`Storyshots Headers & Footers/Site Header Site Header 1`] = `
Array [
  <link
    href="https://fonts.googleapis.com/css2?family=Lexend:wght@300&display=swap"
    rel="stylesheet"
  />,
  <link
    href="https://fonts.googleapis.com/css2?family=ABeeZee&display=swap"
    rel="stylesheet"
  />,
  <div
    className="sc-a881b49f-0 jnQeim"
  >
    <header
      className="sc-2f0613b5-0 sc-f624290d-0 sc-a881b49f-2 dDqQWF eIRNuA iVDaeo"
    >
      <a
        className="sc-67e588a-0 fLwolY"
        href="/"
        onClick={[Function]}
        onMouseEnter={[Function]}
      >
        <span
          className="sc-e069429b-0 gQtsGG"
          height={32}
          width={32}
        >
          <span
            className="sc-e069429b-1 coRObp"
            height={32}
            width={32}
          >
            <svg
              height="100%"
              viewBox="0 0 48 48"
              width="100%"
              xmlns="http://www.w3.org/2000/svg"
            >
              <path
                d="M21.5 40h-10q-.65 0-1.075-.425Q10 39.15 10 38.5V24H5.95q-.5 0-.7-.475-.2-.475.2-.825L23 6.9q.4-.4 1-.4t1 .4l9 7.95V10.5q0-.65.425-1.075Q34.85 9 35.5 9h1q.65 0 1.075.425Q38 9.85 38 10.5v8.05l4.55 4.15q.4.35.225.825Q42.6 24 42.05 24H38v14.5q0 .65-.425 1.075Q37.15 40 36.5 40h-10V28h-5ZM13 37h5.5V26.5q0-.65.425-1.075Q19.35 25 20 25h8q.65 0 1.075.425.425.425.425 1.075V37H35V19.95l-11-10-11 10Zm6.75-17.5h8.5q0-1.65-1.275-2.725Q25.7 15.7 24 15.7q-1.7 0-2.975 1.075Q19.75 17.85 19.75 19.5ZM20 25h8-8Z"
                fill="currentColor"
              />
            </svg>
          </span>
        </span>
        <span
          className="sc-1a42a0ba-0 kWcWKj"
          fontFamily="heading"
          fontSize={20}
          fontWeight={600}
        >
          Oak
        </span>
      </a>
      <div
        className="sc-2f0613b5-0 sc-f624290d-0 jODjiq jVVkEc"
      >
        <div
          className="sc-2f0613b5-0 sc-68731eac-0 bsCxxD kvWTVl"
          fontWeight={400}
        >
          <a
            href="/beta/onboarding"
            onClick={[Function]}
            onMouseEnter={[Function]}
          >
            Join the Beta
          </a>
        </div>
        <div
          className="sc-2f0613b5-0 sc-68731eac-0 jbcGMy kvWTVl"
          fontWeight={400}
        >
          <a
            href="https://classroom.thenational.academy/"
            onClick={[Function]}
            onMouseEnter={[Function]}
          >
            Classroom
          </a>
        </div>
        <div
          className="sc-2f0613b5-0 sc-68731eac-0 jbcGMy kvWTVl"
          fontWeight={400}
        >
          <a
            href="https://teachers.thenational.academy/"
            onClick={[Function]}
            onMouseEnter={[Function]}
          >
            Teacher Hub
          </a>
        </div>
      </div>
    </header>
    <div
      className="sc-a881b49f-1 gfBVuj"
    />
  </div>,
]
`;

exports[`Storyshots Inputs/search Search Form 1`] = `
Array [
  <link
    href="https://fonts.googleapis.com/css2?family=Lexend:wght@300&display=swap"
    rel="stylesheet"
  />,
  <link
    href="https://fonts.googleapis.com/css2?family=ABeeZee&display=swap"
    rel="stylesheet"
  />,
  <form
    className="sc-3a785c9b-0 kUjeeT"
    onSubmit={[Function]}
  >
    <div
      className="sc-2f0613b5-0 sc-f624290d-0 bsCxxD iyTHgB"
    >
      <input
        aria-invalid={false}
        aria-label="Search"
        className="sc-fbea1ba6-0 sc-1a1b9f4b-1 eZDTcQ kNisxu"
        id="search-form-search-input"
        onChange={[Function]}
        placeholder="Search"
        type="search"
        value=""
      />
    </div>
    <button
      aria-label="Submit"
      className="sc-da410035-0 sc-db58c318-0 eaZurT dxStOs"
      onClick={[Function]}
      size="small"
      title="Submit"
      type="submit"
    >
      <div
        className="sc-ef16a28e-0 hbpwaj"
        size="small"
      >
        <span
          className="sc-e069429b-0 kOwCRg"
          height={16}
          width={16}
        >
          <span
            className="sc-e069429b-1 wBulh"
            height={16}
            width={16}
          >
            <svg
              fill="none"
              height="100%"
              viewBox="0 0 17 17"
              width="100%"
              xmlns="http://www.w3.org/2000/svg"
            >
              <path
                d="M15.875 14.6562L12.0938 10.875C12 10.8125 11.9062 10.75 11.8125 10.75H11.4062C12.375 9.625 13 8.125 13 6.5C13 2.9375 10.0625 0 6.5 0C2.90625 0 0 2.9375 0 6.5C0 10.0938 2.90625 13 6.5 13C8.125 13 9.59375 12.4062 10.75 11.4375V11.8438C10.75 11.9375 10.7812 12.0312 10.8438 12.125L14.625 15.9062C14.7812 16.0625 15.0312 16.0625 15.1562 15.9062L15.875 15.1875C16.0312 15.0625 16.0312 14.8125 15.875 14.6562ZM6.5 11.5C3.71875 11.5 1.5 9.28125 1.5 6.5C1.5 3.75 3.71875 1.5 6.5 1.5C9.25 1.5 11.5 3.75 11.5 6.5C11.5 9.28125 9.25 11.5 6.5 11.5Z"
                fill="currentColor"
              />
            </svg>
          </span>
        </span>
      </div>
    </button>
  </form>,
]
`;

exports[`Storyshots Interactive/Collapsible Section Collapsible Section 1`] = `
Array [
  <link
    href="https://fonts.googleapis.com/css2?family=Lexend:wght@300&display=swap"
    rel="stylesheet"
  />,
  <link
    href="https://fonts.googleapis.com/css2?family=ABeeZee&display=swap"
    rel="stylesheet"
  />,
  <details
    onClick={[Function]}
  >
    <summary
      className="sc-e0f68ad3-0 jXwQPq"
      onClick={[Function]}
    >
      <div
        className="sc-2f0613b5-0 sc-f624290d-0 QmDoQ fIPQkq"
      >
        <h2
          className="sc-1d12b6ff-0 sc-e0f68ad3-1 iMuYLq gQPQVO"
          fontSize={24}
        >
          <a
            aria-expanded={false}
            onClick={[Function]}
          >
            Presentation
          </a>
        </h2>
        <div
          className="sc-2f0613b5-0 sc-f624290d-0 bsCxxD bRPzoh"
        >
          <button
            aria-label="Download lesson presentation"
            className="sc-da410035-0 sc-db58c318-0 eaZurT bPdtoZ"
            onClick={[Function]}
            size="small"
            title="Download lesson presentation"
          >
            <div
              className="sc-ef16a28e-0 hbpwaj"
              size="small"
            >
              <span
                className="sc-e069429b-0 kOwCRg"
                height={16}
                width={16}
              >
                <span
                  className="sc-e069429b-1 wBulh"
                  height={16}
                  width={16}
                >
                  <svg
                    fill="none"
                    height="100%"
                    stroke="currentColor"
                    strokeLinecap="round"
                    strokeLinejoin="round"
                    strokeWidth="2.5"
                    viewBox="0 0 24 24"
                    width="100%"
                    xmlns="http://www.w3.org/2000/svg"
                  >
                    <path
                      d="M21 15v4a2 2 0 0 1-2 2H5a2 2 0 0 1-2-2v-4"
                    />
                    <polyline
                      points="7 10 12 15 17 10"
                    />
                    <line
                      x1="12"
                      x2="12"
                      y1="15"
                      y2="3"
                    />
                  </svg>
                </span>
              </span>
            </div>
          </button>
          <button
            aria-label="Share lesson presentation"
            className="sc-da410035-0 sc-db58c318-0 eaZurT bPdtoZ"
            onClick={[Function]}
            size="small"
            title="Share lesson presentation"
          >
            <div
              className="sc-ef16a28e-0 hbpwaj"
              size="small"
            >
              <span
                className="sc-e069429b-0 kOwCRg"
                height={16}
                width={16}
              >
                <span
                  className="sc-e069429b-1 wBulh"
                  height={16}
                  width={16}
                >
                  <svg
                    fill="none"
                    height="100%"
                    stroke="currentColor"
                    strokeLinecap="round"
                    strokeLinejoin="round"
                    strokeWidth="2.5"
                    viewBox="0 0 24 24"
                    width="100%"
                    xmlns="http://www.w3.org/2000/svg"
                  >
                    <circle
                      cx="18"
                      cy="5"
                      r="3"
                    />
                    <circle
                      cx="6"
                      cy="12"
                      r="3"
                    />
                    <circle
                      cx="18"
                      cy="19"
                      r="3"
                    />
                    <line
                      x1="8.59"
                      x2="15.42"
                      y1="13.51"
                      y2="17.49"
                    />
                    <line
                      x1="15.41"
                      x2="8.59"
                      y1="6.51"
                      y2="10.49"
                    />
                  </svg>
                </span>
              </span>
            </div>
          </button>
          <button
            aria-expanded={false}
            aria-label="Open collapsible section"
            className="sc-da410035-0 sc-db58c318-0 eaZurT kya-Dwk"
            onClick={[Function]}
            rotate={0}
            size="small"
            title="Open collapsible section"
          >
            <div
              className="sc-ef16a28e-0 hbpwaj"
              size="small"
            >
              <span
                className="sc-e069429b-0 kOwCRg"
                height={16}
                width={16}
              >
                <span
                  className="sc-e069429b-1 wBulh"
                  height={16}
                  width={16}
                >
                  <svg
                    fill="none"
                    height="100%"
                    stroke="currentColor"
                    strokeLinecap="round"
                    strokeLinejoin="round"
                    strokeWidth="2"
                    viewBox="-4 -5 22 17"
                    width="100%"
                    xmlns="http://www.w3.org/2000/svg"
                  >
                    <path
                      d="m13.781 1.25-.594-.625c-.156-.156-.406-.156-.53 0L7 6.281 1.312.625C1.188.469.938.469.782.625l-.595.625c-.156.125-.156.375 0 .531L6.72 8.313a.36.36 0 0 0 .531 0l6.531-6.532c.156-.156.156-.406 0-.531Z"
                      fill="currentColor"
                    />
                  </svg>
                </span>
              </span>
            </div>
          </button>
        </div>
      </div>
    </summary>
  </details>,
]
`;

exports[`Storyshots Interactive/Lesson Control Complete 1`] = `
Array [
  <link
    href="https://fonts.googleapis.com/css2?family=Lexend:wght@300&display=swap"
    rel="stylesheet"
  />,
  <link
    href="https://fonts.googleapis.com/css2?family=ABeeZee&display=swap"
    rel="stylesheet"
  />,
  <div
    className="sc-136385f2-0 hnVyyS"
  >
    <button
      className="sc-da410035-0 sc-9219bae4-0 eaZurT jDObFO"
      title="Intro"
    >
      <div
        className="sc-2f0613b5-0 sc-f624290d-0 sc-9219bae4-1 hGgCuw fcIXYK crDrih"
      >
        <div
          className="sc-2f0613b5-0 sc-f624290d-0 sc-9219bae4-4 bsCxxD bGHXgC ctXbdR"
        >
          <div
            className="sc-2f0613b5-0 sc-68731eac-0 sc-9219bae4-3 ePqEwk kvWTVl jYJwoG"
            fontWeight={400}
          >
            Intro
          </div>
          <span
            className="sc-e069429b-0 dhRHmG"
            height={20}
            width={20}
          >
            <span
              className="sc-e069429b-1 jMJCOd"
              height={20}
              width={20}
            >
              <svg
                fill="none"
                height="100%"
                viewBox="0 0 20 15"
                width="100%"
                xmlns="http://www.w3.org/2000/svg"
              >
                <path
                  d="M7.082 14.219a.934.934 0 0 0 1.3 0L18.72 3.883a.934.934 0 0 0 0-1.301l-1.266-1.266a.891.891 0 0 0-1.265 0L7.75 9.754 3.777 5.816a.891.891 0 0 0-1.265 0L1.246 7.082a.934.934 0 0 0 0 1.3l5.836 5.837Z"
                  fill="currentColor"
                />
              </svg>
            </span>
          </span>
        </div>
      </div>
    </button>
  </div>,
]
`;

exports[`Storyshots Interactive/Lesson Control Current 1`] = `
Array [
  <link
    href="https://fonts.googleapis.com/css2?family=Lexend:wght@300&display=swap"
    rel="stylesheet"
  />,
  <link
    href="https://fonts.googleapis.com/css2?family=ABeeZee&display=swap"
    rel="stylesheet"
  />,
  <div
    className="sc-136385f2-0 hnVyyS"
  >
    <button
      className="sc-da410035-0 sc-9219bae4-0 eaZurT jDObFO"
      title="Intro"
    >
      <div
        className="sc-2f0613b5-0 sc-f624290d-0 sc-9219bae4-1 eqoKHr jVxFqV bAKKjH"
      >
        <div
          className="sc-2f0613b5-0 sc-f624290d-0 sc-9219bae4-4 bsCxxD bGHXgC ctXbdR"
        >
          <span
            className="sc-e069429b-0 khfncd"
            height={20}
            width={20}
          >
            <span
              className="sc-e069429b-1 jMJCOd"
              height={20}
              width={20}
            >
              <svg
                fill="none"
                height="100%"
                viewBox="0 0 16 16"
                width="100%"
                xmlns="http://www.w3.org/2000/svg"
              >
                <path
                  d="M6.805 1.105c-.352.352-.317.88 0 1.23l4.254 4.009H.969a.833.833 0 0 0-.844.843v1.125c0 .493.352.844.844.844h10.09L6.805 13.2a.916.916 0 0 0 0 1.23l.773.774c.352.317.879.317 1.195 0l6.856-6.855c.316-.317.316-.844 0-1.196L8.773.332c-.316-.316-.843-.316-1.195 0l-.773.773Z"
                  fill="currentColor"
                />
              </svg>
            </span>
          </span>
          <div
            className="sc-2f0613b5-0 sc-68731eac-0 sc-9219bae4-3 ePqEwk kvWTVl jYJwoG"
            fontWeight={400}
          >
            Intro
          </div>
        </div>
      </div>
    </button>
  </div>,
]
`;

exports[`Storyshots Interactive/Lesson Control Default 1`] = `
Array [
  <link
    href="https://fonts.googleapis.com/css2?family=Lexend:wght@300&display=swap"
    rel="stylesheet"
  />,
  <link
    href="https://fonts.googleapis.com/css2?family=ABeeZee&display=swap"
    rel="stylesheet"
  />,
  <div
    className="sc-136385f2-0 hnVyyS"
  >
    <button
      className="sc-da410035-0 sc-9219bae4-0 eaZurT jDObFO"
      title="Intro"
    >
      <div
        className="sc-2f0613b5-0 sc-f624290d-0 sc-9219bae4-1 Fwloy dkhmKk crDrih"
      >
        <div
          className="sc-2f0613b5-0 sc-f624290d-0 sc-9219bae4-4 bsCxxD bGHXgC ctXbdR"
        >
          <div
            className="sc-2f0613b5-0 sc-68731eac-0 sc-9219bae4-3 ePqEwk kvWTVl jYJwoG"
            fontWeight={400}
          >
            Intro
          </div>
        </div>
      </div>
    </button>
  </div>,
]
`;

exports[`Storyshots Interactive/Lesson Control With Badge 1`] = `
Array [
  <link
    href="https://fonts.googleapis.com/css2?family=Lexend:wght@300&display=swap"
    rel="stylesheet"
  />,
  <link
    href="https://fonts.googleapis.com/css2?family=ABeeZee&display=swap"
    rel="stylesheet"
  />,
  <div
    className="sc-136385f2-0 hnVyyS"
  >
    <button
      className="sc-da410035-0 sc-9219bae4-0 eaZurT jDObFO"
      title="Intro"
    >
      <div
        className="sc-2f0613b5-0 sc-f624290d-0 sc-9219bae4-1 hGgCuw fcIXYK crDrih"
      >
        <div
          className="sc-9219bae4-2"
        >
          <div
            className="sc-2f0613b5-0 sc-f624290d-0 sc-34812ebb-2 bsCxxD gCbzud jQNMWS"
          >
            <svg
              className="sc-34812ebb-0 cmTUhs"
              fill="none"
              height="100%"
              viewBox="0 0 54 54"
              width="100%"
              xmlns="http://www.w3.org/2000/svg"
            >
              <path
                d="M24.302.967a8 8 0 0 1 5.396 0l1.615.578a8 8 0 0 0 2.1.447l1.71.128a8 8 0 0 1 4.93 2.195l1.24 1.185c.52.497 1.105.921 1.737 1.262l1.511.813a8 8 0 0 1 3.611 4.01l.65 1.588c.273.665.634 1.29 1.074 1.859l1.05 1.357a8 8 0 0 1 1.667 5.132l-.051 1.715a8 8 0 0 0 .224 2.135l.407 1.667a8 8 0 0 1-.564 5.366l-.745 1.546a8.002 8.002 0 0 0-.663 2.042l-.306 1.688a8 8 0 0 1-2.698 4.673l-1.31 1.11a7.999 7.999 0 0 0-1.435 1.595l-.967 1.418a8 8 0 0 1-4.366 3.171l-1.647.482c-.69.201-1.35.495-1.96.873l-1.46.902a8 8 0 0 1-5.279 1.121l-1.7-.23a8.003 8.003 0 0 0-2.146 0l-1.7.23a8 8 0 0 1-5.279-1.121l-1.46-.902a8.004 8.004 0 0 0-1.96-.873l-1.647-.482a8 8 0 0 1-4.366-3.171l-.966-1.418a8.001 8.001 0 0 0-1.437-1.595l-1.309-1.11a8 8 0 0 1-2.698-4.673L2.8 35.992a8.001 8.001 0 0 0-.663-2.042l-.745-1.546a8 8 0 0 1-.564-5.366l.407-1.667a8 8 0 0 0 .224-2.135l-.051-1.715a8 8 0 0 1 1.667-5.132l1.05-1.357a8 8 0 0 0 1.073-1.86l.651-1.587a8 8 0 0 1 3.61-4.01l1.512-.813A8.001 8.001 0 0 0 12.706 5.5l1.24-1.185a8 8 0 0 1 4.93-2.195l1.711-.128a8 8 0 0 0 2.1-.447l1.615-.578Z"
                fill="currentColor"
              />
            </svg>
            <div
              className="sc-2f0613b5-0 sc-f624290d-0 sc-34812ebb-1 bsCxxD gCbzud czBIUt"
            >
              33%
            </div>
          </div>
        </div>
        <div
          className="sc-2f0613b5-0 sc-f624290d-0 sc-9219bae4-4 bsCxxD bGHXgC ctXbdR"
        >
          <div
            className="sc-2f0613b5-0 sc-68731eac-0 sc-9219bae4-3 ePqEwk kvWTVl jYJwoG"
            fontWeight={400}
          >
            Intro
          </div>
          <span
            className="sc-e069429b-0 dhRHmG"
            height={20}
            width={20}
          >
            <span
              className="sc-e069429b-1 jMJCOd"
              height={20}
              width={20}
            >
              <svg
                fill="none"
                height="100%"
                viewBox="0 0 20 15"
                width="100%"
                xmlns="http://www.w3.org/2000/svg"
              >
                <path
                  d="M7.082 14.219a.934.934 0 0 0 1.3 0L18.72 3.883a.934.934 0 0 0 0-1.301l-1.266-1.266a.891.891 0 0 0-1.265 0L7.75 9.754 3.777 5.816a.891.891 0 0 0-1.265 0L1.246 7.082a.934.934 0 0 0 0 1.3l5.836 5.837Z"
                  fill="currentColor"
                />
              </svg>
            </span>
          </span>
        </div>
      </div>
    </button>
  </div>,
]
`;

exports[`Storyshots Interactive/Lesson Control With Overflowing Text 1`] = `
Array [
  <link
    href="https://fonts.googleapis.com/css2?family=Lexend:wght@300&display=swap"
    rel="stylesheet"
  />,
  <link
    href="https://fonts.googleapis.com/css2?family=ABeeZee&display=swap"
    rel="stylesheet"
  />,
  <div
    className="sc-136385f2-0 hnVyyS"
  >
    <button
      className="sc-da410035-0 sc-9219bae4-0 eaZurT jDObFO"
      title="Very long label"
    >
      <div
        className="sc-2f0613b5-0 sc-f624290d-0 sc-9219bae4-1 hGgCuw fcIXYK crDrih"
      >
        <div
          className="sc-9219bae4-2"
        >
          <div
            className="sc-2f0613b5-0 sc-f624290d-0 sc-34812ebb-2 bsCxxD gCbzud jQNMWS"
          >
            <svg
              className="sc-34812ebb-0 cmTUhs"
              fill="none"
              height="100%"
              viewBox="0 0 54 54"
              width="100%"
              xmlns="http://www.w3.org/2000/svg"
            >
              <path
                d="M24.302.967a8 8 0 0 1 5.396 0l1.615.578a8 8 0 0 0 2.1.447l1.71.128a8 8 0 0 1 4.93 2.195l1.24 1.185c.52.497 1.105.921 1.737 1.262l1.511.813a8 8 0 0 1 3.611 4.01l.65 1.588c.273.665.634 1.29 1.074 1.859l1.05 1.357a8 8 0 0 1 1.667 5.132l-.051 1.715a8 8 0 0 0 .224 2.135l.407 1.667a8 8 0 0 1-.564 5.366l-.745 1.546a8.002 8.002 0 0 0-.663 2.042l-.306 1.688a8 8 0 0 1-2.698 4.673l-1.31 1.11a7.999 7.999 0 0 0-1.435 1.595l-.967 1.418a8 8 0 0 1-4.366 3.171l-1.647.482c-.69.201-1.35.495-1.96.873l-1.46.902a8 8 0 0 1-5.279 1.121l-1.7-.23a8.003 8.003 0 0 0-2.146 0l-1.7.23a8 8 0 0 1-5.279-1.121l-1.46-.902a8.004 8.004 0 0 0-1.96-.873l-1.647-.482a8 8 0 0 1-4.366-3.171l-.966-1.418a8.001 8.001 0 0 0-1.437-1.595l-1.309-1.11a8 8 0 0 1-2.698-4.673L2.8 35.992a8.001 8.001 0 0 0-.663-2.042l-.745-1.546a8 8 0 0 1-.564-5.366l.407-1.667a8 8 0 0 0 .224-2.135l-.051-1.715a8 8 0 0 1 1.667-5.132l1.05-1.357a8 8 0 0 0 1.073-1.86l.651-1.587a8 8 0 0 1 3.61-4.01l1.512-.813A8.001 8.001 0 0 0 12.706 5.5l1.24-1.185a8 8 0 0 1 4.93-2.195l1.711-.128a8 8 0 0 0 2.1-.447l1.615-.578Z"
                fill="currentColor"
              />
            </svg>
            <div
              className="sc-2f0613b5-0 sc-f624290d-0 sc-34812ebb-1 bsCxxD gCbzud czBIUt"
            >
              33%
            </div>
          </div>
        </div>
        <div
          className="sc-2f0613b5-0 sc-f624290d-0 sc-9219bae4-4 bsCxxD bGHXgC ctXbdR"
        >
          <div
            className="sc-2f0613b5-0 sc-68731eac-0 sc-9219bae4-3 ePqEwk kvWTVl jYJwoG"
            fontWeight={400}
          >
            Very long label
          </div>
          <span
            className="sc-e069429b-0 dhRHmG"
            height={20}
            width={20}
          >
            <span
              className="sc-e069429b-1 jMJCOd"
              height={20}
              width={20}
            >
              <svg
                fill="none"
                height="100%"
                viewBox="0 0 20 15"
                width="100%"
                xmlns="http://www.w3.org/2000/svg"
              >
                <path
                  d="M7.082 14.219a.934.934 0 0 0 1.3 0L18.72 3.883a.934.934 0 0 0 0-1.301l-1.266-1.266a.891.891 0 0 0-1.265 0L7.75 9.754 3.777 5.816a.891.891 0 0 0-1.265 0L1.246 7.082a.934.934 0 0 0 0 1.3l5.836 5.837Z"
                  fill="currentColor"
                />
              </svg>
            </span>
          </span>
        </div>
      </div>
    </button>
  </div>,
]
`;

exports[`Storyshots Interactive/Toggle Toggle 1`] = `
Array [
  <link
    href="https://fonts.googleapis.com/css2?family=Lexend:wght@300&display=swap"
    rel="stylesheet"
  />,
  <link
    href="https://fonts.googleapis.com/css2?family=ABeeZee&display=swap"
    rel="stylesheet"
  />,
  <div
    style={
      Object {
        "background": "lightBlue",
        "padding": "100px",
      }
    }
  >
    <label>
      <div
        className="sc-2f0613b5-0 sc-f624290d-0 bsCxxD iKdxxt"
      >
        <p
          checked={true}
          className="sc-20ccf123-0 sc-56d2f2bf-3 bGwizT jlLAtS"
        >
          Label off
        </p>
        <div
          className="sc-56d2f2bf-2 haRHuu"
        >
          <input
            checked={false}
            className="sc-56d2f2bf-0 ekWfQm"
            data-testid="toggle"
            onChange={[Function]}
            type="checkbox"
          />
          <span
            className="sc-56d2f2bf-1 dPjkAC"
          />
        </div>
        <p
          checked={false}
          className="sc-20ccf123-0 sc-56d2f2bf-3 bHKBgY dKYeGi"
        >
          Label on
        </p>
      </div>
    </label>
  </div>,
]
`;

exports[`Storyshots Interactive/Toggle Toggle Disabled 1`] = `
Array [
  <link
    href="https://fonts.googleapis.com/css2?family=Lexend:wght@300&display=swap"
    rel="stylesheet"
  />,
  <link
    href="https://fonts.googleapis.com/css2?family=ABeeZee&display=swap"
    rel="stylesheet"
  />,
  <div
    style={
      Object {
        "background": "lightBlue",
        "padding": "100px",
      }
    }
  >
    <label>
      <div
        className="sc-2f0613b5-0 sc-f624290d-0 bsCxxD iKdxxt"
      >
        <p
          checked={true}
          className="sc-20ccf123-0 sc-56d2f2bf-3 bGwizT iIesTK"
          disabled={true}
        >
          Label off
        </p>
        <div
          className="sc-56d2f2bf-2 haRHuu"
        >
          <input
            checked={false}
            className="sc-56d2f2bf-0 ekWfQm"
            data-testid="toggle"
            disabled={true}
            onChange={[Function]}
            type="checkbox"
          />
          <span
            className="sc-56d2f2bf-1 jFDbdt"
            disabled={true}
          />
        </div>
        <p
          checked={false}
          className="sc-20ccf123-0 sc-56d2f2bf-3 bHKBgY iMpFkq"
          disabled={true}
        >
          Label on
        </p>
      </div>
    </label>
  </div>,
]
`;

exports[`Storyshots Lists/BlogList Blog List 1`] = `
Array [
  <link
    href="https://fonts.googleapis.com/css2?family=Lexend:wght@300&display=swap"
    rel="stylesheet"
  />,
  <link
    href="https://fonts.googleapis.com/css2?family=ABeeZee&display=swap"
    rel="stylesheet"
  />,
  <div
    className="sc-2f0613b5-0 sc-f624290d-0 bsCxxD jlIWiN"
  >
    <div
      className="sc-2f0613b5-0 sc-f624290d-0 bZqHUc kjpwLS"
    >
      <div
        className="sc-2f0613b5-0 sc-f624290d-0 bsCxxD Lzsqx"
      >
        <span
          className="sc-e069429b-0 drRfzB"
          height={40}
          width={40}
        >
          <span
            className="sc-e069429b-1 fJGnfp"
            height={40}
            width={40}
          >
            <svg
              fill="none"
              height="100%"
              viewBox="0 0 36 24"
              width="100%"
              xmlns="http://www.w3.org/2000/svg"
            >
              <path
                d="M34.5 0h-29C4.625 0 4 .688 4 1.5V2H1.5C.625 2 0 2.688 0 3.5V21c0 1.688 1.313 3 3 3h31.5c.813 0 1.5-.625 1.5-1.5v-21c0-.813-.688-1.5-1.5-1.5ZM2 21V4h2v17c0 .563-.5 1-1 1-.563 0-1-.438-1-1Zm32 1H5.812c.125-.25.125-.625.125-.938 0 0 .063 0 .063-.062V2h28v20ZM8.75 16h10.5a.76.76 0 0 0 .75-.75V4.75c0-.375-.375-.75-.75-.75H8.75a.76.76 0 0 0-.75.75v10.5c0 .438.313.75.75.75ZM10 6h8v8h-8V6ZM8 19.25c0 .438.313.75.75.75h10.5a.76.76 0 0 0 .75-.75v-.5c0-.375-.375-.75-.75-.75H8.75a.76.76 0 0 0-.75.75v.5Zm14 0c0 .438.313.75.75.75h8.5a.76.76 0 0 0 .75-.75v-.5c0-.375-.375-.75-.75-.75h-8.5a.76.76 0 0 0-.75.75v.5Zm0-4c0 .438.313.75.75.75h8.5a.76.76 0 0 0 .75-.75v-.5c0-.375-.375-.75-.75-.75h-8.5a.76.76 0 0 0-.75.75v.5Zm0-8c0 .438.313.75.75.75h8.5a.76.76 0 0 0 .75-.75v-.5c0-.375-.375-.75-.75-.75h-8.5a.76.76 0 0 0-.75.75v.5Zm0 4c0 .438.313.75.75.75h8.5a.76.76 0 0 0 .75-.75v-.5c0-.375-.375-.75-.75-.75h-8.5a.76.76 0 0 0-.75.75v.5Z"
                fill="currentColor"
              />
            </svg>
          </span>
        </span>
        <h1
          className="sc-1d12b6ff-0 iMuYLq"
          fontSize={24}
        >
          Check out these things!
        </h1>
      </div>
      <div
        className="sc-2f0613b5-0 sc-f624290d-0 bsCxxD ehcaAF"
      >
        <nav>
          <div
            className="sc-2f0613b5-0 sc-f624290d-0 bsCxxD gCbzud"
          >
            <p
              className="sc-20ccf123-0 cwZPlV"
            >
              <a
                href="/"
                onClick={[Function]}
                onMouseEnter={[Function]}
              >
                All Webinars
              </a>
            </p>
            <p
              className="sc-20ccf123-0 lfGARk"
            >
              <a
                href="/"
                onClick={[Function]}
                onMouseEnter={[Function]}
              >
                All Blogs
              </a>
            </p>
          </div>
        </nav>
      </div>
    </div>
    <div
      className="sc-2f0613b5-0 sc-f624290d-0 ciDSuL zISaU"
    >
      <div
        className="sc-2f0613b5-0 sc-f624290d-0 sc-40cf0759-1 cjOshT eqEOGd gYpdEu"
      />
      <div
        className="sc-2f0613b5-0 sc-f624290d-0 bsCxxD cztEjg"
      >
        <h2
          className="sc-1d12b6ff-0 dOJGhw"
          fontSize={20}
          mb={16}
        >
          <a
            className="sc-40cf0759-0 iKJgVW"
            href="/"
            title="The Long and Winding Road"
          >
            The Long and Winding Road
          </a>
        </h2>
        <p
          className="sc-20ccf123-0 jfRSFr"
          fontSize={18}
        >
          <span
            className="sc-b8a6ebf4-0 ssIUg"
          >
            The long and winding road  That leads to your door  Will never disappear  I've seen that road before  It always leads me here  Lead me to you door  The wild and windy night  That the rain washed away  Has left a pool of tears  Crying for the day  Why leave me standing here?  Let me know the way
          </span>
        </p>
      </div>
    </div>
    <hr
      className="sc-cb4b0018-0 jBFrxo"
      color="grey2"
    />
    <div
      className="sc-2f0613b5-0 sc-f624290d-0 ciDSuL zISaU"
    >
      <div
        className="sc-2f0613b5-0 sc-f624290d-0 sc-40cf0759-1 cjOshT eqEOGd gYpdEu"
      >
        <span
          className="sc-e069429b-0 kAFJtw"
          height={48}
          width={48}
        >
          <span
            className="sc-e069429b-1 kTDXbI"
            color="white"
            height={48}
            width={48}
          >
            <svg
              fill="none"
              viewBox="0 0 48 48"
              xmlns="http://www.w3.org/2000/svg"
            >
              <path
                d="m34.781 22.313-16.5-10.032c-1.5-.75-3.281.281-3.281 1.969v19.5c0 1.781 1.781 2.813 3.281 1.969l16.5-9.469c1.594-.844 1.594-3 0-3.938ZM47.25 24C47.25 11.156 36.844.75 24 .75S.75 11.156.75 24 11.156 47.25 24 47.25 47.25 36.844 47.25 24Zm-42 0C5.25 13.687 13.594 5.25 24 5.25c10.313 0 18.75 8.438 18.75 18.75 0 10.406-8.438 18.75-18.75 18.75A18.685 18.685 0 0 1 5.25 24Z"
                fill="currentColor"
              />
            </svg>
          </span>
        </span>
      </div>
      <div
        className="sc-2f0613b5-0 sc-f624290d-0 bsCxxD cztEjg"
      >
        <h2
          className="sc-1d12b6ff-0 dOJGhw"
          fontSize={20}
          mb={16}
        >
          <a
            className="sc-40cf0759-0 iKJgVW"
            href="/"
            title="Penny Lane"
          >
            Penny Lane
          </a>
        </h2>
        <p
          className="sc-20ccf123-0 jfRSFr"
          fontSize={18}
        >
          <span
            className="sc-b8a6ebf4-0 ssIUg"
          >
            Penny Lane, there is a barber showing photographs Of every head he's had the pleasure to know And all the people that come and go Stop and say, "Hello"
          </span>
        </p>
      </div>
    </div>
    <hr
      className="sc-cb4b0018-0 jBFrxo"
      color="grey2"
    />
    <div
      className="sc-2f0613b5-0 sc-f624290d-0 ciDSuL zISaU"
    >
      <div
        className="sc-2f0613b5-0 sc-f624290d-0 sc-40cf0759-1 cjOshT eqEOGd gYpdEu"
      />
      <div
        className="sc-2f0613b5-0 sc-f624290d-0 bsCxxD cztEjg"
      >
        <h2
          className="sc-1d12b6ff-0 dOJGhw"
          fontSize={20}
          mb={16}
        >
          <a
            className="sc-40cf0759-0 iKJgVW"
            href="/"
            title="Strawberry Fields Forever"
          >
            Strawberry Fields Forever
          </a>
        </h2>
        <p
          className="sc-20ccf123-0 jfRSFr"
          fontSize={18}
        >
          <span
            className="sc-b8a6ebf4-0 ssIUg"
          >
            No one I think is in my tree I mean, it must be high or low That is, you can't, you know, tune in but it's all right That is, I think it's not too bad
          </span>
        </p>
      </div>
    </div>
  </div>,
]
`;

exports[`Storyshots Lists/BlogListItem Blog List Item 1`] = `
Array [
  <link
    href="https://fonts.googleapis.com/css2?family=Lexend:wght@300&display=swap"
    rel="stylesheet"
  />,
  <link
    href="https://fonts.googleapis.com/css2?family=ABeeZee&display=swap"
    rel="stylesheet"
  />,
  <div
    className="sc-2f0613b5-0 sc-f624290d-0 ciDSuL zISaU"
  >
    <div
      className="sc-2f0613b5-0 sc-f624290d-0 sc-40cf0759-1 cjOshT eqEOGd gYpdEu"
    />
    <div
      className="sc-2f0613b5-0 sc-f624290d-0 bsCxxD cztEjg"
    >
      <h3
        className="sc-1d12b6ff-0 dOJGhw"
        fontSize={20}
        mb={16}
      >
        <a
          className="sc-40cf0759-0 iKJgVW"
          href="/"
          title="The long and winding road"
        >
          The long and winding road
        </a>
      </h3>
      <p
        className="sc-20ccf123-0 jfRSFr"
        fontSize={18}
      >
        <span
          className="sc-b8a6ebf4-0 ssIUg"
        >
          The long and winding road  That leads to your door  Will never disappear  I've seen that road before  It always leads me here  Lead me to you door  The wild and windy night  That the rain washed away  Has left a pool of tears  Crying for the day  Why leave me standing here?  Let me know the way
        </span>
      </p>
    </div>
  </div>,
]
`;

exports[`Storyshots Media/Icon Icon 1`] = `
Array [
  <link
    href="https://fonts.googleapis.com/css2?family=Lexend:wght@300&display=swap"
    rel="stylesheet"
  />,
  <link
    href="https://fonts.googleapis.com/css2?family=ABeeZee&display=swap"
    rel="stylesheet"
  />,
  <span
    className="sc-e069429b-0 bREEcA"
    height={80}
    width={80}
  >
    <span
      className="sc-e069429b-1 fiVFVN"
      height={80}
      width={80}
    >
      <svg
        fill="none"
        height="100%"
        stroke="currentColor"
        strokeLinecap="round"
        strokeLinejoin="round"
        strokeWidth="2.5"
        viewBox="0 0 24 24"
        width="100%"
        xmlns="http://www.w3.org/2000/svg"
      >
        <polyline
          points="9 18 15 12 9 6"
        />
      </svg>
    </span>
  </span>,
]
`;

exports[`Storyshots Navigation/Breadcrumbs Breadcrumb Example 1`] = `
Array [
  <link
    href="https://fonts.googleapis.com/css2?family=Lexend:wght@300&display=swap"
    rel="stylesheet"
  />,
  <link
    href="https://fonts.googleapis.com/css2?family=ABeeZee&display=swap"
    rel="stylesheet"
  />,
  <nav
    aria-label="Breadcrumb"
    className="sc-2fa6374a-0 dyIhuP"
  >
    <ol
      className="sc-2fa6374a-1 bgmmze"
    >
      <li
        className="sc-2fa6374a-2 LyxUe"
      >
        <a
          href="/"
          onClick={[Function]}
          onMouseEnter={[Function]}
        >
          Unit Quiz
        </a>
      </li>
      <li
        className="sc-2fa6374a-2 LyxUe"
      >
        <span
          className="sc-e069429b-0 cdvNck"
          height={20}
          width={20}
        >
          <span
            className="sc-e069429b-1 jMJCOd"
            height={20}
            width={20}
          >
            <svg
              fill="none"
              height="100%"
              stroke="currentColor"
              strokeLinecap="round"
              strokeLinejoin="round"
              strokeWidth="2.5"
              viewBox="0 0 24 24"
              width="100%"
              xmlns="http://www.w3.org/2000/svg"
            >
              <polyline
                points="9 18 15 12 9 6"
              />
            </svg>
          </span>
        </span>
        <a
          href="/"
          onClick={[Function]}
          onMouseEnter={[Function]}
        >
          View In Classroom
        </a>
      </li>
      <li
        className="sc-2fa6374a-2 LyxUe"
      >
        <span
          className="sc-e069429b-0 cdvNck"
          height={20}
          width={20}
        >
          <span
            className="sc-e069429b-1 jMJCOd"
            height={20}
            width={20}
          >
            <svg
              fill="none"
              height="100%"
              stroke="currentColor"
              strokeLinecap="round"
              strokeLinejoin="round"
              strokeWidth="2.5"
              viewBox="0 0 24 24"
              width="100%"
              xmlns="http://www.w3.org/2000/svg"
            >
              <polyline
                points="9 18 15 12 9 6"
              />
            </svg>
          </span>
        </span>
        <a
          href="/"
          onClick={[Function]}
          onMouseEnter={[Function]}
        >
          Foundation Curriculum (PDF)
        </a>
      </li>
      <li
        className="sc-2fa6374a-2 LyxUe"
      >
        <span
          className="sc-e069429b-0 cdvNck"
          height={20}
          width={20}
        >
          <span
            className="sc-e069429b-1 jMJCOd"
            height={20}
            width={20}
          >
            <svg
              fill="none"
              height="100%"
              stroke="currentColor"
              strokeLinecap="round"
              strokeLinejoin="round"
              strokeWidth="2.5"
              viewBox="0 0 24 24"
              width="100%"
              xmlns="http://www.w3.org/2000/svg"
            >
              <polyline
                points="9 18 15 12 9 6"
              />
            </svg>
          </span>
        </span>
        <a
          href="/"
          onClick={[Function]}
          onMouseEnter={[Function]}
        >
          Higher Curriculum (PDF)
        </a>
      </li>
    </ol>
  </nav>,
]
`;

exports[`Storyshots Navigation/Key Stages Nav Key Stages Nav 1`] = `
Array [
  <link
    href="https://fonts.googleapis.com/css2?family=Lexend:wght@300&display=swap"
    rel="stylesheet"
  />,
  <link
    href="https://fonts.googleapis.com/css2?family=ABeeZee&display=swap"
    rel="stylesheet"
  />,
  <nav
    aria-label="key stages and year groups"
  >
    <div
      className="sc-2f0613b5-0 sc-f624290d-0 bsCxxD ivoPWy"
    >
      <div
        className="sc-2f0613b5-0 sc-f624290d-0 fxNmKE kLVfqm"
      >
        <a
          aria-label="Early Years"
          className="sc-608180b1-0 HsvRz"
          href="/key-stages/early-years-foundation-stage"
          onClick={[Function]}
          onKeyDown={[Function]}
          onMouseEnter={[Function]}
          role="button"
          size="small"
          title="Early Years"
        >
          <span
            className="sc-bba76629-0 hkRKzr"
          >
            <span
              className="sc-e069429b-0 kOwCRg"
              height={16}
              width={16}
            >
              <span
                className="sc-e069429b-1 wBulh"
                height={16}
                width={16}
              >
                <svg
                  fill="none"
                  height="100%"
                  viewBox="0 0 16 16"
                  width="100%"
                  xmlns="http://www.w3.org/2000/svg"
                >
                  <path
                    d="M6.805 1.105c-.352.352-.317.88 0 1.23l4.254 4.009H.969a.833.833 0 0 0-.844.843v1.125c0 .493.352.844.844.844h10.09L6.805 13.2a.916.916 0 0 0 0 1.23l.773.774c.352.317.879.317 1.195 0l6.856-6.855c.316-.317.316-.844 0-1.196L8.773.332c-.316-.316-.843-.316-1.195 0l-.773.773Z"
                    fill="currentColor"
                  />
                </svg>
              </span>
            </span>
          </span>
          <span
            className="sc-afa80c08-0 dokVaK"
          >
            Early Years
          </span>
        </a>
        <p
          className="sc-20ccf123-0 gHORQC"
        >
          <a
            href="/"
            onClick={[Function]}
            onMouseEnter={[Function]}
          >
            Reception
          </a>
        </p>
      </div>
      <div
        className="sc-2f0613b5-0 sc-f624290d-0 fxNmKE kLVfqm"
      >
        <a
          aria-label="KS1"
          className="sc-608180b1-0 HsvRz"
          href="/key-stages/key-stage-1"
          onClick={[Function]}
          onKeyDown={[Function]}
          onMouseEnter={[Function]}
          role="button"
          size="small"
          title="KS1"
        >
          <span
            className="sc-bba76629-0 hkRKzr"
          >
            <span
              className="sc-e069429b-0 kOwCRg"
              height={16}
              width={16}
            >
              <span
                className="sc-e069429b-1 wBulh"
                height={16}
                width={16}
              >
                <svg
                  fill="none"
                  height="100%"
                  viewBox="0 0 16 16"
                  width="100%"
                  xmlns="http://www.w3.org/2000/svg"
                >
                  <path
                    d="M6.805 1.105c-.352.352-.317.88 0 1.23l4.254 4.009H.969a.833.833 0 0 0-.844.843v1.125c0 .493.352.844.844.844h10.09L6.805 13.2a.916.916 0 0 0 0 1.23l.773.774c.352.317.879.317 1.195 0l6.856-6.855c.316-.317.316-.844 0-1.196L8.773.332c-.316-.316-.843-.316-1.195 0l-.773.773Z"
                    fill="currentColor"
                  />
                </svg>
              </span>
            </span>
          </span>
          <span
            className="sc-afa80c08-0 dokVaK"
          >
            KS1
          </span>
        </a>
        <p
          className="sc-20ccf123-0 gHORQC"
        >
          <a
            href="/"
            onClick={[Function]}
            onMouseEnter={[Function]}
          >
            Year 1
          </a>
        </p>
        <p
          className="sc-20ccf123-0 gHORQC"
        >
          <a
            href="/"
            onClick={[Function]}
            onMouseEnter={[Function]}
          >
            Year 2
          </a>
        </p>
      </div>
      <div
        className="sc-2f0613b5-0 sc-f624290d-0 fxNmKE kLVfqm"
      >
        <a
          aria-label="KS2"
          className="sc-608180b1-0 HsvRz"
          href="/key-stages/key-stage-2"
          onClick={[Function]}
          onKeyDown={[Function]}
          onMouseEnter={[Function]}
          role="button"
          size="small"
          title="KS2"
        >
          <span
            className="sc-bba76629-0 hkRKzr"
          >
            <span
              className="sc-e069429b-0 kOwCRg"
              height={16}
              width={16}
            >
              <span
                className="sc-e069429b-1 wBulh"
                height={16}
                width={16}
              >
                <svg
                  fill="none"
                  height="100%"
                  viewBox="0 0 16 16"
                  width="100%"
                  xmlns="http://www.w3.org/2000/svg"
                >
                  <path
                    d="M6.805 1.105c-.352.352-.317.88 0 1.23l4.254 4.009H.969a.833.833 0 0 0-.844.843v1.125c0 .493.352.844.844.844h10.09L6.805 13.2a.916.916 0 0 0 0 1.23l.773.774c.352.317.879.317 1.195 0l6.856-6.855c.316-.317.316-.844 0-1.196L8.773.332c-.316-.316-.843-.316-1.195 0l-.773.773Z"
                    fill="currentColor"
                  />
                </svg>
              </span>
            </span>
          </span>
          <span
            className="sc-afa80c08-0 dokVaK"
          >
            KS2
          </span>
        </a>
        <p
          className="sc-20ccf123-0 gHORQC"
        >
          <a
            href="/"
            onClick={[Function]}
            onMouseEnter={[Function]}
          >
            Year 3
          </a>
        </p>
        <p
          className="sc-20ccf123-0 gHORQC"
        >
          <a
            href="/"
            onClick={[Function]}
            onMouseEnter={[Function]}
          >
            Year 4
          </a>
        </p>
        <p
          className="sc-20ccf123-0 gHORQC"
        >
          <a
            href="/"
            onClick={[Function]}
            onMouseEnter={[Function]}
          >
            Year 5
          </a>
        </p>
        <p
          className="sc-20ccf123-0 gHORQC"
        >
          <a
            href="/"
            onClick={[Function]}
            onMouseEnter={[Function]}
          >
            Year 6
          </a>
        </p>
      </div>
      <div
        className="sc-2f0613b5-0 sc-f624290d-0 fxNmKE kLVfqm"
      >
        <a
          aria-label="KS3"
          className="sc-608180b1-0 HsvRz"
          href="/key-stages/key-stage-3"
          onClick={[Function]}
          onKeyDown={[Function]}
          onMouseEnter={[Function]}
          role="button"
          size="small"
          title="KS3"
        >
          <span
            className="sc-bba76629-0 hkRKzr"
          >
            <span
              className="sc-e069429b-0 kOwCRg"
              height={16}
              width={16}
            >
              <span
                className="sc-e069429b-1 wBulh"
                height={16}
                width={16}
              >
                <svg
                  fill="none"
                  height="100%"
                  viewBox="0 0 16 16"
                  width="100%"
                  xmlns="http://www.w3.org/2000/svg"
                >
                  <path
                    d="M6.805 1.105c-.352.352-.317.88 0 1.23l4.254 4.009H.969a.833.833 0 0 0-.844.843v1.125c0 .493.352.844.844.844h10.09L6.805 13.2a.916.916 0 0 0 0 1.23l.773.774c.352.317.879.317 1.195 0l6.856-6.855c.316-.317.316-.844 0-1.196L8.773.332c-.316-.316-.843-.316-1.195 0l-.773.773Z"
                    fill="currentColor"
                  />
                </svg>
              </span>
            </span>
          </span>
          <span
            className="sc-afa80c08-0 dokVaK"
          >
            KS3
          </span>
        </a>
        <p
          className="sc-20ccf123-0 gHORQC"
        >
          <a
            href="/"
            onClick={[Function]}
            onMouseEnter={[Function]}
          >
            Year 7
          </a>
        </p>
        <p
          className="sc-20ccf123-0 gHORQC"
        >
          <a
            href="/"
            onClick={[Function]}
            onMouseEnter={[Function]}
          >
            Year 8
          </a>
        </p>
        <p
          className="sc-20ccf123-0 gHORQC"
        >
          <a
            href="/"
            onClick={[Function]}
            onMouseEnter={[Function]}
          >
            Year 9
          </a>
        </p>
      </div>
      <div
        className="sc-2f0613b5-0 sc-f624290d-0 fxNmKE kLVfqm"
      >
        <a
          aria-label="KS4"
          className="sc-608180b1-0 HsvRz"
          href="/key-stages/key-stage-4"
          onClick={[Function]}
          onKeyDown={[Function]}
          onMouseEnter={[Function]}
          role="button"
          size="small"
          title="KS4"
        >
          <span
            className="sc-bba76629-0 hkRKzr"
          >
            <span
              className="sc-e069429b-0 kOwCRg"
              height={16}
              width={16}
            >
              <span
                className="sc-e069429b-1 wBulh"
                height={16}
                width={16}
              >
                <svg
                  fill="none"
                  height="100%"
                  viewBox="0 0 16 16"
                  width="100%"
                  xmlns="http://www.w3.org/2000/svg"
                >
                  <path
                    d="M6.805 1.105c-.352.352-.317.88 0 1.23l4.254 4.009H.969a.833.833 0 0 0-.844.843v1.125c0 .493.352.844.844.844h10.09L6.805 13.2a.916.916 0 0 0 0 1.23l.773.774c.352.317.879.317 1.195 0l6.856-6.855c.316-.317.316-.844 0-1.196L8.773.332c-.316-.316-.843-.316-1.195 0l-.773.773Z"
                    fill="currentColor"
                  />
                </svg>
              </span>
            </span>
          </span>
          <span
            className="sc-afa80c08-0 dokVaK"
          >
            KS4
          </span>
        </a>
        <p
          className="sc-20ccf123-0 gHORQC"
        >
          <a
            href="/"
            onClick={[Function]}
            onMouseEnter={[Function]}
          >
            Year 10
          </a>
        </p>
        <p
          className="sc-20ccf123-0 gHORQC"
        >
          <a
            href="/"
            onClick={[Function]}
            onMouseEnter={[Function]}
          >
            Year 11
          </a>
        </p>
      </div>
    </div>
  </nav>,
]
`;

exports[`Storyshots Typography/Heading Heading 1`] = `
Array [
  <link
    href="https://fonts.googleapis.com/css2?family=Lexend:wght@300&display=swap"
    rel="stylesheet"
  />,
  <link
    href="https://fonts.googleapis.com/css2?family=ABeeZee&display=swap"
    rel="stylesheet"
  />,
  <h1
    className="sc-1d12b6ff-0 eJMeRe"
  >
    Heading 1
  </h1>,
]
`;

exports[`Storyshots Typography/Hr Hr 1`] = `
Array [
  <link
    href="https://fonts.googleapis.com/css2?family=Lexend:wght@300&display=swap"
    rel="stylesheet"
  />,
  <link
    href="https://fonts.googleapis.com/css2?family=ABeeZee&display=swap"
    rel="stylesheet"
  />,
  <div
    className="sc-2f0613b5-0 sc-68731eac-0 bsCxxD kdcGZG"
    fontSize={18}
    fontWeight={400}
  >
    <p>
      See below
    </p>
    <hr
      className="sc-cb4b0018-0 jBFrxo"
      color="grey2"
    />
    <p>
      For a horizontal rule
    </p>
  </div>,
]
`;

exports[`Storyshots Typography/P P 1`] = `
Array [
  <link
    href="https://fonts.googleapis.com/css2?family=Lexend:wght@300&display=swap"
    rel="stylesheet"
  />,
  <link
    href="https://fonts.googleapis.com/css2?family=ABeeZee&display=swap"
    rel="stylesheet"
  />,
  <p
    className="sc-20ccf123-0 bAXLyp"
    color="grey9"
    fontSize={16}
  >
    Lorem ipsum dolor sit amet, consectetur adipiscing elit, sed do eiusmod tempor incididunt ut labore et dolore magna aliqua. Id semper risus in hendrerit gravida rutrum quisque non tellus. Nibh praesent tristique magna sit. A arcu cursus vitae congue mauris rhoncus aenean. Turpis egestas maecenas pharetra convallis posuere morbi leo. Faucibus pulvinar elementum integer enim neque volutpat ac tincidunt. Vitae suscipit tellus mauris a diam maecenas. Faucibus a pellentesque sit amet porttitor eget dolor morbi non. Tortor vitae purus faucibus ornare. Bibendum est ultricies integer quis auctor elit. Massa id neque aliquam vestibulum morbi. Gravida neque convallis a cras semper auctor neque vitae. Massa tempor nec feugiat nisl pretium fusce id velit ut. Volutpat ac tincidunt vitae semper quis lectus nulla at volutpat. Id porta nibh venenatis cras sed felis eget. Pulvinar mattis nunc sed blandit libero volutpat sed cras. A diam maecenas sed enim ut sem viverra.
  </p>,
]
`;

exports[`Storyshots Typography/Span Span 1`] = `
Array [
  <link
    href="https://fonts.googleapis.com/css2?family=Lexend:wght@300&display=swap"
    rel="stylesheet"
  />,
  <link
    href="https://fonts.googleapis.com/css2?family=ABeeZee&display=swap"
    rel="stylesheet"
  />,
  <div
    className="sc-2f0613b5-0 sc-68731eac-0 bsCxxD kvWTVl"
    fontWeight={400}
  >
    <p
      className="sc-20ccf123-0 lfGARk"
    >
      Lorem ipsum dolor sit amet, consectetur adipiscing elit, sed do eiusmod tempor incididunt ut labore et dolore magna aliqua. Id semper risus in hendrerit gravida rutrum quisque non tellus. Nibh praesent
       
      <span
        className="sc-1a42a0ba-0 eLTjAy"
        color="inYourFace"
        fontWeight={600}
      >
        tristique magna sit.
      </span>
       A arcu cursus vitae congue mauris rhoncus aenean. Turpis egestas maecenas pharetra convallis posuere morbi leo. Faucibus pulvinar elementum integer enim neque volutpat ac tincidunt. Vitae suscipit tellus mauris a diam maecenas.
    </p>
  </div>,
]
`;

exports[`Storyshots Typography/Typography Typography 1`] = `
Array [
  <link
    href="https://fonts.googleapis.com/css2?family=Lexend:wght@300&display=swap"
    rel="stylesheet"
  />,
  <link
    href="https://fonts.googleapis.com/css2?family=ABeeZee&display=swap"
    rel="stylesheet"
  />,
  <div
    className="sc-2f0613b5-0 sc-68731eac-0 bsCxxD hCRtVp"
    color="grey9"
    fontWeight={400}
  >
    <p>
      Lorem ipsum dolor sit amet, consectetur adipiscing elit, sed do eiusmod tempor incididunt ut labore et dolore magna aliqua. Id semper risus in hendrerit gravida rutrum quisque non tellus. Nibh praesent tristique magna sit. A arcu cursus vitae congue mauris rhoncus aenean. Turpis egestas maecenas pharetra convallis posuere morbi leo. Faucibus pulvinar elementum integer enim neque volutpat ac tincidunt. Vitae suscipit tellus mauris a diam maecenas.
    </p>
    <p>
      Faucibus a pellentesque sit amet porttitor eget dolor morbi non. Tortor vitae purus faucibus ornare. Bibendum est ultricies integer quis auctor elit. Massa id neque aliquam vestibulum morbi. Gravida neque convallis a cras semper auctor neque vitae. Massa tempor nec feugiat nisl pretium fusce id velit ut. Volutpat ac tincidunt vitae semper quis lectus nulla at volutpat. Id porta nibh venenatis cras sed felis eget. Pulvinar mattis nunc sed blandit libero volutpat sed cras. A diam maecenas sed enim ut sem viverra.
    </p>
  </div>,
]
`;<|MERGE_RESOLUTION|>--- conflicted
+++ resolved
@@ -412,11 +412,7 @@
     rel="stylesheet"
   />,
   <div
-<<<<<<< HEAD
-    className="sc-2f0613b5-0 sc-f624290d-0 sc-8fa1f8aa-0 fGoMXS jOGnsv efhKjL"
-=======
-    className="sc-2f0613b5-0 sc-f624290d-0 sc-6bede0f3-0 fGoMXS beBigS eCcFJP"
->>>>>>> 08a2feb3
+    className="sc-2f0613b5-0 sc-f624290d-0 sc-6bede0f3-0 fGoMXS jOGnsv eCcFJP"
   >
     <h2>
       Card title
@@ -447,11 +443,7 @@
     }
   >
     <div
-<<<<<<< HEAD
-      className="sc-2f0613b5-0 sc-f624290d-0 sc-8fa1f8aa-0 fGoMXS jOGnsv efhKjL"
-=======
-      className="sc-2f0613b5-0 sc-f624290d-0 sc-6bede0f3-0 fGoMXS beBigS eCcFJP"
->>>>>>> 08a2feb3
+      className="sc-2f0613b5-0 sc-f624290d-0 sc-6bede0f3-0 fGoMXS jOGnsv eCcFJP"
     >
       <div
         className="sc-2f0613b5-0 sc-f624290d-0 bZqHUc lhoBaF"
@@ -533,11 +525,7 @@
     }
   >
     <div
-<<<<<<< HEAD
-      className="sc-2f0613b5-0 sc-f624290d-0 sc-8fa1f8aa-0 kLlrVA dyyyjN efhKjL"
-=======
-      className="sc-2f0613b5-0 sc-f624290d-0 sc-6bede0f3-0 kLlrVA hPkeCc eCcFJP"
->>>>>>> 08a2feb3
+      className="sc-2f0613b5-0 sc-f624290d-0 sc-6bede0f3-0 kLlrVA dyyyjN eCcFJP"
     >
       <div
         className="sc-a6ed065f-0 hcJmWF"
@@ -692,11 +680,7 @@
     }
   >
     <div
-<<<<<<< HEAD
-      className="sc-2f0613b5-0 sc-f624290d-0 sc-8fa1f8aa-0 fGoMXS jOGnsv efhKjL"
-=======
-      className="sc-2f0613b5-0 sc-f624290d-0 sc-6bede0f3-0 fGoMXS beBigS eCcFJP"
->>>>>>> 08a2feb3
+      className="sc-2f0613b5-0 sc-f624290d-0 sc-6bede0f3-0 fGoMXS jOGnsv eCcFJP"
     >
       <div
         className="sc-2f0613b5-0 sc-f624290d-0 bZqHUc eERIoa"
@@ -771,11 +755,7 @@
     rel="stylesheet"
   />,
   <div
-<<<<<<< HEAD
-    className="sc-2f0613b5-0 sc-f624290d-0 sc-8fa1f8aa-0 fCqXwD bpTJhS efhKjL"
-=======
-    className="sc-2f0613b5-0 sc-f624290d-0 sc-6bede0f3-0 fCqXwD gRSmwP eCcFJP"
->>>>>>> 08a2feb3
+    className="sc-2f0613b5-0 sc-f624290d-0 sc-6bede0f3-0 fCqXwD bpTJhS eCcFJP"
   >
     <h5
       className="sc-1d12b6ff-0 bgJxDb"
@@ -812,11 +792,7 @@
   />,
   <div>
     <div
-<<<<<<< HEAD
-      className="sc-2f0613b5-0 sc-f624290d-0 sc-8fa1f8aa-0 hcmYnu dPMnTH efhKjL"
-=======
-      className="sc-2f0613b5-0 sc-f624290d-0 sc-6bede0f3-0 hcmYnu bzLmCm eCcFJP"
->>>>>>> 08a2feb3
+      className="sc-2f0613b5-0 sc-f624290d-0 sc-6bede0f3-0 hcmYnu dPMnTH eCcFJP"
     >
       Close to remove
       <div
@@ -1697,11 +1673,7 @@
       }
     >
       <div
-<<<<<<< HEAD
-        className="sc-2f0613b5-0 sc-f624290d-0 sc-8fa1f8aa-0 QmDoQ htFpNd efhKjL"
-=======
-        className="sc-2f0613b5-0 sc-f624290d-0 sc-6bede0f3-0 QmDoQ fznxzs eCcFJP"
->>>>>>> 08a2feb3
+        className="sc-2f0613b5-0 sc-f624290d-0 sc-6bede0f3-0 QmDoQ htFpNd eCcFJP"
       >
         <div
           className="sc-2f0613b5-0 sc-f624290d-0 bZqHUc lhoBaF"
@@ -1971,11 +1943,7 @@
       }
     >
       <div
-<<<<<<< HEAD
-        className="sc-2f0613b5-0 sc-f624290d-0 sc-8fa1f8aa-0 QmDoQ htFpNd efhKjL"
-=======
-        className="sc-2f0613b5-0 sc-f624290d-0 sc-6bede0f3-0 QmDoQ fznxzs eCcFJP"
->>>>>>> 08a2feb3
+        className="sc-2f0613b5-0 sc-f624290d-0 sc-6bede0f3-0 QmDoQ htFpNd eCcFJP"
       >
         <div
           className="sc-2f0613b5-0 sc-f624290d-0 bZqHUc lhoBaF"
@@ -2308,11 +2276,7 @@
       rowSpan={1}
     >
       <div
-<<<<<<< HEAD
-        className="sc-2f0613b5-0 sc-f624290d-0 sc-8fa1f8aa-0 goLdnZ lLxUI efhKjL"
-=======
-        className="sc-2f0613b5-0 sc-f624290d-0 sc-6bede0f3-0 goLdnZ koCQXV eCcFJP"
->>>>>>> 08a2feb3
+        className="sc-2f0613b5-0 sc-f624290d-0 sc-6bede0f3-0 goLdnZ lLxUI eCcFJP"
       >
         Grid box
       </div>
@@ -3065,9 +3029,7 @@
                       data-nimg="fill"
                       decoding="async"
                       loading="lazy"
-                      sizes="100vw"
-                      src="/_next/image?url=%2Fimg.jpg&w=3840&q=75"
-                      srcSet="/_next/image?url=%2Fimg.jpg&w=640&q=75 640w, /_next/image?url=%2Fimg.jpg&w=750&q=75 750w, /_next/image?url=%2Fimg.jpg&w=828&q=75 828w, /_next/image?url=%2Fimg.jpg&w=1080&q=75 1080w, /_next/image?url=%2Fimg.jpg&w=1200&q=75 1200w, /_next/image?url=%2Fimg.jpg&w=1920&q=75 1920w, /_next/image?url=%2Fimg.jpg&w=2048&q=75 2048w, /_next/image?url=%2Fimg.jpg&w=3840&q=75 3840w"
+                      src="/img.jpg"
                       style={
                         Object {
                           "border": "none",
@@ -3636,9 +3598,7 @@
                       data-nimg="fill"
                       decoding="async"
                       loading="lazy"
-                      sizes="100vw"
-                      src="/_next/image?url=%2Fimg.jpg&w=3840&q=75"
-                      srcSet="/_next/image?url=%2Fimg.jpg&w=640&q=75 640w, /_next/image?url=%2Fimg.jpg&w=750&q=75 750w, /_next/image?url=%2Fimg.jpg&w=828&q=75 828w, /_next/image?url=%2Fimg.jpg&w=1080&q=75 1080w, /_next/image?url=%2Fimg.jpg&w=1200&q=75 1200w, /_next/image?url=%2Fimg.jpg&w=1920&q=75 1920w, /_next/image?url=%2Fimg.jpg&w=2048&q=75 2048w, /_next/image?url=%2Fimg.jpg&w=3840&q=75 3840w"
+                      src="/img.jpg"
                       style={
                         Object {
                           "border": "none",
