// Jest Snapshot v1, https://goo.gl/fbAQLP

exports[`Storyshots Accessibility/Visually Hidden Visually Hidden 1`] = `
Array [
  <link
    href="https://fonts.googleapis.com/css2?family=Lexend:wght@300&display=swap"
    rel="stylesheet"
  />,
  <link
    href="https://fonts.googleapis.com/css2?family=ABeeZee&display=swap"
    rel="stylesheet"
  />,
  <div
<<<<<<< HEAD
    className="sc-ciZhAO cGqDXw"
=======
    className="sc-cTQhss dExcJg"
>>>>>>> 87b2e2cf
  >
    A screen reader will read this but you can't see it
  </div>,
]
`;

exports[`Storyshots Buttons/Bookmark Lesson Button Bookmark Lesson Button 1`] = `
Array [
  <link
    href="https://fonts.googleapis.com/css2?family=Lexend:wght@300&display=swap"
    rel="stylesheet"
  />,
  <link
    href="https://fonts.googleapis.com/css2?family=ABeeZee&display=swap"
    rel="stylesheet"
  />,
  <div>
    <div>
      <button
        aria-label="Add Bookmark"
        className="sc-gKXOVf sc-ftvSup gwbEEZ cpjwLO"
        disabled={false}
        onClick={[Function]}
        size="small"
        title="Add Bookmark"
      >
        <div
          className="sc-iBkjds ciIqKQ"
          size="small"
        >
          <span
            className="sc-gsnTZi fiKuMT"
            height={16}
            width={16}
          >
            <span
              className="sc-dkzDqf hosfuE"
              height={16}
              width={16}
            >
              <svg
                fill="currentColor"
                viewBox="2 2 20 20"
                xmlns="http://www.w3.org/2000/svg"
              >
                <path
                  d="M0 0h24v24H0z"
                  fill="none"
                />
                <path
                  d="M0 0h24v24H0z"
                  fill="none"
                />
                <path
                  d="M12 17.27L18.18 21l-1.64-7.03L22 9.24l-7.19-.61L12 2 9.19 8.63 2 9.24l5.46 4.73L5.82 21z"
                />
              </svg>
            </span>
          </span>
        </div>
      </button>
    </div>
  </div>,
]
`;

exports[`Storyshots Buttons/Button As Link Button As Link 1`] = `
Array [
  <link
    href="https://fonts.googleapis.com/css2?family=Lexend:wght@300&display=swap"
    rel="stylesheet"
  />,
  <link
    href="https://fonts.googleapis.com/css2?family=ABeeZee&display=swap"
    rel="stylesheet"
  />,
  <a
    aria-label="Click me"
    className="sc-breuTD dbOPQx"
    href="/"
    onClick={[Function]}
    onKeyDown={[Function]}
    onMouseEnter={[Function]}
    role="button"
    size="small"
    title="Click me"
  >
    <span
      className="sc-crXcEl bgnSAh"
    >
      Click me
    </span>
  </a>,
]
`;

exports[`Storyshots Buttons/Button Button 1`] = `
Array [
  <link
    href="https://fonts.googleapis.com/css2?family=Lexend:wght@300&display=swap"
    rel="stylesheet"
  />,
  <link
    href="https://fonts.googleapis.com/css2?family=ABeeZee&display=swap"
    rel="stylesheet"
  />,
  <button
    aria-label="Click me"
    className="sc-gKXOVf sc-evZas gwbEEZ jevUae"
    size="small"
    title="Click me"
  >
    <span
      className="sc-crXcEl bgnSAh"
    >
      Click me
    </span>
  </button>,
]
`;

exports[`Storyshots Buttons/Button Group Button Group 1`] = `
Array [
  <link
    href="https://fonts.googleapis.com/css2?family=Lexend:wght@300&display=swap"
    rel="stylesheet"
  />,
  <link
    href="https://fonts.googleapis.com/css2?family=ABeeZee&display=swap"
    rel="stylesheet"
  />,
  <div
    className="sc-bczRLJ sc-hAZoDl cRuYNc dcvfdp"
  >
    <a
      aria-label="Download Lesson"
      className="sc-breuTD dbOPQx"
      href="/"
      onClick={[Function]}
      onKeyDown={[Function]}
      onMouseEnter={[Function]}
      role="button"
      size="small"
      title="Download Lesson"
    >
      <span
        className="sc-iqcoie eXSqpr"
      >
        <span
          className="sc-gsnTZi fiKuMT"
          height={16}
          width={16}
        >
          <span
            className="sc-dkzDqf hosfuE"
            height={16}
            width={16}
          >
            <svg
              fill="none"
              height="100%"
              stroke="currentColor"
              strokeLinecap="round"
              strokeLinejoin="round"
              strokeWidth="2.5"
              viewBox="0 0 24 24"
              width="100%"
              xmlns="http://www.w3.org/2000/svg"
            >
              <path
                d="M21 15v4a2 2 0 0 1-2 2H5a2 2 0 0 1-2-2v-4"
              />
              <polyline
                points="7 10 12 15 17 10"
              />
              <line
                x1="12"
                x2="12"
                y1="15"
                y2="3"
              />
            </svg>
          </span>
        </span>
      </span>
      <span
        className="sc-crXcEl bgnSAh"
      >
        Download
      </span>
    </a>
    <a
      aria-label="Share Lesson"
      className="sc-breuTD dbOPQx"
      href="/"
      onClick={[Function]}
      onKeyDown={[Function]}
      onMouseEnter={[Function]}
      role="button"
      size="small"
      title="Share Lesson"
    >
      <span
        className="sc-iqcoie eXSqpr"
      >
        <span
          className="sc-gsnTZi fiKuMT"
          height={16}
          width={16}
        >
          <span
            className="sc-dkzDqf hosfuE"
            height={16}
            width={16}
          >
            <svg
              fill="none"
              height="100%"
              stroke="currentColor"
              strokeLinecap="round"
              strokeLinejoin="round"
              strokeWidth="2.5"
              viewBox="0 0 24 24"
              width="100%"
              xmlns="http://www.w3.org/2000/svg"
            >
              <circle
                cx="18"
                cy="5"
                r="3"
              />
              <circle
                cx="6"
                cy="12"
                r="3"
              />
              <circle
                cx="18"
                cy="19"
                r="3"
              />
              <line
                x1="8.59"
                x2="15.42"
                y1="13.51"
                y2="17.49"
              />
              <line
                x1="15.41"
                x2="8.59"
                y1="6.51"
                y2="10.49"
              />
            </svg>
          </span>
        </span>
      </span>
      <span
        className="sc-crXcEl bgnSAh"
      >
        Share
      </span>
    </a>
  </div>,
]
`;

exports[`Storyshots Buttons/Icon Button As Link Icon Button As Link 1`] = `
Array [
  <link
    href="https://fonts.googleapis.com/css2?family=Lexend:wght@300&display=swap"
    rel="stylesheet"
  />,
  <link
    href="https://fonts.googleapis.com/css2?family=ABeeZee&display=swap"
    rel="stylesheet"
  />,
  <a
    aria-label="Click me"
    className="sc-ksZaOG dGaxRj"
    href="/"
    onClick={[Function]}
    onKeyDown={[Function]}
    onMouseEnter={[Function]}
    role="button"
    size="small"
  >
    <div
      className="sc-iBkjds ciIqKQ"
      size="small"
    >
      <span
        className="sc-gsnTZi fiKuMT"
        height={16}
        width={16}
      >
        <span
          className="sc-dkzDqf hosfuE"
          height={16}
          width={16}
        >
          <svg
            fill="none"
            height="100%"
            stroke="currentColor"
            strokeLinecap="round"
            strokeLinejoin="round"
            strokeWidth="2.5"
            viewBox="0 0 24 24"
            width="100%"
            xmlns="http://www.w3.org/2000/svg"
          >
            <path
              d="M21 15v4a2 2 0 0 1-2 2H5a2 2 0 0 1-2-2v-4"
            />
            <polyline
              points="7 10 12 15 17 10"
            />
            <line
              x1="12"
              x2="12"
              y1="15"
              y2="3"
            />
          </svg>
        </span>
      </span>
    </div>
  </a>,
]
`;

exports[`Storyshots Buttons/Icon Button Icon Button 1`] = `
Array [
  <link
    href="https://fonts.googleapis.com/css2?family=Lexend:wght@300&display=swap"
    rel="stylesheet"
  />,
  <link
    href="https://fonts.googleapis.com/css2?family=ABeeZee&display=swap"
    rel="stylesheet"
  />,
  <button
    aria-label="Click me"
    className="sc-gKXOVf sc-ftvSup gwbEEZ cpjwLO"
    size="small"
    title="Click me"
  >
    <div
      className="sc-iBkjds ciIqKQ"
      size="small"
    >
      <span
        className="sc-gsnTZi fiKuMT"
        height={16}
        width={16}
      >
        <span
          className="sc-dkzDqf hosfuE"
          height={16}
          width={16}
        >
          <svg
            fill="none"
            height="100%"
            stroke="currentColor"
            strokeLinecap="round"
            strokeLinejoin="round"
            strokeWidth="2.5"
            viewBox="0 0 24 24"
            width="100%"
            xmlns="http://www.w3.org/2000/svg"
          >
            <path
              d="M21 15v4a2 2 0 0 1-2 2H5a2 2 0 0 1-2-2v-4"
            />
            <polyline
              points="7 10 12 15 17 10"
            />
            <line
              x1="12"
              x2="12"
              y1="15"
              y2="3"
            />
          </svg>
        </span>
      </span>
    </div>
  </button>,
]
`;

exports[`Storyshots Cards Card Icon Button 1`] = `
Array [
  <link
    href="https://fonts.googleapis.com/css2?family=Lexend:wght@300&display=swap"
    rel="stylesheet"
  />,
  <link
    href="https://fonts.googleapis.com/css2?family=ABeeZee&display=swap"
    rel="stylesheet"
  />,
  <div
    style={
      Object {
        "width": "308px",
      }
    }
  >
    <div
      className="sc-bBrHrO rWMaJ"
    >
      <div
        className="sc-fnykZs elYjOT"
      >
        <div
          className="sc-dIouRR eYEfBh"
        >
          <div
            className="sc-hHLeRK irsnce"
          >
            <span
              className="sc-gsnTZi ipRhjs"
              height={80}
              width={80}
            >
              <span
                className="sc-dkzDqf fvccVY"
                height={80}
                width={80}
              >
                <svg
                  fill="none"
                  height="100%"
                  stroke="currentColor"
                  strokeLinecap="round"
                  strokeLinejoin="round"
                  strokeWidth="2.5"
                  viewBox="0 0 24 24"
                  width="100%"
                  xmlns="http://www.w3.org/2000/svg"
                >
                  <path
                    d="M21 15v4a2 2 0 0 1-2 2H5a2 2 0 0 1-2-2v-4"
                  />
                  <polyline
                    points="7 10 12 15 17 10"
                  />
                  <line
                    x1="12"
                    x2="12"
                    y1="15"
                    y2="3"
                  />
                </svg>
              </span>
            </span>
          </div>
          <h4
            className="sc-fEOsli hBDnue"
            color="grey10"
            size={5}
          >
            Title
          </h4>
        </div>
        <p
          className="sc-bjUoiL dRHxcK"
          color="grey6"
          size={2}
        >
          Short snappy description of what this card is about.
        </p>
        <a
          aria-label="Label"
          className="sc-breuTD iLqnln sc-fLlhyt kcKqUg"
          href="/"
          onClick={[Function]}
          onKeyDown={[Function]}
          onMouseEnter={[Function]}
          role="button"
          size="small"
          title="Label"
        >
          <span
            className="sc-crXcEl bgnSAh"
          >
            Label
          </span>
        </a>
      </div>
    </div>
  </div>,
]
`;

exports[`Storyshots Cards Card Image Button 1`] = `
Array [
  <link
    href="https://fonts.googleapis.com/css2?family=Lexend:wght@300&display=swap"
    rel="stylesheet"
  />,
  <link
    href="https://fonts.googleapis.com/css2?family=ABeeZee&display=swap"
    rel="stylesheet"
  />,
  <div
    style={
      Object {
        "width": "308px",
      }
    }
  >
    <div
      className="sc-bBrHrO rWMaJ"
    >
      <div
        className="sc-dmRaPn bbvlot"
      >
        <img
          className="sc-kgflAQ bcngzX"
          src="/[object Object]"
        />
      </div>
      <div
        className="sc-fnykZs elYjOT"
      >
        <div
          className="sc-dIouRR juTpYm"
        >
          <h4
            className="sc-fEOsli hBDnue"
            color="grey10"
            size={5}
          >
            Title
          </h4>
        </div>
        <p
          className="sc-bjUoiL jlXwZB"
          color="grey6"
          size={2}
        >
          Short snappy description of what this card is about.
        </p>
        <a
          aria-label="Label"
          className="sc-breuTD iLqnln sc-fLlhyt kcKqUg"
          href="/"
          onClick={[Function]}
          onKeyDown={[Function]}
          onMouseEnter={[Function]}
          role="button"
          size="small"
          title="Label"
        >
          <span
            className="sc-crXcEl bgnSAh"
          >
            Label
          </span>
        </a>
      </div>
    </div>
  </div>,
]
`;

exports[`Storyshots Cards Card Leading Icon Button 1`] = `
Array [
  <link
    href="https://fonts.googleapis.com/css2?family=Lexend:wght@300&display=swap"
    rel="stylesheet"
  />,
  <link
    href="https://fonts.googleapis.com/css2?family=ABeeZee&display=swap"
    rel="stylesheet"
  />,
  <div
    style={
      Object {
        "width": "308px",
      }
    }
  >
    <div
      className="sc-bBrHrO rWMaJ"
    >
      <div
        className="sc-fnykZs elYjOT"
      >
        <div
          className="sc-dIouRR juTpYm"
        >
          <div
            className="sc-hHLeRK irsnce"
          >
            <span
              className="sc-gsnTZi JqauW"
              height={35}
              width={35}
            >
              <span
                className="sc-dkzDqf iNcIlc"
                height={35}
                width={35}
              >
                <svg
                  fill="none"
                  height="100%"
                  stroke="currentColor"
                  strokeLinecap="round"
                  strokeLinejoin="round"
                  strokeWidth="2.5"
                  viewBox="0 0 24 24"
                  width="100%"
                  xmlns="http://www.w3.org/2000/svg"
                >
                  <path
                    d="M18 13v6a2 2 0 0 1-2 2H5a2 2 0 0 1-2-2V8a2 2 0 0 1 2-2h6"
                  />
                  <polyline
                    points="15 3 21 3 21 9"
                  />
                  <line
                    x1="10"
                    x2="21"
                    y1="14"
                    y2="3"
                  />
                </svg>
              </span>
            </span>
          </div>
          <h4
            className="sc-fEOsli gRMvbO"
            color="grey10"
            size={5}
          >
            Need Some Help?
          </h4>
        </div>
        <p
          className="sc-bjUoiL jlXwZB"
          color="grey6"
          size={2}
        >
          Preview, plan and customise each element of our lessons to meet your needs - whether inside and outside the classroom.
        </p>
        <a
          aria-label="Visit Help Centre"
          className="sc-breuTD iLqnln sc-fLlhyt kcKqUg"
          href="/"
          onClick={[Function]}
          onKeyDown={[Function]}
          onMouseEnter={[Function]}
          role="button"
          size="small"
          title="Visit Help Centre"
        >
          <span
            className="sc-crXcEl bgnSAh"
          >
            Visit Help Centre
          </span>
        </a>
      </div>
    </div>
  </div>,
]
`;

exports[`Storyshots Cards/Card Card 1`] = `
Array [
  <link
    href="https://fonts.googleapis.com/css2?family=Lexend:wght@300&display=swap"
    rel="stylesheet"
  />,
  <link
    href="https://fonts.googleapis.com/css2?family=ABeeZee&display=swap"
    rel="stylesheet"
  />,
  <div
    className="sc-fnykZs zkiXu"
  >
    <h2>
      Card title
    </h2>
    <p>
      You can put anything you like in here.
    </p>
  </div>,
]
`;

exports[`Storyshots Element/Badge Icon Badge 1`] = `
Array [
  <link
    href="https://fonts.googleapis.com/css2?family=Lexend:wght@300&display=swap"
    rel="stylesheet"
  />,
  <link
    href="https://fonts.googleapis.com/css2?family=ABeeZee&display=swap"
    rel="stylesheet"
  />,
  <div
    className="sc-bczRLJ sc-jSMfEi hriXck klFDDa"
  >
    <svg
      className="sc-hKMtZM juannJ"
      fill="none"
      height="100%"
      viewBox="0 0 54 54"
      width="100%"
      xmlns="http://www.w3.org/2000/svg"
    >
      <path
        d="M24.302.967a8 8 0 0 1 5.396 0l1.615.578a8 8 0 0 0 2.1.447l1.71.128a8 8 0 0 1 4.93 2.195l1.24 1.185c.52.497 1.105.921 1.737 1.262l1.511.813a8 8 0 0 1 3.611 4.01l.65 1.588c.273.665.634 1.29 1.074 1.859l1.05 1.357a8 8 0 0 1 1.667 5.132l-.051 1.715a8 8 0 0 0 .224 2.135l.407 1.667a8 8 0 0 1-.564 5.366l-.745 1.546a8.002 8.002 0 0 0-.663 2.042l-.306 1.688a8 8 0 0 1-2.698 4.673l-1.31 1.11a7.999 7.999 0 0 0-1.435 1.595l-.967 1.418a8 8 0 0 1-4.366 3.171l-1.647.482c-.69.201-1.35.495-1.96.873l-1.46.902a8 8 0 0 1-5.279 1.121l-1.7-.23a8.003 8.003 0 0 0-2.146 0l-1.7.23a8 8 0 0 1-5.279-1.121l-1.46-.902a8.004 8.004 0 0 0-1.96-.873l-1.647-.482a8 8 0 0 1-4.366-3.171l-.966-1.418a8.001 8.001 0 0 0-1.437-1.595l-1.309-1.11a8 8 0 0 1-2.698-4.673L2.8 35.992a8.001 8.001 0 0 0-.663-2.042l-.745-1.546a8 8 0 0 1-.564-5.366l.407-1.667a8 8 0 0 0 .224-2.135l-.051-1.715a8 8 0 0 1 1.667-5.132l1.05-1.357a8 8 0 0 0 1.073-1.86l.651-1.587a8 8 0 0 1 3.61-4.01l1.512-.813A8.001 8.001 0 0 0 12.706 5.5l1.24-1.185a8 8 0 0 1 4.93-2.195l1.711-.128a8 8 0 0 0 2.1-.447l1.615-.578Z"
        fill="currentColor"
      />
    </svg>
    <div
      className="sc-bczRLJ sc-eCYdqJ hriXck BeiNI"
    >
      <span
        className="sc-gsnTZi csDFFj"
        height={20}
        width={20}
      >
        <span
          className="sc-dkzDqf cSKBNc"
          height={20}
          width={20}
        >
          <svg
            fill="currentColor"
            viewBox="2 2 20 20"
            xmlns="http://www.w3.org/2000/svg"
          >
            <path
              d="M0 0h24v24H0z"
              fill="none"
            />
            <path
              d="M0 0h24v24H0z"
              fill="none"
            />
            <path
              d="M12 17.27L18.18 21l-1.64-7.03L22 9.24l-7.19-.61L12 2 9.19 8.63 2 9.24l5.46 4.73L5.82 21z"
            />
          </svg>
        </span>
      </span>
    </div>
  </div>,
]
`;

exports[`Storyshots Element/Badge Text Badge 1`] = `
Array [
  <link
    href="https://fonts.googleapis.com/css2?family=Lexend:wght@300&display=swap"
    rel="stylesheet"
  />,
  <link
    href="https://fonts.googleapis.com/css2?family=ABeeZee&display=swap"
    rel="stylesheet"
  />,
  <div
    className="sc-bczRLJ sc-jSMfEi hriXck klFDDa"
  >
    <svg
      className="sc-hKMtZM juannJ"
      fill="none"
      height="100%"
      viewBox="0 0 54 54"
      width="100%"
      xmlns="http://www.w3.org/2000/svg"
    >
      <path
        d="M24.302.967a8 8 0 0 1 5.396 0l1.615.578a8 8 0 0 0 2.1.447l1.71.128a8 8 0 0 1 4.93 2.195l1.24 1.185c.52.497 1.105.921 1.737 1.262l1.511.813a8 8 0 0 1 3.611 4.01l.65 1.588c.273.665.634 1.29 1.074 1.859l1.05 1.357a8 8 0 0 1 1.667 5.132l-.051 1.715a8 8 0 0 0 .224 2.135l.407 1.667a8 8 0 0 1-.564 5.366l-.745 1.546a8.002 8.002 0 0 0-.663 2.042l-.306 1.688a8 8 0 0 1-2.698 4.673l-1.31 1.11a7.999 7.999 0 0 0-1.435 1.595l-.967 1.418a8 8 0 0 1-4.366 3.171l-1.647.482c-.69.201-1.35.495-1.96.873l-1.46.902a8 8 0 0 1-5.279 1.121l-1.7-.23a8.003 8.003 0 0 0-2.146 0l-1.7.23a8 8 0 0 1-5.279-1.121l-1.46-.902a8.004 8.004 0 0 0-1.96-.873l-1.647-.482a8 8 0 0 1-4.366-3.171l-.966-1.418a8.001 8.001 0 0 0-1.437-1.595l-1.309-1.11a8 8 0 0 1-2.698-4.673L2.8 35.992a8.001 8.001 0 0 0-.663-2.042l-.745-1.546a8 8 0 0 1-.564-5.366l.407-1.667a8 8 0 0 0 .224-2.135l-.051-1.715a8 8 0 0 1 1.667-5.132l1.05-1.357a8 8 0 0 0 1.073-1.86l.651-1.587a8 8 0 0 1 3.61-4.01l1.512-.813A8.001 8.001 0 0 0 12.706 5.5l1.24-1.185a8 8 0 0 1 4.93-2.195l1.711-.128a8 8 0 0 0 2.1-.447l1.615-.578Z"
        fill="currentColor"
      />
    </svg>
    <div
      className="sc-bczRLJ sc-eCYdqJ hriXck BeiNI"
    >
      80%
    </div>
  </div>,
]
`;

exports[`Storyshots Feedback/LoadingSpinner Loading Spinner 1`] = `
Array [
  <link
    href="https://fonts.googleapis.com/css2?family=Lexend:wght@300&display=swap"
    rel="stylesheet"
  />,
  <link
    href="https://fonts.googleapis.com/css2?family=ABeeZee&display=swap"
    rel="stylesheet"
  />,
  <span
<<<<<<< HEAD
    className="sc-bZkfAO bvuPIV"
  >
    <span
      className="sc-ezWOiH bIDeWQ"
=======
    className="sc-cCsOjp dsdyVo"
  >
    <span
      className="sc-gXmSlM bhydmS"
>>>>>>> 87b2e2cf
    >
      Loading
    </span>
  </span>,
]
`;

exports[`Storyshots Form/BigInput Big Input 1`] = `
Array [
  <link
    href="https://fonts.googleapis.com/css2?family=Lexend:wght@300&display=swap"
    rel="stylesheet"
  />,
  <link
    href="https://fonts.googleapis.com/css2?family=ABeeZee&display=swap"
    rel="stylesheet"
  />,
  <input
<<<<<<< HEAD
    className="sc-ivTmOn sc-cxabCf hJhfYk ifnsUZ"
=======
    className="sc-kgflAQ sc-fLlhyt gKZkSJ cuJATX"
>>>>>>> 87b2e2cf
    onChange={[Function]}
    placeholder="Placeholder"
    value=""
  />,
]
`;

exports[`Storyshots Form/Checkbox Checkbox 1`] = `
Array [
  <link
    href="https://fonts.googleapis.com/css2?family=Lexend:wght@300&display=swap"
    rel="stylesheet"
  />,
  <link
    href="https://fonts.googleapis.com/css2?family=ABeeZee&display=swap"
    rel="stylesheet"
  />,
  <label
    className="sc-fEOsli dXWUuf"
    disabled={false}
    htmlFor="Click me"
    onClick={[Function]}
  >
    <input
      checked={true}
      className="sc-bjUoiL dXCUGH"
      disabled={false}
      id="Click me"
      onChange={[Function]}
      type="checkbox"
    />
    <svg
      aria-hidden="true"
      className="sc-idiyUo"
      fill="none"
      focusable="false"
      height="24"
      viewBox="0 0 24 24"
      width="24"
    >
      <rect
        fill="transparent"
        height="23"
        rx="3.5"
        width="23"
        x="0.5"
        y="0.5"
      />
      <path
        checked={true}
        className="sc-dIouRR elfZFQ"
        d="M10.0664 16.8233C10.3008 17.0589 10.6992 17.0589 10.9336 16.8233L17.8242 9.8966C18.0586 9.66099 18.0586 9.26047 17.8242 9.02487L16.9805 8.1767C16.7461 7.9411 16.3711 7.9411 16.1367 8.1767L10.5117 13.8312L7.86328 11.1924C7.62891 10.9568 7.25391 10.9568 7.01953 11.1924L6.17578 12.0406C5.94141 12.2762 5.94141 12.6767 6.17578 12.9123L10.0664 16.8233Z"
      />
      <rect
        className="sc-hHLeRK fmzPwB"
        height="23"
        rx="3.5"
        width="23"
        x="0.5"
        y="0.5"
      />
    </svg>
    <span
      className="sc-dmRaPn eKHkYj"
    >
      Click me
    </span>
  </label>,
]
`;

exports[`Storyshots Form/Input Input 1`] = `
Array [
  <link
    href="https://fonts.googleapis.com/css2?family=Lexend:wght@300&display=swap"
    rel="stylesheet"
  />,
  <link
    href="https://fonts.googleapis.com/css2?family=ABeeZee&display=swap"
    rel="stylesheet"
  />,
  <div
    className="sc-bczRLJ hNVxkk"
  >
    <input
<<<<<<< HEAD
      className="sc-ivTmOn sc-iIPllB hJhfYk epDEJM"
=======
      className="sc-kgflAQ sc-ivTmOn gKZkSJ dAaVLJ"
>>>>>>> 87b2e2cf
      onChange={[Function]}
      placeholder="Placeholder"
      value=""
    />
  </div>,
]
`;

exports[`Storyshots Form/Input With Icon 1`] = `
Array [
  <link
    href="https://fonts.googleapis.com/css2?family=Lexend:wght@300&display=swap"
    rel="stylesheet"
  />,
  <link
    href="https://fonts.googleapis.com/css2?family=ABeeZee&display=swap"
    rel="stylesheet"
  />,
  <div
    className="sc-bczRLJ hNVxkk"
  >
    <input
<<<<<<< HEAD
      className="sc-ivTmOn sc-iIPllB hJhfYk fdolTr"
=======
      className="sc-kgflAQ sc-ivTmOn gKZkSJ bsjeW"
>>>>>>> 87b2e2cf
      onChange={[Function]}
      placeholder="Placeholder"
      value=""
    />
    <span
<<<<<<< HEAD
      className="sc-gsnTZi bzKDcl sc-llJcti eMniPu"
=======
      className="sc-gsnTZi bzKDcl sc-bBrHrO hBhxXx"
>>>>>>> 87b2e2cf
      height={20}
      width={40}
    >
      <span
        className="sc-dkzDqf cSKBNc"
        height={20}
        width={20}
      >
        <svg
          fill="none"
          height="100%"
          viewBox="0 0 17 17"
          width="100%"
          xmlns="http://www.w3.org/2000/svg"
        >
          <path
            d="M15.875 14.6562L12.0938 10.875C12 10.8125 11.9062 10.75 11.8125 10.75H11.4062C12.375 9.625 13 8.125 13 6.5C13 2.9375 10.0625 0 6.5 0C2.90625 0 0 2.9375 0 6.5C0 10.0938 2.90625 13 6.5 13C8.125 13 9.59375 12.4062 10.75 11.4375V11.8438C10.75 11.9375 10.7812 12.0312 10.8438 12.125L14.625 15.9062C14.7812 16.0625 15.0312 16.0625 15.1562 15.9062L15.875 15.1875C16.0312 15.0625 16.0312 14.8125 15.875 14.6562ZM6.5 11.5C3.71875 11.5 1.5 9.28125 1.5 6.5C1.5 3.75 3.71875 1.5 6.5 1.5C9.25 1.5 11.5 3.75 11.5 6.5C11.5 9.28125 9.25 11.5 6.5 11.5Z"
            fill="currentColor"
          />
        </svg>
      </span>
    </span>
  </div>,
]
`;

exports[`Storyshots Foundations/Flex Flex 1`] = `
Array [
  <link
    href="https://fonts.googleapis.com/css2?family=Lexend:wght@300&display=swap"
    rel="stylesheet"
  />,
  <link
    href="https://fonts.googleapis.com/css2?family=ABeeZee&display=swap"
    rel="stylesheet"
  />,
  <div
    className="sc-bczRLJ iLKnVt"
  >
    Flex box
  </div>,
]
`;

exports[`Storyshots Foundations/Heading Heading 1`] = `
Array [
  <link
    href="https://fonts.googleapis.com/css2?family=Lexend:wght@300&display=swap"
    rel="stylesheet"
  />,
  <link
    href="https://fonts.googleapis.com/css2?family=ABeeZee&display=swap"
    rel="stylesheet"
  />,
  <span
<<<<<<< HEAD
    className="sc-fEOsli bAWlsM"
=======
    className="sc-cxabCf gEdMzL"
>>>>>>> 87b2e2cf
  >
    Heading
  </span>,
]
`;

exports[`Storyshots Foundations/Text Text 1`] = `
Array [
  <link
    href="https://fonts.googleapis.com/css2?family=Lexend:wght@300&display=swap"
    rel="stylesheet"
  />,
  <link
    href="https://fonts.googleapis.com/css2?family=ABeeZee&display=swap"
    rel="stylesheet"
  />,
<<<<<<< HEAD
  <p
    className="sc-bjUoiL PfYXn"
=======
  <div
    className="sc-llJcti miqzw"
>>>>>>> 87b2e2cf
  >
    Lorem ipsum dolor sit amet, consectetur adipiscing elit, sed do eiusmod tempor incididunt ut labore et dolore magna aliqua. Id semper risus in hendrerit gravida rutrum quisque non tellus. Nibh praesent tristique magna sit. A arcu cursus vitae congue mauris rhoncus aenean. Turpis egestas maecenas pharetra convallis posuere morbi leo. Faucibus pulvinar elementum integer enim neque volutpat ac tincidunt. Vitae suscipit tellus mauris a diam maecenas. Faucibus a pellentesque sit amet porttitor eget dolor morbi non. Tortor vitae purus faucibus ornare. Bibendum est ultricies integer quis auctor elit. Massa id neque aliquam vestibulum morbi. Gravida neque convallis a cras semper auctor neque vitae. Massa tempor nec feugiat nisl pretium fusce id velit ut. Volutpat ac tincidunt vitae semper quis lectus nulla at volutpat. Id porta nibh venenatis cras sed felis eget. Pulvinar mattis nunc sed blandit libero volutpat sed cras. A diam maecenas sed enim ut sem viverra.
  </div>,
]
`;

exports[`Storyshots Headers & Footers/LessonHeader Lesson Header 1`] = `
Array [
  <link
    href="https://fonts.googleapis.com/css2?family=Lexend:wght@300&display=swap"
    rel="stylesheet"
  />,
  <link
    href="https://fonts.googleapis.com/css2?family=ABeeZee&display=swap"
    rel="stylesheet"
  />,
  <header
<<<<<<< HEAD
    className="sc-gicCDI iWdeLi"
=======
    className="sc-himrzO kENhba"
>>>>>>> 87b2e2cf
  >
    <div
      className="sc-bczRLJ cRuYNc"
    >
      <h1
<<<<<<< HEAD
        className="sc-fEOsli hKfEeh"
        size={4}
      >
        <span
          className="sc-idiyUo egfftd"
=======
        className="sc-cxabCf igMRnC"
        size={4}
      >
        <span
          className="sc-iIPllB jQhLYc"
>>>>>>> 87b2e2cf
          display="block"
          fontSize={24}
        >
          Lesson
        </span>
      </h1>
    </div>
    <div
      className="sc-bczRLJ sc-hAZoDl cRuYNc dcvfdp"
    >
      <a
        aria-label="Download Lesson"
        className="sc-breuTD hBuFPR"
        href="/"
        onClick={[Function]}
        onKeyDown={[Function]}
        onMouseEnter={[Function]}
        role="button"
        size="small"
        title="Download Lesson"
      >
        <span
          className="sc-iqcoie eXSqpr"
        >
          <span
            className="sc-gsnTZi fiKuMT"
            height={16}
            width={16}
          >
            <span
              className="sc-dkzDqf hosfuE"
              height={16}
              width={16}
            >
              <svg
                fill="none"
                height="100%"
                stroke="currentColor"
                strokeLinecap="round"
                strokeLinejoin="round"
                strokeWidth="2.5"
                viewBox="0 0 24 24"
                width="100%"
                xmlns="http://www.w3.org/2000/svg"
              >
                <path
                  d="M21 15v4a2 2 0 0 1-2 2H5a2 2 0 0 1-2-2v-4"
                />
                <polyline
                  points="7 10 12 15 17 10"
                />
                <line
                  x1="12"
                  x2="12"
                  y1="15"
                  y2="3"
                />
              </svg>
            </span>
          </span>
        </span>
        <span
          className="sc-crXcEl bgnSAh"
        >
          Download
        </span>
      </a>
      <a
        aria-label="Share Lesson"
        className="sc-breuTD hBuFPR"
        href="/"
        onClick={[Function]}
        onKeyDown={[Function]}
        onMouseEnter={[Function]}
        role="button"
        size="small"
        title="Share Lesson"
      >
        <span
          className="sc-iqcoie eXSqpr"
        >
          <span
            className="sc-gsnTZi fiKuMT"
            height={16}
            width={16}
          >
            <span
              className="sc-dkzDqf hosfuE"
              height={16}
              width={16}
            >
              <svg
                fill="none"
                height="100%"
                stroke="currentColor"
                strokeLinecap="round"
                strokeLinejoin="round"
                strokeWidth="2.5"
                viewBox="0 0 24 24"
                width="100%"
                xmlns="http://www.w3.org/2000/svg"
              >
                <circle
                  cx="18"
                  cy="5"
                  r="3"
                />
                <circle
                  cx="6"
                  cy="12"
                  r="3"
                />
                <circle
                  cx="18"
                  cy="19"
                  r="3"
                />
                <line
                  x1="8.59"
                  x2="15.42"
                  y1="13.51"
                  y2="17.49"
                />
                <line
                  x1="15.41"
                  x2="8.59"
                  y1="6.51"
                  y2="10.49"
                />
              </svg>
            </span>
          </span>
        </span>
        <span
          className="sc-crXcEl bgnSAh"
        >
          Share
        </span>
      </a>
      <button
        aria-label="Add Bookmark"
        className="sc-gKXOVf sc-ftvSup gwbEEZ cpjwLO"
        disabled={false}
        onClick={[Function]}
        size="small"
        title="Add Bookmark"
      >
        <div
          className="sc-iBkjds ciIqKQ"
          size="small"
        >
          <span
            className="sc-gsnTZi fiKuMT"
            height={16}
            width={16}
          >
            <span
              className="sc-dkzDqf hosfuE"
              height={16}
              width={16}
            >
              <svg
                fill="currentColor"
                viewBox="2 2 20 20"
                xmlns="http://www.w3.org/2000/svg"
              >
                <path
                  d="M0 0h24v24H0z"
                  fill="none"
                />
                <path
                  d="M0 0h24v24H0z"
                  fill="none"
                />
                <path
                  d="M12 17.27L18.18 21l-1.64-7.03L22 9.24l-7.19-.61L12 2 9.19 8.63 2 9.24l5.46 4.73L5.82 21z"
                />
              </svg>
            </span>
          </span>
        </div>
      </button>
    </div>
  </header>,
]
`;

exports[`Storyshots Headers & Footers/SiteFooter Site Footer Example 1`] = `
Array [
  <link
    href="https://fonts.googleapis.com/css2?family=Lexend:wght@300&display=swap"
    rel="stylesheet"
  />,
  <link
    href="https://fonts.googleapis.com/css2?family=ABeeZee&display=swap"
    rel="stylesheet"
  />,
  <div>
    <footer
<<<<<<< HEAD
      className="sc-ikZpkk eCuSTn"
=======
      className="sc-jdAMXn flvFdb"
>>>>>>> 87b2e2cf
    >
      © Oak National Academy 
      2022
    </footer>
  </div>,
]
`;

exports[`Storyshots Headers & Footers/SiteHeader Site Footer Example 1`] = `
Array [
  <link
    href="https://fonts.googleapis.com/css2?family=Lexend:wght@300&display=swap"
    rel="stylesheet"
  />,
  <link
    href="https://fonts.googleapis.com/css2?family=ABeeZee&display=swap"
    rel="stylesheet"
  />,
  <div>
    <header
<<<<<<< HEAD
      className="sc-jIZahH ejHXqi"
=======
      className="sc-bZnhIo ixeWhS"
>>>>>>> 87b2e2cf
    >
      <div
        className="sc-bczRLJ kRDXqG"
      >
        <a
<<<<<<< HEAD
          className="sc-himrzO kpEeOe"
=======
          className="sc-iTONeN injZEq"
>>>>>>> 87b2e2cf
          href="/"
          onClick={[Function]}
          onMouseEnter={[Function]}
        >
          <span
            className="sc-gsnTZi dwUICx"
            height={30}
            width={30}
          >
            <span
              className="sc-dkzDqf fWLDlY"
              height={30}
              width={30}
            >
              <svg
                height="100%"
                viewBox="0 0 48 48"
                width="100%"
                xmlns="http://www.w3.org/2000/svg"
              >
                <path
                  d="M21.5 40h-10q-.65 0-1.075-.425Q10 39.15 10 38.5V24H5.95q-.5 0-.7-.475-.2-.475.2-.825L23 6.9q.4-.4 1-.4t1 .4l9 7.95V10.5q0-.65.425-1.075Q34.85 9 35.5 9h1q.65 0 1.075.425Q38 9.85 38 10.5v8.05l4.55 4.15q.4.35.225.825Q42.6 24 42.05 24H38v14.5q0 .65-.425 1.075Q37.15 40 36.5 40h-10V28h-5ZM13 37h5.5V26.5q0-.65.425-1.075Q19.35 25 20 25h8q.65 0 1.075.425.425.425.425 1.075V37H35V19.95l-11-10-11 10Zm6.75-17.5h8.5q0-1.65-1.275-2.725Q25.7 15.7 24 15.7q-1.7 0-2.975 1.075Q19.75 17.85 19.75 19.5ZM20 25h8-8Z"
                  fill="currentColor"
                />
              </svg>
            </span>
          </span>
          <span
<<<<<<< HEAD
            className="sc-idiyUo jlpfRb"
=======
            className="sc-iIPllB jWXHPu"
>>>>>>> 87b2e2cf
            fontFamily="heading"
            fontSize={20}
            fontWeight={600}
          >
            Oak
          </span>
        </a>
      </div>
      <form
<<<<<<< HEAD
        className="sc-kLLXSd fEXILx"
=======
        className="sc-ciZhAO lbeEPv"
>>>>>>> 87b2e2cf
        onSubmit={[Function]}
      >
        <div
          className="sc-bczRLJ hNVxkk"
        >
          <input
            aria-label="Search"
<<<<<<< HEAD
            className="sc-ivTmOn sc-iIPllB hJhfYk epDEJM"
=======
            className="sc-kgflAQ sc-ivTmOn gKZkSJ dAaVLJ"
>>>>>>> 87b2e2cf
            onChange={[Function]}
            placeholder="Search"
            type="search"
            value=""
          />
        </div>
        <button
          aria-label="Submit"
          className="sc-gKXOVf sc-ftvSup gwbEEZ cAoFzk"
          onClick={[Function]}
          size="small"
          title="Submit"
          type="submit"
        >
          <div
            className="sc-iBkjds ciIqKQ"
            size="small"
          >
            <span
              className="sc-gsnTZi fiKuMT"
              height={16}
              width={16}
            >
              <span
                className="sc-dkzDqf hosfuE"
                height={16}
                width={16}
              >
                <svg
                  fill="none"
                  height="100%"
                  viewBox="0 0 17 17"
                  width="100%"
                  xmlns="http://www.w3.org/2000/svg"
                >
                  <path
                    d="M15.875 14.6562L12.0938 10.875C12 10.8125 11.9062 10.75 11.8125 10.75H11.4062C12.375 9.625 13 8.125 13 6.5C13 2.9375 10.0625 0 6.5 0C2.90625 0 0 2.9375 0 6.5C0 10.0938 2.90625 13 6.5 13C8.125 13 9.59375 12.4062 10.75 11.4375V11.8438C10.75 11.9375 10.7812 12.0312 10.8438 12.125L14.625 15.9062C14.7812 16.0625 15.0312 16.0625 15.1562 15.9062L15.875 15.1875C16.0312 15.0625 16.0312 14.8125 15.875 14.6562ZM6.5 11.5C3.71875 11.5 1.5 9.28125 1.5 6.5C1.5 3.75 3.71875 1.5 6.5 1.5C9.25 1.5 11.5 3.75 11.5 6.5C11.5 9.28125 9.25 11.5 6.5 11.5Z"
                    fill="currentColor"
                  />
                </svg>
              </span>
            </span>
          </div>
        </button>
      </form>
      <div
<<<<<<< HEAD
        className="sc-cCsOjp iUyyZb"
      >
        <button
          className="sc-gKXOVf sc-gXmSlM gwbEEZ fwHBQZ"
=======
        className="sc-efBctP lhjQkv"
      >
        <button
          className="sc-gKXOVf sc-iAvgwm gwbEEZ junYLK"
>>>>>>> 87b2e2cf
          onClick={[Function]}
        >
          pupils
        </button>
        <a
          href="/sign-in"
          onClick={[Function]}
          onMouseEnter={[Function]}
        >
          Sign in
        </a>
      </div>
    </header>
  </div>,
]
`;

exports[`Storyshots Inputs/search Search Form 1`] = `
Array [
  <link
    href="https://fonts.googleapis.com/css2?family=Lexend:wght@300&display=swap"
    rel="stylesheet"
  />,
  <link
    href="https://fonts.googleapis.com/css2?family=ABeeZee&display=swap"
    rel="stylesheet"
  />,
  <form
<<<<<<< HEAD
    className="sc-kLLXSd fEXILx"
=======
    className="sc-ciZhAO lbeEPv"
>>>>>>> 87b2e2cf
    onSubmit={[Function]}
  >
    <div
      className="sc-bczRLJ hNVxkk"
    >
      <input
        aria-label="Search"
<<<<<<< HEAD
        className="sc-ivTmOn sc-iIPllB hJhfYk epDEJM"
=======
        className="sc-kgflAQ sc-ivTmOn gKZkSJ dAaVLJ"
>>>>>>> 87b2e2cf
        onChange={[Function]}
        placeholder="Search"
        type="search"
        value=""
      />
    </div>
    <button
      aria-label="Submit"
      className="sc-gKXOVf sc-ftvSup gwbEEZ cAoFzk"
      onClick={[Function]}
      size="small"
      title="Submit"
      type="submit"
    >
      <div
        className="sc-iBkjds ciIqKQ"
        size="small"
      >
        <span
          className="sc-gsnTZi fiKuMT"
          height={16}
          width={16}
        >
          <span
            className="sc-dkzDqf hosfuE"
            height={16}
            width={16}
          >
            <svg
              fill="none"
              height="100%"
              viewBox="0 0 17 17"
              width="100%"
              xmlns="http://www.w3.org/2000/svg"
            >
              <path
                d="M15.875 14.6562L12.0938 10.875C12 10.8125 11.9062 10.75 11.8125 10.75H11.4062C12.375 9.625 13 8.125 13 6.5C13 2.9375 10.0625 0 6.5 0C2.90625 0 0 2.9375 0 6.5C0 10.0938 2.90625 13 6.5 13C8.125 13 9.59375 12.4062 10.75 11.4375V11.8438C10.75 11.9375 10.7812 12.0312 10.8438 12.125L14.625 15.9062C14.7812 16.0625 15.0312 16.0625 15.1562 15.9062L15.875 15.1875C16.0312 15.0625 16.0312 14.8125 15.875 14.6562ZM6.5 11.5C3.71875 11.5 1.5 9.28125 1.5 6.5C1.5 3.75 3.71875 1.5 6.5 1.5C9.25 1.5 11.5 3.75 11.5 6.5C11.5 9.28125 9.25 11.5 6.5 11.5Z"
                fill="currentColor"
              />
            </svg>
          </span>
        </span>
      </div>
    </button>
  </form>,
]
`;

exports[`Storyshots Interactive/Lesson Control Complete 1`] = `
Array [
  <link
    href="https://fonts.googleapis.com/css2?family=Lexend:wght@300&display=swap"
    rel="stylesheet"
  />,
  <link
    href="https://fonts.googleapis.com/css2?family=ABeeZee&display=swap"
    rel="stylesheet"
  />,
  <div
    className="sc-jIZahH lghvBR"
  >
    <button
      className="sc-gKXOVf sc-gicCDI gwbEEZ eYCUTh"
      title="Intro"
    >
      <div
        className="sc-bczRLJ sc-ezWOiH blYDhH wVoNW"
      >
        <div
          className="sc-bczRLJ sc-ikZpkk iaLUdP hxKtvd"
        >
          <div
            className="sc-llJcti sc-kLLXSd flFAaX kbuxWJ"
          >
            Intro
          </div>
          <span
            className="sc-gsnTZi bNXYbZ"
            height={20}
            width={20}
          >
            <span
              className="sc-dkzDqf cSKBNc"
              height={20}
              width={20}
            >
              <svg
                fill="none"
                height="100%"
                viewBox="0 0 20 15"
                width="100%"
                xmlns="http://www.w3.org/2000/svg"
              >
                <path
                  d="M7.082 14.219a.934.934 0 0 0 1.3 0L18.72 3.883a.934.934 0 0 0 0-1.301l-1.266-1.266a.891.891 0 0 0-1.265 0L7.75 9.754 3.777 5.816a.891.891 0 0 0-1.265 0L1.246 7.082a.934.934 0 0 0 0 1.3l5.836 5.837Z"
                  fill="currentColor"
                />
              </svg>
            </span>
          </span>
        </div>
      </div>
    </button>
  </div>,
]
`;

exports[`Storyshots Interactive/Lesson Control Current 1`] = `
Array [
  <link
    href="https://fonts.googleapis.com/css2?family=Lexend:wght@300&display=swap"
    rel="stylesheet"
  />,
  <link
    href="https://fonts.googleapis.com/css2?family=ABeeZee&display=swap"
    rel="stylesheet"
  />,
  <div
    className="sc-jIZahH lghvBR"
  >
    <button
      className="sc-gKXOVf sc-gicCDI gwbEEZ eYCUTh"
      title="Intro"
    >
      <div
        className="sc-bczRLJ sc-ezWOiH ljaJcM hsjuEq"
      >
        <div
          className="sc-bczRLJ sc-ikZpkk iaLUdP hxKtvd"
        >
          <span
            className="sc-gsnTZi htWDmC"
            height={20}
            width={20}
          >
            <span
              className="sc-dkzDqf cSKBNc"
              height={20}
              width={20}
            >
              <svg
                fill="none"
                height="100%"
                viewBox="0 0 16 16"
                width="100%"
                xmlns="http://www.w3.org/2000/svg"
              >
                <path
                  d="M6.805 1.105c-.352.352-.317.88 0 1.23l4.254 4.009H.969a.833.833 0 0 0-.844.843v1.125c0 .493.352.844.844.844h10.09L6.805 13.2a.916.916 0 0 0 0 1.23l.773.774c.352.317.879.317 1.195 0l6.856-6.855c.316-.317.316-.844 0-1.196L8.773.332c-.316-.316-.843-.316-1.195 0l-.773.773Z"
                  fill="currentColor"
                />
              </svg>
            </span>
          </span>
          <div
            className="sc-llJcti sc-kLLXSd flFAaX kbuxWJ"
          >
            Intro
          </div>
        </div>
      </div>
    </button>
  </div>,
]
`;

exports[`Storyshots Interactive/Lesson Control Default 1`] = `
Array [
  <link
    href="https://fonts.googleapis.com/css2?family=Lexend:wght@300&display=swap"
    rel="stylesheet"
  />,
  <link
    href="https://fonts.googleapis.com/css2?family=ABeeZee&display=swap"
    rel="stylesheet"
  />,
  <div
    className="sc-jIZahH lghvBR"
  >
    <button
      className="sc-gKXOVf sc-gicCDI gwbEEZ eYCUTh"
      title="Intro"
    >
      <div
        className="sc-bczRLJ sc-ezWOiH jahvcJ wVoNW"
      >
        <div
          className="sc-bczRLJ sc-ikZpkk iaLUdP hxKtvd"
        >
          <div
            className="sc-llJcti sc-kLLXSd flFAaX kbuxWJ"
          >
            Intro
          </div>
        </div>
      </div>
    </button>
  </div>,
]
`;

exports[`Storyshots Interactive/Lesson Control With Badge 1`] = `
Array [
  <link
    href="https://fonts.googleapis.com/css2?family=Lexend:wght@300&display=swap"
    rel="stylesheet"
  />,
  <link
    href="https://fonts.googleapis.com/css2?family=ABeeZee&display=swap"
    rel="stylesheet"
  />,
  <div
    className="sc-jIZahH lghvBR"
  >
    <button
      className="sc-gKXOVf sc-gicCDI gwbEEZ eYCUTh"
      title="Intro"
    >
      <div
        className="sc-bczRLJ sc-ezWOiH blYDhH wVoNW"
      >
        <div
          className="sc-bZkfAO"
        >
          <div
            className="sc-bczRLJ sc-jSMfEi hriXck klFDDa"
          >
            <svg
              className="sc-hKMtZM juannJ"
              fill="none"
              height="100%"
              viewBox="0 0 54 54"
              width="100%"
              xmlns="http://www.w3.org/2000/svg"
            >
              <path
                d="M24.302.967a8 8 0 0 1 5.396 0l1.615.578a8 8 0 0 0 2.1.447l1.71.128a8 8 0 0 1 4.93 2.195l1.24 1.185c.52.497 1.105.921 1.737 1.262l1.511.813a8 8 0 0 1 3.611 4.01l.65 1.588c.273.665.634 1.29 1.074 1.859l1.05 1.357a8 8 0 0 1 1.667 5.132l-.051 1.715a8 8 0 0 0 .224 2.135l.407 1.667a8 8 0 0 1-.564 5.366l-.745 1.546a8.002 8.002 0 0 0-.663 2.042l-.306 1.688a8 8 0 0 1-2.698 4.673l-1.31 1.11a7.999 7.999 0 0 0-1.435 1.595l-.967 1.418a8 8 0 0 1-4.366 3.171l-1.647.482c-.69.201-1.35.495-1.96.873l-1.46.902a8 8 0 0 1-5.279 1.121l-1.7-.23a8.003 8.003 0 0 0-2.146 0l-1.7.23a8 8 0 0 1-5.279-1.121l-1.46-.902a8.004 8.004 0 0 0-1.96-.873l-1.647-.482a8 8 0 0 1-4.366-3.171l-.966-1.418a8.001 8.001 0 0 0-1.437-1.595l-1.309-1.11a8 8 0 0 1-2.698-4.673L2.8 35.992a8.001 8.001 0 0 0-.663-2.042l-.745-1.546a8 8 0 0 1-.564-5.366l.407-1.667a8 8 0 0 0 .224-2.135l-.051-1.715a8 8 0 0 1 1.667-5.132l1.05-1.357a8 8 0 0 0 1.073-1.86l.651-1.587a8 8 0 0 1 3.61-4.01l1.512-.813A8.001 8.001 0 0 0 12.706 5.5l1.24-1.185a8 8 0 0 1 4.93-2.195l1.711-.128a8 8 0 0 0 2.1-.447l1.615-.578Z"
                fill="currentColor"
              />
            </svg>
            <div
              className="sc-bczRLJ sc-eCYdqJ hriXck BeiNI"
            >
              33%
            </div>
          </div>
        </div>
        <div
          className="sc-bczRLJ sc-ikZpkk iaLUdP hxKtvd"
        >
          <div
            className="sc-llJcti sc-kLLXSd flFAaX kbuxWJ"
          >
            Intro
          </div>
          <span
            className="sc-gsnTZi bNXYbZ"
            height={20}
            width={20}
          >
            <span
              className="sc-dkzDqf cSKBNc"
              height={20}
              width={20}
            >
              <svg
                fill="none"
                height="100%"
                viewBox="0 0 20 15"
                width="100%"
                xmlns="http://www.w3.org/2000/svg"
              >
                <path
                  d="M7.082 14.219a.934.934 0 0 0 1.3 0L18.72 3.883a.934.934 0 0 0 0-1.301l-1.266-1.266a.891.891 0 0 0-1.265 0L7.75 9.754 3.777 5.816a.891.891 0 0 0-1.265 0L1.246 7.082a.934.934 0 0 0 0 1.3l5.836 5.837Z"
                  fill="currentColor"
                />
              </svg>
            </span>
          </span>
        </div>
      </div>
    </button>
  </div>,
]
`;

exports[`Storyshots Interactive/Lesson Control With Overflowing Text 1`] = `
Array [
  <link
    href="https://fonts.googleapis.com/css2?family=Lexend:wght@300&display=swap"
    rel="stylesheet"
  />,
  <link
    href="https://fonts.googleapis.com/css2?family=ABeeZee&display=swap"
    rel="stylesheet"
  />,
  <div
    className="sc-jIZahH lghvBR"
  >
    <button
      className="sc-gKXOVf sc-gicCDI gwbEEZ eYCUTh"
      title="Very long label"
    >
      <div
        className="sc-bczRLJ sc-ezWOiH blYDhH wVoNW"
      >
        <div
          className="sc-bZkfAO"
        >
          <div
            className="sc-bczRLJ sc-jSMfEi hriXck klFDDa"
          >
            <svg
              className="sc-hKMtZM juannJ"
              fill="none"
              height="100%"
              viewBox="0 0 54 54"
              width="100%"
              xmlns="http://www.w3.org/2000/svg"
            >
              <path
                d="M24.302.967a8 8 0 0 1 5.396 0l1.615.578a8 8 0 0 0 2.1.447l1.71.128a8 8 0 0 1 4.93 2.195l1.24 1.185c.52.497 1.105.921 1.737 1.262l1.511.813a8 8 0 0 1 3.611 4.01l.65 1.588c.273.665.634 1.29 1.074 1.859l1.05 1.357a8 8 0 0 1 1.667 5.132l-.051 1.715a8 8 0 0 0 .224 2.135l.407 1.667a8 8 0 0 1-.564 5.366l-.745 1.546a8.002 8.002 0 0 0-.663 2.042l-.306 1.688a8 8 0 0 1-2.698 4.673l-1.31 1.11a7.999 7.999 0 0 0-1.435 1.595l-.967 1.418a8 8 0 0 1-4.366 3.171l-1.647.482c-.69.201-1.35.495-1.96.873l-1.46.902a8 8 0 0 1-5.279 1.121l-1.7-.23a8.003 8.003 0 0 0-2.146 0l-1.7.23a8 8 0 0 1-5.279-1.121l-1.46-.902a8.004 8.004 0 0 0-1.96-.873l-1.647-.482a8 8 0 0 1-4.366-3.171l-.966-1.418a8.001 8.001 0 0 0-1.437-1.595l-1.309-1.11a8 8 0 0 1-2.698-4.673L2.8 35.992a8.001 8.001 0 0 0-.663-2.042l-.745-1.546a8 8 0 0 1-.564-5.366l.407-1.667a8 8 0 0 0 .224-2.135l-.051-1.715a8 8 0 0 1 1.667-5.132l1.05-1.357a8 8 0 0 0 1.073-1.86l.651-1.587a8 8 0 0 1 3.61-4.01l1.512-.813A8.001 8.001 0 0 0 12.706 5.5l1.24-1.185a8 8 0 0 1 4.93-2.195l1.711-.128a8 8 0 0 0 2.1-.447l1.615-.578Z"
                fill="currentColor"
              />
            </svg>
            <div
              className="sc-bczRLJ sc-eCYdqJ hriXck BeiNI"
            >
              33%
            </div>
          </div>
        </div>
        <div
          className="sc-bczRLJ sc-ikZpkk iaLUdP hxKtvd"
        >
          <div
            className="sc-llJcti sc-kLLXSd flFAaX kbuxWJ"
          >
            Very long label
          </div>
          <span
            className="sc-gsnTZi bNXYbZ"
            height={20}
            width={20}
          >
            <span
              className="sc-dkzDqf cSKBNc"
              height={20}
              width={20}
            >
              <svg
                fill="none"
                height="100%"
                viewBox="0 0 20 15"
                width="100%"
                xmlns="http://www.w3.org/2000/svg"
              >
                <path
                  d="M7.082 14.219a.934.934 0 0 0 1.3 0L18.72 3.883a.934.934 0 0 0 0-1.301l-1.266-1.266a.891.891 0 0 0-1.265 0L7.75 9.754 3.777 5.816a.891.891 0 0 0-1.265 0L1.246 7.082a.934.934 0 0 0 0 1.3l5.836 5.837Z"
                  fill="currentColor"
                />
              </svg>
            </span>
          </span>
        </div>
      </div>
    </button>
  </div>,
]
`;

exports[`Storyshots Media/Icon Icon Example 1`] = `
Array [
  <link
    href="https://fonts.googleapis.com/css2?family=Lexend:wght@300&display=swap"
    rel="stylesheet"
  />,
  <link
    href="https://fonts.googleapis.com/css2?family=ABeeZee&display=swap"
    rel="stylesheet"
  />,
  <div>
    <span
      className="sc-gsnTZi gjGDUD"
      height={100}
      width={100}
    >
      <span
        className="sc-dkzDqf bPkBds"
        height={100}
        width={100}
      >
        <svg
          fill="none"
          height="100%"
          stroke="currentColor"
          strokeLinecap="round"
          strokeLinejoin="round"
          strokeWidth="2.5"
          viewBox="0 0 24 24"
          width="100%"
          xmlns="http://www.w3.org/2000/svg"
        >
          <polyline
            points="9 18 15 12 9 6"
          />
        </svg>
      </span>
    </span>
  </div>,
]
`;

exports[`Storyshots Navigation/Breadcrumbs Breadcrumb Example 1`] = `
Array [
  <link
    href="https://fonts.googleapis.com/css2?family=Lexend:wght@300&display=swap"
    rel="stylesheet"
  />,
  <link
    href="https://fonts.googleapis.com/css2?family=ABeeZee&display=swap"
    rel="stylesheet"
  />,
  <div>
    <nav
      aria-label="Breadcrumb"
      className="sc-papXJ eWiGsn"
    >
      <ol
        className="sc-jqUVSM cnqRzS"
      >
        <li
          className="sc-kDDrLX fpzfzO"
        >
          <a
            href="/"
            onClick={[Function]}
            onMouseEnter={[Function]}
          >
            Unit Quiz
          </a>
        </li>
        <li
          className="sc-kDDrLX fpzfzO"
        >
          <span
            className="sc-gsnTZi csDFFj"
            height={20}
            width={20}
          >
            <span
              className="sc-dkzDqf cSKBNc"
              height={20}
              width={20}
            >
              <svg
                fill="none"
                height="100%"
                stroke="currentColor"
                strokeLinecap="round"
                strokeLinejoin="round"
                strokeWidth="2.5"
                viewBox="0 0 24 24"
                width="100%"
                xmlns="http://www.w3.org/2000/svg"
              >
                <polyline
                  points="9 18 15 12 9 6"
                />
              </svg>
            </span>
          </span>
          <a
            href="/"
            onClick={[Function]}
            onMouseEnter={[Function]}
          >
            View In Classroom
          </a>
        </li>
        <li
          className="sc-kDDrLX fpzfzO"
        >
          <span
            className="sc-gsnTZi csDFFj"
            height={20}
            width={20}
          >
            <span
              className="sc-dkzDqf cSKBNc"
              height={20}
              width={20}
            >
              <svg
                fill="none"
                height="100%"
                stroke="currentColor"
                strokeLinecap="round"
                strokeLinejoin="round"
                strokeWidth="2.5"
                viewBox="0 0 24 24"
                width="100%"
                xmlns="http://www.w3.org/2000/svg"
              >
                <polyline
                  points="9 18 15 12 9 6"
                />
              </svg>
            </span>
          </span>
          <a
            href="/"
            onClick={[Function]}
            onMouseEnter={[Function]}
          >
            Foundation Curriculum (PDF)
          </a>
        </li>
        <li
          className="sc-kDDrLX fpzfzO"
        >
          <span
            className="sc-gsnTZi csDFFj"
            height={20}
            width={20}
          >
            <span
              className="sc-dkzDqf cSKBNc"
              height={20}
              width={20}
            >
              <svg
                fill="none"
                height="100%"
                stroke="currentColor"
                strokeLinecap="round"
                strokeLinejoin="round"
                strokeWidth="2.5"
                viewBox="0 0 24 24"
                width="100%"
                xmlns="http://www.w3.org/2000/svg"
              >
                <polyline
                  points="9 18 15 12 9 6"
                />
              </svg>
            </span>
          </span>
          <a
            href="/"
            onClick={[Function]}
            onMouseEnter={[Function]}
          >
            Higher Curriculum (PDF)
          </a>
        </li>
      </ol>
    </nav>
  </div>,
]
`;<|MERGE_RESOLUTION|>--- conflicted
+++ resolved
@@ -11,11 +11,7 @@
     rel="stylesheet"
   />,
   <div
-<<<<<<< HEAD
-    className="sc-ciZhAO cGqDXw"
-=======
-    className="sc-cTQhss dExcJg"
->>>>>>> 87b2e2cf
+    className="sc-ezWOiH bIDeWQ"
   >
     A screen reader will read this but you can't see it
   </div>,
@@ -409,286 +405,6 @@
 ]
 `;
 
-exports[`Storyshots Cards Card Icon Button 1`] = `
-Array [
-  <link
-    href="https://fonts.googleapis.com/css2?family=Lexend:wght@300&display=swap"
-    rel="stylesheet"
-  />,
-  <link
-    href="https://fonts.googleapis.com/css2?family=ABeeZee&display=swap"
-    rel="stylesheet"
-  />,
-  <div
-    style={
-      Object {
-        "width": "308px",
-      }
-    }
-  >
-    <div
-      className="sc-bBrHrO rWMaJ"
-    >
-      <div
-        className="sc-fnykZs elYjOT"
-      >
-        <div
-          className="sc-dIouRR eYEfBh"
-        >
-          <div
-            className="sc-hHLeRK irsnce"
-          >
-            <span
-              className="sc-gsnTZi ipRhjs"
-              height={80}
-              width={80}
-            >
-              <span
-                className="sc-dkzDqf fvccVY"
-                height={80}
-                width={80}
-              >
-                <svg
-                  fill="none"
-                  height="100%"
-                  stroke="currentColor"
-                  strokeLinecap="round"
-                  strokeLinejoin="round"
-                  strokeWidth="2.5"
-                  viewBox="0 0 24 24"
-                  width="100%"
-                  xmlns="http://www.w3.org/2000/svg"
-                >
-                  <path
-                    d="M21 15v4a2 2 0 0 1-2 2H5a2 2 0 0 1-2-2v-4"
-                  />
-                  <polyline
-                    points="7 10 12 15 17 10"
-                  />
-                  <line
-                    x1="12"
-                    x2="12"
-                    y1="15"
-                    y2="3"
-                  />
-                </svg>
-              </span>
-            </span>
-          </div>
-          <h4
-            className="sc-fEOsli hBDnue"
-            color="grey10"
-            size={5}
-          >
-            Title
-          </h4>
-        </div>
-        <p
-          className="sc-bjUoiL dRHxcK"
-          color="grey6"
-          size={2}
-        >
-          Short snappy description of what this card is about.
-        </p>
-        <a
-          aria-label="Label"
-          className="sc-breuTD iLqnln sc-fLlhyt kcKqUg"
-          href="/"
-          onClick={[Function]}
-          onKeyDown={[Function]}
-          onMouseEnter={[Function]}
-          role="button"
-          size="small"
-          title="Label"
-        >
-          <span
-            className="sc-crXcEl bgnSAh"
-          >
-            Label
-          </span>
-        </a>
-      </div>
-    </div>
-  </div>,
-]
-`;
-
-exports[`Storyshots Cards Card Image Button 1`] = `
-Array [
-  <link
-    href="https://fonts.googleapis.com/css2?family=Lexend:wght@300&display=swap"
-    rel="stylesheet"
-  />,
-  <link
-    href="https://fonts.googleapis.com/css2?family=ABeeZee&display=swap"
-    rel="stylesheet"
-  />,
-  <div
-    style={
-      Object {
-        "width": "308px",
-      }
-    }
-  >
-    <div
-      className="sc-bBrHrO rWMaJ"
-    >
-      <div
-        className="sc-dmRaPn bbvlot"
-      >
-        <img
-          className="sc-kgflAQ bcngzX"
-          src="/[object Object]"
-        />
-      </div>
-      <div
-        className="sc-fnykZs elYjOT"
-      >
-        <div
-          className="sc-dIouRR juTpYm"
-        >
-          <h4
-            className="sc-fEOsli hBDnue"
-            color="grey10"
-            size={5}
-          >
-            Title
-          </h4>
-        </div>
-        <p
-          className="sc-bjUoiL jlXwZB"
-          color="grey6"
-          size={2}
-        >
-          Short snappy description of what this card is about.
-        </p>
-        <a
-          aria-label="Label"
-          className="sc-breuTD iLqnln sc-fLlhyt kcKqUg"
-          href="/"
-          onClick={[Function]}
-          onKeyDown={[Function]}
-          onMouseEnter={[Function]}
-          role="button"
-          size="small"
-          title="Label"
-        >
-          <span
-            className="sc-crXcEl bgnSAh"
-          >
-            Label
-          </span>
-        </a>
-      </div>
-    </div>
-  </div>,
-]
-`;
-
-exports[`Storyshots Cards Card Leading Icon Button 1`] = `
-Array [
-  <link
-    href="https://fonts.googleapis.com/css2?family=Lexend:wght@300&display=swap"
-    rel="stylesheet"
-  />,
-  <link
-    href="https://fonts.googleapis.com/css2?family=ABeeZee&display=swap"
-    rel="stylesheet"
-  />,
-  <div
-    style={
-      Object {
-        "width": "308px",
-      }
-    }
-  >
-    <div
-      className="sc-bBrHrO rWMaJ"
-    >
-      <div
-        className="sc-fnykZs elYjOT"
-      >
-        <div
-          className="sc-dIouRR juTpYm"
-        >
-          <div
-            className="sc-hHLeRK irsnce"
-          >
-            <span
-              className="sc-gsnTZi JqauW"
-              height={35}
-              width={35}
-            >
-              <span
-                className="sc-dkzDqf iNcIlc"
-                height={35}
-                width={35}
-              >
-                <svg
-                  fill="none"
-                  height="100%"
-                  stroke="currentColor"
-                  strokeLinecap="round"
-                  strokeLinejoin="round"
-                  strokeWidth="2.5"
-                  viewBox="0 0 24 24"
-                  width="100%"
-                  xmlns="http://www.w3.org/2000/svg"
-                >
-                  <path
-                    d="M18 13v6a2 2 0 0 1-2 2H5a2 2 0 0 1-2-2V8a2 2 0 0 1 2-2h6"
-                  />
-                  <polyline
-                    points="15 3 21 3 21 9"
-                  />
-                  <line
-                    x1="10"
-                    x2="21"
-                    y1="14"
-                    y2="3"
-                  />
-                </svg>
-              </span>
-            </span>
-          </div>
-          <h4
-            className="sc-fEOsli gRMvbO"
-            color="grey10"
-            size={5}
-          >
-            Need Some Help?
-          </h4>
-        </div>
-        <p
-          className="sc-bjUoiL jlXwZB"
-          color="grey6"
-          size={2}
-        >
-          Preview, plan and customise each element of our lessons to meet your needs - whether inside and outside the classroom.
-        </p>
-        <a
-          aria-label="Visit Help Centre"
-          className="sc-breuTD iLqnln sc-fLlhyt kcKqUg"
-          href="/"
-          onClick={[Function]}
-          onKeyDown={[Function]}
-          onMouseEnter={[Function]}
-          role="button"
-          size="small"
-          title="Visit Help Centre"
-        >
-          <span
-            className="sc-crXcEl bgnSAh"
-          >
-            Visit Help Centre
-          </span>
-        </a>
-      </div>
-    </div>
-  </div>,
-]
-`;
-
 exports[`Storyshots Cards/Card Card 1`] = `
 Array [
   <link
@@ -821,17 +537,10 @@
     rel="stylesheet"
   />,
   <span
-<<<<<<< HEAD
-    className="sc-bZkfAO bvuPIV"
+    className="sc-llJcti kTvnFm"
   >
     <span
-      className="sc-ezWOiH bIDeWQ"
-=======
-    className="sc-cCsOjp dsdyVo"
-  >
-    <span
-      className="sc-gXmSlM bhydmS"
->>>>>>> 87b2e2cf
+      className="sc-cxabCf jlZxyb"
     >
       Loading
     </span>
@@ -850,11 +559,7 @@
     rel="stylesheet"
   />,
   <input
-<<<<<<< HEAD
-    className="sc-ivTmOn sc-cxabCf hJhfYk ifnsUZ"
-=======
     className="sc-kgflAQ sc-fLlhyt gKZkSJ cuJATX"
->>>>>>> 87b2e2cf
     onChange={[Function]}
     placeholder="Placeholder"
     value=""
@@ -940,11 +645,7 @@
     className="sc-bczRLJ hNVxkk"
   >
     <input
-<<<<<<< HEAD
-      className="sc-ivTmOn sc-iIPllB hJhfYk epDEJM"
-=======
       className="sc-kgflAQ sc-ivTmOn gKZkSJ dAaVLJ"
->>>>>>> 87b2e2cf
       onChange={[Function]}
       placeholder="Placeholder"
       value=""
@@ -967,21 +668,13 @@
     className="sc-bczRLJ hNVxkk"
   >
     <input
-<<<<<<< HEAD
-      className="sc-ivTmOn sc-iIPllB hJhfYk fdolTr"
-=======
       className="sc-kgflAQ sc-ivTmOn gKZkSJ bsjeW"
->>>>>>> 87b2e2cf
       onChange={[Function]}
       placeholder="Placeholder"
       value=""
     />
     <span
-<<<<<<< HEAD
-      className="sc-gsnTZi bzKDcl sc-llJcti eMniPu"
-=======
       className="sc-gsnTZi bzKDcl sc-bBrHrO hBhxXx"
->>>>>>> 87b2e2cf
       height={20}
       width={40}
     >
@@ -1026,272 +719,6 @@
 ]
 `;
 
-exports[`Storyshots Foundations/Heading Heading 1`] = `
-Array [
-  <link
-    href="https://fonts.googleapis.com/css2?family=Lexend:wght@300&display=swap"
-    rel="stylesheet"
-  />,
-  <link
-    href="https://fonts.googleapis.com/css2?family=ABeeZee&display=swap"
-    rel="stylesheet"
-  />,
-  <span
-<<<<<<< HEAD
-    className="sc-fEOsli bAWlsM"
-=======
-    className="sc-cxabCf gEdMzL"
->>>>>>> 87b2e2cf
-  >
-    Heading
-  </span>,
-]
-`;
-
-exports[`Storyshots Foundations/Text Text 1`] = `
-Array [
-  <link
-    href="https://fonts.googleapis.com/css2?family=Lexend:wght@300&display=swap"
-    rel="stylesheet"
-  />,
-  <link
-    href="https://fonts.googleapis.com/css2?family=ABeeZee&display=swap"
-    rel="stylesheet"
-  />,
-<<<<<<< HEAD
-  <p
-    className="sc-bjUoiL PfYXn"
-=======
-  <div
-    className="sc-llJcti miqzw"
->>>>>>> 87b2e2cf
-  >
-    Lorem ipsum dolor sit amet, consectetur adipiscing elit, sed do eiusmod tempor incididunt ut labore et dolore magna aliqua. Id semper risus in hendrerit gravida rutrum quisque non tellus. Nibh praesent tristique magna sit. A arcu cursus vitae congue mauris rhoncus aenean. Turpis egestas maecenas pharetra convallis posuere morbi leo. Faucibus pulvinar elementum integer enim neque volutpat ac tincidunt. Vitae suscipit tellus mauris a diam maecenas. Faucibus a pellentesque sit amet porttitor eget dolor morbi non. Tortor vitae purus faucibus ornare. Bibendum est ultricies integer quis auctor elit. Massa id neque aliquam vestibulum morbi. Gravida neque convallis a cras semper auctor neque vitae. Massa tempor nec feugiat nisl pretium fusce id velit ut. Volutpat ac tincidunt vitae semper quis lectus nulla at volutpat. Id porta nibh venenatis cras sed felis eget. Pulvinar mattis nunc sed blandit libero volutpat sed cras. A diam maecenas sed enim ut sem viverra.
-  </div>,
-]
-`;
-
-exports[`Storyshots Headers & Footers/LessonHeader Lesson Header 1`] = `
-Array [
-  <link
-    href="https://fonts.googleapis.com/css2?family=Lexend:wght@300&display=swap"
-    rel="stylesheet"
-  />,
-  <link
-    href="https://fonts.googleapis.com/css2?family=ABeeZee&display=swap"
-    rel="stylesheet"
-  />,
-  <header
-<<<<<<< HEAD
-    className="sc-gicCDI iWdeLi"
-=======
-    className="sc-himrzO kENhba"
->>>>>>> 87b2e2cf
-  >
-    <div
-      className="sc-bczRLJ cRuYNc"
-    >
-      <h1
-<<<<<<< HEAD
-        className="sc-fEOsli hKfEeh"
-        size={4}
-      >
-        <span
-          className="sc-idiyUo egfftd"
-=======
-        className="sc-cxabCf igMRnC"
-        size={4}
-      >
-        <span
-          className="sc-iIPllB jQhLYc"
->>>>>>> 87b2e2cf
-          display="block"
-          fontSize={24}
-        >
-          Lesson
-        </span>
-      </h1>
-    </div>
-    <div
-      className="sc-bczRLJ sc-hAZoDl cRuYNc dcvfdp"
-    >
-      <a
-        aria-label="Download Lesson"
-        className="sc-breuTD hBuFPR"
-        href="/"
-        onClick={[Function]}
-        onKeyDown={[Function]}
-        onMouseEnter={[Function]}
-        role="button"
-        size="small"
-        title="Download Lesson"
-      >
-        <span
-          className="sc-iqcoie eXSqpr"
-        >
-          <span
-            className="sc-gsnTZi fiKuMT"
-            height={16}
-            width={16}
-          >
-            <span
-              className="sc-dkzDqf hosfuE"
-              height={16}
-              width={16}
-            >
-              <svg
-                fill="none"
-                height="100%"
-                stroke="currentColor"
-                strokeLinecap="round"
-                strokeLinejoin="round"
-                strokeWidth="2.5"
-                viewBox="0 0 24 24"
-                width="100%"
-                xmlns="http://www.w3.org/2000/svg"
-              >
-                <path
-                  d="M21 15v4a2 2 0 0 1-2 2H5a2 2 0 0 1-2-2v-4"
-                />
-                <polyline
-                  points="7 10 12 15 17 10"
-                />
-                <line
-                  x1="12"
-                  x2="12"
-                  y1="15"
-                  y2="3"
-                />
-              </svg>
-            </span>
-          </span>
-        </span>
-        <span
-          className="sc-crXcEl bgnSAh"
-        >
-          Download
-        </span>
-      </a>
-      <a
-        aria-label="Share Lesson"
-        className="sc-breuTD hBuFPR"
-        href="/"
-        onClick={[Function]}
-        onKeyDown={[Function]}
-        onMouseEnter={[Function]}
-        role="button"
-        size="small"
-        title="Share Lesson"
-      >
-        <span
-          className="sc-iqcoie eXSqpr"
-        >
-          <span
-            className="sc-gsnTZi fiKuMT"
-            height={16}
-            width={16}
-          >
-            <span
-              className="sc-dkzDqf hosfuE"
-              height={16}
-              width={16}
-            >
-              <svg
-                fill="none"
-                height="100%"
-                stroke="currentColor"
-                strokeLinecap="round"
-                strokeLinejoin="round"
-                strokeWidth="2.5"
-                viewBox="0 0 24 24"
-                width="100%"
-                xmlns="http://www.w3.org/2000/svg"
-              >
-                <circle
-                  cx="18"
-                  cy="5"
-                  r="3"
-                />
-                <circle
-                  cx="6"
-                  cy="12"
-                  r="3"
-                />
-                <circle
-                  cx="18"
-                  cy="19"
-                  r="3"
-                />
-                <line
-                  x1="8.59"
-                  x2="15.42"
-                  y1="13.51"
-                  y2="17.49"
-                />
-                <line
-                  x1="15.41"
-                  x2="8.59"
-                  y1="6.51"
-                  y2="10.49"
-                />
-              </svg>
-            </span>
-          </span>
-        </span>
-        <span
-          className="sc-crXcEl bgnSAh"
-        >
-          Share
-        </span>
-      </a>
-      <button
-        aria-label="Add Bookmark"
-        className="sc-gKXOVf sc-ftvSup gwbEEZ cpjwLO"
-        disabled={false}
-        onClick={[Function]}
-        size="small"
-        title="Add Bookmark"
-      >
-        <div
-          className="sc-iBkjds ciIqKQ"
-          size="small"
-        >
-          <span
-            className="sc-gsnTZi fiKuMT"
-            height={16}
-            width={16}
-          >
-            <span
-              className="sc-dkzDqf hosfuE"
-              height={16}
-              width={16}
-            >
-              <svg
-                fill="currentColor"
-                viewBox="2 2 20 20"
-                xmlns="http://www.w3.org/2000/svg"
-              >
-                <path
-                  d="M0 0h24v24H0z"
-                  fill="none"
-                />
-                <path
-                  d="M0 0h24v24H0z"
-                  fill="none"
-                />
-                <path
-                  d="M12 17.27L18.18 21l-1.64-7.03L22 9.24l-7.19-.61L12 2 9.19 8.63 2 9.24l5.46 4.73L5.82 21z"
-                />
-              </svg>
-            </span>
-          </span>
-        </div>
-      </button>
-    </div>
-  </header>,
-]
-`;
-
 exports[`Storyshots Headers & Footers/SiteFooter Site Footer Example 1`] = `
 Array [
   <link
@@ -1304,11 +731,7 @@
   />,
   <div>
     <footer
-<<<<<<< HEAD
-      className="sc-ikZpkk eCuSTn"
-=======
-      className="sc-jdAMXn flvFdb"
->>>>>>> 87b2e2cf
+      className="sc-gicCDI eMRaNo"
     >
       © Oak National Academy 
       2022
@@ -1317,166 +740,6 @@
 ]
 `;
 
-exports[`Storyshots Headers & Footers/SiteHeader Site Footer Example 1`] = `
-Array [
-  <link
-    href="https://fonts.googleapis.com/css2?family=Lexend:wght@300&display=swap"
-    rel="stylesheet"
-  />,
-  <link
-    href="https://fonts.googleapis.com/css2?family=ABeeZee&display=swap"
-    rel="stylesheet"
-  />,
-  <div>
-    <header
-<<<<<<< HEAD
-      className="sc-jIZahH ejHXqi"
-=======
-      className="sc-bZnhIo ixeWhS"
->>>>>>> 87b2e2cf
-    >
-      <div
-        className="sc-bczRLJ kRDXqG"
-      >
-        <a
-<<<<<<< HEAD
-          className="sc-himrzO kpEeOe"
-=======
-          className="sc-iTONeN injZEq"
->>>>>>> 87b2e2cf
-          href="/"
-          onClick={[Function]}
-          onMouseEnter={[Function]}
-        >
-          <span
-            className="sc-gsnTZi dwUICx"
-            height={30}
-            width={30}
-          >
-            <span
-              className="sc-dkzDqf fWLDlY"
-              height={30}
-              width={30}
-            >
-              <svg
-                height="100%"
-                viewBox="0 0 48 48"
-                width="100%"
-                xmlns="http://www.w3.org/2000/svg"
-              >
-                <path
-                  d="M21.5 40h-10q-.65 0-1.075-.425Q10 39.15 10 38.5V24H5.95q-.5 0-.7-.475-.2-.475.2-.825L23 6.9q.4-.4 1-.4t1 .4l9 7.95V10.5q0-.65.425-1.075Q34.85 9 35.5 9h1q.65 0 1.075.425Q38 9.85 38 10.5v8.05l4.55 4.15q.4.35.225.825Q42.6 24 42.05 24H38v14.5q0 .65-.425 1.075Q37.15 40 36.5 40h-10V28h-5ZM13 37h5.5V26.5q0-.65.425-1.075Q19.35 25 20 25h8q.65 0 1.075.425.425.425.425 1.075V37H35V19.95l-11-10-11 10Zm6.75-17.5h8.5q0-1.65-1.275-2.725Q25.7 15.7 24 15.7q-1.7 0-2.975 1.075Q19.75 17.85 19.75 19.5ZM20 25h8-8Z"
-                  fill="currentColor"
-                />
-              </svg>
-            </span>
-          </span>
-          <span
-<<<<<<< HEAD
-            className="sc-idiyUo jlpfRb"
-=======
-            className="sc-iIPllB jWXHPu"
->>>>>>> 87b2e2cf
-            fontFamily="heading"
-            fontSize={20}
-            fontWeight={600}
-          >
-            Oak
-          </span>
-        </a>
-      </div>
-      <form
-<<<<<<< HEAD
-        className="sc-kLLXSd fEXILx"
-=======
-        className="sc-ciZhAO lbeEPv"
->>>>>>> 87b2e2cf
-        onSubmit={[Function]}
-      >
-        <div
-          className="sc-bczRLJ hNVxkk"
-        >
-          <input
-            aria-label="Search"
-<<<<<<< HEAD
-            className="sc-ivTmOn sc-iIPllB hJhfYk epDEJM"
-=======
-            className="sc-kgflAQ sc-ivTmOn gKZkSJ dAaVLJ"
->>>>>>> 87b2e2cf
-            onChange={[Function]}
-            placeholder="Search"
-            type="search"
-            value=""
-          />
-        </div>
-        <button
-          aria-label="Submit"
-          className="sc-gKXOVf sc-ftvSup gwbEEZ cAoFzk"
-          onClick={[Function]}
-          size="small"
-          title="Submit"
-          type="submit"
-        >
-          <div
-            className="sc-iBkjds ciIqKQ"
-            size="small"
-          >
-            <span
-              className="sc-gsnTZi fiKuMT"
-              height={16}
-              width={16}
-            >
-              <span
-                className="sc-dkzDqf hosfuE"
-                height={16}
-                width={16}
-              >
-                <svg
-                  fill="none"
-                  height="100%"
-                  viewBox="0 0 17 17"
-                  width="100%"
-                  xmlns="http://www.w3.org/2000/svg"
-                >
-                  <path
-                    d="M15.875 14.6562L12.0938 10.875C12 10.8125 11.9062 10.75 11.8125 10.75H11.4062C12.375 9.625 13 8.125 13 6.5C13 2.9375 10.0625 0 6.5 0C2.90625 0 0 2.9375 0 6.5C0 10.0938 2.90625 13 6.5 13C8.125 13 9.59375 12.4062 10.75 11.4375V11.8438C10.75 11.9375 10.7812 12.0312 10.8438 12.125L14.625 15.9062C14.7812 16.0625 15.0312 16.0625 15.1562 15.9062L15.875 15.1875C16.0312 15.0625 16.0312 14.8125 15.875 14.6562ZM6.5 11.5C3.71875 11.5 1.5 9.28125 1.5 6.5C1.5 3.75 3.71875 1.5 6.5 1.5C9.25 1.5 11.5 3.75 11.5 6.5C11.5 9.28125 9.25 11.5 6.5 11.5Z"
-                    fill="currentColor"
-                  />
-                </svg>
-              </span>
-            </span>
-          </div>
-        </button>
-      </form>
-      <div
-<<<<<<< HEAD
-        className="sc-cCsOjp iUyyZb"
-      >
-        <button
-          className="sc-gKXOVf sc-gXmSlM gwbEEZ fwHBQZ"
-=======
-        className="sc-efBctP lhjQkv"
-      >
-        <button
-          className="sc-gKXOVf sc-iAvgwm gwbEEZ junYLK"
->>>>>>> 87b2e2cf
-          onClick={[Function]}
-        >
-          pupils
-        </button>
-        <a
-          href="/sign-in"
-          onClick={[Function]}
-          onMouseEnter={[Function]}
-        >
-          Sign in
-        </a>
-      </div>
-    </header>
-  </div>,
-]
-`;
-
 exports[`Storyshots Inputs/search Search Form 1`] = `
 Array [
   <link
@@ -1488,11 +751,7 @@
     rel="stylesheet"
   />,
   <form
-<<<<<<< HEAD
-    className="sc-kLLXSd fEXILx"
-=======
-    className="sc-ciZhAO lbeEPv"
->>>>>>> 87b2e2cf
+    className="sc-iIPllB gHVBpX"
     onSubmit={[Function]}
   >
     <div
@@ -1500,11 +759,7 @@
     >
       <input
         aria-label="Search"
-<<<<<<< HEAD
-        className="sc-ivTmOn sc-iIPllB hJhfYk epDEJM"
-=======
         className="sc-kgflAQ sc-ivTmOn gKZkSJ dAaVLJ"
->>>>>>> 87b2e2cf
         onChange={[Function]}
         placeholder="Search"
         type="search"
@@ -1550,329 +805,6 @@
       </div>
     </button>
   </form>,
-]
-`;
-
-exports[`Storyshots Interactive/Lesson Control Complete 1`] = `
-Array [
-  <link
-    href="https://fonts.googleapis.com/css2?family=Lexend:wght@300&display=swap"
-    rel="stylesheet"
-  />,
-  <link
-    href="https://fonts.googleapis.com/css2?family=ABeeZee&display=swap"
-    rel="stylesheet"
-  />,
-  <div
-    className="sc-jIZahH lghvBR"
-  >
-    <button
-      className="sc-gKXOVf sc-gicCDI gwbEEZ eYCUTh"
-      title="Intro"
-    >
-      <div
-        className="sc-bczRLJ sc-ezWOiH blYDhH wVoNW"
-      >
-        <div
-          className="sc-bczRLJ sc-ikZpkk iaLUdP hxKtvd"
-        >
-          <div
-            className="sc-llJcti sc-kLLXSd flFAaX kbuxWJ"
-          >
-            Intro
-          </div>
-          <span
-            className="sc-gsnTZi bNXYbZ"
-            height={20}
-            width={20}
-          >
-            <span
-              className="sc-dkzDqf cSKBNc"
-              height={20}
-              width={20}
-            >
-              <svg
-                fill="none"
-                height="100%"
-                viewBox="0 0 20 15"
-                width="100%"
-                xmlns="http://www.w3.org/2000/svg"
-              >
-                <path
-                  d="M7.082 14.219a.934.934 0 0 0 1.3 0L18.72 3.883a.934.934 0 0 0 0-1.301l-1.266-1.266a.891.891 0 0 0-1.265 0L7.75 9.754 3.777 5.816a.891.891 0 0 0-1.265 0L1.246 7.082a.934.934 0 0 0 0 1.3l5.836 5.837Z"
-                  fill="currentColor"
-                />
-              </svg>
-            </span>
-          </span>
-        </div>
-      </div>
-    </button>
-  </div>,
-]
-`;
-
-exports[`Storyshots Interactive/Lesson Control Current 1`] = `
-Array [
-  <link
-    href="https://fonts.googleapis.com/css2?family=Lexend:wght@300&display=swap"
-    rel="stylesheet"
-  />,
-  <link
-    href="https://fonts.googleapis.com/css2?family=ABeeZee&display=swap"
-    rel="stylesheet"
-  />,
-  <div
-    className="sc-jIZahH lghvBR"
-  >
-    <button
-      className="sc-gKXOVf sc-gicCDI gwbEEZ eYCUTh"
-      title="Intro"
-    >
-      <div
-        className="sc-bczRLJ sc-ezWOiH ljaJcM hsjuEq"
-      >
-        <div
-          className="sc-bczRLJ sc-ikZpkk iaLUdP hxKtvd"
-        >
-          <span
-            className="sc-gsnTZi htWDmC"
-            height={20}
-            width={20}
-          >
-            <span
-              className="sc-dkzDqf cSKBNc"
-              height={20}
-              width={20}
-            >
-              <svg
-                fill="none"
-                height="100%"
-                viewBox="0 0 16 16"
-                width="100%"
-                xmlns="http://www.w3.org/2000/svg"
-              >
-                <path
-                  d="M6.805 1.105c-.352.352-.317.88 0 1.23l4.254 4.009H.969a.833.833 0 0 0-.844.843v1.125c0 .493.352.844.844.844h10.09L6.805 13.2a.916.916 0 0 0 0 1.23l.773.774c.352.317.879.317 1.195 0l6.856-6.855c.316-.317.316-.844 0-1.196L8.773.332c-.316-.316-.843-.316-1.195 0l-.773.773Z"
-                  fill="currentColor"
-                />
-              </svg>
-            </span>
-          </span>
-          <div
-            className="sc-llJcti sc-kLLXSd flFAaX kbuxWJ"
-          >
-            Intro
-          </div>
-        </div>
-      </div>
-    </button>
-  </div>,
-]
-`;
-
-exports[`Storyshots Interactive/Lesson Control Default 1`] = `
-Array [
-  <link
-    href="https://fonts.googleapis.com/css2?family=Lexend:wght@300&display=swap"
-    rel="stylesheet"
-  />,
-  <link
-    href="https://fonts.googleapis.com/css2?family=ABeeZee&display=swap"
-    rel="stylesheet"
-  />,
-  <div
-    className="sc-jIZahH lghvBR"
-  >
-    <button
-      className="sc-gKXOVf sc-gicCDI gwbEEZ eYCUTh"
-      title="Intro"
-    >
-      <div
-        className="sc-bczRLJ sc-ezWOiH jahvcJ wVoNW"
-      >
-        <div
-          className="sc-bczRLJ sc-ikZpkk iaLUdP hxKtvd"
-        >
-          <div
-            className="sc-llJcti sc-kLLXSd flFAaX kbuxWJ"
-          >
-            Intro
-          </div>
-        </div>
-      </div>
-    </button>
-  </div>,
-]
-`;
-
-exports[`Storyshots Interactive/Lesson Control With Badge 1`] = `
-Array [
-  <link
-    href="https://fonts.googleapis.com/css2?family=Lexend:wght@300&display=swap"
-    rel="stylesheet"
-  />,
-  <link
-    href="https://fonts.googleapis.com/css2?family=ABeeZee&display=swap"
-    rel="stylesheet"
-  />,
-  <div
-    className="sc-jIZahH lghvBR"
-  >
-    <button
-      className="sc-gKXOVf sc-gicCDI gwbEEZ eYCUTh"
-      title="Intro"
-    >
-      <div
-        className="sc-bczRLJ sc-ezWOiH blYDhH wVoNW"
-      >
-        <div
-          className="sc-bZkfAO"
-        >
-          <div
-            className="sc-bczRLJ sc-jSMfEi hriXck klFDDa"
-          >
-            <svg
-              className="sc-hKMtZM juannJ"
-              fill="none"
-              height="100%"
-              viewBox="0 0 54 54"
-              width="100%"
-              xmlns="http://www.w3.org/2000/svg"
-            >
-              <path
-                d="M24.302.967a8 8 0 0 1 5.396 0l1.615.578a8 8 0 0 0 2.1.447l1.71.128a8 8 0 0 1 4.93 2.195l1.24 1.185c.52.497 1.105.921 1.737 1.262l1.511.813a8 8 0 0 1 3.611 4.01l.65 1.588c.273.665.634 1.29 1.074 1.859l1.05 1.357a8 8 0 0 1 1.667 5.132l-.051 1.715a8 8 0 0 0 .224 2.135l.407 1.667a8 8 0 0 1-.564 5.366l-.745 1.546a8.002 8.002 0 0 0-.663 2.042l-.306 1.688a8 8 0 0 1-2.698 4.673l-1.31 1.11a7.999 7.999 0 0 0-1.435 1.595l-.967 1.418a8 8 0 0 1-4.366 3.171l-1.647.482c-.69.201-1.35.495-1.96.873l-1.46.902a8 8 0 0 1-5.279 1.121l-1.7-.23a8.003 8.003 0 0 0-2.146 0l-1.7.23a8 8 0 0 1-5.279-1.121l-1.46-.902a8.004 8.004 0 0 0-1.96-.873l-1.647-.482a8 8 0 0 1-4.366-3.171l-.966-1.418a8.001 8.001 0 0 0-1.437-1.595l-1.309-1.11a8 8 0 0 1-2.698-4.673L2.8 35.992a8.001 8.001 0 0 0-.663-2.042l-.745-1.546a8 8 0 0 1-.564-5.366l.407-1.667a8 8 0 0 0 .224-2.135l-.051-1.715a8 8 0 0 1 1.667-5.132l1.05-1.357a8 8 0 0 0 1.073-1.86l.651-1.587a8 8 0 0 1 3.61-4.01l1.512-.813A8.001 8.001 0 0 0 12.706 5.5l1.24-1.185a8 8 0 0 1 4.93-2.195l1.711-.128a8 8 0 0 0 2.1-.447l1.615-.578Z"
-                fill="currentColor"
-              />
-            </svg>
-            <div
-              className="sc-bczRLJ sc-eCYdqJ hriXck BeiNI"
-            >
-              33%
-            </div>
-          </div>
-        </div>
-        <div
-          className="sc-bczRLJ sc-ikZpkk iaLUdP hxKtvd"
-        >
-          <div
-            className="sc-llJcti sc-kLLXSd flFAaX kbuxWJ"
-          >
-            Intro
-          </div>
-          <span
-            className="sc-gsnTZi bNXYbZ"
-            height={20}
-            width={20}
-          >
-            <span
-              className="sc-dkzDqf cSKBNc"
-              height={20}
-              width={20}
-            >
-              <svg
-                fill="none"
-                height="100%"
-                viewBox="0 0 20 15"
-                width="100%"
-                xmlns="http://www.w3.org/2000/svg"
-              >
-                <path
-                  d="M7.082 14.219a.934.934 0 0 0 1.3 0L18.72 3.883a.934.934 0 0 0 0-1.301l-1.266-1.266a.891.891 0 0 0-1.265 0L7.75 9.754 3.777 5.816a.891.891 0 0 0-1.265 0L1.246 7.082a.934.934 0 0 0 0 1.3l5.836 5.837Z"
-                  fill="currentColor"
-                />
-              </svg>
-            </span>
-          </span>
-        </div>
-      </div>
-    </button>
-  </div>,
-]
-`;
-
-exports[`Storyshots Interactive/Lesson Control With Overflowing Text 1`] = `
-Array [
-  <link
-    href="https://fonts.googleapis.com/css2?family=Lexend:wght@300&display=swap"
-    rel="stylesheet"
-  />,
-  <link
-    href="https://fonts.googleapis.com/css2?family=ABeeZee&display=swap"
-    rel="stylesheet"
-  />,
-  <div
-    className="sc-jIZahH lghvBR"
-  >
-    <button
-      className="sc-gKXOVf sc-gicCDI gwbEEZ eYCUTh"
-      title="Very long label"
-    >
-      <div
-        className="sc-bczRLJ sc-ezWOiH blYDhH wVoNW"
-      >
-        <div
-          className="sc-bZkfAO"
-        >
-          <div
-            className="sc-bczRLJ sc-jSMfEi hriXck klFDDa"
-          >
-            <svg
-              className="sc-hKMtZM juannJ"
-              fill="none"
-              height="100%"
-              viewBox="0 0 54 54"
-              width="100%"
-              xmlns="http://www.w3.org/2000/svg"
-            >
-              <path
-                d="M24.302.967a8 8 0 0 1 5.396 0l1.615.578a8 8 0 0 0 2.1.447l1.71.128a8 8 0 0 1 4.93 2.195l1.24 1.185c.52.497 1.105.921 1.737 1.262l1.511.813a8 8 0 0 1 3.611 4.01l.65 1.588c.273.665.634 1.29 1.074 1.859l1.05 1.357a8 8 0 0 1 1.667 5.132l-.051 1.715a8 8 0 0 0 .224 2.135l.407 1.667a8 8 0 0 1-.564 5.366l-.745 1.546a8.002 8.002 0 0 0-.663 2.042l-.306 1.688a8 8 0 0 1-2.698 4.673l-1.31 1.11a7.999 7.999 0 0 0-1.435 1.595l-.967 1.418a8 8 0 0 1-4.366 3.171l-1.647.482c-.69.201-1.35.495-1.96.873l-1.46.902a8 8 0 0 1-5.279 1.121l-1.7-.23a8.003 8.003 0 0 0-2.146 0l-1.7.23a8 8 0 0 1-5.279-1.121l-1.46-.902a8.004 8.004 0 0 0-1.96-.873l-1.647-.482a8 8 0 0 1-4.366-3.171l-.966-1.418a8.001 8.001 0 0 0-1.437-1.595l-1.309-1.11a8 8 0 0 1-2.698-4.673L2.8 35.992a8.001 8.001 0 0 0-.663-2.042l-.745-1.546a8 8 0 0 1-.564-5.366l.407-1.667a8 8 0 0 0 .224-2.135l-.051-1.715a8 8 0 0 1 1.667-5.132l1.05-1.357a8 8 0 0 0 1.073-1.86l.651-1.587a8 8 0 0 1 3.61-4.01l1.512-.813A8.001 8.001 0 0 0 12.706 5.5l1.24-1.185a8 8 0 0 1 4.93-2.195l1.711-.128a8 8 0 0 0 2.1-.447l1.615-.578Z"
-                fill="currentColor"
-              />
-            </svg>
-            <div
-              className="sc-bczRLJ sc-eCYdqJ hriXck BeiNI"
-            >
-              33%
-            </div>
-          </div>
-        </div>
-        <div
-          className="sc-bczRLJ sc-ikZpkk iaLUdP hxKtvd"
-        >
-          <div
-            className="sc-llJcti sc-kLLXSd flFAaX kbuxWJ"
-          >
-            Very long label
-          </div>
-          <span
-            className="sc-gsnTZi bNXYbZ"
-            height={20}
-            width={20}
-          >
-            <span
-              className="sc-dkzDqf cSKBNc"
-              height={20}
-              width={20}
-            >
-              <svg
-                fill="none"
-                height="100%"
-                viewBox="0 0 20 15"
-                width="100%"
-                xmlns="http://www.w3.org/2000/svg"
-              >
-                <path
-                  d="M7.082 14.219a.934.934 0 0 0 1.3 0L18.72 3.883a.934.934 0 0 0 0-1.301l-1.266-1.266a.891.891 0 0 0-1.265 0L7.75 9.754 3.777 5.816a.891.891 0 0 0-1.265 0L1.246 7.082a.934.934 0 0 0 0 1.3l5.836 5.837Z"
-                  fill="currentColor"
-                />
-              </svg>
-            </span>
-          </span>
-        </div>
-      </div>
-    </button>
-  </div>,
 ]
 `;
 
