--- conflicted
+++ resolved
@@ -578,7 +578,7 @@
     rel="stylesheet"
   />,
   <label
-    className="sc-fEOsli dXWUuf"
+    className="sc-fEOsli eDrRya"
     disabled={false}
     htmlFor="Click me"
     onClick={[Function]}
@@ -776,11 +776,7 @@
         size={4}
       >
         <span
-<<<<<<< HEAD
-          className="sc-kgflAQ aJguU"
-=======
-          className="sc-iIPllB jQhLYc"
->>>>>>> 87b2e2cf
+          className="sc-iIPllB bCaCuk"
           display="block"
           fontSize={24}
         >
@@ -1001,21 +997,13 @@
   />,
   <div>
     <header
-<<<<<<< HEAD
-      className="sc-iIPllB fMTdro"
-=======
-      className="sc-bZnhIo ixeWhS"
->>>>>>> 87b2e2cf
+      className="sc-bZnhIo juribK"
     >
       <div
         className="sc-bczRLJ dWPLlK"
       >
         <a
-<<<<<<< HEAD
-          className="sc-gicCDI ctaIni"
-=======
-          className="sc-iTONeN injZEq"
->>>>>>> 87b2e2cf
+          className="sc-iTONeN eCHOBC"
           href="/"
           onClick={[Function]}
           onMouseEnter={[Function]}
@@ -1044,11 +1032,7 @@
             </span>
           </span>
           <span
-<<<<<<< HEAD
-            className="sc-kgflAQ dkFlGm"
-=======
-            className="sc-iIPllB jWXHPu"
->>>>>>> 87b2e2cf
+            className="sc-iIPllB fQnaOy"
             fontFamily="heading"
             fontSize={20}
             fontWeight={600}
@@ -1058,11 +1042,7 @@
         </a>
       </div>
       <form
-<<<<<<< HEAD
-        className="sc-cxabCf bpkdfo"
-=======
-        className="sc-ciZhAO lbeEPv"
->>>>>>> 87b2e2cf
+        className="sc-ciZhAO obRAr"
         onSubmit={[Function]}
       >
         <div
@@ -1119,15 +1099,6 @@
       <div
         className="sc-efBctP lhjQkv"
       >
-<<<<<<< HEAD
-=======
-        <button
-          className="sc-gKXOVf sc-iAvgwm gwbEEZ junYLK"
-          onClick={[Function]}
-        >
-          pupils
-        </button>
->>>>>>> 87b2e2cf
         <a
           href="/sign-in"
           onClick={[Function]}
@@ -1152,11 +1123,7 @@
     rel="stylesheet"
   />,
   <form
-<<<<<<< HEAD
-    className="sc-cxabCf bpkdfo"
-=======
-    className="sc-ciZhAO lbeEPv"
->>>>>>> 87b2e2cf
+    className="sc-ciZhAO obRAr"
     onSubmit={[Function]}
   >
     <div
@@ -1231,18 +1198,18 @@
       title="Intro"
     >
       <div
-        className="sc-bczRLJ sc-ezWOiH blYDhH wVoNW"
+        className="sc-bczRLJ sc-ezWOiH eRzTYf wVoNW"
       >
         <div
-          className="sc-bczRLJ sc-ikZpkk iaLUdP hxKtvd"
+          className="sc-bczRLJ sc-ikZpkk gaiNVj hxKtvd"
         >
           <div
-            className="sc-llJcti sc-kLLXSd flFAaX kbuxWJ"
+            className="sc-llJcti sc-kLLXSd fVRrRL kbuxWJ"
           >
             Intro
           </div>
           <span
-            className="sc-gsnTZi bNXYbZ"
+            className="sc-gsnTZi fBonKN"
             height={20}
             width={20}
           >
@@ -1290,13 +1257,13 @@
       title="Intro"
     >
       <div
-        className="sc-bczRLJ sc-ezWOiH ljaJcM hsjuEq"
+        className="sc-bczRLJ sc-ezWOiH ctlayE hsjuEq"
       >
         <div
-          className="sc-bczRLJ sc-ikZpkk iaLUdP hxKtvd"
+          className="sc-bczRLJ sc-ikZpkk gaiNVj hxKtvd"
         >
           <span
-            className="sc-gsnTZi htWDmC"
+            className="sc-gsnTZi jancJa"
             height={20}
             width={20}
           >
@@ -1320,7 +1287,7 @@
             </span>
           </span>
           <div
-            className="sc-llJcti sc-kLLXSd flFAaX kbuxWJ"
+            className="sc-llJcti sc-kLLXSd fVRrRL kbuxWJ"
           >
             Intro
           </div>
@@ -1349,13 +1316,13 @@
       title="Intro"
     >
       <div
-        className="sc-bczRLJ sc-ezWOiH jahvcJ wVoNW"
+        className="sc-bczRLJ sc-ezWOiH fjxMaB wVoNW"
       >
         <div
-          className="sc-bczRLJ sc-ikZpkk iaLUdP hxKtvd"
+          className="sc-bczRLJ sc-ikZpkk gaiNVj hxKtvd"
         >
           <div
-            className="sc-llJcti sc-kLLXSd flFAaX kbuxWJ"
+            className="sc-llJcti sc-kLLXSd fVRrRL kbuxWJ"
           >
             Intro
           </div>
@@ -1384,13 +1351,13 @@
       title="Intro"
     >
       <div
-        className="sc-bczRLJ sc-ezWOiH blYDhH wVoNW"
+        className="sc-bczRLJ sc-ezWOiH eRzTYf wVoNW"
       >
         <div
           className="sc-bZkfAO"
         >
           <div
-            className="sc-bczRLJ sc-jSMfEi hriXck klFDDa"
+            className="sc-bczRLJ sc-jSMfEi eSveEQ klFDDa"
           >
             <svg
               className="sc-hKMtZM juannJ"
@@ -1406,22 +1373,22 @@
               />
             </svg>
             <div
-              className="sc-bczRLJ sc-eCYdqJ hriXck BeiNI"
+              className="sc-bczRLJ sc-eCYdqJ eSveEQ BeiNI"
             >
               33%
             </div>
           </div>
         </div>
         <div
-          className="sc-bczRLJ sc-ikZpkk iaLUdP hxKtvd"
+          className="sc-bczRLJ sc-ikZpkk gaiNVj hxKtvd"
         >
           <div
-            className="sc-llJcti sc-kLLXSd flFAaX kbuxWJ"
+            className="sc-llJcti sc-kLLXSd fVRrRL kbuxWJ"
           >
             Intro
           </div>
           <span
-            className="sc-gsnTZi bNXYbZ"
+            className="sc-gsnTZi fBonKN"
             height={20}
             width={20}
           >
@@ -1469,13 +1436,13 @@
       title="Very long label"
     >
       <div
-        className="sc-bczRLJ sc-ezWOiH blYDhH wVoNW"
+        className="sc-bczRLJ sc-ezWOiH eRzTYf wVoNW"
       >
         <div
           className="sc-bZkfAO"
         >
           <div
-            className="sc-bczRLJ sc-jSMfEi hriXck klFDDa"
+            className="sc-bczRLJ sc-jSMfEi eSveEQ klFDDa"
           >
             <svg
               className="sc-hKMtZM juannJ"
@@ -1491,22 +1458,22 @@
               />
             </svg>
             <div
-              className="sc-bczRLJ sc-eCYdqJ hriXck BeiNI"
+              className="sc-bczRLJ sc-eCYdqJ eSveEQ BeiNI"
             >
               33%
             </div>
           </div>
         </div>
         <div
-          className="sc-bczRLJ sc-ikZpkk iaLUdP hxKtvd"
+          className="sc-bczRLJ sc-ikZpkk gaiNVj hxKtvd"
         >
           <div
-            className="sc-llJcti sc-kLLXSd flFAaX kbuxWJ"
+            className="sc-llJcti sc-kLLXSd fVRrRL kbuxWJ"
           >
             Very long label
           </div>
           <span
-            className="sc-gsnTZi bNXYbZ"
+            className="sc-gsnTZi fBonKN"
             height={20}
             width={20}
           >
