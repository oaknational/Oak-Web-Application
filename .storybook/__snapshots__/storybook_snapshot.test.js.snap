--- conflicted
+++ resolved
@@ -719,22 +719,12 @@
         className="sc-2f0613b5-0 sc-a3c34836-0 bsCxxD hnvucl"
       >
         <span
-          className="sc-6847304a-0 ilFvTQ"
+          className="sc-f36340aa-0 iCGVrn"
           height={100}
           width={100}
         >
           <span
-<<<<<<< HEAD
-            className="sc-f36340aa-0 iCGVrn"
-            height={100}
-            width={100}
-          >
-            <span
-              className="sc-f36340aa-1 jcdGTS"
-              height={100}
-              width={100}
-=======
-            className="sc-6847304a-1 jAOJpJ"
+            className="sc-f36340aa-1 jcdGTS"
             height={100}
             width={100}
           >
@@ -748,7 +738,6 @@
               viewBox="0 0 24 24"
               width="100%"
               xmlns="http://www.w3.org/2000/svg"
->>>>>>> b2b794f1
             >
               <polyline
                 points="9 18 15 12 9 6"
@@ -800,22 +789,12 @@
         className="sc-2f0613b5-0 sc-a3c34836-0 bsCxxD hnvucl"
       >
         <span
-          className="sc-6847304a-0 ilFvTQ"
+          className="sc-f36340aa-0 iCGVrn"
           height={100}
           width={100}
         >
           <span
-<<<<<<< HEAD
-            className="sc-f36340aa-0 iCGVrn"
-            height={100}
-            width={100}
-          >
-            <span
-              className="sc-f36340aa-1 jcdGTS"
-              height={100}
-              width={100}
-=======
-            className="sc-6847304a-1 jAOJpJ"
+            className="sc-f36340aa-1 jcdGTS"
             height={100}
             width={100}
           >
@@ -829,29 +808,12 @@
               viewBox="0 0 24 24"
               width="100%"
               xmlns="http://www.w3.org/2000/svg"
->>>>>>> b2b794f1
             >
               <polyline
                 points="9 18 15 12 9 6"
               />
             </svg>
           </span>
-<<<<<<< HEAD
-          <h5
-            className="sc-ef5f3f7-0 mBYiJ"
-            color="grey8"
-            fontSize={24}
-            mb={24}
-            mt={0}
-          >
-            Classroom
-          </h5>
-        </div>
-        <p
-          className="sc-20ccf123-0 cpPQPW"
-          color="grey6"
-          fontSize={16}
-=======
         </span>
         <h5
           className="sc-ef5f3f7-0 mBYiJ"
@@ -859,13 +821,12 @@
           fontSize={24}
           mb={24}
           mt={0}
->>>>>>> b2b794f1
         >
           Classroom
         </h5>
       </div>
       <p
-        className="sc-5caf3f78-0 kKREro"
+        className="sc-20ccf123-0 cpPQPW"
         color="grey6"
         fontSize={16}
       >
@@ -1527,7 +1488,7 @@
       }
     >
       <div
-        className="sc-4635a5a0-0 ubanP"
+        className="sc-2f0613b5-0 sc-a3c34836-0 sc-9d6e3922-0 QmDoQ iYRMXG jbauLX"
       >
         <div
           className="sc-2f0613b5-0 sc-a3c34836-0 bZqHUc hzyEbd"
@@ -1673,7 +1634,7 @@
       }
     >
       <div
-        className="sc-4635a5a0-0 ubanP"
+        className="sc-2f0613b5-0 sc-a3c34836-0 sc-9d6e3922-0 QmDoQ iYRMXG jbauLX"
       >
         <div
           className="sc-2f0613b5-0 sc-a3c34836-0 bZqHUc hzyEbd"
