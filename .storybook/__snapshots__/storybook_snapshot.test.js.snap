--- conflicted
+++ resolved
@@ -11,11 +11,7 @@
     rel="stylesheet"
   />,
   <div
-<<<<<<< HEAD
-    className="sc-himrzO hdgsih"
-=======
-    className="sc-kLLXSd fJUXcW"
->>>>>>> d6c61b5f
+    className="sc-ciZhAO cGqDXw"
   >
     A screen reader will read this but you can't see it
   </div>,
@@ -541,17 +537,10 @@
     rel="stylesheet"
   />,
   <span
-<<<<<<< HEAD
-    className="sc-iIPllB icVUZs"
+    className="sc-bZkfAO bvuPIV"
   >
     <span
-      className="sc-llJcti eFOosq"
-=======
-    className="sc-ivTmOn hhsiaB"
-  >
-    <span
-      className="sc-bBrHrO kThuDh"
->>>>>>> d6c61b5f
+      className="sc-ezWOiH bIDeWQ"
     >
       Loading
     </span>
@@ -570,11 +559,7 @@
     rel="stylesheet"
   />,
   <input
-<<<<<<< HEAD
-    className="sc-dIouRR sc-hHLeRK eNFJvE kNrTTs"
-=======
-    className="sc-fEOsli sc-bjUoiL cXHYUN bgzdYj"
->>>>>>> d6c61b5f
+    className="sc-kgflAQ sc-fLlhyt gKZkSJ cuJATX"
     onChange={[Function]}
     placeholder="Placeholder"
     value=""
@@ -593,14 +578,14 @@
     rel="stylesheet"
   />,
   <label
-    className="sc-ksZaOG cHIBuK"
+    className="sc-fEOsli dXWUuf"
     disabled={false}
     htmlFor="Click me"
     onClick={[Function]}
   >
     <input
       checked={true}
-      className="sc-hAZoDl iercNw"
+      className="sc-bjUoiL dXCUGH"
       disabled={false}
       id="Click me"
       onChange={[Function]}
@@ -608,7 +593,7 @@
     />
     <svg
       aria-hidden="true"
-      className="sc-fnykZs"
+      className="sc-idiyUo"
       fill="none"
       focusable="false"
       height="24"
@@ -625,11 +610,11 @@
       />
       <path
         checked={true}
-        className="sc-fEOsli gPDvkt"
+        className="sc-dIouRR elfZFQ"
         d="M10.0664 16.8233C10.3008 17.0589 10.6992 17.0589 10.9336 16.8233L17.8242 9.8966C18.0586 9.66099 18.0586 9.26047 17.8242 9.02487L16.9805 8.1767C16.7461 7.9411 16.3711 7.9411 16.1367 8.1767L10.5117 13.8312L7.86328 11.1924C7.62891 10.9568 7.25391 10.9568 7.01953 11.1924L6.17578 12.0406C5.94141 12.2762 5.94141 12.6767 6.17578 12.9123L10.0664 16.8233Z"
       />
       <rect
-        className="sc-bjUoiL kdmgaK"
+        className="sc-hHLeRK fmzPwB"
         height="23"
         rx="3.5"
         width="23"
@@ -638,7 +623,7 @@
       />
     </svg>
     <span
-      className="sc-idiyUo fSWWAk"
+      className="sc-dmRaPn eKHkYj"
     >
       Click me
     </span>
@@ -660,11 +645,7 @@
     className="sc-bczRLJ hNVxkk"
   >
     <input
-<<<<<<< HEAD
-      className="sc-dIouRR sc-kgflAQ eNFJvE doTLcU"
-=======
-      className="sc-fEOsli sc-dIouRR cXHYUN jNJdbJ"
->>>>>>> d6c61b5f
+      className="sc-kgflAQ sc-ivTmOn gKZkSJ dAaVLJ"
       onChange={[Function]}
       placeholder="Placeholder"
       value=""
@@ -687,21 +668,13 @@
     className="sc-bczRLJ hNVxkk"
   >
     <input
-<<<<<<< HEAD
-      className="sc-dIouRR sc-kgflAQ eNFJvE khsXwz"
-=======
-      className="sc-fEOsli sc-dIouRR cXHYUN jhtKsy"
->>>>>>> d6c61b5f
+      className="sc-kgflAQ sc-ivTmOn gKZkSJ bsjeW"
       onChange={[Function]}
       placeholder="Placeholder"
       value=""
     />
     <span
-<<<<<<< HEAD
-      className="sc-gsnTZi bzKDcl sc-dmRaPn ktMsdC"
-=======
-      className="sc-gsnTZi bzKDcl sc-idiyUo eAQYSl"
->>>>>>> d6c61b5f
+      className="sc-gsnTZi bzKDcl sc-bBrHrO hBhxXx"
       height={20}
       width={40}
     >
@@ -757,11 +730,7 @@
     rel="stylesheet"
   />,
   <span
-<<<<<<< HEAD
-    className="sc-fLlhyt hAZLCW"
-=======
-    className="sc-hHLeRK hNzYgl"
->>>>>>> d6c61b5f
+    className="sc-cxabCf iduSds"
   >
     Heading
   </span>,
@@ -779,11 +748,7 @@
     rel="stylesheet"
   />,
   <p
-<<<<<<< HEAD
-    className="sc-bBrHrO frqOWx"
-=======
-    className="sc-dmRaPn fRxIjG"
->>>>>>> d6c61b5f
+    className="sc-llJcti jjUZjG"
   >
     Lorem ipsum dolor sit amet, consectetur adipiscing elit, sed do eiusmod tempor incididunt ut labore et dolore magna aliqua. Id semper risus in hendrerit gravida rutrum quisque non tellus. Nibh praesent tristique magna sit. A arcu cursus vitae congue mauris rhoncus aenean. Turpis egestas maecenas pharetra convallis posuere morbi leo. Faucibus pulvinar elementum integer enim neque volutpat ac tincidunt. Vitae suscipit tellus mauris a diam maecenas. Faucibus a pellentesque sit amet porttitor eget dolor morbi non. Tortor vitae purus faucibus ornare. Bibendum est ultricies integer quis auctor elit. Massa id neque aliquam vestibulum morbi. Gravida neque convallis a cras semper auctor neque vitae. Massa tempor nec feugiat nisl pretium fusce id velit ut. Volutpat ac tincidunt vitae semper quis lectus nulla at volutpat. Id porta nibh venenatis cras sed felis eget. Pulvinar mattis nunc sed blandit libero volutpat sed cras. A diam maecenas sed enim ut sem viverra.
   </p>,
@@ -801,29 +766,17 @@
     rel="stylesheet"
   />,
   <header
-<<<<<<< HEAD
-    className="sc-cxabCf lpmPqI"
-=======
-    className="sc-fLlhyt kWMohG"
->>>>>>> d6c61b5f
+    className="sc-gicCDI iWdeLi"
   >
     <div
       className="sc-bczRLJ cRuYNc"
     >
       <h1
-<<<<<<< HEAD
-        className="sc-fLlhyt gbJUkX"
+        className="sc-cxabCf eNJkZl"
         size={4}
       >
         <span
-          className="sc-ivTmOn iPNcVd"
-=======
-        className="sc-hHLeRK gEXTQY"
-        size={4}
-      >
-        <span
-          className="sc-kgflAQ YmZVc"
->>>>>>> d6c61b5f
+          className="sc-iIPllB jQhLYc"
           display="block"
           fontSize={24}
         >
@@ -1023,11 +976,7 @@
   />,
   <div>
     <footer
-<<<<<<< HEAD
-      className="sc-ezWOiH hfxbLl"
-=======
-      className="sc-llJcti hqaoxH"
->>>>>>> d6c61b5f
+      className="sc-ikZpkk eCuSTn"
     >
       © Oak National Academy 
       2022
@@ -1048,21 +997,13 @@
   />,
   <div>
     <header
-<<<<<<< HEAD
-      className="sc-bZkfAO jaNYfx"
-=======
-      className="sc-iIPllB eElEnU"
->>>>>>> d6c61b5f
+      className="sc-jIZahH ejHXqi"
     >
       <div
         className="sc-bczRLJ kRDXqG"
       >
         <a
-<<<<<<< HEAD
-          className="sc-kLLXSd dQvmPx"
-=======
-          className="sc-gicCDI fpCrjO"
->>>>>>> d6c61b5f
+          className="sc-himrzO kpEeOe"
           href="/"
           onClick={[Function]}
           onMouseEnter={[Function]}
@@ -1091,11 +1032,7 @@
             </span>
           </span>
           <span
-<<<<<<< HEAD
-            className="sc-ivTmOn jThhJb"
-=======
-            className="sc-kgflAQ tZCRa"
->>>>>>> d6c61b5f
+            className="sc-iIPllB jWXHPu"
             fontFamily="heading"
             fontSize={20}
             fontWeight={600}
@@ -1105,11 +1042,7 @@
         </a>
       </div>
       <form
-<<<<<<< HEAD
-        className="sc-gicCDI dRDWS"
-=======
-        className="sc-cxabCf ceHISY"
->>>>>>> d6c61b5f
+        className="sc-kLLXSd fEXILx"
         onSubmit={[Function]}
       >
         <div
@@ -1117,11 +1050,7 @@
         >
           <input
             aria-label="Search"
-<<<<<<< HEAD
-            className="sc-dIouRR sc-kgflAQ eNFJvE doTLcU"
-=======
-            className="sc-fEOsli sc-dIouRR cXHYUN jNJdbJ"
->>>>>>> d6c61b5f
+            className="sc-kgflAQ sc-ivTmOn gKZkSJ dAaVLJ"
             onChange={[Function]}
             placeholder="Search"
             type="search"
@@ -1168,17 +1097,10 @@
         </button>
       </form>
       <div
-<<<<<<< HEAD
-        className="sc-jIZahH fyvOzp"
+        className="sc-cCsOjp iUyyZb"
       >
         <button
-          className="sc-bczRLJ sc-ikZpkk bprpIx fggMYB"
-=======
-        className="sc-bZkfAO ScHcO"
-      >
-        <button
-          className="sc-gKXOVf sc-ezWOiH gwbEEZ cnoIZr"
->>>>>>> d6c61b5f
+          className="sc-gKXOVf sc-gXmSlM gwbEEZ fwHBQZ"
           onClick={[Function]}
         >
           pupils
@@ -1207,11 +1129,7 @@
     rel="stylesheet"
   />,
   <form
-<<<<<<< HEAD
-    className="sc-gicCDI dRDWS"
-=======
-    className="sc-cxabCf ceHISY"
->>>>>>> d6c61b5f
+    className="sc-kLLXSd fEXILx"
     onSubmit={[Function]}
   >
     <div
@@ -1219,11 +1137,7 @@
     >
       <input
         aria-label="Search"
-<<<<<<< HEAD
-        className="sc-dIouRR sc-kgflAQ eNFJvE doTLcU"
-=======
-        className="sc-fEOsli sc-dIouRR cXHYUN jNJdbJ"
->>>>>>> d6c61b5f
+        className="sc-kgflAQ sc-ivTmOn gKZkSJ dAaVLJ"
         onChange={[Function]}
         placeholder="Search"
         type="search"
