// Jest Snapshot v1, https://goo.gl/fbAQLP

exports[`Storyshots Accessibility/Visually Hidden Visually Hidden 1`] = `
Array [
  <link
    href="https://fonts.googleapis.com/css2?family=Lexend:wght@300&display=swap"
    rel="stylesheet"
  />,
  <link
    href="https://fonts.googleapis.com/css2?family=ABeeZee&display=swap"
    rel="stylesheet"
  />,
  <div
    className="sc-kgUAyh jBgivH"
  >
    A screen reader will read this but you can't see it
  </div>,
]
`;

exports[`Storyshots Buttons/Bookmark Lesson Button Bookmark Lesson Button 1`] = `
Array [
  <link
    href="https://fonts.googleapis.com/css2?family=Lexend:wght@300&display=swap"
    rel="stylesheet"
  />,
  <link
    href="https://fonts.googleapis.com/css2?family=ABeeZee&display=swap"
    rel="stylesheet"
  />,
  <div>
    <div>
      <button
        aria-label="Add Bookmark"
        className="sc-gKXOVf sc-ftvSup gwbEEZ nztnc"
        disabled={false}
        onClick={[Function]}
        size="small"
        title="Add Bookmark"
      >
        <div
          className="sc-iBkjds bzkgWG"
          size="small"
        >
          <span
            className="sc-gsnTZi fiKuMT"
            height={16}
            width={16}
          >
            <span
              className="sc-dkzDqf hosfuE"
              height={16}
              width={16}
            >
              <svg
                fill="currentColor"
                viewBox="2 2 20 20"
                xmlns="http://www.w3.org/2000/svg"
              >
                <path
                  d="M0 0h24v24H0z"
                  fill="none"
                />
                <path
                  d="M0 0h24v24H0z"
                  fill="none"
                />
                <path
                  d="M12 17.27L18.18 21l-1.64-7.03L22 9.24l-7.19-.61L12 2 9.19 8.63 2 9.24l5.46 4.73L5.82 21z"
                />
              </svg>
            </span>
          </span>
        </div>
      </button>
    </div>
  </div>,
]
`;

exports[`Storyshots Buttons/Button As Link Button As Link 1`] = `
Array [
  <link
    href="https://fonts.googleapis.com/css2?family=Lexend:wght@300&display=swap"
    rel="stylesheet"
  />,
  <link
    href="https://fonts.googleapis.com/css2?family=ABeeZee&display=swap"
    rel="stylesheet"
  />,
  <a
    aria-label="Click me"
    className="sc-breuTD eCkqPc"
    href="/"
    onClick={[Function]}
    onKeyDown={[Function]}
    onMouseEnter={[Function]}
    role="button"
    size="small"
    title="Click me"
  >
    <span
      className="sc-crXcEl bgnSAh"
    >
      Click me
    </span>
  </a>,
]
`;

exports[`Storyshots Buttons/Button Button 1`] = `
Array [
  <link
    href="https://fonts.googleapis.com/css2?family=Lexend:wght@300&display=swap"
    rel="stylesheet"
  />,
  <link
    href="https://fonts.googleapis.com/css2?family=ABeeZee&display=swap"
    rel="stylesheet"
  />,
  <button
    aria-label="Click me"
    className="sc-gKXOVf sc-evZas gwbEEZ iFWCoL"
    size="small"
    title="Click me"
  >
    <span
      className="sc-crXcEl bgnSAh"
    >
      Click me
    </span>
  </button>,
]
`;

exports[`Storyshots Buttons/Button Group Button Group 1`] = `
Array [
  <link
    href="https://fonts.googleapis.com/css2?family=Lexend:wght@300&display=swap"
    rel="stylesheet"
  />,
  <link
    href="https://fonts.googleapis.com/css2?family=ABeeZee&display=swap"
    rel="stylesheet"
  />,
  <div
    className="sc-bczRLJ sc-hAZoDl cRuYNc dcvfdp"
  >
    <a
      aria-label="Download Lesson"
      className="sc-breuTD eCkqPc"
      href="/"
      onClick={[Function]}
      onKeyDown={[Function]}
      onMouseEnter={[Function]}
      role="button"
      size="small"
      title="Download Lesson"
    >
      <span
        className="sc-iqcoie eXSqpr"
      >
        <span
          className="sc-gsnTZi fiKuMT"
          height={16}
          width={16}
        >
          <span
            className="sc-dkzDqf hosfuE"
            height={16}
            width={16}
          >
            <svg
              fill="none"
              height="100%"
              stroke="currentColor"
              strokeLinecap="round"
              strokeLinejoin="round"
              strokeWidth="2.5"
              viewBox="0 0 24 24"
              width="100%"
              xmlns="http://www.w3.org/2000/svg"
            >
              <path
                d="M21 15v4a2 2 0 0 1-2 2H5a2 2 0 0 1-2-2v-4"
              />
              <polyline
                points="7 10 12 15 17 10"
              />
              <line
                x1="12"
                x2="12"
                y1="15"
                y2="3"
              />
            </svg>
          </span>
        </span>
      </span>
      <span
        className="sc-crXcEl bgnSAh"
      >
        Download
      </span>
    </a>
    <a
      aria-label="Share Lesson"
      className="sc-breuTD eCkqPc"
      href="/"
      onClick={[Function]}
      onKeyDown={[Function]}
      onMouseEnter={[Function]}
      role="button"
      size="small"
      title="Share Lesson"
    >
      <span
        className="sc-iqcoie eXSqpr"
      >
        <span
          className="sc-gsnTZi fiKuMT"
          height={16}
          width={16}
        >
          <span
            className="sc-dkzDqf hosfuE"
            height={16}
            width={16}
          >
            <svg
              fill="none"
              height="100%"
              stroke="currentColor"
              strokeLinecap="round"
              strokeLinejoin="round"
              strokeWidth="2.5"
              viewBox="0 0 24 24"
              width="100%"
              xmlns="http://www.w3.org/2000/svg"
            >
              <circle
                cx="18"
                cy="5"
                r="3"
              />
              <circle
                cx="6"
                cy="12"
                r="3"
              />
              <circle
                cx="18"
                cy="19"
                r="3"
              />
              <line
                x1="8.59"
                x2="15.42"
                y1="13.51"
                y2="17.49"
              />
              <line
                x1="15.41"
                x2="8.59"
                y1="6.51"
                y2="10.49"
              />
            </svg>
          </span>
        </span>
      </span>
      <span
        className="sc-crXcEl bgnSAh"
      >
        Share
      </span>
    </a>
  </div>,
]
`;

exports[`Storyshots Buttons/Icon Button As Link Icon Button As Link 1`] = `
Array [
  <link
    href="https://fonts.googleapis.com/css2?family=Lexend:wght@300&display=swap"
    rel="stylesheet"
  />,
  <link
    href="https://fonts.googleapis.com/css2?family=ABeeZee&display=swap"
    rel="stylesheet"
  />,
  <a
    aria-label="Click me"
    className="sc-ksZaOG gngfVq"
    href="/"
    onClick={[Function]}
    onKeyDown={[Function]}
    onMouseEnter={[Function]}
    role="button"
    size="small"
  >
    <div
      className="sc-iBkjds edsMWJ"
      size="small"
    >
      <span
        className="sc-gsnTZi fiKuMT"
        height={16}
        width={16}
      >
        <span
          className="sc-dkzDqf hosfuE"
          height={16}
          width={16}
        >
          <svg
            fill="none"
            height="100%"
            stroke="currentColor"
            strokeLinecap="round"
            strokeLinejoin="round"
            strokeWidth="2.5"
            viewBox="0 0 24 24"
            width="100%"
            xmlns="http://www.w3.org/2000/svg"
          >
            <path
              d="M21 15v4a2 2 0 0 1-2 2H5a2 2 0 0 1-2-2v-4"
            />
            <polyline
              points="7 10 12 15 17 10"
            />
            <line
              x1="12"
              x2="12"
              y1="15"
              y2="3"
            />
          </svg>
        </span>
      </span>
    </div>
  </a>,
]
`;

exports[`Storyshots Buttons/Icon Button Icon Button 1`] = `
Array [
  <link
    href="https://fonts.googleapis.com/css2?family=Lexend:wght@300&display=swap"
    rel="stylesheet"
  />,
  <link
    href="https://fonts.googleapis.com/css2?family=ABeeZee&display=swap"
    rel="stylesheet"
  />,
  <button
    aria-label="Click me"
    className="sc-gKXOVf sc-ftvSup gwbEEZ gaJxHr"
    size="small"
    title="Click me"
  >
    <div
      className="sc-iBkjds edsMWJ"
      size="small"
    >
      <span
        className="sc-gsnTZi fiKuMT"
        height={16}
        width={16}
      >
        <span
          className="sc-dkzDqf hosfuE"
          height={16}
          width={16}
        >
          <svg
            fill="none"
            height="100%"
            stroke="currentColor"
            strokeLinecap="round"
            strokeLinejoin="round"
            strokeWidth="2.5"
            viewBox="0 0 24 24"
            width="100%"
            xmlns="http://www.w3.org/2000/svg"
          >
            <path
              d="M21 15v4a2 2 0 0 1-2 2H5a2 2 0 0 1-2-2v-4"
            />
            <polyline
              points="7 10 12 15 17 10"
            />
            <line
              x1="12"
              x2="12"
              y1="15"
              y2="3"
            />
          </svg>
        </span>
      </span>
    </div>
  </button>,
]
`;

exports[`Storyshots Cards Card Icon Button 1`] = `
Array [
  <link
    href="https://fonts.googleapis.com/css2?family=Lexend:wght@300&display=swap"
    rel="stylesheet"
  />,
  <link
    href="https://fonts.googleapis.com/css2?family=ABeeZee&display=swap"
    rel="stylesheet"
  />,
  <div
    style={
      Object {
        "width": "308px",
      }
    }
  >
    <div
      className="sc-fnykZs cbSkKC"
    >
      <div
        className="sc-dIouRR gJyBXA"
      >
        <div
          className="sc-hHLeRK irsnce"
        >
          <span
            className="sc-gsnTZi ipRhjs"
            height={80}
            width={80}
          >
            <span
              className="sc-dkzDqf fvccVY"
              height={80}
              width={80}
            >
              <svg
                fill="none"
                height="100%"
                stroke="currentColor"
                strokeLinecap="round"
                strokeLinejoin="round"
                strokeWidth="2.5"
                viewBox="0 0 24 24"
                width="100%"
                xmlns="http://www.w3.org/2000/svg"
              >
                <path
                  d="M21 15v4a2 2 0 0 1-2 2H5a2 2 0 0 1-2-2v-4"
                />
                <polyline
                  points="7 10 12 15 17 10"
                />
                <line
                  x1="12"
                  x2="12"
                  y1="15"
                  y2="3"
                />
              </svg>
            </span>
          </span>
        </div>
        <h4
          className="sc-fEOsli gQbcBG"
          size={5}
        >
          Title
        </h4>
      </div>
      <p
        className="sc-bjUoiL gGHdax"
        size={2}
      >
        Short snappy description of what this card is about.
      </p>
      <div
        className="sc-fLlhyt eOtWcw"
      >
        <a
          aria-label="Label"
          className="sc-breuTD dbOPQx sc-bBrHrO iJhWd"
          href="/"
          onClick={[Function]}
          onKeyDown={[Function]}
          onMouseEnter={[Function]}
          role="button"
          size="small"
          title="Label"
        >
          <span
            className="sc-crXcEl bgnSAh"
          >
            Label
          </span>
        </a>
      </div>
    </div>
  </div>,
]
`;

exports[`Storyshots Cards Card Image Button 1`] = `
Array [
  <link
    href="https://fonts.googleapis.com/css2?family=Lexend:wght@300&display=swap"
    rel="stylesheet"
  />,
  <link
    href="https://fonts.googleapis.com/css2?family=ABeeZee&display=swap"
    rel="stylesheet"
  />,
  <div
    style={
      Object {
        "width": "308px",
      }
    }
  >
    <div
      className="sc-fnykZs cbSkKC"
    >
      <div
        className="sc-dmRaPn bbvlot"
      >
        <img
          alt="Title"
          className="sc-kgflAQ bcngzX"
          src="/[object Object]"
        />
      </div>
      <div
        className="sc-dIouRR dRgRCP"
      >
        <h4
          className="sc-fEOsli gQbcBG"
          size={5}
        >
          Title
        </h4>
      </div>
      <p
        className="sc-bjUoiL kVPBwe"
        size={2}
      >
        Short snappy description of what this card is about.
      </p>
      <div
        className="sc-fLlhyt eOtWcw"
      >
        <a
          aria-label="Label"
          className="sc-breuTD dbOPQx sc-bBrHrO iJhWd"
          href="/"
          onClick={[Function]}
          onKeyDown={[Function]}
          onMouseEnter={[Function]}
          role="button"
          size="small"
          title="Label"
        >
          <span
            className="sc-crXcEl bgnSAh"
          >
            Label
          </span>
        </a>
      </div>
    </div>
  </div>,
]
`;

exports[`Storyshots Cards Card Leading Icon Button 1`] = `
Array [
  <link
    href="https://fonts.googleapis.com/css2?family=Lexend:wght@300&display=swap"
    rel="stylesheet"
  />,
  <link
    href="https://fonts.googleapis.com/css2?family=ABeeZee&display=swap"
    rel="stylesheet"
  />,
  <div
    style={
      Object {
        "width": "308px",
      }
    }
  >
    <div
      className="sc-fnykZs cbSkKC"
    >
      <div
        className="sc-dIouRR dRgRCP"
      >
        <div
          className="sc-hHLeRK irsnce"
        >
          <span
            className="sc-gsnTZi JqauW"
            height={35}
            width={35}
          >
            <span
              className="sc-dkzDqf iNcIlc"
              height={35}
              width={35}
            >
              <svg
                fill="none"
                height="100%"
                stroke="currentColor"
                strokeLinecap="round"
                strokeLinejoin="round"
                strokeWidth="2.5"
                viewBox="0 0 24 24"
                width="100%"
                xmlns="http://www.w3.org/2000/svg"
              >
                <path
                  d="M18 13v6a2 2 0 0 1-2 2H5a2 2 0 0 1-2-2V8a2 2 0 0 1 2-2h6"
                />
                <polyline
                  points="15 3 21 3 21 9"
                />
                <line
                  x1="10"
                  x2="21"
                  y1="14"
                  y2="3"
                />
              </svg>
            </span>
          </span>
        </div>
        <h4
          className="sc-fEOsli iraudy"
          size={5}
        >
          Need Some Help?
        </h4>
      </div>
      <p
        className="sc-bjUoiL kVPBwe"
        size={2}
      >
        Preview, plan and customise each element of our lessons to meet your needs - whether inside and outside the classroom.
      </p>
      <div
        className="sc-fLlhyt eOtWcw"
      >
        <a
          aria-label="Visit Help Centre"
          className="sc-breuTD dbOPQx sc-bBrHrO iJhWd"
          href="/"
          onClick={[Function]}
          onKeyDown={[Function]}
          onMouseEnter={[Function]}
          role="button"
          size="small"
          title="Visit Help Centre"
        >
          <span
            className="sc-crXcEl bgnSAh"
          >
            Visit Help Centre
          </span>
        </a>
      </div>
    </div>
  </div>,
]
`;

exports[`Storyshots Cards/Card Card 1`] = `
Array [
  <link
    href="https://fonts.googleapis.com/css2?family=Lexend:wght@300&display=swap"
    rel="stylesheet"
  />,
  <link
    href="https://fonts.googleapis.com/css2?family=ABeeZee&display=swap"
    rel="stylesheet"
  />,
  <div
<<<<<<< HEAD
    className="sc-fnykZs zkiXu"
=======
    className="sc-fnykZs bLPrdU"
>>>>>>> a3d64692
  >
    <h2>
      Card title
    </h2>
    <p>
      You can put anything you like in here.
    </p>
  </div>,
]
`;

exports[`Storyshots Element/Badge Icon Badge 1`] = `
Array [
  <link
    href="https://fonts.googleapis.com/css2?family=Lexend:wght@300&display=swap"
    rel="stylesheet"
  />,
  <link
    href="https://fonts.googleapis.com/css2?family=ABeeZee&display=swap"
    rel="stylesheet"
  />,
  <div
    className="sc-bczRLJ sc-jSMfEi eSveEQ klFDDa"
  >
    <svg
      className="sc-hKMtZM juannJ"
      fill="none"
      height="100%"
      viewBox="0 0 54 54"
      width="100%"
      xmlns="http://www.w3.org/2000/svg"
    >
      <path
        d="M24.302.967a8 8 0 0 1 5.396 0l1.615.578a8 8 0 0 0 2.1.447l1.71.128a8 8 0 0 1 4.93 2.195l1.24 1.185c.52.497 1.105.921 1.737 1.262l1.511.813a8 8 0 0 1 3.611 4.01l.65 1.588c.273.665.634 1.29 1.074 1.859l1.05 1.357a8 8 0 0 1 1.667 5.132l-.051 1.715a8 8 0 0 0 .224 2.135l.407 1.667a8 8 0 0 1-.564 5.366l-.745 1.546a8.002 8.002 0 0 0-.663 2.042l-.306 1.688a8 8 0 0 1-2.698 4.673l-1.31 1.11a7.999 7.999 0 0 0-1.435 1.595l-.967 1.418a8 8 0 0 1-4.366 3.171l-1.647.482c-.69.201-1.35.495-1.96.873l-1.46.902a8 8 0 0 1-5.279 1.121l-1.7-.23a8.003 8.003 0 0 0-2.146 0l-1.7.23a8 8 0 0 1-5.279-1.121l-1.46-.902a8.004 8.004 0 0 0-1.96-.873l-1.647-.482a8 8 0 0 1-4.366-3.171l-.966-1.418a8.001 8.001 0 0 0-1.437-1.595l-1.309-1.11a8 8 0 0 1-2.698-4.673L2.8 35.992a8.001 8.001 0 0 0-.663-2.042l-.745-1.546a8 8 0 0 1-.564-5.366l.407-1.667a8 8 0 0 0 .224-2.135l-.051-1.715a8 8 0 0 1 1.667-5.132l1.05-1.357a8 8 0 0 0 1.073-1.86l.651-1.587a8 8 0 0 1 3.61-4.01l1.512-.813A8.001 8.001 0 0 0 12.706 5.5l1.24-1.185a8 8 0 0 1 4.93-2.195l1.711-.128a8 8 0 0 0 2.1-.447l1.615-.578Z"
        fill="currentColor"
      />
    </svg>
    <div
      className="sc-bczRLJ sc-eCYdqJ eSveEQ BeiNI"
    >
      <span
        className="sc-gsnTZi csDFFj"
        height={20}
        width={20}
      >
        <span
          className="sc-dkzDqf cSKBNc"
          height={20}
          width={20}
        >
          <svg
            fill="currentColor"
            viewBox="2 2 20 20"
            xmlns="http://www.w3.org/2000/svg"
          >
            <path
              d="M0 0h24v24H0z"
              fill="none"
            />
            <path
              d="M0 0h24v24H0z"
              fill="none"
            />
            <path
              d="M12 17.27L18.18 21l-1.64-7.03L22 9.24l-7.19-.61L12 2 9.19 8.63 2 9.24l5.46 4.73L5.82 21z"
            />
          </svg>
        </span>
      </span>
    </div>
  </div>,
]
`;

exports[`Storyshots Element/Badge Text Badge 1`] = `
Array [
  <link
    href="https://fonts.googleapis.com/css2?family=Lexend:wght@300&display=swap"
    rel="stylesheet"
  />,
  <link
    href="https://fonts.googleapis.com/css2?family=ABeeZee&display=swap"
    rel="stylesheet"
  />,
  <div
    className="sc-bczRLJ sc-jSMfEi eSveEQ klFDDa"
  >
    <svg
      className="sc-hKMtZM juannJ"
      fill="none"
      height="100%"
      viewBox="0 0 54 54"
      width="100%"
      xmlns="http://www.w3.org/2000/svg"
    >
      <path
        d="M24.302.967a8 8 0 0 1 5.396 0l1.615.578a8 8 0 0 0 2.1.447l1.71.128a8 8 0 0 1 4.93 2.195l1.24 1.185c.52.497 1.105.921 1.737 1.262l1.511.813a8 8 0 0 1 3.611 4.01l.65 1.588c.273.665.634 1.29 1.074 1.859l1.05 1.357a8 8 0 0 1 1.667 5.132l-.051 1.715a8 8 0 0 0 .224 2.135l.407 1.667a8 8 0 0 1-.564 5.366l-.745 1.546a8.002 8.002 0 0 0-.663 2.042l-.306 1.688a8 8 0 0 1-2.698 4.673l-1.31 1.11a7.999 7.999 0 0 0-1.435 1.595l-.967 1.418a8 8 0 0 1-4.366 3.171l-1.647.482c-.69.201-1.35.495-1.96.873l-1.46.902a8 8 0 0 1-5.279 1.121l-1.7-.23a8.003 8.003 0 0 0-2.146 0l-1.7.23a8 8 0 0 1-5.279-1.121l-1.46-.902a8.004 8.004 0 0 0-1.96-.873l-1.647-.482a8 8 0 0 1-4.366-3.171l-.966-1.418a8.001 8.001 0 0 0-1.437-1.595l-1.309-1.11a8 8 0 0 1-2.698-4.673L2.8 35.992a8.001 8.001 0 0 0-.663-2.042l-.745-1.546a8 8 0 0 1-.564-5.366l.407-1.667a8 8 0 0 0 .224-2.135l-.051-1.715a8 8 0 0 1 1.667-5.132l1.05-1.357a8 8 0 0 0 1.073-1.86l.651-1.587a8 8 0 0 1 3.61-4.01l1.512-.813A8.001 8.001 0 0 0 12.706 5.5l1.24-1.185a8 8 0 0 1 4.93-2.195l1.711-.128a8 8 0 0 0 2.1-.447l1.615-.578Z"
        fill="currentColor"
      />
    </svg>
    <div
      className="sc-bczRLJ sc-eCYdqJ eSveEQ BeiNI"
    >
      80%
    </div>
  </div>,
]
`;

exports[`Storyshots Feedback/LoadingSpinner Loading Spinner 1`] = `
Array [
  <link
    href="https://fonts.googleapis.com/css2?family=Lexend:wght@300&display=swap"
    rel="stylesheet"
  />,
  <link
    href="https://fonts.googleapis.com/css2?family=ABeeZee&display=swap"
    rel="stylesheet"
  />,
  <span
    className="sc-efBctP hJcbWQ"
  >
    <span
      className="sc-iAvgwm kLTkSF"
    >
      Loading
    </span>
  </span>,
]
`;

exports[`Storyshots Form/BigInput Big Input 1`] = `
Array [
  <link
    href="https://fonts.googleapis.com/css2?family=Lexend:wght@300&display=swap"
    rel="stylesheet"
  />,
  <link
    href="https://fonts.googleapis.com/css2?family=ABeeZee&display=swap"
    rel="stylesheet"
  />,
  <input
    className="sc-bZkfAO sc-kLLXSd jNdVCE SStLE"
    onChange={[Function]}
    placeholder="Placeholder"
    value=""
  />,
]
`;

exports[`Storyshots Form/Checkbox Checkbox 1`] = `
Array [
  <link
    href="https://fonts.googleapis.com/css2?family=Lexend:wght@300&display=swap"
    rel="stylesheet"
  />,
  <link
    href="https://fonts.googleapis.com/css2?family=ABeeZee&display=swap"
    rel="stylesheet"
  />,
  <label
<<<<<<< HEAD
    className="sc-ivTmOn emipkq"
=======
    className="sc-fEOsli eDrRya"
>>>>>>> a3d64692
    disabled={false}
    htmlFor="Click me"
    onClick={[Function]}
  >
    <input
      checked={true}
      className="sc-cxabCf jWtrzN"
      disabled={false}
      id="Click me"
      onChange={[Function]}
      type="checkbox"
    />
    <svg
      aria-hidden="true"
      className="sc-llJcti"
      fill="none"
      focusable="false"
      height="24"
      viewBox="0 0 24 24"
      width="24"
    >
      <rect
        fill="transparent"
        height="23"
        rx="3.5"
        width="23"
        x="0.5"
        y="0.5"
      />
      <path
        checked={true}
        className="sc-iIPllB lhfcaJ"
        d="M10.0664 16.8233C10.3008 17.0589 10.6992 17.0589 10.9336 16.8233L17.8242 9.8966C18.0586 9.66099 18.0586 9.26047 17.8242 9.02487L16.9805 8.1767C16.7461 7.9411 16.3711 7.9411 16.1367 8.1767L10.5117 13.8312L7.86328 11.1924C7.62891 10.9568 7.25391 10.9568 7.01953 11.1924L6.17578 12.0406C5.94141 12.2762 5.94141 12.6767 6.17578 12.9123L10.0664 16.8233Z"
      />
      <rect
        className="sc-gicCDI jIIuQO"
        height="23"
        rx="3.5"
        width="23"
        x="0.5"
        y="0.5"
      />
    </svg>
    <span
      className="sc-ezWOiH jdPfhx"
    >
      Click me
    </span>
  </label>,
]
`;

exports[`Storyshots Form/Input Input 1`] = `
Array [
  <link
    href="https://fonts.googleapis.com/css2?family=Lexend:wght@300&display=swap"
    rel="stylesheet"
  />,
  <link
    href="https://fonts.googleapis.com/css2?family=ABeeZee&display=swap"
    rel="stylesheet"
  />,
  <div
    className="sc-bczRLJ dgYqBg"
  >
    <input
      className="sc-bZkfAO sc-jIZahH jNdVCE eeazzK"
      onChange={[Function]}
      placeholder="Placeholder"
      value=""
    />
  </div>,
]
`;

exports[`Storyshots Form/Input With Icon 1`] = `
Array [
  <link
    href="https://fonts.googleapis.com/css2?family=Lexend:wght@300&display=swap"
    rel="stylesheet"
  />,
  <link
    href="https://fonts.googleapis.com/css2?family=ABeeZee&display=swap"
    rel="stylesheet"
  />,
  <div
    className="sc-bczRLJ dgYqBg"
  >
    <input
      className="sc-bZkfAO sc-jIZahH jNdVCE cylHUN"
      onChange={[Function]}
      placeholder="Placeholder"
      value=""
    />
    <span
      className="sc-gsnTZi bzKDcl sc-ikZpkk fmrxMm"
      height={20}
      width={40}
    >
      <span
        className="sc-dkzDqf cSKBNc"
        height={20}
        width={20}
      >
        <svg
          fill="none"
          height="100%"
          viewBox="0 0 17 17"
          width="100%"
          xmlns="http://www.w3.org/2000/svg"
        >
          <path
            d="M15.875 14.6562L12.0938 10.875C12 10.8125 11.9062 10.75 11.8125 10.75H11.4062C12.375 9.625 13 8.125 13 6.5C13 2.9375 10.0625 0 6.5 0C2.90625 0 0 2.9375 0 6.5C0 10.0938 2.90625 13 6.5 13C8.125 13 9.59375 12.4062 10.75 11.4375V11.8438C10.75 11.9375 10.7812 12.0312 10.8438 12.125L14.625 15.9062C14.7812 16.0625 15.0312 16.0625 15.1562 15.9062L15.875 15.1875C16.0312 15.0625 16.0312 14.8125 15.875 14.6562ZM6.5 11.5C3.71875 11.5 1.5 9.28125 1.5 6.5C1.5 3.75 3.71875 1.5 6.5 1.5C9.25 1.5 11.5 3.75 11.5 6.5C11.5 9.28125 9.25 11.5 6.5 11.5Z"
            fill="currentColor"
          />
        </svg>
      </span>
    </span>
  </div>,
]
`;

exports[`Storyshots Foundations/Flex Flex 1`] = `
Array [
  <link
    href="https://fonts.googleapis.com/css2?family=Lexend:wght@300&display=swap"
    rel="stylesheet"
  />,
  <link
    href="https://fonts.googleapis.com/css2?family=ABeeZee&display=swap"
    rel="stylesheet"
  />,
  <div
    className="sc-bczRLJ hgrFFZ"
  >
    Flex box
  </div>,
]
`;

exports[`Storyshots Foundations/Heading Heading 1`] = `
Array [
  <link
    href="https://fonts.googleapis.com/css2?family=Lexend:wght@300&display=swap"
    rel="stylesheet"
  />,
  <link
    href="https://fonts.googleapis.com/css2?family=ABeeZee&display=swap"
    rel="stylesheet"
  />,
  <span
    className="sc-fEOsli hPnZEb"
  >
    Heading
  </span>,
]
`;

exports[`Storyshots Foundations/Text Text 1`] = `
Array [
  <link
    href="https://fonts.googleapis.com/css2?family=Lexend:wght@300&display=swap"
    rel="stylesheet"
  />,
  <link
    href="https://fonts.googleapis.com/css2?family=ABeeZee&display=swap"
    rel="stylesheet"
  />,
  <p
    className="sc-bjUoiL gFBevY"
  >
    Lorem ipsum dolor sit amet, consectetur adipiscing elit, sed do eiusmod tempor incididunt ut labore et dolore magna aliqua. Id semper risus in hendrerit gravida rutrum quisque non tellus. Nibh praesent tristique magna sit. A arcu cursus vitae congue mauris rhoncus aenean. Turpis egestas maecenas pharetra convallis posuere morbi leo. Faucibus pulvinar elementum integer enim neque volutpat ac tincidunt. Vitae suscipit tellus mauris a diam maecenas. Faucibus a pellentesque sit amet porttitor eget dolor morbi non. Tortor vitae purus faucibus ornare. Bibendum est ultricies integer quis auctor elit. Massa id neque aliquam vestibulum morbi. Gravida neque convallis a cras semper auctor neque vitae. Massa tempor nec feugiat nisl pretium fusce id velit ut. Volutpat ac tincidunt vitae semper quis lectus nulla at volutpat. Id porta nibh venenatis cras sed felis eget. Pulvinar mattis nunc sed blandit libero volutpat sed cras. A diam maecenas sed enim ut sem viverra.
  </p>,
]
`;

exports[`Storyshots Headers & Footers/LessonHeader Lesson Header 1`] = `
Array [
  <link
    href="https://fonts.googleapis.com/css2?family=Lexend:wght@300&display=swap"
    rel="stylesheet"
  />,
  <link
    href="https://fonts.googleapis.com/css2?family=ABeeZee&display=swap"
    rel="stylesheet"
  />,
  <header
    className="sc-iTONeN jyelMW"
  >
    <div
      className="sc-bczRLJ cRuYNc"
    >
      <h1
        className="sc-fEOsli cPpoeq"
        size={4}
      >
        <span
<<<<<<< HEAD
          className="sc-idiyUo egfftd"
=======
          className="sc-iIPllB bCaCuk"
>>>>>>> a3d64692
          display="block"
          fontSize={24}
        >
          Lesson
        </span>
      </h1>
    </div>
    <div
      className="sc-bczRLJ sc-hAZoDl cRuYNc dcvfdp"
    >
      <a
        aria-label="Download Lesson"
        className="sc-breuTD gxkugD"
        href="/"
        onClick={[Function]}
        onKeyDown={[Function]}
        onMouseEnter={[Function]}
        role="button"
        size="small"
        title="Download Lesson"
      >
        <span
          className="sc-iqcoie eXSqpr"
        >
          <span
            className="sc-gsnTZi fiKuMT"
            height={16}
            width={16}
          >
            <span
              className="sc-dkzDqf hosfuE"
              height={16}
              width={16}
            >
              <svg
                fill="none"
                height="100%"
                stroke="currentColor"
                strokeLinecap="round"
                strokeLinejoin="round"
                strokeWidth="2.5"
                viewBox="0 0 24 24"
                width="100%"
                xmlns="http://www.w3.org/2000/svg"
              >
                <path
                  d="M21 15v4a2 2 0 0 1-2 2H5a2 2 0 0 1-2-2v-4"
                />
                <polyline
                  points="7 10 12 15 17 10"
                />
                <line
                  x1="12"
                  x2="12"
                  y1="15"
                  y2="3"
                />
              </svg>
            </span>
          </span>
        </span>
        <span
          className="sc-crXcEl bgnSAh"
        >
          Download
        </span>
      </a>
      <a
        aria-label="Share Lesson"
        className="sc-breuTD gxkugD"
        href="/"
        onClick={[Function]}
        onKeyDown={[Function]}
        onMouseEnter={[Function]}
        role="button"
        size="small"
        title="Share Lesson"
      >
        <span
          className="sc-iqcoie eXSqpr"
        >
          <span
            className="sc-gsnTZi fiKuMT"
            height={16}
            width={16}
          >
            <span
              className="sc-dkzDqf hosfuE"
              height={16}
              width={16}
            >
              <svg
                fill="none"
                height="100%"
                stroke="currentColor"
                strokeLinecap="round"
                strokeLinejoin="round"
                strokeWidth="2.5"
                viewBox="0 0 24 24"
                width="100%"
                xmlns="http://www.w3.org/2000/svg"
              >
                <circle
                  cx="18"
                  cy="5"
                  r="3"
                />
                <circle
                  cx="6"
                  cy="12"
                  r="3"
                />
                <circle
                  cx="18"
                  cy="19"
                  r="3"
                />
                <line
                  x1="8.59"
                  x2="15.42"
                  y1="13.51"
                  y2="17.49"
                />
                <line
                  x1="15.41"
                  x2="8.59"
                  y1="6.51"
                  y2="10.49"
                />
              </svg>
            </span>
          </span>
        </span>
        <span
          className="sc-crXcEl bgnSAh"
        >
          Share
        </span>
      </a>
      <button
        aria-label="Add Bookmark"
        className="sc-gKXOVf sc-ftvSup gwbEEZ nztnc"
        disabled={false}
        onClick={[Function]}
        size="small"
        title="Add Bookmark"
      >
        <div
          className="sc-iBkjds bzkgWG"
          size="small"
        >
          <span
            className="sc-gsnTZi fiKuMT"
            height={16}
            width={16}
          >
            <span
              className="sc-dkzDqf hosfuE"
              height={16}
              width={16}
            >
              <svg
                fill="currentColor"
                viewBox="2 2 20 20"
                xmlns="http://www.w3.org/2000/svg"
              >
                <path
                  d="M0 0h24v24H0z"
                  fill="none"
                />
                <path
                  d="M0 0h24v24H0z"
                  fill="none"
                />
                <path
                  d="M12 17.27L18.18 21l-1.64-7.03L22 9.24l-7.19-.61L12 2 9.19 8.63 2 9.24l5.46 4.73L5.82 21z"
                />
              </svg>
            </span>
          </span>
        </div>
      </button>
    </div>
  </header>,
]
`;

exports[`Storyshots Headers & Footers/SiteFooter Site Footer Example 1`] = `
Array [
  <link
    href="https://fonts.googleapis.com/css2?family=Lexend:wght@300&display=swap"
    rel="stylesheet"
  />,
  <link
    href="https://fonts.googleapis.com/css2?family=ABeeZee&display=swap"
    rel="stylesheet"
  />,
  <div>
    <footer
      className="sc-jOrMOR gWBerk"
    >
      © Oak National Academy 
      2022
    </footer>
  </div>,
]
`;

exports[`Storyshots Headers & Footers/SiteHeader Site Footer Example 1`] = `
Array [
  <link
    href="https://fonts.googleapis.com/css2?family=Lexend:wght@300&display=swap"
    rel="stylesheet"
  />,
  <link
    href="https://fonts.googleapis.com/css2?family=ABeeZee&display=swap"
    rel="stylesheet"
  />,
  <div>
    <header
<<<<<<< HEAD
      className="sc-dPyBCJ fpoNco"
=======
      className="sc-bZnhIo juribK"
>>>>>>> a3d64692
    >
      <div
        className="sc-bczRLJ dWPLlK"
      >
        <a
<<<<<<< HEAD
          className="sc-bBXxYQ gyElYV"
=======
          className="sc-iTONeN eCHOBC"
>>>>>>> a3d64692
          href="/"
          onClick={[Function]}
          onMouseEnter={[Function]}
        >
          <span
            className="sc-gsnTZi gJAzYV"
            height={30}
            width={30}
          >
            <span
              className="sc-dkzDqf fWLDlY"
              height={30}
              width={30}
            >
              <svg
                height="100%"
                viewBox="0 0 48 48"
                width="100%"
                xmlns="http://www.w3.org/2000/svg"
              >
                <path
                  d="M21.5 40h-10q-.65 0-1.075-.425Q10 39.15 10 38.5V24H5.95q-.5 0-.7-.475-.2-.475.2-.825L23 6.9q.4-.4 1-.4t1 .4l9 7.95V10.5q0-.65.425-1.075Q34.85 9 35.5 9h1q.65 0 1.075.425Q38 9.85 38 10.5v8.05l4.55 4.15q.4.35.225.825Q42.6 24 42.05 24H38v14.5q0 .65-.425 1.075Q37.15 40 36.5 40h-10V28h-5ZM13 37h5.5V26.5q0-.65.425-1.075Q19.35 25 20 25h8q.65 0 1.075.425.425.425.425 1.075V37H35V19.95l-11-10-11 10Zm6.75-17.5h8.5q0-1.65-1.275-2.725Q25.7 15.7 24 15.7q-1.7 0-2.975 1.075Q19.75 17.85 19.75 19.5ZM20 25h8-8Z"
                  fill="currentColor"
                />
              </svg>
            </span>
          </span>
          <span
<<<<<<< HEAD
            className="sc-idiyUo jlpfRb"
=======
            className="sc-iIPllB fQnaOy"
>>>>>>> a3d64692
            fontFamily="heading"
            fontSize={20}
            fontWeight={600}
          >
            Oak
          </span>
        </a>
      </div>
      <form
<<<<<<< HEAD
        className="sc-cTQhss cBdKIP"
=======
        className="sc-ciZhAO obRAr"
>>>>>>> a3d64692
        onSubmit={[Function]}
      >
        <div
          className="sc-bczRLJ dgYqBg"
        >
          <input
            aria-label="Search"
            className="sc-bZkfAO sc-jIZahH jNdVCE eeazzK"
            onChange={[Function]}
            placeholder="Search"
            type="search"
            value=""
          />
        </div>
        <button
          aria-label="Submit"
          className="sc-gKXOVf sc-ftvSup gwbEEZ kKeqcp"
          onClick={[Function]}
          size="small"
          title="Submit"
          type="submit"
        >
          <div
            className="sc-iBkjds edsMWJ"
            size="small"
          >
            <span
              className="sc-gsnTZi fiKuMT"
              height={16}
              width={16}
            >
              <span
                className="sc-dkzDqf hosfuE"
                height={16}
                width={16}
              >
                <svg
                  fill="none"
                  height="100%"
                  viewBox="0 0 17 17"
                  width="100%"
                  xmlns="http://www.w3.org/2000/svg"
                >
                  <path
                    d="M15.875 14.6562L12.0938 10.875C12 10.8125 11.9062 10.75 11.8125 10.75H11.4062C12.375 9.625 13 8.125 13 6.5C13 2.9375 10.0625 0 6.5 0C2.90625 0 0 2.9375 0 6.5C0 10.0938 2.90625 13 6.5 13C8.125 13 9.59375 12.4062 10.75 11.4375V11.8438C10.75 11.9375 10.7812 12.0312 10.8438 12.125L14.625 15.9062C14.7812 16.0625 15.0312 16.0625 15.1562 15.9062L15.875 15.1875C16.0312 15.0625 16.0312 14.8125 15.875 14.6562ZM6.5 11.5C3.71875 11.5 1.5 9.28125 1.5 6.5C1.5 3.75 3.71875 1.5 6.5 1.5C9.25 1.5 11.5 3.75 11.5 6.5C11.5 9.28125 9.25 11.5 6.5 11.5Z"
                    fill="currentColor"
                  />
                </svg>
              </span>
            </span>
          </div>
        </button>
      </form>
      <div
        className="sc-BeQoi gtdLAt"
      >
<<<<<<< HEAD
        <button
          className="sc-gKXOVf sc-cOFTSb gwbEEZ kuHywS"
          onClick={[Function]}
        >
          pupils
        </button>
=======
>>>>>>> a3d64692
        <a
          href="/sign-in"
          onClick={[Function]}
          onMouseEnter={[Function]}
        >
          Sign in
        </a>
      </div>
    </header>
  </div>,
]
`;

exports[`Storyshots Inputs/search Search Form 1`] = `
Array [
  <link
    href="https://fonts.googleapis.com/css2?family=Lexend:wght@300&display=swap"
    rel="stylesheet"
  />,
  <link
    href="https://fonts.googleapis.com/css2?family=ABeeZee&display=swap"
    rel="stylesheet"
  />,
  <form
<<<<<<< HEAD
    className="sc-cTQhss cBdKIP"
=======
    className="sc-ciZhAO obRAr"
>>>>>>> a3d64692
    onSubmit={[Function]}
  >
    <div
      className="sc-bczRLJ dgYqBg"
    >
      <input
        aria-label="Search"
        className="sc-bZkfAO sc-jIZahH jNdVCE eeazzK"
        onChange={[Function]}
        placeholder="Search"
        type="search"
        value=""
      />
    </div>
    <button
      aria-label="Submit"
      className="sc-gKXOVf sc-ftvSup gwbEEZ kKeqcp"
      onClick={[Function]}
      size="small"
      title="Submit"
      type="submit"
    >
      <div
        className="sc-iBkjds edsMWJ"
        size="small"
      >
        <span
          className="sc-gsnTZi fiKuMT"
          height={16}
          width={16}
        >
          <span
            className="sc-dkzDqf hosfuE"
            height={16}
            width={16}
          >
            <svg
              fill="none"
              height="100%"
              viewBox="0 0 17 17"
              width="100%"
              xmlns="http://www.w3.org/2000/svg"
            >
              <path
                d="M15.875 14.6562L12.0938 10.875C12 10.8125 11.9062 10.75 11.8125 10.75H11.4062C12.375 9.625 13 8.125 13 6.5C13 2.9375 10.0625 0 6.5 0C2.90625 0 0 2.9375 0 6.5C0 10.0938 2.90625 13 6.5 13C8.125 13 9.59375 12.4062 10.75 11.4375V11.8438C10.75 11.9375 10.7812 12.0312 10.8438 12.125L14.625 15.9062C14.7812 16.0625 15.0312 16.0625 15.1562 15.9062L15.875 15.1875C16.0312 15.0625 16.0312 14.8125 15.875 14.6562ZM6.5 11.5C3.71875 11.5 1.5 9.28125 1.5 6.5C1.5 3.75 3.71875 1.5 6.5 1.5C9.25 1.5 11.5 3.75 11.5 6.5C11.5 9.28125 9.25 11.5 6.5 11.5Z"
                fill="currentColor"
              />
            </svg>
          </span>
        </span>
      </div>
    </button>
  </form>,
]
`;

exports[`Storyshots Interactive/Lesson Control Complete 1`] = `
Array [
  <link
    href="https://fonts.googleapis.com/css2?family=Lexend:wght@300&display=swap"
    rel="stylesheet"
  />,
  <link
    href="https://fonts.googleapis.com/css2?family=ABeeZee&display=swap"
    rel="stylesheet"
  />,
  <div
    className="sc-bZnhIo laWcGx"
  >
    <button
      className="sc-gKXOVf sc-himrzO gwbEEZ ccCgzV"
      title="Intro"
    >
      <div
<<<<<<< HEAD
        className="sc-bczRLJ sc-gXmSlM blYDhH QShuA"
      >
        <div
          className="sc-bczRLJ sc-jdAMXn iaLUdP drhfSl"
        >
          <p
            className="sc-bjUoiL sc-ciZhAO eDcXQv eaBxZv"
=======
        className="sc-bczRLJ sc-ezWOiH eRzTYf wVoNW"
      >
        <div
          className="sc-bczRLJ sc-ikZpkk gaiNVj hxKtvd"
        >
          <div
            className="sc-llJcti sc-kLLXSd fVRrRL kbuxWJ"
>>>>>>> a3d64692
          >
            Intro
          </p>
          <span
            className="sc-gsnTZi fBonKN"
            height={20}
            width={20}
          >
            <span
              className="sc-dkzDqf cSKBNc"
              height={20}
              width={20}
            >
              <svg
                fill="none"
                height="100%"
                viewBox="0 0 20 15"
                width="100%"
                xmlns="http://www.w3.org/2000/svg"
              >
                <path
                  d="M7.082 14.219a.934.934 0 0 0 1.3 0L18.72 3.883a.934.934 0 0 0 0-1.301l-1.266-1.266a.891.891 0 0 0-1.265 0L7.75 9.754 3.777 5.816a.891.891 0 0 0-1.265 0L1.246 7.082a.934.934 0 0 0 0 1.3l5.836 5.837Z"
                  fill="currentColor"
                />
              </svg>
            </span>
          </span>
        </div>
      </div>
    </button>
  </div>,
]
`;

exports[`Storyshots Interactive/Lesson Control Current 1`] = `
Array [
  <link
    href="https://fonts.googleapis.com/css2?family=Lexend:wght@300&display=swap"
    rel="stylesheet"
  />,
  <link
    href="https://fonts.googleapis.com/css2?family=ABeeZee&display=swap"
    rel="stylesheet"
  />,
  <div
    className="sc-bZnhIo laWcGx"
  >
    <button
      className="sc-gKXOVf sc-himrzO gwbEEZ ccCgzV"
      title="Intro"
    >
      <div
<<<<<<< HEAD
        className="sc-bczRLJ sc-gXmSlM ljaJcM gdTIQM"
      >
        <div
          className="sc-bczRLJ sc-jdAMXn iaLUdP drhfSl"
=======
        className="sc-bczRLJ sc-ezWOiH ctlayE jgoCwM"
      >
        <div
          className="sc-bczRLJ sc-ikZpkk gaiNVj hxKtvd"
>>>>>>> a3d64692
        >
          <span
            className="sc-gsnTZi jancJa"
            height={20}
            width={20}
          >
            <span
              className="sc-dkzDqf cSKBNc"
              height={20}
              width={20}
            >
              <svg
                fill="none"
                height="100%"
                viewBox="0 0 16 16"
                width="100%"
                xmlns="http://www.w3.org/2000/svg"
              >
                <path
                  d="M6.805 1.105c-.352.352-.317.88 0 1.23l4.254 4.009H.969a.833.833 0 0 0-.844.843v1.125c0 .493.352.844.844.844h10.09L6.805 13.2a.916.916 0 0 0 0 1.23l.773.774c.352.317.879.317 1.195 0l6.856-6.855c.316-.317.316-.844 0-1.196L8.773.332c-.316-.316-.843-.316-1.195 0l-.773.773Z"
                  fill="currentColor"
                />
              </svg>
            </span>
          </span>
<<<<<<< HEAD
          <p
            className="sc-bjUoiL sc-ciZhAO eDcXQv eaBxZv"
=======
          <div
            className="sc-llJcti sc-kLLXSd fVRrRL kbuxWJ"
>>>>>>> a3d64692
          >
            Intro
          </p>
        </div>
      </div>
    </button>
  </div>,
]
`;

exports[`Storyshots Interactive/Lesson Control Default 1`] = `
Array [
  <link
    href="https://fonts.googleapis.com/css2?family=Lexend:wght@300&display=swap"
    rel="stylesheet"
  />,
  <link
    href="https://fonts.googleapis.com/css2?family=ABeeZee&display=swap"
    rel="stylesheet"
  />,
  <div
    className="sc-bZnhIo laWcGx"
  >
    <button
      className="sc-gKXOVf sc-himrzO gwbEEZ ccCgzV"
      title="Intro"
    >
      <div
<<<<<<< HEAD
        className="sc-bczRLJ sc-gXmSlM jahvcJ QShuA"
      >
        <div
          className="sc-bczRLJ sc-jdAMXn iaLUdP drhfSl"
        >
          <p
            className="sc-bjUoiL sc-ciZhAO eDcXQv eaBxZv"
=======
        className="sc-bczRLJ sc-ezWOiH fjxMaB wVoNW"
      >
        <div
          className="sc-bczRLJ sc-ikZpkk gaiNVj hxKtvd"
        >
          <div
            className="sc-llJcti sc-kLLXSd fVRrRL kbuxWJ"
>>>>>>> a3d64692
          >
            Intro
          </p>
        </div>
      </div>
    </button>
  </div>,
]
`;

exports[`Storyshots Interactive/Lesson Control With Badge 1`] = `
Array [
  <link
    href="https://fonts.googleapis.com/css2?family=Lexend:wght@300&display=swap"
    rel="stylesheet"
  />,
  <link
    href="https://fonts.googleapis.com/css2?family=ABeeZee&display=swap"
    rel="stylesheet"
  />,
  <div
    className="sc-bZnhIo laWcGx"
  >
    <button
      className="sc-gKXOVf sc-himrzO gwbEEZ ccCgzV"
      title="Intro"
    >
      <div
<<<<<<< HEAD
        className="sc-bczRLJ sc-gXmSlM blYDhH QShuA"
=======
        className="sc-bczRLJ sc-ezWOiH eRzTYf wVoNW"
>>>>>>> a3d64692
      >
        <div
          className="sc-cCsOjp"
        >
          <div
            className="sc-bczRLJ sc-jSMfEi eSveEQ klFDDa"
          >
            <svg
              className="sc-hKMtZM juannJ"
              fill="none"
              height="100%"
              viewBox="0 0 54 54"
              width="100%"
              xmlns="http://www.w3.org/2000/svg"
            >
              <path
                d="M24.302.967a8 8 0 0 1 5.396 0l1.615.578a8 8 0 0 0 2.1.447l1.71.128a8 8 0 0 1 4.93 2.195l1.24 1.185c.52.497 1.105.921 1.737 1.262l1.511.813a8 8 0 0 1 3.611 4.01l.65 1.588c.273.665.634 1.29 1.074 1.859l1.05 1.357a8 8 0 0 1 1.667 5.132l-.051 1.715a8 8 0 0 0 .224 2.135l.407 1.667a8 8 0 0 1-.564 5.366l-.745 1.546a8.002 8.002 0 0 0-.663 2.042l-.306 1.688a8 8 0 0 1-2.698 4.673l-1.31 1.11a7.999 7.999 0 0 0-1.435 1.595l-.967 1.418a8 8 0 0 1-4.366 3.171l-1.647.482c-.69.201-1.35.495-1.96.873l-1.46.902a8 8 0 0 1-5.279 1.121l-1.7-.23a8.003 8.003 0 0 0-2.146 0l-1.7.23a8 8 0 0 1-5.279-1.121l-1.46-.902a8.004 8.004 0 0 0-1.96-.873l-1.647-.482a8 8 0 0 1-4.366-3.171l-.966-1.418a8.001 8.001 0 0 0-1.437-1.595l-1.309-1.11a8 8 0 0 1-2.698-4.673L2.8 35.992a8.001 8.001 0 0 0-.663-2.042l-.745-1.546a8 8 0 0 1-.564-5.366l.407-1.667a8 8 0 0 0 .224-2.135l-.051-1.715a8 8 0 0 1 1.667-5.132l1.05-1.357a8 8 0 0 0 1.073-1.86l.651-1.587a8 8 0 0 1 3.61-4.01l1.512-.813A8.001 8.001 0 0 0 12.706 5.5l1.24-1.185a8 8 0 0 1 4.93-2.195l1.711-.128a8 8 0 0 0 2.1-.447l1.615-.578Z"
                fill="currentColor"
              />
            </svg>
            <div
              className="sc-bczRLJ sc-eCYdqJ eSveEQ BeiNI"
            >
              33%
            </div>
          </div>
        </div>
        <div
<<<<<<< HEAD
          className="sc-bczRLJ sc-jdAMXn iaLUdP drhfSl"
        >
          <p
            className="sc-bjUoiL sc-ciZhAO eDcXQv eaBxZv"
=======
          className="sc-bczRLJ sc-ikZpkk gaiNVj hxKtvd"
        >
          <div
            className="sc-llJcti sc-kLLXSd fVRrRL kbuxWJ"
>>>>>>> a3d64692
          >
            Intro
          </p>
          <span
            className="sc-gsnTZi fBonKN"
            height={20}
            width={20}
          >
            <span
              className="sc-dkzDqf cSKBNc"
              height={20}
              width={20}
            >
              <svg
                fill="none"
                height="100%"
                viewBox="0 0 20 15"
                width="100%"
                xmlns="http://www.w3.org/2000/svg"
              >
                <path
                  d="M7.082 14.219a.934.934 0 0 0 1.3 0L18.72 3.883a.934.934 0 0 0 0-1.301l-1.266-1.266a.891.891 0 0 0-1.265 0L7.75 9.754 3.777 5.816a.891.891 0 0 0-1.265 0L1.246 7.082a.934.934 0 0 0 0 1.3l5.836 5.837Z"
                  fill="currentColor"
                />
              </svg>
            </span>
          </span>
        </div>
      </div>
    </button>
  </div>,
]
`;

exports[`Storyshots Interactive/Lesson Control With Overflowing Text 1`] = `
Array [
  <link
    href="https://fonts.googleapis.com/css2?family=Lexend:wght@300&display=swap"
    rel="stylesheet"
  />,
  <link
    href="https://fonts.googleapis.com/css2?family=ABeeZee&display=swap"
    rel="stylesheet"
  />,
  <div
    className="sc-bZnhIo laWcGx"
  >
    <button
      className="sc-gKXOVf sc-himrzO gwbEEZ ccCgzV"
      title="Very long label"
    >
      <div
<<<<<<< HEAD
        className="sc-bczRLJ sc-gXmSlM blYDhH QShuA"
=======
        className="sc-bczRLJ sc-ezWOiH eRzTYf wVoNW"
>>>>>>> a3d64692
      >
        <div
          className="sc-cCsOjp"
        >
          <div
            className="sc-bczRLJ sc-jSMfEi eSveEQ klFDDa"
          >
            <svg
              className="sc-hKMtZM juannJ"
              fill="none"
              height="100%"
              viewBox="0 0 54 54"
              width="100%"
              xmlns="http://www.w3.org/2000/svg"
            >
              <path
                d="M24.302.967a8 8 0 0 1 5.396 0l1.615.578a8 8 0 0 0 2.1.447l1.71.128a8 8 0 0 1 4.93 2.195l1.24 1.185c.52.497 1.105.921 1.737 1.262l1.511.813a8 8 0 0 1 3.611 4.01l.65 1.588c.273.665.634 1.29 1.074 1.859l1.05 1.357a8 8 0 0 1 1.667 5.132l-.051 1.715a8 8 0 0 0 .224 2.135l.407 1.667a8 8 0 0 1-.564 5.366l-.745 1.546a8.002 8.002 0 0 0-.663 2.042l-.306 1.688a8 8 0 0 1-2.698 4.673l-1.31 1.11a7.999 7.999 0 0 0-1.435 1.595l-.967 1.418a8 8 0 0 1-4.366 3.171l-1.647.482c-.69.201-1.35.495-1.96.873l-1.46.902a8 8 0 0 1-5.279 1.121l-1.7-.23a8.003 8.003 0 0 0-2.146 0l-1.7.23a8 8 0 0 1-5.279-1.121l-1.46-.902a8.004 8.004 0 0 0-1.96-.873l-1.647-.482a8 8 0 0 1-4.366-3.171l-.966-1.418a8.001 8.001 0 0 0-1.437-1.595l-1.309-1.11a8 8 0 0 1-2.698-4.673L2.8 35.992a8.001 8.001 0 0 0-.663-2.042l-.745-1.546a8 8 0 0 1-.564-5.366l.407-1.667a8 8 0 0 0 .224-2.135l-.051-1.715a8 8 0 0 1 1.667-5.132l1.05-1.357a8 8 0 0 0 1.073-1.86l.651-1.587a8 8 0 0 1 3.61-4.01l1.512-.813A8.001 8.001 0 0 0 12.706 5.5l1.24-1.185a8 8 0 0 1 4.93-2.195l1.711-.128a8 8 0 0 0 2.1-.447l1.615-.578Z"
                fill="currentColor"
              />
            </svg>
            <div
              className="sc-bczRLJ sc-eCYdqJ eSveEQ BeiNI"
            >
              33%
            </div>
          </div>
        </div>
        <div
<<<<<<< HEAD
          className="sc-bczRLJ sc-jdAMXn iaLUdP drhfSl"
        >
          <p
            className="sc-bjUoiL sc-ciZhAO eDcXQv eaBxZv"
=======
          className="sc-bczRLJ sc-ikZpkk gaiNVj hxKtvd"
        >
          <div
            className="sc-llJcti sc-kLLXSd fVRrRL kbuxWJ"
>>>>>>> a3d64692
          >
            Very long label
          </p>
          <span
            className="sc-gsnTZi fBonKN"
            height={20}
            width={20}
          >
            <span
              className="sc-dkzDqf cSKBNc"
              height={20}
              width={20}
            >
              <svg
                fill="none"
                height="100%"
                viewBox="0 0 20 15"
                width="100%"
                xmlns="http://www.w3.org/2000/svg"
              >
                <path
                  d="M7.082 14.219a.934.934 0 0 0 1.3 0L18.72 3.883a.934.934 0 0 0 0-1.301l-1.266-1.266a.891.891 0 0 0-1.265 0L7.75 9.754 3.777 5.816a.891.891 0 0 0-1.265 0L1.246 7.082a.934.934 0 0 0 0 1.3l5.836 5.837Z"
                  fill="currentColor"
                />
              </svg>
            </span>
          </span>
        </div>
      </div>
    </button>
  </div>,
]
`;

exports[`Storyshots Media/Icon Icon Example 1`] = `
Array [
  <link
    href="https://fonts.googleapis.com/css2?family=Lexend:wght@300&display=swap"
    rel="stylesheet"
  />,
  <link
    href="https://fonts.googleapis.com/css2?family=ABeeZee&display=swap"
    rel="stylesheet"
  />,
  <div>
    <span
      className="sc-gsnTZi gjGDUD"
      height={100}
      width={100}
    >
      <span
        className="sc-dkzDqf bPkBds"
        height={100}
        width={100}
      >
        <svg
          fill="none"
          height="100%"
          stroke="currentColor"
          strokeLinecap="round"
          strokeLinejoin="round"
          strokeWidth="2.5"
          viewBox="0 0 24 24"
          width="100%"
          xmlns="http://www.w3.org/2000/svg"
        >
          <polyline
            points="9 18 15 12 9 6"
          />
        </svg>
      </span>
    </span>
  </div>,
]
`;

exports[`Storyshots Navigation/Breadcrumbs Breadcrumb Example 1`] = `
Array [
  <link
    href="https://fonts.googleapis.com/css2?family=Lexend:wght@300&display=swap"
    rel="stylesheet"
  />,
  <link
    href="https://fonts.googleapis.com/css2?family=ABeeZee&display=swap"
    rel="stylesheet"
  />,
  <div>
    <nav
      aria-label="Breadcrumb"
      className="sc-papXJ eWiGsn"
    >
      <ol
        className="sc-jqUVSM cnqRzS"
      >
        <li
          className="sc-kDDrLX fpzfzO"
        >
          <a
            href="/"
            onClick={[Function]}
            onMouseEnter={[Function]}
          >
            Unit Quiz
          </a>
        </li>
        <li
          className="sc-kDDrLX fpzfzO"
        >
          <span
            className="sc-gsnTZi csDFFj"
            height={20}
            width={20}
          >
            <span
              className="sc-dkzDqf cSKBNc"
              height={20}
              width={20}
            >
              <svg
                fill="none"
                height="100%"
                stroke="currentColor"
                strokeLinecap="round"
                strokeLinejoin="round"
                strokeWidth="2.5"
                viewBox="0 0 24 24"
                width="100%"
                xmlns="http://www.w3.org/2000/svg"
              >
                <polyline
                  points="9 18 15 12 9 6"
                />
              </svg>
            </span>
          </span>
          <a
            href="/"
            onClick={[Function]}
            onMouseEnter={[Function]}
          >
            View In Classroom
          </a>
        </li>
        <li
          className="sc-kDDrLX fpzfzO"
        >
          <span
            className="sc-gsnTZi csDFFj"
            height={20}
            width={20}
          >
            <span
              className="sc-dkzDqf cSKBNc"
              height={20}
              width={20}
            >
              <svg
                fill="none"
                height="100%"
                stroke="currentColor"
                strokeLinecap="round"
                strokeLinejoin="round"
                strokeWidth="2.5"
                viewBox="0 0 24 24"
                width="100%"
                xmlns="http://www.w3.org/2000/svg"
              >
                <polyline
                  points="9 18 15 12 9 6"
                />
              </svg>
            </span>
          </span>
          <a
            href="/"
            onClick={[Function]}
            onMouseEnter={[Function]}
          >
            Foundation Curriculum (PDF)
          </a>
        </li>
        <li
          className="sc-kDDrLX fpzfzO"
        >
          <span
            className="sc-gsnTZi csDFFj"
            height={20}
            width={20}
          >
            <span
              className="sc-dkzDqf cSKBNc"
              height={20}
              width={20}
            >
              <svg
                fill="none"
                height="100%"
                stroke="currentColor"
                strokeLinecap="round"
                strokeLinejoin="round"
                strokeWidth="2.5"
                viewBox="0 0 24 24"
                width="100%"
                xmlns="http://www.w3.org/2000/svg"
              >
                <polyline
                  points="9 18 15 12 9 6"
                />
              </svg>
            </span>
          </span>
          <a
            href="/"
            onClick={[Function]}
            onMouseEnter={[Function]}
          >
            Higher Curriculum (PDF)
          </a>
        </li>
      </ol>
    </nav>
  </div>,
]
`;<|MERGE_RESOLUTION|>--- conflicted
+++ resolved
@@ -423,7 +423,7 @@
     }
   >
     <div
-      className="sc-fnykZs cbSkKC"
+      className="sc-fnykZs CMvRG"
     >
       <div
         className="sc-dIouRR gJyBXA"
@@ -432,7 +432,7 @@
           className="sc-hHLeRK irsnce"
         >
           <span
-            className="sc-gsnTZi ipRhjs"
+            className="sc-gsnTZi ljDAWw"
             height={80}
             width={80}
           >
@@ -469,14 +469,14 @@
           </span>
         </div>
         <h4
-          className="sc-fEOsli gQbcBG"
+          className="sc-fEOsli bWWrMu"
           size={5}
         >
           Title
         </h4>
       </div>
       <p
-        className="sc-bjUoiL gGHdax"
+        className="sc-bjUoiL hkAtR"
         size={2}
       >
         Short snappy description of what this card is about.
@@ -486,7 +486,7 @@
       >
         <a
           aria-label="Label"
-          className="sc-breuTD dbOPQx sc-bBrHrO iJhWd"
+          className="sc-breuTD eCkqPc sc-bBrHrO iJhWd"
           href="/"
           onClick={[Function]}
           onKeyDown={[Function]}
@@ -525,7 +525,7 @@
     }
   >
     <div
-      className="sc-fnykZs cbSkKC"
+      className="sc-fnykZs CMvRG"
     >
       <div
         className="sc-dmRaPn bbvlot"
@@ -540,14 +540,14 @@
         className="sc-dIouRR dRgRCP"
       >
         <h4
-          className="sc-fEOsli gQbcBG"
+          className="sc-fEOsli bWWrMu"
           size={5}
         >
           Title
         </h4>
       </div>
       <p
-        className="sc-bjUoiL kVPBwe"
+        className="sc-bjUoiL hUnnSS"
         size={2}
       >
         Short snappy description of what this card is about.
@@ -557,7 +557,7 @@
       >
         <a
           aria-label="Label"
-          className="sc-breuTD dbOPQx sc-bBrHrO iJhWd"
+          className="sc-breuTD eCkqPc sc-bBrHrO iJhWd"
           href="/"
           onClick={[Function]}
           onKeyDown={[Function]}
@@ -596,7 +596,7 @@
     }
   >
     <div
-      className="sc-fnykZs cbSkKC"
+      className="sc-fnykZs CMvRG"
     >
       <div
         className="sc-dIouRR dRgRCP"
@@ -605,7 +605,7 @@
           className="sc-hHLeRK irsnce"
         >
           <span
-            className="sc-gsnTZi JqauW"
+            className="sc-gsnTZi dzHzrC"
             height={35}
             width={35}
           >
@@ -642,14 +642,14 @@
           </span>
         </div>
         <h4
-          className="sc-fEOsli iraudy"
+          className="sc-fEOsli deWpye"
           size={5}
         >
           Need Some Help?
         </h4>
       </div>
       <p
-        className="sc-bjUoiL kVPBwe"
+        className="sc-bjUoiL hUnnSS"
         size={2}
       >
         Preview, plan and customise each element of our lessons to meet your needs - whether inside and outside the classroom.
@@ -659,7 +659,7 @@
       >
         <a
           aria-label="Visit Help Centre"
-          className="sc-breuTD dbOPQx sc-bBrHrO iJhWd"
+          className="sc-breuTD eCkqPc sc-bBrHrO iJhWd"
           href="/"
           onClick={[Function]}
           onKeyDown={[Function]}
@@ -691,11 +691,7 @@
     rel="stylesheet"
   />,
   <div
-<<<<<<< HEAD
-    className="sc-fnykZs zkiXu"
-=======
-    className="sc-fnykZs bLPrdU"
->>>>>>> a3d64692
+    className="sc-fnykZs gyYvqO"
   >
     <h2>
       Card title
@@ -857,11 +853,7 @@
     rel="stylesheet"
   />,
   <label
-<<<<<<< HEAD
-    className="sc-ivTmOn emipkq"
-=======
-    className="sc-fEOsli eDrRya"
->>>>>>> a3d64692
+    className="sc-ivTmOn huCQeD"
     disabled={false}
     htmlFor="Click me"
     onClick={[Function]}
@@ -1059,11 +1051,7 @@
         size={4}
       >
         <span
-<<<<<<< HEAD
-          className="sc-idiyUo egfftd"
-=======
-          className="sc-iIPllB bCaCuk"
->>>>>>> a3d64692
+          className="sc-idiyUo hcfsYh"
           display="block"
           fontSize={24}
         >
@@ -1284,21 +1272,13 @@
   />,
   <div>
     <header
-<<<<<<< HEAD
-      className="sc-dPyBCJ fpoNco"
-=======
-      className="sc-bZnhIo juribK"
->>>>>>> a3d64692
+      className="sc-dPyBCJ xxXLs"
     >
       <div
         className="sc-bczRLJ dWPLlK"
       >
         <a
-<<<<<<< HEAD
-          className="sc-bBXxYQ gyElYV"
-=======
-          className="sc-iTONeN eCHOBC"
->>>>>>> a3d64692
+          className="sc-bBXxYQ OkqXt"
           href="/"
           onClick={[Function]}
           onMouseEnter={[Function]}
@@ -1327,11 +1307,7 @@
             </span>
           </span>
           <span
-<<<<<<< HEAD
-            className="sc-idiyUo jlpfRb"
-=======
-            className="sc-iIPllB fQnaOy"
->>>>>>> a3d64692
+            className="sc-idiyUo jmdRxX"
             fontFamily="heading"
             fontSize={20}
             fontWeight={600}
@@ -1341,11 +1317,7 @@
         </a>
       </div>
       <form
-<<<<<<< HEAD
-        className="sc-cTQhss cBdKIP"
-=======
-        className="sc-ciZhAO obRAr"
->>>>>>> a3d64692
+        className="sc-cTQhss boqbNv"
         onSubmit={[Function]}
       >
         <div
@@ -1402,15 +1374,6 @@
       <div
         className="sc-BeQoi gtdLAt"
       >
-<<<<<<< HEAD
-        <button
-          className="sc-gKXOVf sc-cOFTSb gwbEEZ kuHywS"
-          onClick={[Function]}
-        >
-          pupils
-        </button>
-=======
->>>>>>> a3d64692
         <a
           href="/sign-in"
           onClick={[Function]}
@@ -1435,11 +1398,7 @@
     rel="stylesheet"
   />,
   <form
-<<<<<<< HEAD
-    className="sc-cTQhss cBdKIP"
-=======
-    className="sc-ciZhAO obRAr"
->>>>>>> a3d64692
+    className="sc-cTQhss boqbNv"
     onSubmit={[Function]}
   >
     <div
@@ -1514,23 +1473,13 @@
       title="Intro"
     >
       <div
-<<<<<<< HEAD
-        className="sc-bczRLJ sc-gXmSlM blYDhH QShuA"
+        className="sc-bczRLJ sc-gXmSlM eRzTYf QShuA"
       >
         <div
-          className="sc-bczRLJ sc-jdAMXn iaLUdP drhfSl"
+          className="sc-bczRLJ sc-jdAMXn gaiNVj drhfSl"
         >
           <p
-            className="sc-bjUoiL sc-ciZhAO eDcXQv eaBxZv"
-=======
-        className="sc-bczRLJ sc-ezWOiH eRzTYf wVoNW"
-      >
-        <div
-          className="sc-bczRLJ sc-ikZpkk gaiNVj hxKtvd"
-        >
-          <div
-            className="sc-llJcti sc-kLLXSd fVRrRL kbuxWJ"
->>>>>>> a3d64692
+            className="sc-bjUoiL sc-ciZhAO iwNKan eaBxZv"
           >
             Intro
           </p>
@@ -1583,17 +1532,10 @@
       title="Intro"
     >
       <div
-<<<<<<< HEAD
-        className="sc-bczRLJ sc-gXmSlM ljaJcM gdTIQM"
+        className="sc-bczRLJ sc-gXmSlM ctlayE hZeUqy"
       >
         <div
-          className="sc-bczRLJ sc-jdAMXn iaLUdP drhfSl"
-=======
-        className="sc-bczRLJ sc-ezWOiH ctlayE jgoCwM"
-      >
-        <div
-          className="sc-bczRLJ sc-ikZpkk gaiNVj hxKtvd"
->>>>>>> a3d64692
+          className="sc-bczRLJ sc-jdAMXn gaiNVj drhfSl"
         >
           <span
             className="sc-gsnTZi jancJa"
@@ -1619,13 +1561,8 @@
               </svg>
             </span>
           </span>
-<<<<<<< HEAD
           <p
-            className="sc-bjUoiL sc-ciZhAO eDcXQv eaBxZv"
-=======
-          <div
-            className="sc-llJcti sc-kLLXSd fVRrRL kbuxWJ"
->>>>>>> a3d64692
+            className="sc-bjUoiL sc-ciZhAO iwNKan eaBxZv"
           >
             Intro
           </p>
@@ -1654,23 +1591,13 @@
       title="Intro"
     >
       <div
-<<<<<<< HEAD
-        className="sc-bczRLJ sc-gXmSlM jahvcJ QShuA"
+        className="sc-bczRLJ sc-gXmSlM fjxMaB QShuA"
       >
         <div
-          className="sc-bczRLJ sc-jdAMXn iaLUdP drhfSl"
+          className="sc-bczRLJ sc-jdAMXn gaiNVj drhfSl"
         >
           <p
-            className="sc-bjUoiL sc-ciZhAO eDcXQv eaBxZv"
-=======
-        className="sc-bczRLJ sc-ezWOiH fjxMaB wVoNW"
-      >
-        <div
-          className="sc-bczRLJ sc-ikZpkk gaiNVj hxKtvd"
-        >
-          <div
-            className="sc-llJcti sc-kLLXSd fVRrRL kbuxWJ"
->>>>>>> a3d64692
+            className="sc-bjUoiL sc-ciZhAO iwNKan eaBxZv"
           >
             Intro
           </p>
@@ -1699,11 +1626,7 @@
       title="Intro"
     >
       <div
-<<<<<<< HEAD
-        className="sc-bczRLJ sc-gXmSlM blYDhH QShuA"
-=======
-        className="sc-bczRLJ sc-ezWOiH eRzTYf wVoNW"
->>>>>>> a3d64692
+        className="sc-bczRLJ sc-gXmSlM eRzTYf QShuA"
       >
         <div
           className="sc-cCsOjp"
@@ -1732,17 +1655,10 @@
           </div>
         </div>
         <div
-<<<<<<< HEAD
-          className="sc-bczRLJ sc-jdAMXn iaLUdP drhfSl"
+          className="sc-bczRLJ sc-jdAMXn gaiNVj drhfSl"
         >
           <p
-            className="sc-bjUoiL sc-ciZhAO eDcXQv eaBxZv"
-=======
-          className="sc-bczRLJ sc-ikZpkk gaiNVj hxKtvd"
-        >
-          <div
-            className="sc-llJcti sc-kLLXSd fVRrRL kbuxWJ"
->>>>>>> a3d64692
+            className="sc-bjUoiL sc-ciZhAO iwNKan eaBxZv"
           >
             Intro
           </p>
@@ -1795,11 +1711,7 @@
       title="Very long label"
     >
       <div
-<<<<<<< HEAD
-        className="sc-bczRLJ sc-gXmSlM blYDhH QShuA"
-=======
-        className="sc-bczRLJ sc-ezWOiH eRzTYf wVoNW"
->>>>>>> a3d64692
+        className="sc-bczRLJ sc-gXmSlM eRzTYf QShuA"
       >
         <div
           className="sc-cCsOjp"
@@ -1828,17 +1740,10 @@
           </div>
         </div>
         <div
-<<<<<<< HEAD
-          className="sc-bczRLJ sc-jdAMXn iaLUdP drhfSl"
+          className="sc-bczRLJ sc-jdAMXn gaiNVj drhfSl"
         >
           <p
-            className="sc-bjUoiL sc-ciZhAO eDcXQv eaBxZv"
-=======
-          className="sc-bczRLJ sc-ikZpkk gaiNVj hxKtvd"
-        >
-          <div
-            className="sc-llJcti sc-kLLXSd fVRrRL kbuxWJ"
->>>>>>> a3d64692
+            className="sc-bjUoiL sc-ciZhAO iwNKan eaBxZv"
           >
             Very long label
           </p>
