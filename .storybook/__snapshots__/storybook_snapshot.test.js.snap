--- conflicted
+++ resolved
@@ -686,7 +686,6 @@
         className="sc-ff273e4e-0 dumupW"
         href="https://classroom.thenational.academy/"
       >
-<<<<<<< HEAD
         Card link
       </a>
     </h5>
@@ -695,405 +694,6 @@
     >
       Drop a CardLink component into a Card, pass in an href and the whole card becomes a link. The CardLink should be the child of a Heading to ensure the Heading is focusable
     </p>
-=======
-        <span
-          className="sc-181d717c-0 ejnedV"
-          height={80}
-          width={80}
-        >
-          <span
-            className="sc-181d717c-1 lgDPvw"
-            height={80}
-            width={80}
-          >
-            <svg
-              fill="none"
-              height="100%"
-              stroke="currentColor"
-              strokeLinecap="round"
-              strokeLinejoin="round"
-              strokeWidth="2.5"
-              viewBox="0 0 24 24"
-              width="100%"
-              xmlns="http://www.w3.org/2000/svg"
-            >
-              <polyline
-                points="9 18 15 12 9 6"
-              />
-            </svg>
-          </span>
-        </span>
-        <h5
-          className="sc-1d12b6ff-0 jOyYbC"
-          color="grey8"
-          fontSize={24}
-          mb={0}
-          mt={0}
-        >
-          Classroom
-        </h5>
-      </div>
-    </div>
-  </div>,
-]
-`;
-
-exports[`Storyshots Cards/Card as Link Card As Link Icon Text 1`] = `
-Array [
-  <link
-    href="https://fonts.googleapis.com/css2?family=Lexend:wght@300&display=swap"
-    rel="stylesheet"
-  />,
-  <link
-    href="https://fonts.googleapis.com/css2?family=ABeeZee&display=swap"
-    rel="stylesheet"
-  />,
-  <div
-    style={
-      Object {
-        "width": "300px",
-      }
-    }
-  >
-    <div
-      className="sc-2f0613b5-0 sc-a3c34836-0 sc-9d6e3922-0 sc-50bc936d-0 hYdVNV cNyawS jbauLX hlAszE"
-    >
-      <a
-        className="sc-50bc936d-1 jwQpyB"
-        href="/"
-        target="_self"
-      />
-      <div
-        className="sc-2f0613b5-0 sc-a3c34836-0 bsCxxD fKlULw"
-      >
-        <span
-          className="sc-181d717c-0 ejnedV"
-          height={80}
-          width={80}
-        >
-          <span
-            className="sc-181d717c-1 lgDPvw"
-            height={80}
-            width={80}
-          >
-            <svg
-              fill="none"
-              height="100%"
-              stroke="currentColor"
-              strokeLinecap="round"
-              strokeLinejoin="round"
-              strokeWidth="2.5"
-              viewBox="0 0 24 24"
-              width="100%"
-              xmlns="http://www.w3.org/2000/svg"
-            >
-              <polyline
-                points="9 18 15 12 9 6"
-              />
-            </svg>
-          </span>
-        </span>
-        <h5
-          className="sc-1d12b6ff-0 kLRleM"
-          color="grey8"
-          fontSize={24}
-          mb={24}
-          mt={0}
-        >
-          Classroom
-        </h5>
-      </div>
-      <p
-        className="sc-20ccf123-0 cpPQPW"
-        color="grey6"
-        fontSize={16}
-      >
-        Short snappy description of what this card is about.
-      </p>
-    </div>
-  </div>,
-]
-`;
-
-exports[`Storyshots Cards/Variants/Image Icon Button Card Icon Button 1`] = `
-Array [
-  <link
-    href="https://fonts.googleapis.com/css2?family=Lexend:wght@300&display=swap"
-    rel="stylesheet"
-  />,
-  <link
-    href="https://fonts.googleapis.com/css2?family=ABeeZee&display=swap"
-    rel="stylesheet"
-  />,
-  <div
-    style={
-      Object {
-        "width": "308px",
-      }
-    }
-  >
-    <div
-      className="sc-2f0613b5-0 sc-a3c34836-0 sc-9d6e3922-0 vzkWX bxZUNs jbauLX"
-    >
-      <div
-        className="sc-2f0613b5-0 sc-a3c34836-0 cKQlXS fxzkFZ"
-      >
-        <div
-          className="sc-2f0613b5-0 sc-a3c34836-0 bZqHUc dfReff"
-        >
-          <span
-            className="sc-181d717c-0 jJmNA"
-            height={64}
-            width={64}
-          >
-            <span
-              className="sc-181d717c-1 etKVjM"
-              height={64}
-              width={64}
-            >
-              <svg
-                fill="none"
-                height="100%"
-                stroke="currentColor"
-                strokeLinecap="round"
-                strokeLinejoin="round"
-                strokeWidth="2.5"
-                viewBox="0 0 24 24"
-                width="100%"
-                xmlns="http://www.w3.org/2000/svg"
-              >
-                <path
-                  d="M21 15v4a2 2 0 0 1-2 2H5a2 2 0 0 1-2-2v-4"
-                />
-                <polyline
-                  points="7 10 12 15 17 10"
-                />
-                <line
-                  x1="12"
-                  x2="12"
-                  y1="15"
-                  y2="3"
-                />
-              </svg>
-            </span>
-          </span>
-          <h4
-            className="sc-1d12b6ff-0 iMuYLq"
-            fontSize={24}
-          >
-            Title
-          </h4>
-        </div>
-        <p
-          className="sc-20ccf123-0 gLchTO"
-          color="grey6"
-          fontSize={16}
-        >
-          Short snappy description of what this card is about.
-        </p>
-        <div
-          className="sc-2f0613b5-0 sc-a3c34836-0 bsCxxD fEMUwg"
-        >
-          <a
-            aria-label="Label"
-            className="sc-608180b1-0 llSJNp"
-            href="/"
-            onClick={[Function]}
-            onKeyDown={[Function]}
-            onMouseEnter={[Function]}
-            role="button"
-            size="small"
-            title="Label"
-          >
-            <span
-              className="sc-afa80c08-0 dokVaK"
-            >
-              Label
-            </span>
-          </a>
-        </div>
-      </div>
-    </div>
-  </div>,
-]
-`;
-
-exports[`Storyshots Cards/Variants/Image Icon Button Card Image Button 1`] = `
-Array [
-  <link
-    href="https://fonts.googleapis.com/css2?family=Lexend:wght@300&display=swap"
-    rel="stylesheet"
-  />,
-  <link
-    href="https://fonts.googleapis.com/css2?family=ABeeZee&display=swap"
-    rel="stylesheet"
-  />,
-  <div
-    style={
-      Object {
-        "width": "308px",
-      }
-    }
-  >
-    <div
-      className="sc-2f0613b5-0 sc-a3c34836-0 sc-9d6e3922-0 vzkWX bxZUNs jbauLX"
-    >
-      <div
-        className="sc-5a3421c1-0 hKnMWG"
-      >
-        <img
-          alt="Title"
-          className="sc-5a3421c1-1 jwUqsf"
-          src="/[object Object]"
-        />
-      </div>
-      <div
-        className="sc-2f0613b5-0 sc-a3c34836-0 kqEpwE DdqDf"
-      >
-        <div
-          className="sc-2f0613b5-0 sc-a3c34836-0 bZqHUc cHDFbA"
-        >
-          <h4
-            className="sc-1d12b6ff-0 iMuYLq"
-            fontSize={24}
-          >
-            Title
-          </h4>
-        </div>
-        <p
-          className="sc-20ccf123-0 dipoQV"
-          color="grey6"
-          fontSize={16}
-        >
-          Short snappy description of what this card is about.
-        </p>
-        <div
-          className="sc-2f0613b5-0 sc-a3c34836-0 bsCxxD fEMUwg"
-        >
-          <a
-            aria-label="Label"
-            className="sc-608180b1-0 llSJNp"
-            href="/"
-            onClick={[Function]}
-            onKeyDown={[Function]}
-            onMouseEnter={[Function]}
-            role="button"
-            size="small"
-            title="Label"
-          >
-            <span
-              className="sc-afa80c08-0 dokVaK"
-            >
-              Label
-            </span>
-          </a>
-        </div>
-      </div>
-    </div>
-  </div>,
-]
-`;
-
-exports[`Storyshots Cards/Variants/Image Icon Button Card Leading Icon Button 1`] = `
-Array [
-  <link
-    href="https://fonts.googleapis.com/css2?family=Lexend:wght@300&display=swap"
-    rel="stylesheet"
-  />,
-  <link
-    href="https://fonts.googleapis.com/css2?family=ABeeZee&display=swap"
-    rel="stylesheet"
-  />,
-  <div
-    style={
-      Object {
-        "width": "308px",
-      }
-    }
-  >
-    <div
-      className="sc-2f0613b5-0 sc-a3c34836-0 sc-9d6e3922-0 vzkWX bxZUNs jbauLX"
-    >
-      <div
-        className="sc-2f0613b5-0 sc-a3c34836-0 cKQlXS fxzkFZ"
-      >
-        <div
-          className="sc-2f0613b5-0 sc-a3c34836-0 bZqHUc cHDFbA"
-        >
-          <span
-            className="sc-181d717c-0 hQEBin"
-            height={32}
-            width={32}
-          >
-            <span
-              className="sc-181d717c-1 hYJTtE"
-              height={32}
-              width={32}
-            >
-              <svg
-                fill="none"
-                height="100%"
-                stroke="currentColor"
-                strokeLinecap="round"
-                strokeLinejoin="round"
-                strokeWidth="2.5"
-                viewBox="0 0 24 24"
-                width="100%"
-                xmlns="http://www.w3.org/2000/svg"
-              >
-                <path
-                  d="M18 13v6a2 2 0 0 1-2 2H5a2 2 0 0 1-2-2V8a2 2 0 0 1 2-2h6"
-                />
-                <polyline
-                  points="15 3 21 3 21 9"
-                />
-                <line
-                  x1="10"
-                  x2="21"
-                  y1="14"
-                  y2="3"
-                />
-              </svg>
-            </span>
-          </span>
-          <h4
-            className="sc-1d12b6ff-0 iMuYLq"
-            fontSize={24}
-          >
-            Need Some Help?
-          </h4>
-        </div>
-        <p
-          className="sc-20ccf123-0 dipoQV"
-          color="grey6"
-          fontSize={16}
-        >
-          Preview, plan and customise each element of our lessons to meet your needs - whether inside and outside the classroom.
-        </p>
-        <div
-          className="sc-2f0613b5-0 sc-a3c34836-0 bsCxxD fEMUwg"
-        >
-          <a
-            aria-label="Visit Help Centre"
-            className="sc-608180b1-0 llSJNp"
-            href="/"
-            onClick={[Function]}
-            onKeyDown={[Function]}
-            onMouseEnter={[Function]}
-            role="button"
-            size="small"
-            title="Visit Help Centre"
-          >
-            <span
-              className="sc-afa80c08-0 dokVaK"
-            >
-              Visit Help Centre
-            </span>
-          </a>
-        </div>
-      </div>
-    </div>
->>>>>>> 4834e2f9
   </div>,
 ]
 `;
