--- conflicted
+++ resolved
@@ -1007,23 +1007,12 @@
     href="https://fonts.googleapis.com/css2?family=ABeeZee&display=swap"
     rel="stylesheet"
   />,
-<<<<<<< HEAD
-  <div>
-    <footer
-      className="sc-dPyBCJ djPDFd"
-    >
-      © Oak National Academy 
-      2022
-    </footer>
-  </div>,
-=======
   <footer
-    className="sc-cTQhss lcXYhR"
+    className="sc-dPyBCJ djPDFd"
   >
     © Oak National Academy 
     2022
   </footer>,
->>>>>>> ace2e391
 ]
 `;
 
@@ -1037,36 +1026,22 @@
     href="https://fonts.googleapis.com/css2?family=ABeeZee&display=swap"
     rel="stylesheet"
   />,
-<<<<<<< HEAD
-  <div>
-    <header
-      className="sc-bBXxYQ kwrsuy"
-=======
   <header
-    className="sc-jOrMOR iuzuwV"
+    className="sc-bBXxYQ kwrsuy"
   >
     <div
       className="sc-bczRLJ sc-gsnTZi ejBdyI kXRZKI"
->>>>>>> ace2e391
     >
       <a
-        className="sc-dPyBCJ iRuxhn"
+        className="sc-cOFTSb gvbpYi"
         href="/"
         onClick={[Function]}
         onMouseEnter={[Function]}
       >
-<<<<<<< HEAD
-        <a
-          className="sc-cOFTSb gvbpYi"
-          href="/"
-          onClick={[Function]}
-          onMouseEnter={[Function]}
-=======
         <span
           className="sc-dkzDqf dXqKDy"
           height={30}
           width={30}
->>>>>>> ace2e391
         >
           <span
             className="sc-hKMtZM fbBuef"
@@ -1097,7 +1072,7 @@
       </a>
     </div>
     <form
-      className="sc-efBctP bcRaGz"
+      className="sc-jOrMOR kBpjsa"
       onSubmit={[Function]}
     >
       <div
@@ -1105,35 +1080,13 @@
       >
         <input
           aria-label="Search"
-          className="sc-bZkfAO sc-jIZahH jNdVCE eeazzK"
+          className="sc-ikZpkk sc-gXmSlM besdpr bUdBGG"
           onChange={[Function]}
           placeholder="Search"
           type="search"
           value=""
         />
       </div>
-<<<<<<< HEAD
-      <form
-        className="sc-jOrMOR kBpjsa"
-        onSubmit={[Function]}
-      >
-        <div
-          className="sc-bczRLJ sc-gsnTZi kzKShG hUqtia"
-        >
-          <input
-            aria-label="Search"
-            className="sc-ikZpkk sc-gXmSlM besdpr bUdBGG"
-            onChange={[Function]}
-            placeholder="Search"
-            type="search"
-            value=""
-          />
-        </div>
-        <button
-          aria-label="Submit"
-          className="sc-fnykZs sc-bjUoiL cWusoX eufnXo"
-          onClick={[Function]}
-=======
       <button
         aria-label="Submit"
         className="sc-fnykZs sc-bjUoiL cWusoX eufnXo"
@@ -1144,7 +1097,6 @@
       >
         <div
           className="sc-fEOsli jUGUQC"
->>>>>>> ace2e391
           size="small"
         >
           <span
