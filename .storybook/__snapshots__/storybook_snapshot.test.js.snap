--- conflicted
+++ resolved
@@ -1130,11 +1130,7 @@
     rel="stylesheet"
   />,
   <div
-<<<<<<< HEAD
-    className="sc-2f0613b5-0 sc-f624290d-0 sc-6ab5f0da-2 bsCxxD vCbGB jNZIhA"
-=======
-    className="sc-2f0613b5-0 sc-a3c34836-0 sc-34812ebb-2 bsCxxD eYRlTh jQNMWS"
->>>>>>> 4fa60cb4
+    className="sc-2f0613b5-0 sc-f624290d-0 sc-34812ebb-2 bsCxxD vCbGB jQNMWS"
   >
     <svg
       className="sc-34812ebb-0 cmTUhs"
@@ -1150,11 +1146,7 @@
       />
     </svg>
     <div
-<<<<<<< HEAD
-      className="sc-2f0613b5-0 sc-f624290d-0 sc-6ab5f0da-1 bsCxxD vCbGB bEa-DYP"
-=======
-      className="sc-2f0613b5-0 sc-a3c34836-0 sc-34812ebb-1 bsCxxD eYRlTh czBIUt"
->>>>>>> 4fa60cb4
+      className="sc-2f0613b5-0 sc-f624290d-0 sc-34812ebb-1 bsCxxD vCbGB czBIUt"
     >
       <span
         className="sc-6748a30-0 fhCjzM"
@@ -1201,11 +1193,7 @@
     rel="stylesheet"
   />,
   <div
-<<<<<<< HEAD
-    className="sc-2f0613b5-0 sc-f624290d-0 sc-6ab5f0da-2 bsCxxD vCbGB jNZIhA"
-=======
-    className="sc-2f0613b5-0 sc-a3c34836-0 sc-34812ebb-2 bsCxxD eYRlTh jQNMWS"
->>>>>>> 4fa60cb4
+    className="sc-2f0613b5-0 sc-f624290d-0 sc-34812ebb-2 bsCxxD vCbGB jQNMWS"
   >
     <svg
       className="sc-34812ebb-0 cmTUhs"
@@ -1221,11 +1209,7 @@
       />
     </svg>
     <div
-<<<<<<< HEAD
-      className="sc-2f0613b5-0 sc-f624290d-0 sc-6ab5f0da-1 bsCxxD vCbGB bEa-DYP"
-=======
-      className="sc-2f0613b5-0 sc-a3c34836-0 sc-34812ebb-1 bsCxxD eYRlTh czBIUt"
->>>>>>> 4fa60cb4
+      className="sc-2f0613b5-0 sc-f624290d-0 sc-34812ebb-1 bsCxxD vCbGB czBIUt"
     >
       80%
     </div>
@@ -2554,11 +2538,7 @@
           className="sc-9219bae4-2"
         >
           <div
-<<<<<<< HEAD
-            className="sc-2f0613b5-0 sc-f624290d-0 sc-6ab5f0da-2 bsCxxD vCbGB jNZIhA"
-=======
-            className="sc-2f0613b5-0 sc-a3c34836-0 sc-34812ebb-2 bsCxxD eYRlTh jQNMWS"
->>>>>>> 4fa60cb4
+            className="sc-2f0613b5-0 sc-f624290d-0 sc-34812ebb-2 bsCxxD vCbGB jQNMWS"
           >
             <svg
               className="sc-34812ebb-0 cmTUhs"
@@ -2574,11 +2554,7 @@
               />
             </svg>
             <div
-<<<<<<< HEAD
-              className="sc-2f0613b5-0 sc-f624290d-0 sc-6ab5f0da-1 bsCxxD vCbGB bEa-DYP"
-=======
-              className="sc-2f0613b5-0 sc-a3c34836-0 sc-34812ebb-1 bsCxxD eYRlTh czBIUt"
->>>>>>> 4fa60cb4
+              className="sc-2f0613b5-0 sc-f624290d-0 sc-34812ebb-1 bsCxxD vCbGB czBIUt"
             >
               33%
             </div>
@@ -2648,11 +2624,7 @@
           className="sc-9219bae4-2"
         >
           <div
-<<<<<<< HEAD
-            className="sc-2f0613b5-0 sc-f624290d-0 sc-6ab5f0da-2 bsCxxD vCbGB jNZIhA"
-=======
-            className="sc-2f0613b5-0 sc-a3c34836-0 sc-34812ebb-2 bsCxxD eYRlTh jQNMWS"
->>>>>>> 4fa60cb4
+            className="sc-2f0613b5-0 sc-f624290d-0 sc-34812ebb-2 bsCxxD vCbGB jQNMWS"
           >
             <svg
               className="sc-34812ebb-0 cmTUhs"
@@ -2668,11 +2640,7 @@
               />
             </svg>
             <div
-<<<<<<< HEAD
-              className="sc-2f0613b5-0 sc-f624290d-0 sc-6ab5f0da-1 bsCxxD vCbGB bEa-DYP"
-=======
-              className="sc-2f0613b5-0 sc-a3c34836-0 sc-34812ebb-1 bsCxxD eYRlTh czBIUt"
->>>>>>> 4fa60cb4
+              className="sc-2f0613b5-0 sc-f624290d-0 sc-34812ebb-1 bsCxxD vCbGB czBIUt"
             >
               33%
             </div>
