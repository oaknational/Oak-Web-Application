--- conflicted
+++ resolved
@@ -193,13 +193,9 @@
     DISABLE_ISR: process.env.DISABLE_ISR,
     NEXT_PUBLIC_SENTRY_ENABLED: process.env.NEXT_PUBLIC_SENTRY_ENABLED,
 
-<<<<<<< HEAD
-    // Search API
+    // AI FEATURES
     AI_GATEWAY_URL: process.env.AI_GATEWAY_URL,
     AI_GATEWAY_API_KEY: process.env.AI_GATEWAY_API_KEY,
-=======
-    // AI FEATURES
->>>>>>> fdf77a6d
     OPENAI_API_KEY:
       process.env.OPENAI_API_KEY || secretsFromNetwork.OPENAI_API_KEY,
     AI_SEARCH_ENABLED:
