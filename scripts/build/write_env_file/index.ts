/**
 * This script reads out config and secrets and saves them to
 * a `.env.${env}.local` file with the appropriate NEXT_PUBLIC_* prefixes
 *
 * This step lives outside of the nextjs build process, as for non-public
 * env vars to be stripped from the client side bundle they need to be
 * appropriately prefixed before the build process starts
 */

import { writeFileSync } from "node:fs";

import dotenv from "dotenv";

import {
  getAppVersion,
  getReleaseStage,
  RELEASE_STAGE_PRODUCTION,
  RELEASE_STAGE_TESTING,
} from "../build_config_helpers.js";
import fetchConfig from "../fetch_config/index.js";
import fetchSecrets from "../fetch_secrets/index.js";
import { OakConfig } from "../fetch_config/config_types.js";

dotenv.config();

// eslint-disable-next-line complexity
async function main() {
  console.log("Writing config and secrets to temporary env file");

  const NODE_ENV = process.env.NODE_ENV || "development";

  let oakConfig: OakConfig;

  let releaseStage: string;
  let appVersion: string;
  let isProductionBuild = false;

  // If we are in a test phase (or have explicitly declared a this is a test)
  // then use the fake test config values.
  if (NODE_ENV === "test") {
    oakConfig = await fetchConfig("oak-config/oak.config.test.json");

    releaseStage = RELEASE_STAGE_TESTING;
    appVersion = RELEASE_STAGE_TESTING;
  } else {
    const configLocation = process.env.OAK_CONFIG_LOCATION;
    if (!configLocation) {
      throw new Error("OAK_CONFIG_LOCATION is not set");
    }
    oakConfig = await fetchConfig(configLocation);

    // DEBUG
    // console.log("Next Oak Config", oakConfig);

    // Figure out the release stage and app version.
    // With this set up, "production" builds can only happen on Vercel because they
    // depend on a Vercel specific env variable.
    // When we come to sort out a failover we may need to tweak this functionality.
    // Defaults to "development".
    releaseStage = getReleaseStage(
      process.env.OVERRIDE_RELEASE_STAGE ||
        process.env.VERCEL_ENV ||
        // Netlify
        process.env.CONTEXT,
    );
    isProductionBuild = releaseStage === RELEASE_STAGE_PRODUCTION;
    appVersion = getAppVersion(isProductionBuild);
    console.log(`Found app version: "${appVersion}"`);
  }

  const secretsFromNetwork = process.env.USE_ONLY_LOCAL_SECRETS
    ? {}
    : await fetchSecrets(oakConfig);

  const NEXT_PUBLIC_SANITY_ASSET_CDN_HOST =
    process.env.NEXT_PUBLIC_SANITY_ASSET_CDN_HOST ||
    oakConfig.sanity.assetCDNHost;

  const env = {
    // Values calculated in this file.
    NEXT_PUBLIC_APP_VERSION: appVersion,
    NEXT_PUBLIC_RELEASE_STAGE: releaseStage,

    // Values read from the config file.

    // Bugsnag
    NEXT_PUBLIC_BUGSNAG_API_KEY: oakConfig.bugsnag.apiKey,

    // Gleap
    NEXT_PUBLIC_GLEAP_API_KEY:
      process.env.NEXT_PUBLIC_GLEAP_API_KEY || oakConfig.gleap.apiKey,
    NEXT_PUBLIC_GLEAP_API_URL:
      process.env.NEXT_PUBLIC_GLEAP_API_URL || oakConfig.gleap.apiUrl,
    NEXT_PUBLIC_GLEAP_FRAME_URL:
      process.env.NEXT_PUBLIC_GLEAP_FRAME_URL || oakConfig.gleap.frameUrl13,

    // Hubspot
    NEXT_PUBLIC_HUBSPOT_FORM_SUBMISSION_URL:
      oakConfig.hubspot.formSubmissionUrl,
    NEXT_PUBLIC_HUBSPOT_PORTAL_ID: oakConfig.hubspot.portalId,
    NEXT_PUBLIC_HUBSPOT_NEWSLETTER_FORM_ID: oakConfig.hubspot.newsletterFormId,
    NEXT_PUBLIC_HUBSPOT_DOWNLOADS_FORM_ID: oakConfig.hubspot.downloadsFormId,
    NEXT_PUBLIC_HUBSPOT_ONBOARDING_FORM_ID: oakConfig.hubspot.onboardingFormId,
    NEXT_PUBLIC_HUBSPOT_FALLBACK_FORM_ID: oakConfig.hubspot.fallbackFormId,
    NEXT_PUBLIC_HUBSPOT_SCRIPT_DOMAIN:
      process.env.NEXT_PUBLIC_HUBSPOT_SCRIPT_DOMAIN ||
      oakConfig.hubspot.scriptDomain,
    HUBSPOT_FORMS_ACCESS_TOKEN:
      process.env.HUBSPOT_FORMS_ACCESS_TOKEN ||
      secretsFromNetwork.HUBSPOT_FORMS_ACCESS_TOKEN,
    HUBSPOT_OWA_ACCESS_TOKEN:
      process.env.HUBSPOT_OWA_ACCESS_TOKEN ||
      secretsFromNetwork.HUBSPOT_OWA_ACCESS_TOKEN,

    // Oak
    // App hosting URL, needed for accurate sitemaps (and canonical URLs in the metadata?).
    NEXT_PUBLIC_CLIENT_APP_BASE_URL:
      process.env.OVERRIDE_URL ||
      process.env.VERCEL_BRANCH_URL ||
      // Default to value in config, currently localhost:3000
      oakConfig.oak.appBaseUrl,
    NEXT_PUBLIC_SEARCH_API_URL: oakConfig.oak.searchApiUrl,
    NEXT_PUBLIC_SEARCH_API_URL_2023:
      process.env.NEXT_PUBLIC_SEARCH_API_URL_2023 ||
      oakConfig.oak.searchApiUrl2023,
    NEXT_PUBLIC_WEBINAR_SIGN_UP_URL: oakConfig.oak.webinarSignUpUrl,
    // Curriculum data
    CURRICULUM_API_URL:
      process.env.CURRICULUM_API_URL || oakConfig.oak.curriculumApiUrl,
    CURRICULUM_API_2023_URL:
      process.env.CURRICULUM_API_2023_URL || oakConfig.oak.curriculumApi2023Url,
    CURRICULUM_API_AUTH_TYPE:
      process.env.CURRICULUM_API_AUTH_TYPE ||
      oakConfig.oak.curriculumApiAuthType,
    CURRICULUM_API_AUTH_KEY:
      process.env.CURRICULUM_API_AUTH_KEY ||
      secretsFromNetwork.CURRICULUM_API_AUTH_KEY,
    CURRICULUM_API_2023_AUTH_KEY:
      process.env.CURRICULUM_API_2023_AUTH_KEY ||
      secretsFromNetwork.CURRICULUM_API_2023_AUTH_KEY,
    NEXT_PUBLIC_VERCEL_API_URL:
      process.env.NEXT_PUBLIC_VERCEL_API_URL || oakConfig.oak.vercelApiUrl,
    NEXT_PUBLIC_DOWNLOAD_API_URL:
      process.env.NEXT_PUBLIC_DOWNLOAD_API_URL || oakConfig.oak.downloadApiUrl,
    // Educator data
    EDUCATOR_API_URL:
      process.env.EDUCATOR_API_URL || oakConfig.oak.educatorApiUrl,
    EDUCATOR_API_AUTH_KEY:
      process.env.EDUCATOR_API_AUTH_KEY ||
      secretsFromNetwork.EDUCATOR_API_AUTH_KEY,
    EDUCATOR_API_AUTH_ROLE:
      process.env.EDUCATOR_API_AUTH_ROLE || oakConfig.oak.educatorApiAuthRole,
    // Mux
    MUX_SIGNING_KEY:
      process.env.MUX_SIGNING_KEY || secretsFromNetwork.MUX_SIGNING_KEY,
    MUX_SIGNING_SECRET:
      process.env.MUX_SIGNING_SECRET || secretsFromNetwork.MUX_SIGNING_SECRET,
    MUX_SIGNING_KEY_2020:
      process.env.MUX_SIGNING_KEY_2020 ||
      secretsFromNetwork.MUX_SIGNING_KEY_2020,
    MUX_SIGNING_SECRET_2020:
      process.env.MUX_SIGNING_SECRET_2020 ||
      secretsFromNetwork.MUX_SIGNING_SECRET_2020,
    MUX_TOKEN_ID: process.env.MUX_TOKEN_ID || secretsFromNetwork.MUX_TOKEN_ID,
    MUX_TOKEN_SECRET:
      process.env.MUX_TOKEN_SECRET || secretsFromNetwork.MUX_TOKEN_SECRET,

    // Posthog
    NEXT_PUBLIC_POSTHOG_API_HOST:
      process.env.NEXT_PUBLIC_POSTHOG_API_HOST || oakConfig.posthog?.apiHost,
    NEXT_PUBLIC_POSTHOG_API_KEY:
      process.env.NEXT_PUBLIC_POSTHOG_API_KEY || oakConfig.posthog?.apiKey,

    // Sanity
    SANITY_REVALIDATE_SECONDS:
      process.env.SANITY_REVALIDATE_SECONDS ||
      oakConfig.sanity?.revalidateSeconds,
    NEXT_PUBLIC_SANITY_PROJECT_ID:
      process.env.NEXT_PUBLIC_SANITY_PROJECT_ID || oakConfig.sanity?.projectId,
    NEXT_PUBLIC_SANITY_DATASET:
      process.env.NEXT_PUBLIC_SANITY_DATASET || oakConfig.sanity?.dataset,
    SANITY_DATASET_TAG:
      process.env.SANITY_DATASET_TAG || oakConfig.sanity?.datasetTag,
    SANITY_USE_CDN: process.env.SANITY_USE_CDN || oakConfig.sanity?.useCDN,
    SANITY_AUTH_SECRET:
      process.env.SANITY_AUTH_SECRET || secretsFromNetwork.SANITY_AUTH_SECRET,
    SANITY_PREVIEW_SECRET:
      process.env.SANITY_PREVIEW_SECRET ||
      secretsFromNetwork.SANITY_PREVIEW_SECRET,
    NEXT_PUBLIC_SANITY_ASSET_CDN_HOST:
      NEXT_PUBLIC_SANITY_ASSET_CDN_HOST || oakConfig.sanity.assetCDNHost,
    // Disable ISR per environment, "on" sets the config to `true` all other values including undefined result in `false`.
    DISABLE_ISR: process.env.DISABLE_ISR,
    NEXT_PUBLIC_SENTRY_ENABLED: process.env.NEXT_PUBLIC_SENTRY_ENABLED,

    // Search API
<<<<<<< HEAD
    OPENAI_API_KEY: process.env.OPENAI_API_KEY,
    AI_GATEWAY_URL: process.env.AI_GATEWAY_URL,
    AI_GATEWAY_API_KEY: process.env.AI_GATEWAY_API_KEY,
    SEARCH_ENABLED_IN_PROD: process.env.SEARCH_ENABLED_IN_PROD,
=======
    OPENAI_API_KEY:
      process.env.OPENAI_API_KEY || secretsFromNetwork.OPENAI_API_KEY,
    AI_SEARCH_ENABLED:
      process.env.AI_SEARCH_ENABLED || oakConfig.oak.aiSearchEnabled,
>>>>>>> cc8f1bd3

    // Seo

    NEXT_PUBLIC_SEO_APP_NAME:
      process.env.NEXT_PUBLIC_SEO_APP_NAME || oakConfig.seo?.appName,
    NEXT_PUBLIC_SEO_APP_DESCRIPTION:
      process.env.NEXT_PUBLIC_SEO_APP_DESCRIPTION ||
      oakConfig.seo?.appDescription,
    NEXT_PUBLIC_SEO_APP_LOCALE:
      process.env.NEXT_PUBLIC_SEO_APP_LOCALE || oakConfig.seo?.appLocale,
    NEXT_PUBLIC_SEO_APP_URL:
      process.env.NEXT_PUBLIC_SEO_APP_URL || oakConfig.seo?.appUrl,
    NEXT_PUBLIC_SEO_APP_LOGO:
      process.env.NEXT_PUBLIC_SEO_APP_LOGO || oakConfig.seo?.appLogo,
    NEXT_PUBLIC_SEO_APP_FACEBOOK:
      process.env.NEXT_PUBLIC_SEO_APP_FACEBOOK || oakConfig.seo?.appFacebook,
    NEXT_PUBLIC_SEO_APP_TWITTER:
      process.env.NEXT_PUBLIC_SEO_APP_TWITTER || oakConfig.seo?.appTwitter,
    NEXT_PUBLIC_SEO_APP_TWITTER_HANDLE:
      process.env.NEXT_PUBLIC_SEO_APP_TWITTER_HANDLE ||
      oakConfig.seo?.appTwitterHandle,

    // oak-components
    NEXT_PUBLIC_OAK_ASSETS_HOST:
      process.env.NEXT_PUBLIC_OAK_ASSETS_HOST ||
      oakConfig.oakComponents?.assetsHost,
    NEXT_PUBLIC_OAK_ASSETS_PATH:
      process.env.NEXT_PUBLIC_OAK_ASSETS_PATH ||
      oakConfig.oakComponents?.assetsPath,

    // Cloudinary
    NEXT_PUBLIC_CLOUDINARY_CLOUD_NAME:
      process.env.NEXT_PUBLIC_CLOUDINARY_CLOUD_NAME ||
      oakConfig.cloudinary?.cloudName,
    NEXT_PUBLIC_CLOUDINARY_SECURE_DISTRIBUTION:
      process.env.NEXT_PUBLIC_CLOUDINARY_SECURE_DISTRIBUTION ||
      oakConfig.cloudinary?.secureDistribution,

    // oak-consent
    NEXT_PUBLIC_OAK_CONSENT_POLICIES_URL:
      process.env.NEXT_PUBLIC_OAK_CONSENT_POLICIES_URL ||
      oakConfig.oakConsent?.policiesUrl,
    NEXT_PUBLIC_OAK_CONSENT_LOG_URL:
      process.env.NEXT_PUBLIC_OAK_CONSENT_LOG_URL ||
      oakConfig.oakConsent?.consentLogUrl,
    NEXT_PUBLIC_OAK_USER_LOG_URL:
      process.env.NEXT_PUBLIC_OAK_USER_LOG_URL ||
      oakConfig.oakConsent?.userLogUrl,

    // oak-pupil-client
    NEXT_PUBLIC_LOG_LESSON_ATTEMPT_URL:
      process.env.NEXT_PUBLIC_LOG_LESSON_ATTEMPT_URL ||
      oakConfig.oakPupilClient?.logLessonAttemptUrl,
    NEXT_PUBLIC_GET_LESSON_ATTEMPT_URL:
      process.env.NEXT_PUBLIC_GET_LESSON_ATTEMPT_URL ||
      oakConfig.oakPupilClient?.getLessonAttemptUrl,
    NEXT_PUBLIC_ADD_TEACHER_NOTE_URL:
      process.env.NEXT_PUBLIC_ADD_TEACHER_NOTE_URL ||
      oakConfig.oakPupilClient?.addTeacherNoteUrl,
    NEXT_PUBLIC_GET_TEACHER_NOTE_URL:
      process.env.NEXT_PUBLIC_GET_TEACHER_NOTE_URL ||
      oakConfig.oakPupilClient?.getTeacherNoteUrl,

    // Clerk
    NEXT_PUBLIC_CLERK_PUBLISHABLE_KEY:
      process.env.NEXT_PUBLIC_CLERK_PUBLISHABLE_KEY ||
      oakConfig.clerk.publishableKey,
    CLERK_SECRET_KEY:
      process.env.CLERK_SECRET_KEY || secretsFromNetwork.CLERK_SECRET_KEY,
    CLERK_SIGNING_SECRET:
      process.env.CLERK_SIGNING_SECRET ||
      secretsFromNetwork.CLERK_SIGNING_SECRET,

    // Geolocation
    DEVELOPMENT_USER_REGION:
      process.env.DEVELOPMENT_USER_REGION ||
      oakConfig.clerk.developmentUserRegion,

    // Sentry
    NEXT_PUBLIC_SENTRY_DSN:
      process.env.NEXT_PUBLIC_SENTRY_DSN || oakConfig.sentry.dsn,
    NEXT_PUBLIC_SENTRY_ORGANISATION_IDENTIFIER:
      process.env.NEXT_PUBLIC_SENTRY_ORGANISATION_IDENTIFIER ||
      oakConfig.sentry.organisationIdentifier,
    NEXT_PUBLIC_SENTRY_PROJECT_IDENTIFIER:
      process.env.NEXT_PUBLIC_SENTRY_PROJECT_IDENTIFIER ||
      oakConfig.sentry.projectIdentifier,
    SENTRY_AUTH_TOKEN:
      process.env.SENTRY_AUTH_TOKEN || secretsFromNetwork.SENTRY_AUTH_TOKEN,
  };

  const serializedEnv = Object.entries(env).reduce((acc, [key, value]) => {
    return `${acc}${key}=${value}\n`;
  }, "");

  const warningComment = `# This file is auto generated by scripts/build/write_env_file
# any changes made here will be overwritten on the next dev/build run`;

  const envFileContent = `${warningComment}
${serializedEnv}
${warningComment}
`;

  // @TODO: add comment to file
  const envFileName =
    NODE_ENV === "development"
      ? `.env.development.local`
      : `.env.production.local`;

  console.log(`Writing env to ${envFileName}`);

  writeFileSync(envFileName, envFileContent);
}

main();<|MERGE_RESOLUTION|>--- conflicted
+++ resolved
@@ -194,17 +194,12 @@
     NEXT_PUBLIC_SENTRY_ENABLED: process.env.NEXT_PUBLIC_SENTRY_ENABLED,
 
     // Search API
-<<<<<<< HEAD
-    OPENAI_API_KEY: process.env.OPENAI_API_KEY,
     AI_GATEWAY_URL: process.env.AI_GATEWAY_URL,
     AI_GATEWAY_API_KEY: process.env.AI_GATEWAY_API_KEY,
-    SEARCH_ENABLED_IN_PROD: process.env.SEARCH_ENABLED_IN_PROD,
-=======
     OPENAI_API_KEY:
       process.env.OPENAI_API_KEY || secretsFromNetwork.OPENAI_API_KEY,
     AI_SEARCH_ENABLED:
       process.env.AI_SEARCH_ENABLED || oakConfig.oak.aiSearchEnabled,
->>>>>>> cc8f1bd3
 
     // Seo
 
