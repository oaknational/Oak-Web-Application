--- conflicted
+++ resolved
@@ -5,19 +5,12 @@
   try {
     const client = getSanityClient();
 
-<<<<<<< HEAD
-  const [socialSharingImageRes] =
-    await client.fetch(`*[_type == "brandAsset" && defined(socialSharingImage.asset) && socialSharingImage.asset->.url != null] {
-=======
     const [socialSharingImageRes] =
-      await client.fetch(`*[_type == "brandAsset"] {
->>>>>>> b48e0ac8
-    socialSharingImage {
-      asset-> {
-        url
-      }
-    }
-  }`);
+      await client.fetch(`*[_type == "brandAsset" && defined(socialSharingImage.asset) && socialSharingImage.asset->.url != null] {
+        socialSharingImage {
+          asset->
+        }
+      }`);
 
     const { socialSharingImage } = socialSharingImageRes;
 
