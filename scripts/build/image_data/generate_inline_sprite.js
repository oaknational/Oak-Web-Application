--- conflicted
+++ resolved
@@ -11,30 +11,19 @@
   try {
     const client = getSanityClient();
 
-<<<<<<< HEAD
-  const [inlineSpriteAssetRes] =
-    await client.fetch(`*[_type == "brandAsset" && defined(logoWithText.image.asset) && logoWithText.image.asset->.url != null] {
-=======
     const [inlineSpriteAssetRes] =
-      await client.fetch(`*[_type == "brandAsset"] {
->>>>>>> b48e0ac8
-    logoWithText {
-      image {
-        asset-> {
-          url
-        }
-      }
-<<<<<<< HEAD
-    }
-=======
-    },
-    logo {
-      image {
-        asset->
-      }
-    },
->>>>>>> b48e0ac8
-  }`);
+      await client.fetch(`*[_type == "brandAsset" && defined(logoWithText.image.asset) && logoWithText.image.asset->.url != null] {
+        logoWithText {
+          image {
+            asset->
+          }
+        },
+        logo {
+          image {
+            asset->
+          }
+        },
+      }`);
 
     const { logoWithText, logo } = inlineSpriteAssetRes;
 
