const { getSanityClient } = require("./get_sanity_client");
const {
  fetchSvgAndAddToSprite,
  compileAndWriteSpriteToFile,
  writeJsonForTypes,
  getPublicSpritePath,
  getSpriterInstance,
} = require("./helpers");

function getSlugs({ assets }) {
  return assets.map((asset) => asset.slug.current);
}

async function main() {
  try {
    const client = getSanityClient();

<<<<<<< HEAD
    const uiIconsRes = await client.fetch(`*[_type == "uiIcon"] {
      title,
      slug,
      image {
        asset->
      }
    }`);
    const uiGraphicsRes = await client.fetch(`*[_type == "uiGraphic"] {
      title,
      slug,
      image {
        asset->
      }
    }`);
=======
  function getSlugs({ assets }) {
    return (
      assets
        // filter to only have assets with an image url and a slug
        .filter((asset) => asset.image?.asset?.url && asset.slug?.current)
        .map((asset) => asset.slug.current)
    );
  }
>>>>>>> 088afb9b

    /**
     * uiIconsBySlug -> image-data/ui-icons.json
     * This will enable static types for ui-icons.
     */
    const uiIconNames = getSlugs({ assets: uiIconsRes });
    const uiIconsPath = await writeJsonForTypes({
      names: uiIconNames,
      fileName: "ui-icons.json",
    });
    console.log(`✅ UI icon names written to ${uiIconsPath}`);

    /**
     * uiGraphicsBySlug -> image-data/ui-graphics.json
     * This will enable static types for ui-graphics.
     */
    const uiGraphicNames = getSlugs({ assets: uiGraphicsRes });
    const uiGraphicsPath = await writeJsonForTypes({
      names: uiGraphicNames,
      fileName: "ui-graphics.json",
    });
    console.log(`✅ UI graphic names written to ${uiGraphicsPath}`);

    const spriter = getSpriterInstance({ mode: "symbol" });

<<<<<<< HEAD
    for (const spriteIcon of [...uiIconsRes, ...uiGraphicsRes]) {
=======
  for (const spriteIcon of [...uiIconsRes, ...uiGraphicsRes]) {
    if (spriteIcon?.image?.asset?.url && spriteIcon?.slug?.current) {
>>>>>>> 088afb9b
      await fetchSvgAndAddToSprite({
        url: spriteIcon.image.asset.url,
        name: spriteIcon.slug.current,
        spriter,
      });
    }
<<<<<<< HEAD
    const spritePath = getPublicSpritePath({ fileName: "sprite.svg" });
=======
  }
  const spritePath = getPublicSpritePath({ fileName: "sprite.svg" });
>>>>>>> 088afb9b

    compileAndWriteSpriteToFile({ path: spritePath, spriter });

    console.log(`✅ SVG Sprite sheet written to ${spritePath}`);
  } catch (error) {
    console.error(error);
    console.error("An exception occurred, see above for details.");
    process.exit(1);
  }
}

main();<|MERGE_RESOLUTION|>--- conflicted
+++ resolved
@@ -8,14 +8,18 @@
 } = require("./helpers");
 
 function getSlugs({ assets }) {
-  return assets.map((asset) => asset.slug.current);
+  return (
+    assets
+      // filter to only have assets with an image url and a slug
+      .filter((asset) => asset.image?.asset?.url && asset.slug?.current)
+      .map((asset) => asset.slug.current)
+  );
 }
 
 async function main() {
   try {
     const client = getSanityClient();
 
-<<<<<<< HEAD
     const uiIconsRes = await client.fetch(`*[_type == "uiIcon"] {
       title,
       slug,
@@ -30,16 +34,6 @@
         asset->
       }
     }`);
-=======
-  function getSlugs({ assets }) {
-    return (
-      assets
-        // filter to only have assets with an image url and a slug
-        .filter((asset) => asset.image?.asset?.url && asset.slug?.current)
-        .map((asset) => asset.slug.current)
-    );
-  }
->>>>>>> 088afb9b
 
     /**
      * uiIconsBySlug -> image-data/ui-icons.json
@@ -65,24 +59,14 @@
 
     const spriter = getSpriterInstance({ mode: "symbol" });
 
-<<<<<<< HEAD
     for (const spriteIcon of [...uiIconsRes, ...uiGraphicsRes]) {
-=======
-  for (const spriteIcon of [...uiIconsRes, ...uiGraphicsRes]) {
-    if (spriteIcon?.image?.asset?.url && spriteIcon?.slug?.current) {
->>>>>>> 088afb9b
       await fetchSvgAndAddToSprite({
         url: spriteIcon.image.asset.url,
         name: spriteIcon.slug.current,
         spriter,
       });
     }
-<<<<<<< HEAD
     const spritePath = getPublicSpritePath({ fileName: "sprite.svg" });
-=======
-  }
-  const spritePath = getPublicSpritePath({ fileName: "sprite.svg" });
->>>>>>> 088afb9b
 
     compileAndWriteSpriteToFile({ path: spritePath, spriter });
 
