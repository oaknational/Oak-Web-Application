--- conflicted
+++ resolved
@@ -16,9 +16,12 @@
   );
 }
 
-<<<<<<< HEAD
-  const uiIconsRes =
-    await client.fetch(`*[_type == "uiIcon" && _id in *[_type == "uiIcon" && defined(image.asset) && defined(title) && defined(slug) && image.asset->.url != null]._id] {
+async function main() {
+  try {
+    const client = getSanityClient();
+
+    const uiIconsRes =
+      await client.fetch(`*[_type == "uiIcon" && _id in *[_type == "uiIcon" && defined(image.asset) && defined(title) && defined(slug) && image.asset->.url != null]._id] {
     title,
     slug,
     image {
@@ -28,8 +31,8 @@
     }
   }`);
 
-  const uiGraphicsRes =
-    await client.fetch(`*[_type == "uiGraphic" && _id in *[_type == "uiGraphic" && defined(image.asset) && defined(title) && defined(slug) && image.asset->.url != null]._id] {
+    const uiGraphicsRes =
+      await client.fetch(`*[_type == "uiGraphic" && _id in *[_type == "uiGraphic" && defined(image.asset) && defined(title) && defined(slug) && image.asset->.url != null]._id] {
     title,
     slug,
     image {
@@ -38,26 +41,6 @@
       }
     }
   }`);
-=======
-async function main() {
-  try {
-    const client = getSanityClient();
->>>>>>> b48e0ac8
-
-    const uiIconsRes = await client.fetch(`*[_type == "uiIcon"] {
-      title,
-      slug,
-      image {
-        asset->
-      }
-    }`);
-    const uiGraphicsRes = await client.fetch(`*[_type == "uiGraphic"] {
-      title,
-      slug,
-      image {
-        asset->
-      }
-    }`);
 
     /**
      * uiIconsBySlug -> image-data/ui-icons.json
