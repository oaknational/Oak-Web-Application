--- conflicted
+++ resolved
@@ -2,40 +2,7 @@
 import { dirname, relative } from "path";
 
 import puppeteer, { Page } from "puppeteer";
-<<<<<<< HEAD
-import sharp from "sharp";
 import slugify from "slugify";
-
-type Image = {
-  input: string;
-  top: number;
-  bottom: number;
-  left: number;
-};
-
-const combineScreenshots = async (
-  images: Image[],
-  outputFileName: string,
-  width: number,
-) => {
-  if (images.length > 0) {
-    const totalHeight = images[images.length - 1]!.bottom;
-
-    await sharp({
-      create: {
-        width: width,
-        height: totalHeight,
-        channels: 4,
-        background: { r: 0, g: 0, b: 0, alpha: 0 },
-      },
-    })
-      .composite(images)
-      .toFile(outputFileName);
-  }
-};
-=======
-import slugify from "slugify";
->>>>>>> 22ac6564
 
 const screenshotPage = async (
   page: Page,
